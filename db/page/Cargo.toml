--- conflicted
+++ resolved
@@ -21,11 +21,7 @@
 afs-test-utils = { path = "../../test-utils" }
 parking_lot = "0.12.2"
 tracing.workspace = true
-<<<<<<< HEAD
-itertools = "0.13.0"
-=======
 itertools.workspace = true
->>>>>>> 3807469b
 getset = "0.1.2"
 bincode = "1.3.3"
 serde = { version = "1.0", default-features = false, features = ["derive"] }
