--- conflicted
+++ resolved
@@ -400,12 +400,7 @@
         &self,
         engine: &impl StarkEngine<SC>,
         vk: MultiStarkVerifyingKey<SC>,
-<<<<<<< HEAD
-        proof: &Proof<SC>,
-        ops_sender: &dyn AnyRap<SC>,
-=======
         proof: Proof<SC>,
->>>>>>> 3807469b
     ) -> Result<(), VerificationError>
     where
         Val<SC>: PrimeField,
@@ -415,23 +410,7 @@
         let pis = vec![vec![]; vk.per_air.len()];
 
         let mut challenger = engine.new_challenger();
-<<<<<<< HEAD
-        verifier.verify(
-            &mut challenger,
-            &vk,
-            vec![
-                &self.init_chip,
-                &self.final_chip,
-                &self.offline_checker,
-                &self.range_checker.air,
-                ops_sender,
-            ],
-            proof,
-            &pis,
-        )
-=======
         verifier.verify(&mut challenger, &vk, &proof, &pis)
->>>>>>> 3807469b
     }
 
     fn gen_page_trace(&self, page: &Page) -> DenseMatrix<Val<SC>>
