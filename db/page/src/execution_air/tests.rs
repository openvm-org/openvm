use std::{collections::HashSet, panic};

use afs_stark_backend::{
    keygen::{types::MultiStarkProvingKey, MultiStarkKeygenBuilder},
    prover::{trace::TraceCommitmentBuilder, MultiTraceStarkProver, USE_DEBUG_BUILDER},
    verifier::VerificationError,
};
use afs_test_utils::{
    config::{
        self,
        baby_bear_poseidon2::{BabyBearPoseidon2Config, BabyBearPoseidon2Engine},
    },
    utils::create_seeded_rng,
};
use rand::Rng;

use crate::{
    common::{page::Page, page_cols::PageCols},
    execution_air::ExecutionAir,
    page_rw_checker::{
        self,
        page_controller::{self, OpType, Operation},
    },
};

#[allow(clippy::too_many_arguments)]
fn load_page_test(
    engine: &BabyBearPoseidon2Engine,
    page_init: &Page,
    idx_decomp: usize,
    ops: &[Operation],
    page_controller: &mut page_controller::PageController<BabyBearPoseidon2Config>,
    ops_sender: &ExecutionAir,
    trace_builder: &mut TraceCommitmentBuilder<BabyBearPoseidon2Config>,
    pk: &MultiStarkProvingKey<BabyBearPoseidon2Config>,
    trace_degree: usize,
    exec_trace_degree: usize,
    spacing: usize,
) -> Result<(), VerificationError> {
    let page_height = page_init.height();
    assert!(page_height > 0);

    // Clearing the range_checker counts
    page_controller.reset_range_checker(idx_decomp);

    let (init_page_pdata, final_page_pdata) = page_controller.load_page_and_ops(
        page_init,
        None,
        None,
        ops,
        trace_degree,
        &mut trace_builder.committer,
    );

    // Generating trace for ops_sender and making sure it has height exec_trace_degree
    let ops_sender_trace = ops_sender.generate_trace_testing(ops, exec_trace_degree, spacing);

    let proof = page_controller.prove(
        engine,
        pk,
        trace_builder,
        init_page_pdata,
        final_page_pdata,
        ops_sender,
        ops_sender_trace,
    );

<<<<<<< HEAD
    page_controller.verify(engine, pk.vk(), &proof, ops_sender)
=======
    page_controller.verify(engine, pk.vk(), proof)
>>>>>>> 3807469b
}

#[test]
fn execution_air_test() {
    let mut rng = create_seeded_rng();

    let page_bus_index = 0;
    let range_bus_index = 1;
    let ops_bus_index = 2;

    use page_rw_checker::page_controller::PageController;

    const MAX_VAL: u32 = 0x78000001 / 2; // The prime used by BabyBear / 2

    let log_page_height = 4;
    let log_num_ops = 3;

    let page_width = 6;
    let page_height = 1 << log_page_height;
    let num_ops: usize = 1 << log_num_ops;

    let trace_degree = num_ops * 4;

    let idx_len = rng.gen::<usize>() % ((page_width - 1) - 1) + 1;
    let data_len = (page_width - 1) - idx_len;
    let idx_limb_bits = 10;
    let idx_decomp = 4;
    let max_idx = 1 << idx_limb_bits;

    // Generating a random page with distinct indices
    let mut initial_page = Page::random(
        &mut rng,
        idx_len,
        data_len,
        max_idx,
        MAX_VAL,
        page_height,
        page_height,
    );

    // We will generate the final page from the initial page below
    // while generating the operations
    let mut final_page = initial_page.clone();

    let clks: Vec<usize> = (1..num_ops + 1).collect();

    let mut ops: Vec<Operation> = vec![];
    for &clk in clks.iter() {
        let op_type = {
            if rng.gen::<u32>() % 3 == 0 {
                OpType::Read
            } else if rng.gen::<u32>() % 3 == 1 {
                OpType::Write
            } else {
                OpType::Delete
            }
        };

        let mut idx = final_page.get_random_idx(&mut rng);

        // if this is a write operation, make it an insert sometimes
        if op_type == OpType::Write && rng.gen::<u32>() % 2 == 0 {
            idx = (0..idx_len).map(|_| rng.gen::<u32>() % max_idx).collect();
        }

        let data = {
            if op_type == OpType::Read {
                final_page[&idx].clone()
            } else if op_type == OpType::Write {
                (0..data_len).map(|_| rng.gen::<u32>() % MAX_VAL).collect()
            } else {
                vec![0; data_len]
            }
        };

        if op_type == OpType::Write {
            if final_page.contains(&idx) {
                final_page[&idx].clone_from(&data);
            } else {
                final_page.insert(&idx, &data);
            }
        } else if op_type == OpType::Delete {
            final_page.delete(&idx);
        }

        ops.push(Operation::new(clk, idx, data, op_type));
    }

    let mut page_controller: PageController<BabyBearPoseidon2Config> = PageController::new(
        page_bus_index,
        range_bus_index,
        ops_bus_index,
        idx_len,
        data_len,
        idx_limb_bits,
        idx_decomp,
    );
    let ops_sender = ExecutionAir::new(ops_bus_index, idx_len, data_len);
    // let ops_sender = DummyInteractionAir::new(idx_len + data_len + 2, true, ops_bus_index);

    let engine = config::baby_bear_poseidon2::default_engine(
        idx_decomp.max(log_page_height.max(2 + log_num_ops)),
    );
    let mut keygen_builder = MultiStarkKeygenBuilder::new(&engine.config);

    page_controller.set_up_keygen_builder(&mut keygen_builder, &ops_sender);

    let pk = keygen_builder.generate_pk();

    let prover = MultiTraceStarkProver::new(&engine.config);
    let mut trace_builder = TraceCommitmentBuilder::new(prover.pcs());

    // Testing a fully allocated page
    load_page_test(
        &engine,
        &initial_page,
        idx_decomp,
        &ops,
        &mut page_controller,
        &ops_sender,
        &mut trace_builder,
        &pk,
        trace_degree,
        4 * num_ops,
        1,
    )
    .expect("Verification failed");

    // Testing a partially-allocated page
    let rows_allocated = rng.gen::<usize>() % (page_height + 1);
    for i in rows_allocated..page_height {
        // Making sure the first operation using this index is a write
        let idx = initial_page[i].idx.clone();
        for op in ops.iter_mut() {
            if op.idx == idx {
                op.op_type = OpType::Write;
                break;
            }
        }

        // Zeroing out the row
        initial_page[i] = PageCols::from_slice(
            vec![0; idx_len + data_len + 1].as_slice(),
            idx_len,
            data_len,
        );
    }

    load_page_test(
        &engine,
        &initial_page,
        idx_decomp,
        &ops,
        &mut page_controller,
        &ops_sender,
        &mut trace_builder,
        &pk,
        trace_degree,
        4 * num_ops,
        4,
    )
    .expect("Verification failed");

    // Testing a fully unallocated page
    for i in 0..page_height {
        // Making sure the first operation that uses every index is a write
        let idx = initial_page[i].idx.clone();
        for op in ops.iter_mut() {
            if op.idx == idx {
                op.op_type = OpType::Write;
                break;
            }
        }

        initial_page[i] = PageCols::from_slice(
            vec![0; 1 + idx_len + data_len].as_slice(),
            idx_len,
            data_len,
        );
    }

    load_page_test(
        &engine,
        &initial_page,
        idx_decomp,
        &ops,
        &mut page_controller,
        &ops_sender,
        &mut trace_builder,
        &pk,
        trace_degree,
        4 * num_ops,
        1,
    )
    .expect("Verification failed");

    // Testing writing only 1 index into an unallocated page
    ops = vec![Operation::new(
        1,
        (0..idx_len).map(|_| rng.gen::<u32>() % max_idx).collect(),
        (0..data_len).map(|_| rng.gen::<u32>() % MAX_VAL).collect(),
        OpType::Write,
    )];

    load_page_test(
        &engine,
        &initial_page,
        idx_decomp,
        &ops,
        &mut page_controller,
        &ops_sender,
        &mut trace_builder,
        &pk,
        trace_degree,
        4 * num_ops,
        1,
    )
    .expect("Verification failed");

    // Making a test where we write, delete, write, then read an idx
    // in a fully-unallocated page
    let idx: Vec<u32> = (0..idx_len).map(|_| rng.gen::<u32>() % max_idx).collect();
    let data_1: Vec<u32> = (0..data_len).map(|_| rng.gen::<u32>() % MAX_VAL).collect();
    let data_2: Vec<u32> = (0..data_len).map(|_| rng.gen::<u32>() % MAX_VAL).collect();
    ops = vec![
        Operation::new(1, idx.clone(), data_1.clone(), OpType::Write),
        Operation::new(2, idx.clone(), vec![0; data_len], OpType::Delete),
        Operation::new(3, idx.clone(), data_2.clone(), OpType::Write),
        Operation::new(4, idx, data_2, OpType::Read),
    ];

    load_page_test(
        &engine,
        &initial_page,
        idx_decomp,
        &ops,
        &mut page_controller,
        &ops_sender,
        &mut trace_builder,
        &pk,
        trace_degree,
        4 * num_ops,
        1,
    )
    .expect("Verification failed");

    // Negative tests

    USE_DEBUG_BUILDER.with(|debug| {
        *debug.lock().unwrap() = false;
    });

    // Testing reading wrong data from an existing index
    let idx: Vec<u32> = (0..idx_len).map(|_| rng.gen::<u32>() % max_idx).collect();
    let data_1: Vec<u32> = (0..data_len).map(|_| rng.gen::<u32>() % MAX_VAL).collect();
    let mut data_2 = data_1.clone();
    data_2[0] += 1; // making sure data_2 is different

    ops = vec![
        Operation::new(1, idx.clone(), data_1, OpType::Write),
        Operation::new(2, idx, data_2, OpType::Read),
    ];

    assert_eq!(
        load_page_test(
            &engine,
            &initial_page,
            idx_decomp,
            &ops,
            &mut page_controller,
            &ops_sender,
            &mut trace_builder,
            &pk,
            trace_degree,
            4 * num_ops,
            1,
        ),
        Err(VerificationError::OodEvaluationMismatch),
        "Expected constraints to fail"
    );

    // Testing writing too many indices to a fully unallocated page
    let mut idx_map = HashSet::new();
    for _ in 0..page_height + 1 {
        let mut idx: Vec<u32>;
        loop {
            idx = (0..idx_len).map(|_| rng.gen::<u32>() % max_idx).collect();
            if !idx_map.contains(&idx) {
                break;
            }
        }

        idx_map.insert(idx);
    }

    ops.clear();
    for (i, idx) in idx_map.iter().enumerate() {
        ops.push(Operation::new(
            i + 1,
            idx.clone(),
            (0..data_len).map(|_| rng.gen::<u32>() % MAX_VAL).collect(),
            OpType::Write,
        ));
    }

    let engine_ref = &engine;
    let result = panic::catch_unwind(move || {
        let _ = load_page_test(
            engine_ref,
            &initial_page,
            idx_decomp,
            &ops,
            &mut page_controller,
            &ops_sender,
            &mut trace_builder,
            &pk,
            trace_degree,
            4 * num_ops,
            1,
        );
    });

    assert!(
        result.is_err(),
        "Expected to fail when allocating too many indices"
    );
}<|MERGE_RESOLUTION|>--- conflicted
+++ resolved
@@ -65,11 +65,7 @@
         ops_sender_trace,
     );
 
-<<<<<<< HEAD
-    page_controller.verify(engine, pk.vk(), &proof, ops_sender)
-=======
     page_controller.verify(engine, pk.vk(), proof)
->>>>>>> 3807469b
 }
 
 #[test]
