import argparse
import subprocess
import os
import shutil

from metric_unify.main import generate_displayable_metrics;
from metric_unify.utils import get_git_root, create_bench_metrics_dir

<<<<<<< HEAD
def run_cargo_command(bin_name, feature_flags, app_log_blowup, agg_log_blowup, root_log_blowup, internal_log_blowup, instance_type, memory_allocator):
=======

def run_cargo_command(
    bin_name,
    feature_flags,
    app_log_blowup,
    agg_log_blowup,
    root_log_blowup,
    internal_log_blowup,
    max_segment_length,
    instance_type,
    memory_allocator,
):
>>>>>>> a794bf60
    # Command to run
    command = [
        "cargo", "run", "--no-default-features", "--bin", bin_name, "--profile", "maxperf", "--features", ",".join(feature_flags), "--"
    ]
    output_path = f".bench_metrics/{bin_name}"

    if app_log_blowup is not None:
        command.extend(["--app_log_blowup", app_log_blowup])
        output_path += f"-{app_log_blowup}"
    if agg_log_blowup is not None:
        command.extend(["--agg_log_blowup", agg_log_blowup])
        output_path += f"-{agg_log_blowup}"
    if root_log_blowup is not None:
        command.extend(["--root_log_blowup", root_log_blowup])
        output_path += f"-{root_log_blowup}"
    if internal_log_blowup is not None:
        command.extend(["--internal_log_blowup", internal_log_blowup])
        output_path += f"-{internal_log_blowup}"
    if max_segment_length is not None:
        command.extend(["--max_segment_length", max_segment_length])
        output_path += f"-{max_segment_length}"
    output_path += f"-{instance_type}-{memory_allocator}.json"

    # Change the current working directory to the Git root
    git_root = get_git_root()
    os.chdir(git_root)
    create_bench_metrics_dir()
    output_path_old = None

    if os.path.exists(output_path):
        output_path_old = f"{output_path}.old"
        shutil.move(output_path, f"{output_path_old}")
        print(f"Old metrics file found, moved to {git_root}/{output_path_old}")

    # Prepare the environment variables
    env = os.environ.copy()  # Copy current environment variables
    env["OUTPUT_PATH"] = output_path
    env["RUSTFLAGS"] = "-Ctarget-cpu=native"

    # Run the subprocess with the updated environment
    subprocess.run(command, check=True, env=env)

    print(f"Output metrics written to {git_root}/{output_path}")

    markdown_output = generate_displayable_metrics(output_path, output_path_old)
    with open(f"{git_root}/.bench_metrics/{bin_name}.md", "w") as f:
        f.write(markdown_output)


def bench():
    parser = argparse.ArgumentParser()
    parser.add_argument('bench_name', type=str, help="Name of the benchmark to run")
    parser.add_argument('--instance_type', type=str, required=True, help="Instance this benchmark is running on")
    parser.add_argument('--memory_allocator', type=str, required=True, help="Memory allocator for this benchmark")
    parser.add_argument('--app_log_blowup', type=str, help="Application level log blowup")
    parser.add_argument('--agg_log_blowup', type=str, help="Aggregation level log blowup")
    parser.add_argument('--root_log_blowup', type=str, help="Application level log blowup")
    parser.add_argument('--internal_log_blowup', type=str, help="Aggregation level log blowup")
    parser.add_argument('--max_segment_length', type=str, help="Max segment length for continuations")
    parser.add_argument('--features', type=str, help="Additional features")
    parser.add_argument('--flamegraph', type=bool, help="Create flamegraphs")
    args = parser.parse_args()

    feature_flags = ["bench-metrics", "parallel", "function-span"] + ([args.features] if args.features else []) + [args.memory_allocator]
    assert (feature_flags.count("mimalloc") + feature_flags.count("jemalloc")) == 1

    run_cargo_command(
        args.bench_name,
        feature_flags,
        args.app_log_blowup,
        args.agg_log_blowup,
        args.root_log_blowup,
        args.internal_log_blowup,
        args.max_segment_length,
        args.instance_type,
        args.memory_allocator,
    )


if __name__ == '__main__':
    bench()<|MERGE_RESOLUTION|>--- conflicted
+++ resolved
@@ -5,10 +5,6 @@
 
 from metric_unify.main import generate_displayable_metrics;
 from metric_unify.utils import get_git_root, create_bench_metrics_dir
-
-<<<<<<< HEAD
-def run_cargo_command(bin_name, feature_flags, app_log_blowup, agg_log_blowup, root_log_blowup, internal_log_blowup, instance_type, memory_allocator):
-=======
 
 def run_cargo_command(
     bin_name,
@@ -21,7 +17,6 @@
     instance_type,
     memory_allocator,
 ):
->>>>>>> a794bf60
     # Command to run
     command = [
         "cargo", "run", "--no-default-features", "--bin", bin_name, "--profile", "maxperf", "--features", ",".join(feature_flags), "--"
