--- conflicted
+++ resolved
@@ -38,11 +38,6 @@
     SwAddNe = 0,
     SwDouble,
     SwSetup,
-<<<<<<< HEAD
-    SwHintDecompress,
-    SwHintNonQr,
-=======
->>>>>>> 63d21e8c
 }
 
 impl SwBaseFunct7 {
