--- conflicted
+++ resolved
@@ -12,18 +12,11 @@
     EncodedPoint, Error, RecoveryId, Result, Signature, SignatureSize,
 };
 use elliptic_curve::{
-<<<<<<< HEAD
-    generic_array::ArrayLength,
-    sec1::{FromEncodedPoint, ModulusSize, Tag, ToEncodedPoint},
-    subtle::{Choice, ConditionallySelectable, CtOption},
-    CurveArithmetic, FieldBytesSize, PrimeCurve,
-=======
     bigint::CheckedAdd,
     generic_array::{typenum::Unsigned, ArrayLength},
     sec1::{FromEncodedPoint, ModulusSize, Tag, ToEncodedPoint},
     subtle::{Choice, ConditionallySelectable, CtOption},
     CurveArithmetic, FieldBytes, FieldBytesEncoding, FieldBytesSize, PrimeCurve,
->>>>>>> 70ae9773
 };
 use openvm_algebra_guest::{DivUnsafe, IntMod, Reduce};
 
@@ -57,21 +50,12 @@
 pub struct NonZeroScalar<C: IntrinsicCurve> {
     scalar: Scalar<C>,
 }
-<<<<<<< HEAD
 
 impl<C: IntrinsicCurve> SigningKey<C> {
     pub fn from_slice(_bytes: &[u8]) -> Result<Self> {
         todo!("signing is not yet implemented")
     }
 
-=======
-
-impl<C: IntrinsicCurve> SigningKey<C> {
-    pub fn from_slice(_bytes: &[u8]) -> Result<Self> {
-        todo!("signing is not yet implemented")
-    }
-
->>>>>>> 70ae9773
     pub fn verifying_key(&self) -> &VerifyingKey<C> {
         &self.verifying_key
     }
@@ -235,11 +219,7 @@
 impl<C> VerifyingKey<C>
 where
     C: IntrinsicCurve + PrimeCurve,
-<<<<<<< HEAD
-    C::Point: WeierstrassPoint + CyclicGroup + FromCompressed<Coordinate<C>>,
-=======
     C::Point: WeierstrassPoint + CyclicGroup + FromCompressed<Coordinate<C>> + VerifyCustomHook<C>,
->>>>>>> 70ae9773
     Coordinate<C>: IntMod,
     C::Scalar: IntMod + Reduce,
     for<'a> &'a C::Point: Add<&'a C::Point, Output = C::Point>,
@@ -284,9 +264,6 @@
         recovery_id: RecoveryId,
     ) -> Result<Self> {
         let sig = signature.to_bytes();
-<<<<<<< HEAD
-        Self::recover_from_prehash_noverify(prehash, &sig, recovery_id)
-=======
         let vk = Self::recover_from_prehash_noverify(prehash, &sig, recovery_id)?;
         vk.inner.as_affine().verify_hook(prehash, signature)?;
         Ok(vk)
@@ -315,7 +292,6 @@
     /// - `sig`: signature to be verified against the key and message
     fn verify_hook(&self, _z: &[u8], _sig: &Signature<C>) -> Result<()> {
         Ok(())
->>>>>>> 70ae9773
     }
 }
 
@@ -328,28 +304,17 @@
     C: PrimeCurve + IntrinsicCurve,
     D: Digest + FixedOutput<OutputSize = FieldBytesSize<C>>,
     SignatureSize<C>: ArrayLength<u8>,
-<<<<<<< HEAD
-    C::Point: WeierstrassPoint + CyclicGroup + FromCompressed<Coordinate<C>>,
-=======
     C::Point: WeierstrassPoint + CyclicGroup + FromCompressed<Coordinate<C>> + VerifyCustomHook<C>,
->>>>>>> 70ae9773
     Coordinate<C>: IntMod,
     <C as IntrinsicCurve>::Scalar: IntMod + Reduce,
     for<'a> &'a C::Point: Add<&'a C::Point, Output = C::Point>,
     for<'a> &'a Scalar<C>: DivUnsafe<&'a Scalar<C>, Output = Scalar<C>>,
 {
     fn verify_digest(&self, msg_digest: D, signature: &Signature<C>) -> Result<()> {
-<<<<<<< HEAD
-        verify_prehashed::<C>(
-            self.inner.as_affine().clone(),
-            &msg_digest.finalize_fixed(),
-            &signature.to_bytes(),
-=======
         PrehashVerifier::<Signature<C>>::verify_prehash(
             self,
             &msg_digest.finalize_fixed(),
             signature,
->>>>>>> 70ae9773
         )
     }
 }
@@ -358,21 +323,14 @@
 where
     C: PrimeCurve + IntrinsicCurve,
     SignatureSize<C>: ArrayLength<u8>,
-<<<<<<< HEAD
-    C::Point: WeierstrassPoint + CyclicGroup + FromCompressed<Coordinate<C>>,
-=======
     C::Point: WeierstrassPoint + CyclicGroup + FromCompressed<Coordinate<C>> + VerifyCustomHook<C>,
->>>>>>> 70ae9773
     Coordinate<C>: IntMod,
     C::Scalar: IntMod + Reduce,
     for<'a> &'a C::Point: Add<&'a C::Point, Output = C::Point>,
     for<'a> &'a Scalar<C>: DivUnsafe<&'a Scalar<C>, Output = Scalar<C>>,
 {
     fn verify_prehash(&self, prehash: &[u8], signature: &Signature<C>) -> Result<()> {
-<<<<<<< HEAD
-=======
         self.inner.as_affine().verify_hook(prehash, signature)?;
->>>>>>> 70ae9773
         verify_prehashed::<C>(
             self.inner.as_affine().clone(),
             prehash,
@@ -385,11 +343,7 @@
 where
     C: PrimeCurve + CurveArithmetic + DigestPrimitive + IntrinsicCurve,
     SignatureSize<C>: ArrayLength<u8>,
-<<<<<<< HEAD
-    C::Point: WeierstrassPoint + CyclicGroup + FromCompressed<Coordinate<C>>,
-=======
     C::Point: WeierstrassPoint + CyclicGroup + FromCompressed<Coordinate<C>> + VerifyCustomHook<C>,
->>>>>>> 70ae9773
     Coordinate<C>: IntMod,
     <C as IntrinsicCurve>::Scalar: IntMod + Reduce,
     for<'a> &'a C::Point: Add<&'a C::Point, Output = C::Point>,
@@ -540,10 +494,7 @@
     }
 }
 
-<<<<<<< HEAD
-=======
 /// Assumes that `sig` is proper encoding of `r, s`.
->>>>>>> 70ae9773
 // Ref: https://docs.rs/ecdsa/latest/src/ecdsa/hazmat.rs.html#270
 #[allow(non_snake_case)]
 pub fn verify_prehashed<C>(pubkey: AffinePoint<C>, prehash: &[u8], sig: &[u8]) -> Result<()>
@@ -562,32 +513,19 @@
     // Signature is default encoded in big endian bytes
     let (r_be, s_be) = sig.split_at(<C as IntrinsicCurve>::Scalar::NUM_LIMBS);
     // Note: Scalar internally stores using little endian
-<<<<<<< HEAD
-    let r = Scalar::<C>::from_be_bytes(r_be);
-    let s = Scalar::<C>::from_be_bytes(s_be);
-    if !r.is_reduced() || !s.is_reduced() {
-        return Err(Error::new());
-    }
-=======
     let r = Scalar::<C>::from_be_bytes(r_be).ok_or_else(Error::new)?;
     let s = Scalar::<C>::from_be_bytes(s_be).ok_or_else(Error::new)?;
->>>>>>> 70ae9773
     if r == Scalar::<C>::ZERO || s == Scalar::<C>::ZERO {
         return Err(Error::new());
     }
 
     // Perf: don't use bits2field from ::ecdsa
-<<<<<<< HEAD
-    let z =
-        <C as IntrinsicCurve>::Scalar::from_be_bytes(bits2field::<C>(prehash).unwrap().as_ref());
-=======
     let prehash_bytes = bits2field::<C>(prehash)?;
     // If prehash is longer than Scalar::NUM_LIMBS, take leftmost bytes
     let trim = prehash_bytes.len().saturating_sub(Scalar::<C>::NUM_LIMBS);
     // from_be_bytes still works if len < Scalar::NUM_LIMBS
     // we don't need to reduce because IntMod is up to modular equivalence
     let z = Scalar::<C>::from_be_bytes_unchecked(&prehash_bytes[..prehash_bytes.len() - trim]);
->>>>>>> 70ae9773
 
     let u1 = z.div_unsafe(&s);
     let u2 = (&r).div_unsafe(&s);
@@ -596,11 +534,8 @@
     // public key
     let Q = pubkey;
     let R = <C as IntrinsicCurve>::msm(&[u1, u2], &[G, Q]);
-<<<<<<< HEAD
-=======
     // For Coordinate<C>: IntMod, the internal implementation of is_identity will assert x, y
     // coordinates of R are both reduced.
->>>>>>> 70ae9773
     if R.is_identity() {
         return Err(Error::new());
     }
