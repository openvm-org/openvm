use derive_more::derive::From;
use hex_literal::hex;
use lazy_static::lazy_static;
use num_bigint::BigUint;
use num_traits::{FromPrimitive, Zero};
use once_cell::sync::Lazy;
use openvm_circuit::{
    arch::{
        ExecutionBridge, SystemPort, VmExtension, VmInventory, VmInventoryBuilder, VmInventoryError,
    },
    system::phantom::PhantomChip,
};
use openvm_circuit_derive::{AnyEnum, InsExecutorE1, InstructionExecutor};
use openvm_circuit_primitives::bitwise_op_lookup::{
    BitwiseOperationLookupBus, SharedBitwiseOperationLookupChip,
};
use openvm_circuit_primitives_derive::{Chip, ChipUsageGetter};
use openvm_ecc_transpiler::{EccPhantom, Rv32WeierstrassOpcode};
use openvm_instructions::{LocalOpcode, PhantomDiscriminant, VmOpcode};
use openvm_mod_circuit_builder::ExprBuilderConfig;
use openvm_stark_backend::p3_field::PrimeField32;
use serde::{Deserialize, Serialize};
use serde_with::{serde_as, DisplayFromStr};
use strum::EnumCount;

use super::{EcAddNeChip, EcDoubleChip};

// TODO: this should be decided after e2 execution
const MAX_INS_CAPACITY: usize = 1 << 22;

#[serde_as]
#[derive(Clone, Debug, derive_new::new, Serialize, Deserialize)]
pub struct CurveConfig {
    /// The name of the curve struct as defined by moduli_declare.
    pub struct_name: String,
    /// The coordinate modulus of the curve.
    #[serde_as(as = "DisplayFromStr")]
    pub modulus: BigUint,
    /// The scalar field modulus of the curve.
    #[serde_as(as = "DisplayFromStr")]
    pub scalar: BigUint,
    /// The coefficient a of y^2 = x^3 + ax + b.
    #[serde_as(as = "DisplayFromStr")]
    pub a: BigUint,
    /// The coefficient b of y^2 = x^3 + ax + b.
    #[serde_as(as = "DisplayFromStr")]
    pub b: BigUint,
}

pub static SECP256K1_CONFIG: Lazy<CurveConfig> = Lazy::new(|| CurveConfig {
    struct_name: SECP256K1_ECC_STRUCT_NAME.to_string(),
    modulus: SECP256K1_MODULUS.clone(),
    scalar: SECP256K1_ORDER.clone(),
    a: BigUint::zero(),
    b: BigUint::from_u8(7u8).unwrap(),
});

pub static P256_CONFIG: Lazy<CurveConfig> = Lazy::new(|| CurveConfig {
    struct_name: P256_ECC_STRUCT_NAME.to_string(),
    modulus: P256_MODULUS.clone(),
    scalar: P256_ORDER.clone(),
    a: BigUint::from_bytes_le(&P256_A),
    b: BigUint::from_bytes_le(&P256_B),
});

#[derive(Clone, Debug, derive_new::new, Serialize, Deserialize)]
pub struct WeierstrassExtension {
    pub supported_curves: Vec<CurveConfig>,
}

<<<<<<< HEAD
#[derive(Chip, ChipUsageGetter, InstructionExecutor, AnyEnum, InsExecutorE1)]
=======
impl WeierstrassExtension {
    pub fn generate_sw_init(&self) -> String {
        let supported_curves = self
            .supported_curves
            .iter()
            .map(|curve_config| curve_config.struct_name.to_string())
            .collect::<Vec<String>>()
            .join(", ");

        format!("openvm_ecc_guest::sw_macros::sw_init! {{ {supported_curves} }}")
    }
}

#[derive(Chip, ChipUsageGetter, InstructionExecutor, AnyEnum)]
>>>>>>> 152b6b6c
pub enum WeierstrassExtensionExecutor<F: PrimeField32> {
    // 32 limbs prime
    EcAddNeRv32_32(EcAddNeChip<F, 2, 32>),
    EcDoubleRv32_32(EcDoubleChip<F, 2, 32>),
    // 48 limbs prime
    EcAddNeRv32_48(EcAddNeChip<F, 6, 16>),
    EcDoubleRv32_48(EcDoubleChip<F, 6, 16>),
}

#[derive(ChipUsageGetter, Chip, AnyEnum, From)]
pub enum WeierstrassExtensionPeriphery<F: PrimeField32> {
    BitwiseOperationLookup(SharedBitwiseOperationLookupChip<8>),
    Phantom(PhantomChip<F>),
}

impl<F: PrimeField32> VmExtension<F> for WeierstrassExtension {
    type Executor = WeierstrassExtensionExecutor<F>;
    type Periphery = WeierstrassExtensionPeriphery<F>;

    fn build(
        &self,
        builder: &mut VmInventoryBuilder<F>,
    ) -> Result<VmInventory<Self::Executor, Self::Periphery>, VmInventoryError> {
        let mut inventory = VmInventory::new();
        let SystemPort {
            execution_bus,
            program_bus,
            memory_bridge,
        } = builder.system_port();

        let execution_bridge = ExecutionBridge::new(execution_bus, program_bus);
        let range_checker = builder.system_base().range_checker_chip.clone();
        let pointer_max_bits = builder.system_config().memory_config.pointer_max_bits;

        let bitwise_lu_chip = if let Some(&chip) = builder
            .find_chip::<SharedBitwiseOperationLookupChip<8>>()
            .first()
        {
            chip.clone()
        } else {
            let bitwise_lu_bus = BitwiseOperationLookupBus::new(builder.new_bus_idx());
            let chip = SharedBitwiseOperationLookupChip::new(bitwise_lu_bus);
            inventory.add_periphery_chip(chip.clone());
            chip
        };

        let ec_add_ne_opcodes = (Rv32WeierstrassOpcode::EC_ADD_NE as usize)
            ..=(Rv32WeierstrassOpcode::SETUP_EC_ADD_NE as usize);
        let ec_double_opcodes = (Rv32WeierstrassOpcode::EC_DOUBLE as usize)
            ..=(Rv32WeierstrassOpcode::SETUP_EC_DOUBLE as usize);

        for (i, curve) in self.supported_curves.iter().enumerate() {
            let start_offset =
                Rv32WeierstrassOpcode::CLASS_OFFSET + i * Rv32WeierstrassOpcode::COUNT;
            let bytes = curve.modulus.bits().div_ceil(8);
            let config32 = ExprBuilderConfig {
                modulus: curve.modulus.clone(),
                num_limbs: 32,
                limb_bits: 8,
            };
            let config48 = ExprBuilderConfig {
                modulus: curve.modulus.clone(),
                num_limbs: 48,
                limb_bits: 8,
            };
            if bytes <= 32 {
                let add_ne_chip = EcAddNeChip::new(
                    execution_bridge.clone(),
                    memory_bridge.clone(),
                    builder.system_base().memory_controller.helper(),
                    pointer_max_bits,
                    config32.clone(),
                    start_offset,
                    bitwise_lu_chip.clone(),
                    range_checker.clone(),
                    MAX_INS_CAPACITY,
                );

                inventory.add_executor(
                    WeierstrassExtensionExecutor::EcAddNeRv32_32(add_ne_chip),
                    ec_add_ne_opcodes
                        .clone()
                        .map(|x| VmOpcode::from_usize(x + start_offset)),
                )?;
                let double_chip = EcDoubleChip::new(
                    execution_bridge.clone(),
                    memory_bridge.clone(),
                    builder.system_base().memory_controller.helper(),
                    pointer_max_bits,
                    config32.clone(),
                    start_offset,
                    bitwise_lu_chip.clone(),
                    range_checker.clone(),
                    curve.a.clone(),
                    MAX_INS_CAPACITY,
                );
                inventory.add_executor(
                    WeierstrassExtensionExecutor::EcDoubleRv32_32(double_chip),
                    ec_double_opcodes
                        .clone()
                        .map(|x| VmOpcode::from_usize(x + start_offset)),
                )?;
            } else if bytes <= 48 {
                let add_ne_chip = EcAddNeChip::new(
                    execution_bridge.clone(),
                    memory_bridge.clone(),
                    builder.system_base().memory_controller.helper(),
                    pointer_max_bits,
                    config48.clone(),
                    start_offset,
                    bitwise_lu_chip.clone(),
                    range_checker.clone(),
                    MAX_INS_CAPACITY,
                );

                inventory.add_executor(
                    WeierstrassExtensionExecutor::EcAddNeRv32_48(add_ne_chip),
                    ec_add_ne_opcodes
                        .clone()
                        .map(|x| VmOpcode::from_usize(x + start_offset)),
                )?;
                let double_chip = EcDoubleChip::new(
                    execution_bridge.clone(),
                    memory_bridge.clone(),
                    builder.system_base().memory_controller.helper(),
                    pointer_max_bits,
                    config48.clone(),
                    start_offset,
                    bitwise_lu_chip.clone(),
                    range_checker.clone(),
                    curve.a.clone(),
                    MAX_INS_CAPACITY,
                );
                inventory.add_executor(
                    WeierstrassExtensionExecutor::EcDoubleRv32_48(double_chip),
                    ec_double_opcodes
                        .clone()
                        .map(|x| VmOpcode::from_usize(x + start_offset)),
                )?;
            } else {
                panic!("Modulus too large");
            }
        }
        let non_qr_hint_sub_ex = phantom::NonQrHintSubEx::new(self.supported_curves.clone());
        builder.add_phantom_sub_executor(
            non_qr_hint_sub_ex.clone(),
            PhantomDiscriminant(EccPhantom::HintNonQr as u16),
        )?;
        builder.add_phantom_sub_executor(
            phantom::DecompressHintSubEx::new(non_qr_hint_sub_ex),
            PhantomDiscriminant(EccPhantom::HintDecompress as u16),
        )?;

        Ok(inventory)
    }
}

pub(crate) mod phantom {
    use std::{
        iter::{once, repeat},
        ops::Deref,
    };

    use eyre::bail;
    use num_bigint::BigUint;
    use num_integer::Integer;
    use num_traits::One;
    use openvm_algebra_circuit::{find_non_qr, mod_sqrt};
    use openvm_circuit::{
        arch::{PhantomSubExecutor, Streams},
        system::memory::online::GuestMemory,
    };
<<<<<<< HEAD
    use openvm_ecc_guest::weierstrass::DecompressionHint;
    use openvm_instructions::{
        riscv::{RV32_MEMORY_AS, RV32_REGISTER_AS},
        PhantomDiscriminant,
    };
    use openvm_rv32im_circuit::adapters::new_read_rv32_register;
=======
    use openvm_instructions::{riscv::RV32_MEMORY_AS, PhantomDiscriminant};
    use openvm_rv32im_circuit::adapters::unsafe_read_rv32_register;
>>>>>>> 152b6b6c
    use openvm_stark_backend::p3_field::PrimeField32;

    use super::CurveConfig;

    // Hint for a decompression
    // if possible is true, then `sqrt` is the decompressed y-coordinate
    // if possible is false, then `sqrt` is such that
    // `sqrt^2 = rhs * non_qr` where `rhs` is the rhs of the curve equation
    pub struct DecompressionHint<T> {
        pub possible: bool,
        pub sqrt: T,
    }

    #[derive(derive_new::new)]
    pub struct DecompressHintSubEx(NonQrHintSubEx);

    impl Deref for DecompressHintSubEx {
        type Target = NonQrHintSubEx;

        fn deref(&self) -> &NonQrHintSubEx {
            &self.0
        }
    }

    impl<F: PrimeField32> PhantomSubExecutor<F> for DecompressHintSubEx {
        fn phantom_execute(
            &self,
            memory: &GuestMemory,
            streams: &mut Streams<F>,
            _: PhantomDiscriminant,
            a: u32,
            b: u32,
            c_upper: u16,
        ) -> eyre::Result<()> {
            let c_idx = c_upper as usize;
            if c_idx >= self.supported_curves.len() {
                bail!(
                    "Curve index {c_idx} out of range: {} supported curves",
                    self.supported_curves.len()
                );
            }
            let curve = &self.supported_curves[c_idx];
            let rs1 = new_read_rv32_register(memory, RV32_REGISTER_AS, a);
            let num_limbs: usize = if curve.modulus.bits().div_ceil(8) <= 32 {
                32
            } else if curve.modulus.bits().div_ceil(8) <= 48 {
                48
            } else {
                bail!("Modulus too large")
            };
            let x_limbs: Vec<u8> = memory
                .memory
                .read_range_generic((RV32_MEMORY_AS, rs1), num_limbs);
            let x = BigUint::from_bytes_le(&x_limbs);
            let rs2 = new_read_rv32_register(memory, RV32_REGISTER_AS, b);
            let rec_id = memory
                .memory
                .read_range_generic::<u8>((RV32_MEMORY_AS, rs2), 1)[0];
            let hint = self.decompress_point(x, rec_id & 1 == 1, c_idx);
            let hint_bytes = once(F::from_bool(hint.possible))
                .chain(repeat(F::ZERO))
                .take(4)
                .chain(
                    hint.sqrt
                        .to_bytes_le()
                        .into_iter()
                        .map(F::from_canonical_u8)
                        .chain(repeat(F::ZERO))
                        .take(num_limbs),
                )
                .collect();
            streams.hint_stream = hint_bytes;

            Ok(())
        }
    }

    impl DecompressHintSubEx {
        /// Given `x` in the coordinate field of the curve, and the recovery id,
        /// return the unique `y` such that `(x, y)` is a point on the curve and
        /// `y` has the same parity as the recovery id.
        ///
        /// If no such `y` exists, return the square root of `(x^3 + ax + b) * non_qr`
        /// where `non_qr` is a quadratic nonresidue of the field.
        fn decompress_point(
            &self,
            x: BigUint,
            is_y_odd: bool,
            curve_idx: usize,
        ) -> DecompressionHint<BigUint> {
            let curve = &self.supported_curves[curve_idx];
            let alpha = ((&x * &x * &x) + (&x * &curve.a) + &curve.b) % &curve.modulus;
            match mod_sqrt(&alpha, &curve.modulus, &self.non_qrs[curve_idx]) {
                Some(beta) => {
                    if is_y_odd == beta.is_odd() {
                        DecompressionHint {
                            possible: true,
                            sqrt: beta,
                        }
                    } else {
                        DecompressionHint {
                            possible: true,
                            sqrt: &curve.modulus - &beta,
                        }
                    }
                }
                None => {
                    debug_assert_eq!(
                        self.non_qrs[curve_idx]
                            .modpow(&((&curve.modulus - BigUint::one()) >> 1), &curve.modulus),
                        &curve.modulus - BigUint::one()
                    );
                    let sqrt = mod_sqrt(
                        &(&alpha * &self.non_qrs[curve_idx]),
                        &curve.modulus,
                        &self.non_qrs[curve_idx],
                    )
                    .unwrap();
                    DecompressionHint {
                        possible: false,
                        sqrt,
                    }
                }
            }
        }
    }

    #[derive(Clone)]
    pub struct NonQrHintSubEx {
        pub supported_curves: Vec<CurveConfig>,
        pub non_qrs: Vec<BigUint>,
    }

    impl NonQrHintSubEx {
        pub fn new(supported_curves: Vec<CurveConfig>) -> Self {
            let non_qrs = supported_curves
                .iter()
                .map(|curve| find_non_qr(&curve.modulus))
                .collect();
            Self {
                supported_curves,
                non_qrs,
            }
        }
    }

    impl<F: PrimeField32> PhantomSubExecutor<F> for NonQrHintSubEx {
        fn phantom_execute(
            &self,
            _: &GuestMemory,
            streams: &mut Streams<F>,
            _: PhantomDiscriminant,
            _: u32,
            _: u32,
            c_upper: u16,
        ) -> eyre::Result<()> {
            let c_idx = c_upper as usize;
            if c_idx >= self.supported_curves.len() {
                bail!(
                    "Curve index {c_idx} out of range: {} supported curves",
                    self.supported_curves.len()
                );
            }
            let curve = &self.supported_curves[c_idx];

            let num_limbs: usize = if curve.modulus.bits().div_ceil(8) <= 32 {
                32
            } else if curve.modulus.bits().div_ceil(8) <= 48 {
                48
            } else {
                bail!("Modulus too large")
            };

            let hint_bytes = self.non_qrs[c_idx]
                .to_bytes_le()
                .into_iter()
                .map(F::from_canonical_u8)
                .chain(repeat(F::ZERO))
                .take(num_limbs)
                .collect();
            streams.hint_stream = hint_bytes;
            Ok(())
        }
    }
}

// Convenience constants for constructors
lazy_static! {
    // The constants are taken from: https://en.bitcoin.it/wiki/Secp256k1
    pub static ref SECP256K1_MODULUS: BigUint = BigUint::from_bytes_be(&hex!(
        "FFFFFFFF FFFFFFFF FFFFFFFF FFFFFFFF FFFFFFFF FFFFFFFF FFFFFFFE FFFFFC2F"
    ));
    pub static ref SECP256K1_ORDER: BigUint = BigUint::from_bytes_be(&hex!(
        "FFFFFFFF FFFFFFFF FFFFFFFF FFFFFFFE BAAEDCE6 AF48A03B BFD25E8C D0364141"
    ));
}

lazy_static! {
    // The constants are taken from: https://neuromancer.sk/std/secg/secp256r1
    pub static ref P256_MODULUS: BigUint = BigUint::from_bytes_be(&hex!(
        "ffffffff00000001000000000000000000000000ffffffffffffffffffffffff"
    ));
    pub static ref P256_ORDER: BigUint = BigUint::from_bytes_be(&hex!(
        "ffffffff00000000ffffffffffffffffbce6faada7179e84f3b9cac2fc632551"
    ));
}
// little-endian
const P256_A: [u8; 32] = hex!("fcffffffffffffffffffffff00000000000000000000000001000000ffffffff");
// little-endian
const P256_B: [u8; 32] = hex!("4b60d2273e3cce3bf6b053ccb0061d65bc86987655bdebb3e7933aaad835c65a");

pub const SECP256K1_ECC_STRUCT_NAME: &str = "Secp256k1Point";
pub const P256_ECC_STRUCT_NAME: &str = "P256Point";<|MERGE_RESOLUTION|>--- conflicted
+++ resolved
@@ -15,8 +15,8 @@
     BitwiseOperationLookupBus, SharedBitwiseOperationLookupChip,
 };
 use openvm_circuit_primitives_derive::{Chip, ChipUsageGetter};
-use openvm_ecc_transpiler::{EccPhantom, Rv32WeierstrassOpcode};
-use openvm_instructions::{LocalOpcode, PhantomDiscriminant, VmOpcode};
+use openvm_ecc_transpiler::Rv32WeierstrassOpcode;
+use openvm_instructions::{LocalOpcode, VmOpcode};
 use openvm_mod_circuit_builder::ExprBuilderConfig;
 use openvm_stark_backend::p3_field::PrimeField32;
 use serde::{Deserialize, Serialize};
@@ -68,9 +68,6 @@
     pub supported_curves: Vec<CurveConfig>,
 }
 
-<<<<<<< HEAD
-#[derive(Chip, ChipUsageGetter, InstructionExecutor, AnyEnum, InsExecutorE1)]
-=======
 impl WeierstrassExtension {
     pub fn generate_sw_init(&self) -> String {
         let supported_curves = self
@@ -84,8 +81,7 @@
     }
 }
 
-#[derive(Chip, ChipUsageGetter, InstructionExecutor, AnyEnum)]
->>>>>>> 152b6b6c
+#[derive(Chip, ChipUsageGetter, InstructionExecutor, AnyEnum, InsExecutorE1)]
 pub enum WeierstrassExtensionExecutor<F: PrimeField32> {
     // 32 limbs prime
     EcAddNeRv32_32(EcAddNeChip<F, 2, 32>),
@@ -229,229 +225,8 @@
                 panic!("Modulus too large");
             }
         }
-        let non_qr_hint_sub_ex = phantom::NonQrHintSubEx::new(self.supported_curves.clone());
-        builder.add_phantom_sub_executor(
-            non_qr_hint_sub_ex.clone(),
-            PhantomDiscriminant(EccPhantom::HintNonQr as u16),
-        )?;
-        builder.add_phantom_sub_executor(
-            phantom::DecompressHintSubEx::new(non_qr_hint_sub_ex),
-            PhantomDiscriminant(EccPhantom::HintDecompress as u16),
-        )?;
 
         Ok(inventory)
-    }
-}
-
-pub(crate) mod phantom {
-    use std::{
-        iter::{once, repeat},
-        ops::Deref,
-    };
-
-    use eyre::bail;
-    use num_bigint::BigUint;
-    use num_integer::Integer;
-    use num_traits::One;
-    use openvm_algebra_circuit::{find_non_qr, mod_sqrt};
-    use openvm_circuit::{
-        arch::{PhantomSubExecutor, Streams},
-        system::memory::online::GuestMemory,
-    };
-<<<<<<< HEAD
-    use openvm_ecc_guest::weierstrass::DecompressionHint;
-    use openvm_instructions::{
-        riscv::{RV32_MEMORY_AS, RV32_REGISTER_AS},
-        PhantomDiscriminant,
-    };
-    use openvm_rv32im_circuit::adapters::new_read_rv32_register;
-=======
-    use openvm_instructions::{riscv::RV32_MEMORY_AS, PhantomDiscriminant};
-    use openvm_rv32im_circuit::adapters::unsafe_read_rv32_register;
->>>>>>> 152b6b6c
-    use openvm_stark_backend::p3_field::PrimeField32;
-
-    use super::CurveConfig;
-
-    // Hint for a decompression
-    // if possible is true, then `sqrt` is the decompressed y-coordinate
-    // if possible is false, then `sqrt` is such that
-    // `sqrt^2 = rhs * non_qr` where `rhs` is the rhs of the curve equation
-    pub struct DecompressionHint<T> {
-        pub possible: bool,
-        pub sqrt: T,
-    }
-
-    #[derive(derive_new::new)]
-    pub struct DecompressHintSubEx(NonQrHintSubEx);
-
-    impl Deref for DecompressHintSubEx {
-        type Target = NonQrHintSubEx;
-
-        fn deref(&self) -> &NonQrHintSubEx {
-            &self.0
-        }
-    }
-
-    impl<F: PrimeField32> PhantomSubExecutor<F> for DecompressHintSubEx {
-        fn phantom_execute(
-            &self,
-            memory: &GuestMemory,
-            streams: &mut Streams<F>,
-            _: PhantomDiscriminant,
-            a: u32,
-            b: u32,
-            c_upper: u16,
-        ) -> eyre::Result<()> {
-            let c_idx = c_upper as usize;
-            if c_idx >= self.supported_curves.len() {
-                bail!(
-                    "Curve index {c_idx} out of range: {} supported curves",
-                    self.supported_curves.len()
-                );
-            }
-            let curve = &self.supported_curves[c_idx];
-            let rs1 = new_read_rv32_register(memory, RV32_REGISTER_AS, a);
-            let num_limbs: usize = if curve.modulus.bits().div_ceil(8) <= 32 {
-                32
-            } else if curve.modulus.bits().div_ceil(8) <= 48 {
-                48
-            } else {
-                bail!("Modulus too large")
-            };
-            let x_limbs: Vec<u8> = memory
-                .memory
-                .read_range_generic((RV32_MEMORY_AS, rs1), num_limbs);
-            let x = BigUint::from_bytes_le(&x_limbs);
-            let rs2 = new_read_rv32_register(memory, RV32_REGISTER_AS, b);
-            let rec_id = memory
-                .memory
-                .read_range_generic::<u8>((RV32_MEMORY_AS, rs2), 1)[0];
-            let hint = self.decompress_point(x, rec_id & 1 == 1, c_idx);
-            let hint_bytes = once(F::from_bool(hint.possible))
-                .chain(repeat(F::ZERO))
-                .take(4)
-                .chain(
-                    hint.sqrt
-                        .to_bytes_le()
-                        .into_iter()
-                        .map(F::from_canonical_u8)
-                        .chain(repeat(F::ZERO))
-                        .take(num_limbs),
-                )
-                .collect();
-            streams.hint_stream = hint_bytes;
-
-            Ok(())
-        }
-    }
-
-    impl DecompressHintSubEx {
-        /// Given `x` in the coordinate field of the curve, and the recovery id,
-        /// return the unique `y` such that `(x, y)` is a point on the curve and
-        /// `y` has the same parity as the recovery id.
-        ///
-        /// If no such `y` exists, return the square root of `(x^3 + ax + b) * non_qr`
-        /// where `non_qr` is a quadratic nonresidue of the field.
-        fn decompress_point(
-            &self,
-            x: BigUint,
-            is_y_odd: bool,
-            curve_idx: usize,
-        ) -> DecompressionHint<BigUint> {
-            let curve = &self.supported_curves[curve_idx];
-            let alpha = ((&x * &x * &x) + (&x * &curve.a) + &curve.b) % &curve.modulus;
-            match mod_sqrt(&alpha, &curve.modulus, &self.non_qrs[curve_idx]) {
-                Some(beta) => {
-                    if is_y_odd == beta.is_odd() {
-                        DecompressionHint {
-                            possible: true,
-                            sqrt: beta,
-                        }
-                    } else {
-                        DecompressionHint {
-                            possible: true,
-                            sqrt: &curve.modulus - &beta,
-                        }
-                    }
-                }
-                None => {
-                    debug_assert_eq!(
-                        self.non_qrs[curve_idx]
-                            .modpow(&((&curve.modulus - BigUint::one()) >> 1), &curve.modulus),
-                        &curve.modulus - BigUint::one()
-                    );
-                    let sqrt = mod_sqrt(
-                        &(&alpha * &self.non_qrs[curve_idx]),
-                        &curve.modulus,
-                        &self.non_qrs[curve_idx],
-                    )
-                    .unwrap();
-                    DecompressionHint {
-                        possible: false,
-                        sqrt,
-                    }
-                }
-            }
-        }
-    }
-
-    #[derive(Clone)]
-    pub struct NonQrHintSubEx {
-        pub supported_curves: Vec<CurveConfig>,
-        pub non_qrs: Vec<BigUint>,
-    }
-
-    impl NonQrHintSubEx {
-        pub fn new(supported_curves: Vec<CurveConfig>) -> Self {
-            let non_qrs = supported_curves
-                .iter()
-                .map(|curve| find_non_qr(&curve.modulus))
-                .collect();
-            Self {
-                supported_curves,
-                non_qrs,
-            }
-        }
-    }
-
-    impl<F: PrimeField32> PhantomSubExecutor<F> for NonQrHintSubEx {
-        fn phantom_execute(
-            &self,
-            _: &GuestMemory,
-            streams: &mut Streams<F>,
-            _: PhantomDiscriminant,
-            _: u32,
-            _: u32,
-            c_upper: u16,
-        ) -> eyre::Result<()> {
-            let c_idx = c_upper as usize;
-            if c_idx >= self.supported_curves.len() {
-                bail!(
-                    "Curve index {c_idx} out of range: {} supported curves",
-                    self.supported_curves.len()
-                );
-            }
-            let curve = &self.supported_curves[c_idx];
-
-            let num_limbs: usize = if curve.modulus.bits().div_ceil(8) <= 32 {
-                32
-            } else if curve.modulus.bits().div_ceil(8) <= 48 {
-                48
-            } else {
-                bail!("Modulus too large")
-            };
-
-            let hint_bytes = self.non_qrs[c_idx]
-                .to_bytes_le()
-                .into_iter()
-                .map(F::from_canonical_u8)
-                .chain(repeat(F::ZERO))
-                .take(num_limbs)
-                .collect();
-            streams.hint_stream = hint_bytes;
-            Ok(())
-        }
     }
 }
 
