use derive_more::derive::From;
use num_bigint::BigUint;
use num_traits::{FromPrimitive, Zero};
use once_cell::sync::Lazy;
use openvm_algebra_guest::IntMod;
use openvm_circuit::{
    arch::{
        ExecutionBridge, SystemPort, VmExtension, VmInventory, VmInventoryBuilder, VmInventoryError,
    },
    system::phantom::PhantomChip,
};
use openvm_circuit_derive::{AnyEnum, InsExecutorE1, InstructionExecutor};
use openvm_circuit_primitives::bitwise_op_lookup::{
    BitwiseOperationLookupBus, SharedBitwiseOperationLookupChip,
};
use openvm_circuit_primitives_derive::{Chip, ChipUsageGetter};
use openvm_ecc_guest::{
    k256::{SECP256K1_MODULUS, SECP256K1_ORDER},
    p256::{CURVE_A as P256_A, CURVE_B as P256_B, P256_MODULUS, P256_ORDER},
};
use openvm_ecc_transpiler::{EccPhantom, Rv32WeierstrassOpcode};
use openvm_instructions::{LocalOpcode, PhantomDiscriminant, VmOpcode};
use openvm_mod_circuit_builder::ExprBuilderConfig;
use openvm_stark_backend::p3_field::PrimeField32;
use serde::{Deserialize, Serialize};
use serde_with::{serde_as, DisplayFromStr};
use strum::EnumCount;

use super::{EcAddNeChip, EcDoubleChip};

// TODO: this should be decided after e2 execution
const MAX_INS_CAPACITY: usize = 1 << 22;

#[serde_as]
#[derive(Clone, Debug, derive_new::new, Serialize, Deserialize)]
pub struct CurveConfig {
    /// The coordinate modulus of the curve.
    #[serde_as(as = "DisplayFromStr")]
    pub modulus: BigUint,
    /// The scalar field modulus of the curve.
    #[serde_as(as = "DisplayFromStr")]
    pub scalar: BigUint,
    /// The coefficient a of y^2 = x^3 + ax + b.
    #[serde_as(as = "DisplayFromStr")]
    pub a: BigUint,
    /// The coefficient b of y^2 = x^3 + ax + b.
    #[serde_as(as = "DisplayFromStr")]
    pub b: BigUint,
}

pub static SECP256K1_CONFIG: Lazy<CurveConfig> = Lazy::new(|| CurveConfig {
    modulus: SECP256K1_MODULUS.clone(),
    scalar: SECP256K1_ORDER.clone(),
    a: BigUint::zero(),
    b: BigUint::from_u8(7u8).unwrap(),
});

pub static P256_CONFIG: Lazy<CurveConfig> = Lazy::new(|| CurveConfig {
    modulus: P256_MODULUS.clone(),
    scalar: P256_ORDER.clone(),
    a: BigUint::from_bytes_le(P256_A.as_le_bytes()),
    b: BigUint::from_bytes_le(P256_B.as_le_bytes()),
});

#[derive(Clone, Debug, derive_new::new, Serialize, Deserialize)]
pub struct WeierstrassExtension {
    pub supported_curves: Vec<CurveConfig>,
}

#[derive(Chip, ChipUsageGetter, InstructionExecutor, AnyEnum, InsExecutorE1)]
pub enum WeierstrassExtensionExecutor<F: PrimeField32> {
    // 32 limbs prime
    EcAddNeRv32_32(EcAddNeChip<F, 2, 32>),
    EcDoubleRv32_32(EcDoubleChip<F, 2, 32>),
    // 48 limbs prime
    EcAddNeRv32_48(EcAddNeChip<F, 6, 16>),
    EcDoubleRv32_48(EcDoubleChip<F, 6, 16>),
}

#[derive(ChipUsageGetter, Chip, AnyEnum, From)]
pub enum WeierstrassExtensionPeriphery<F: PrimeField32> {
    BitwiseOperationLookup(SharedBitwiseOperationLookupChip<8>),
    Phantom(PhantomChip<F>),
}

impl<F: PrimeField32> VmExtension<F> for WeierstrassExtension {
    type Executor = WeierstrassExtensionExecutor<F>;
    type Periphery = WeierstrassExtensionPeriphery<F>;

    fn build(
        &self,
        builder: &mut VmInventoryBuilder<F>,
    ) -> Result<VmInventory<Self::Executor, Self::Periphery>, VmInventoryError> {
        let mut inventory = VmInventory::new();
        let SystemPort {
            execution_bus,
            program_bus,
            memory_bridge,
        } = builder.system_port();

        let execution_bridge = ExecutionBridge::new(execution_bus, program_bus);
        let range_checker = builder.system_base().range_checker_chip.clone();
        let pointer_max_bits = builder.system_config().memory_config.pointer_max_bits;

        let bitwise_lu_chip = if let Some(&chip) = builder
            .find_chip::<SharedBitwiseOperationLookupChip<8>>()
            .first()
        {
            chip.clone()
        } else {
            let bitwise_lu_bus = BitwiseOperationLookupBus::new(builder.new_bus_idx());
            let chip = SharedBitwiseOperationLookupChip::new(bitwise_lu_bus);
            inventory.add_periphery_chip(chip.clone());
            chip
        };

        let ec_add_ne_opcodes = (Rv32WeierstrassOpcode::EC_ADD_NE as usize)
            ..=(Rv32WeierstrassOpcode::SETUP_EC_ADD_NE as usize);
        let ec_double_opcodes = (Rv32WeierstrassOpcode::EC_DOUBLE as usize)
            ..=(Rv32WeierstrassOpcode::SETUP_EC_DOUBLE as usize);

        for (i, curve) in self.supported_curves.iter().enumerate() {
            let start_offset =
                Rv32WeierstrassOpcode::CLASS_OFFSET + i * Rv32WeierstrassOpcode::COUNT;
            let bytes = curve.modulus.bits().div_ceil(8);
            let config32 = ExprBuilderConfig {
                modulus: curve.modulus.clone(),
                num_limbs: 32,
                limb_bits: 8,
            };
            let config48 = ExprBuilderConfig {
                modulus: curve.modulus.clone(),
                num_limbs: 48,
                limb_bits: 8,
            };
            if bytes <= 32 {
                let add_ne_chip = EcAddNeChip::new(
                    execution_bridge.clone(),
                    memory_bridge.clone(),
                    builder.system_base().memory_controller.helper(),
                    pointer_max_bits,
                    config32.clone(),
                    start_offset,
                    bitwise_lu_chip.clone(),
                    range_checker.clone(),
                    MAX_INS_CAPACITY,
                );

                inventory.add_executor(
                    WeierstrassExtensionExecutor::EcAddNeRv32_32(add_ne_chip),
                    ec_add_ne_opcodes
                        .clone()
                        .map(|x| VmOpcode::from_usize(x + start_offset)),
                )?;
                let double_chip = EcDoubleChip::new(
                    execution_bridge.clone(),
                    memory_bridge.clone(),
                    builder.system_base().memory_controller.helper(),
                    pointer_max_bits,
                    config32.clone(),
                    start_offset,
                    bitwise_lu_chip.clone(),
                    range_checker.clone(),
                    curve.a.clone(),
                    MAX_INS_CAPACITY,
                );
                inventory.add_executor(
                    WeierstrassExtensionExecutor::EcDoubleRv32_32(double_chip),
                    ec_double_opcodes
                        .clone()
                        .map(|x| VmOpcode::from_usize(x + start_offset)),
                )?;
            } else if bytes <= 48 {
                let add_ne_chip = EcAddNeChip::new(
                    execution_bridge.clone(),
                    memory_bridge.clone(),
                    builder.system_base().memory_controller.helper(),
                    pointer_max_bits,
                    config48.clone(),
                    start_offset,
                    bitwise_lu_chip.clone(),
                    range_checker.clone(),
                    MAX_INS_CAPACITY,
                );

                inventory.add_executor(
                    WeierstrassExtensionExecutor::EcAddNeRv32_32(add_ne_chip),
                    ec_add_ne_opcodes
                        .clone()
                        .map(|x| VmOpcode::from_usize(x + start_offset)),
                )?;
                let double_chip = EcDoubleChip::new(
                    execution_bridge.clone(),
                    memory_bridge.clone(),
                    builder.system_base().memory_controller.helper(),
                    pointer_max_bits,
                    config48.clone(),
                    start_offset,
                    bitwise_lu_chip.clone(),
                    range_checker.clone(),
                    curve.a.clone(),
                    MAX_INS_CAPACITY,
                );
                inventory.add_executor(
                    WeierstrassExtensionExecutor::EcDoubleRv32_32(double_chip),
                    ec_double_opcodes
                        .clone()
                        .map(|x| VmOpcode::from_usize(x + start_offset)),
                )?;
            } else {
                panic!("Modulus too large");
            }
        }
        let non_qr_hint_sub_ex = phantom::NonQrHintSubEx::new(self.supported_curves.clone());
        builder.add_phantom_sub_executor(
            non_qr_hint_sub_ex.clone(),
            PhantomDiscriminant(EccPhantom::HintNonQr as u16),
        )?;
        builder.add_phantom_sub_executor(
            phantom::DecompressHintSubEx::new(non_qr_hint_sub_ex),
            PhantomDiscriminant(EccPhantom::HintDecompress as u16),
        )?;

        Ok(inventory)
    }
}

pub(crate) mod phantom {
    use std::{
        iter::{once, repeat},
        ops::Deref,
    };

    use eyre::bail;
    use num_bigint::{BigUint, RandBigInt};
    use num_integer::Integer;
    use num_traits::{FromPrimitive, One};
    use openvm_circuit::{
        arch::{PhantomSubExecutor, Streams},
        system::memory::{online::GuestMemory, MemoryController},
    };
    use openvm_ecc_guest::weierstrass::DecompressionHint;
    use openvm_instructions::{riscv::RV32_MEMORY_AS, PhantomDiscriminant};
    use openvm_rv32im_circuit::adapters::unsafe_read_rv32_register;
    use openvm_stark_backend::p3_field::PrimeField32;
    use rand::{rngs::StdRng, SeedableRng};

    use super::CurveConfig;

    #[derive(derive_new::new)]
    pub struct DecompressHintSubEx(NonQrHintSubEx);

    impl Deref for DecompressHintSubEx {
        type Target = NonQrHintSubEx;

        fn deref(&self) -> &NonQrHintSubEx {
            &self.0
        }
    }

    impl<F: PrimeField32> PhantomSubExecutor<F> for DecompressHintSubEx {
        fn phantom_execute(
            &mut self,
<<<<<<< HEAD
            memory: &GuestMemory<F>,
=======
            memory: &GuestMemory,
>>>>>>> 87e9e3f2
            streams: &mut Streams<F>,
            _: PhantomDiscriminant,
            a: u32,
            b: u32,
            c_upper: u16,
        ) -> eyre::Result<()> {
<<<<<<< HEAD
            todo!()
            // let c_idx = c_upper as usize;
            // if c_idx >= self.supported_curves.len() {
            //     bail!(
            //         "Curve index {c_idx} out of range: {} supported curves",
            //         self.supported_curves.len()
            //     );
            // }
            // let curve = &self.supported_curves[c_idx];
            // let rs1 = unsafe_read_rv32_register(memory, a);
            // let num_limbs: usize = if curve.modulus.bits().div_ceil(8) <= 32 {
            //     32
            // } else if curve.modulus.bits().div_ceil(8) <= 48 {
            //     48
            // } else {
            //     bail!("Modulus too large")
            // };
            // let mut x_limbs: Vec<u8> = Vec::with_capacity(num_limbs);
            // for i in 0..num_limbs {
            //     let limb = memory.unsafe_read_cell::<u8>(
            //         F::from_canonical_u32(RV32_MEMORY_AS),
            //         F::from_canonical_u32(rs1 + i as u32),
            //     );
            //     x_limbs.push(limb);
            // }
            // let x = BigUint::from_bytes_le(&x_limbs);
            // let rs2 = unsafe_read_rv32_register(memory, b);
            // let rec_id = memory.unsafe_read_cell::<u8>(
            //     F::from_canonical_u32(RV32_MEMORY_AS),
            //     F::from_canonical_u32(rs2),
            // );
            // let hint = self.decompress_point(x, rec_id & 1 == 1, c_idx);
            // let hint_bytes = once(F::from_bool(hint.possible))
            //     .chain(repeat(F::ZERO))
            //     .take(4)
            //     .chain(
            //         hint.sqrt
            //             .to_bytes_le()
            //             .into_iter()
            //             .map(F::from_canonical_u8)
            //             .chain(repeat(F::ZERO))
            //             .take(num_limbs),
            //     )
            //     .collect();
            // streams.hint_stream = hint_bytes;
            // Ok(())
=======
            /*let c_idx = c_upper as usize;
            if c_idx >= self.supported_curves.len() {
                bail!(
                    "Curve index {c_idx} out of range: {} supported curves",
                    self.supported_curves.len()
                );
            }
            let curve = &self.supported_curves[c_idx];
            let rs1 = unsafe_read_rv32_register(memory, a);
            let num_limbs: usize = if curve.modulus.bits().div_ceil(8) <= 32 {
                32
            } else if curve.modulus.bits().div_ceil(8) <= 48 {
                48
            } else {
                bail!("Modulus too large")
            };
            let mut x_limbs: Vec<u8> = Vec::with_capacity(num_limbs);
            for i in 0..num_limbs {
                let limb = memory.unsafe_read_cell::<u8>(
                    F::from_canonical_u32(RV32_MEMORY_AS),
                    F::from_canonical_u32(rs1 + i as u32),
                );
                x_limbs.push(limb);
            }
            let x = BigUint::from_bytes_le(&x_limbs);
            let rs2 = unsafe_read_rv32_register(memory, b);
            let rec_id = memory.unsafe_read_cell::<u8>(
                F::from_canonical_u32(RV32_MEMORY_AS),
                F::from_canonical_u32(rs2),
            );
            let hint = self.decompress_point(x, rec_id & 1 == 1, c_idx);
            let hint_bytes = once(F::from_bool(hint.possible))
                .chain(repeat(F::ZERO))
                .take(4)
                .chain(
                    hint.sqrt
                        .to_bytes_le()
                        .into_iter()
                        .map(F::from_canonical_u8)
                        .chain(repeat(F::ZERO))
                        .take(num_limbs),
                )
                .collect();
            streams.hint_stream = hint_bytes;
            */
            Ok(())
>>>>>>> 87e9e3f2
        }
    }

    impl DecompressHintSubEx {
        /// Given `x` in the coordinate field of the curve, and the recovery id,
        /// return the unique `y` such that `(x, y)` is a point on the curve and
        /// `y` has the same parity as the recovery id.
        ///
        /// If no such `y` exists, return the square root of `(x^3 + ax + b) * non_qr`
        /// where `non_qr` is a quadratic nonresidue of the field.
        fn decompress_point(
            &self,
            x: BigUint,
            is_y_odd: bool,
            curve_idx: usize,
        ) -> DecompressionHint<BigUint> {
            let curve = &self.supported_curves[curve_idx];
            let alpha = ((&x * &x * &x) + (&x * &curve.a) + &curve.b) % &curve.modulus;
            match mod_sqrt(&alpha, &curve.modulus, &self.non_qrs[curve_idx]) {
                Some(beta) => {
                    if is_y_odd == beta.is_odd() {
                        DecompressionHint {
                            possible: true,
                            sqrt: beta,
                        }
                    } else {
                        DecompressionHint {
                            possible: true,
                            sqrt: &curve.modulus - &beta,
                        }
                    }
                }
                None => {
                    debug_assert_eq!(
                        self.non_qrs[curve_idx]
                            .modpow(&((&curve.modulus - BigUint::one()) >> 1), &curve.modulus),
                        &curve.modulus - BigUint::one()
                    );
                    let sqrt = mod_sqrt(
                        &(&alpha * &self.non_qrs[curve_idx]),
                        &curve.modulus,
                        &self.non_qrs[curve_idx],
                    )
                    .unwrap();
                    DecompressionHint {
                        possible: false,
                        sqrt,
                    }
                }
            }
        }
    }

    /// Find the square root of `x` modulo `modulus` with `non_qr` a
    /// quadratic nonresidue of the field.
    pub fn mod_sqrt(x: &BigUint, modulus: &BigUint, non_qr: &BigUint) -> Option<BigUint> {
        if modulus % 4u32 == BigUint::from_u8(3).unwrap() {
            // x^(1/2) = x^((p+1)/4) when p = 3 mod 4
            let exponent = (modulus + BigUint::one()) >> 2;
            let ret = x.modpow(&exponent, modulus);
            if &ret * &ret % modulus == x % modulus {
                Some(ret)
            } else {
                None
            }
        } else {
            // Tonelli-Shanks algorithm
            // https://en.wikipedia.org/wiki/Tonelli%E2%80%93Shanks_algorithm#The_algorithm
            let mut q = modulus - BigUint::one();
            let mut s = 0;
            while &q % 2u32 == BigUint::ZERO {
                s += 1;
                q /= 2u32;
            }
            let z = non_qr;
            let mut m = s;
            let mut c = z.modpow(&q, modulus);
            let mut t = x.modpow(&q, modulus);
            let mut r = x.modpow(&((q + BigUint::one()) >> 1), modulus);
            loop {
                if t == BigUint::ZERO {
                    return Some(BigUint::ZERO);
                }
                if t == BigUint::one() {
                    return Some(r);
                }
                let mut i = 0;
                let mut tmp = t.clone();
                while tmp != BigUint::one() && i < m {
                    tmp = &tmp * &tmp % modulus;
                    i += 1;
                }
                if i == m {
                    // self is not a quadratic residue
                    return None;
                }
                for _ in 0..m - i - 1 {
                    c = &c * &c % modulus;
                }
                let b = c;
                m = i;
                c = &b * &b % modulus;
                t = ((t * &b % modulus) * &b) % modulus;
                r = (r * b) % modulus;
            }
        }
    }

    #[derive(Clone)]
    pub struct NonQrHintSubEx {
        pub supported_curves: Vec<CurveConfig>,
        pub non_qrs: Vec<BigUint>,
    }

    impl NonQrHintSubEx {
        pub fn new(supported_curves: Vec<CurveConfig>) -> Self {
            let non_qrs = supported_curves
                .iter()
                .map(|curve| find_non_qr(&curve.modulus))
                .collect();
            Self {
                supported_curves,
                non_qrs,
            }
        }
    }

    impl<F: PrimeField32> PhantomSubExecutor<F> for NonQrHintSubEx {
        fn phantom_execute(
            &mut self,
<<<<<<< HEAD
            _: &GuestMemory<F>,
=======
            _: &GuestMemory,
>>>>>>> 87e9e3f2
            streams: &mut Streams<F>,
            _: PhantomDiscriminant,
            _: u32,
            _: u32,
            c_upper: u16,
        ) -> eyre::Result<()> {
            let c_idx = c_upper as usize;
            if c_idx >= self.supported_curves.len() {
                bail!(
                    "Curve index {c_idx} out of range: {} supported curves",
                    self.supported_curves.len()
                );
            }
            let curve = &self.supported_curves[c_idx];

            let num_limbs: usize = if curve.modulus.bits().div_ceil(8) <= 32 {
                32
            } else if curve.modulus.bits().div_ceil(8) <= 48 {
                48
            } else {
                bail!("Modulus too large")
            };

            let hint_bytes = self.non_qrs[c_idx]
                .to_bytes_le()
                .into_iter()
                .map(F::from_canonical_u8)
                .chain(repeat(F::ZERO))
                .take(num_limbs)
                .collect();
            streams.hint_stream = hint_bytes;
            Ok(())
        }
    }

    // Returns a non-quadratic residue in the field
    fn find_non_qr(modulus: &BigUint) -> BigUint {
        if modulus % 4u32 == BigUint::from(3u8) {
            // p = 3 mod 4 then -1 is a quadratic residue
            modulus - BigUint::one()
        } else if modulus % 8u32 == BigUint::from(5u8) {
            // p = 5 mod 8 then 2 is a non-quadratic residue
            // since 2^((p-1)/2) = (-1)^((p^2-1)/8)
            BigUint::from_u8(2u8).unwrap()
        } else {
            let mut rng = StdRng::from_entropy();
            let mut non_qr = rng.gen_biguint_range(
                &BigUint::from_u8(2).unwrap(),
                &(modulus - BigUint::from_u8(1).unwrap()),
            );
            // To check if non_qr is a quadratic nonresidue, we compute non_qr^((p-1)/2)
            // If the result is p-1, then non_qr is a quadratic nonresidue
            // Otherwise, non_qr is a quadratic residue
            let exponent = (modulus - BigUint::one()) >> 1;
            while non_qr.modpow(&exponent, modulus) != modulus - BigUint::one() {
                non_qr = rng.gen_biguint_range(
                    &BigUint::from_u8(2).unwrap(),
                    &(modulus - BigUint::from_u8(1).unwrap()),
                );
            }
            non_qr
        }
    }
}<|MERGE_RESOLUTION|>--- conflicted
+++ resolved
@@ -261,65 +261,13 @@
     impl<F: PrimeField32> PhantomSubExecutor<F> for DecompressHintSubEx {
         fn phantom_execute(
             &mut self,
-<<<<<<< HEAD
-            memory: &GuestMemory<F>,
-=======
             memory: &GuestMemory,
->>>>>>> 87e9e3f2
             streams: &mut Streams<F>,
             _: PhantomDiscriminant,
             a: u32,
             b: u32,
             c_upper: u16,
         ) -> eyre::Result<()> {
-<<<<<<< HEAD
-            todo!()
-            // let c_idx = c_upper as usize;
-            // if c_idx >= self.supported_curves.len() {
-            //     bail!(
-            //         "Curve index {c_idx} out of range: {} supported curves",
-            //         self.supported_curves.len()
-            //     );
-            // }
-            // let curve = &self.supported_curves[c_idx];
-            // let rs1 = unsafe_read_rv32_register(memory, a);
-            // let num_limbs: usize = if curve.modulus.bits().div_ceil(8) <= 32 {
-            //     32
-            // } else if curve.modulus.bits().div_ceil(8) <= 48 {
-            //     48
-            // } else {
-            //     bail!("Modulus too large")
-            // };
-            // let mut x_limbs: Vec<u8> = Vec::with_capacity(num_limbs);
-            // for i in 0..num_limbs {
-            //     let limb = memory.unsafe_read_cell::<u8>(
-            //         F::from_canonical_u32(RV32_MEMORY_AS),
-            //         F::from_canonical_u32(rs1 + i as u32),
-            //     );
-            //     x_limbs.push(limb);
-            // }
-            // let x = BigUint::from_bytes_le(&x_limbs);
-            // let rs2 = unsafe_read_rv32_register(memory, b);
-            // let rec_id = memory.unsafe_read_cell::<u8>(
-            //     F::from_canonical_u32(RV32_MEMORY_AS),
-            //     F::from_canonical_u32(rs2),
-            // );
-            // let hint = self.decompress_point(x, rec_id & 1 == 1, c_idx);
-            // let hint_bytes = once(F::from_bool(hint.possible))
-            //     .chain(repeat(F::ZERO))
-            //     .take(4)
-            //     .chain(
-            //         hint.sqrt
-            //             .to_bytes_le()
-            //             .into_iter()
-            //             .map(F::from_canonical_u8)
-            //             .chain(repeat(F::ZERO))
-            //             .take(num_limbs),
-            //     )
-            //     .collect();
-            // streams.hint_stream = hint_bytes;
-            // Ok(())
-=======
             /*let c_idx = c_upper as usize;
             if c_idx >= self.supported_curves.len() {
                 bail!(
@@ -366,7 +314,6 @@
             streams.hint_stream = hint_bytes;
             */
             Ok(())
->>>>>>> 87e9e3f2
         }
     }
 
@@ -497,11 +444,7 @@
     impl<F: PrimeField32> PhantomSubExecutor<F> for NonQrHintSubEx {
         fn phantom_execute(
             &mut self,
-<<<<<<< HEAD
-            _: &GuestMemory<F>,
-=======
             _: &GuestMemory,
->>>>>>> 87e9e3f2
             streams: &mut Streams<F>,
             _: PhantomDiscriminant,
             _: u32,
