use derive_more::derive::From;
use hex_literal::hex;
use lazy_static::lazy_static;
use num_bigint::BigUint;
use num_traits::{FromPrimitive, Zero};
use once_cell::sync::Lazy;
use openvm_circuit::{
    arch::{
        ExecutionBridge, SystemPort, VmExtension, VmInventory, VmInventoryBuilder, VmInventoryError,
    },
    system::phantom::PhantomChip,
};
use openvm_circuit_derive::{AnyEnum, InsExecutorE1, InstructionExecutor};
use openvm_circuit_primitives::bitwise_op_lookup::{
    BitwiseOperationLookupBus, SharedBitwiseOperationLookupChip,
};
use openvm_circuit_primitives_derive::{Chip, ChipUsageGetter};
use openvm_ecc_transpiler::Rv32WeierstrassOpcode;
use openvm_instructions::{LocalOpcode, VmOpcode};
use openvm_mod_circuit_builder::ExprBuilderConfig;
use openvm_stark_backend::p3_field::PrimeField32;
use serde::{Deserialize, Serialize};
use serde_with::{serde_as, DisplayFromStr};
use strum::EnumCount;

use super::{EcAddNeChip, EcDoubleChip};

// TODO: this should be decided after e2 execution

#[serde_as]
#[derive(Clone, Debug, derive_new::new, Serialize, Deserialize)]
pub struct CurveConfig {
    /// The name of the curve struct as defined by moduli_declare.
    pub struct_name: String,
    /// The coordinate modulus of the curve.
    #[serde_as(as = "DisplayFromStr")]
    pub modulus: BigUint,
    /// The scalar field modulus of the curve.
    #[serde_as(as = "DisplayFromStr")]
    pub scalar: BigUint,
    /// The coefficient a of y^2 = x^3 + ax + b.
    #[serde_as(as = "DisplayFromStr")]
    pub a: BigUint,
    /// The coefficient b of y^2 = x^3 + ax + b.
    #[serde_as(as = "DisplayFromStr")]
    pub b: BigUint,
}

pub static SECP256K1_CONFIG: Lazy<CurveConfig> = Lazy::new(|| CurveConfig {
    struct_name: SECP256K1_ECC_STRUCT_NAME.to_string(),
    modulus: SECP256K1_MODULUS.clone(),
    scalar: SECP256K1_ORDER.clone(),
    a: BigUint::zero(),
    b: BigUint::from_u8(7u8).unwrap(),
});

pub static P256_CONFIG: Lazy<CurveConfig> = Lazy::new(|| CurveConfig {
    struct_name: P256_ECC_STRUCT_NAME.to_string(),
    modulus: P256_MODULUS.clone(),
    scalar: P256_ORDER.clone(),
    a: BigUint::from_bytes_le(&P256_A),
    b: BigUint::from_bytes_le(&P256_B),
});

#[derive(Clone, Debug, derive_new::new, Serialize, Deserialize)]
pub struct WeierstrassExtension {
    pub supported_curves: Vec<CurveConfig>,
}

impl WeierstrassExtension {
    pub fn generate_sw_init(&self) -> String {
        let supported_curves = self
            .supported_curves
            .iter()
            .map(|curve_config| curve_config.struct_name.to_string())
            .collect::<Vec<String>>()
            .join(", ");

        format!("openvm_ecc_guest::sw_macros::sw_init! {{ {supported_curves} }}")
    }
}

#[derive(Chip, ChipUsageGetter, InstructionExecutor, AnyEnum, InsExecutorE1)]
pub enum WeierstrassExtensionExecutor<F: PrimeField32> {
    // 32 limbs prime
    EcAddNeRv32_32(EcAddNeChip<F, 2, 32>),
    EcDoubleRv32_32(EcDoubleChip<F, 2, 32>),
    // 48 limbs prime
    EcAddNeRv32_48(EcAddNeChip<F, 6, 16>),
    EcDoubleRv32_48(EcDoubleChip<F, 6, 16>),
}

#[derive(ChipUsageGetter, Chip, AnyEnum, From)]
pub enum WeierstrassExtensionPeriphery<F: PrimeField32> {
    BitwiseOperationLookup(SharedBitwiseOperationLookupChip<8>),
    Phantom(PhantomChip<F>),
}

impl<F: PrimeField32> VmExtension<F> for WeierstrassExtension {
    type Executor = WeierstrassExtensionExecutor<F>;
    type Periphery = WeierstrassExtensionPeriphery<F>;

    fn build(
        &self,
        builder: &mut VmInventoryBuilder<F>,
    ) -> Result<VmInventory<Self::Executor, Self::Periphery>, VmInventoryError> {
        let mut inventory = VmInventory::new();
        let SystemPort {
            execution_bus,
            program_bus,
            memory_bridge,
        } = builder.system_port();

        let execution_bridge = ExecutionBridge::new(execution_bus, program_bus);
        let range_checker = builder.system_base().range_checker_chip.clone();
        let pointer_max_bits = builder.system_config().memory_config.pointer_max_bits;

        let bitwise_lu_chip = if let Some(&chip) = builder
            .find_chip::<SharedBitwiseOperationLookupChip<8>>()
            .first()
        {
            chip.clone()
        } else {
            let bitwise_lu_bus = BitwiseOperationLookupBus::new(builder.new_bus_idx());
            let chip = SharedBitwiseOperationLookupChip::new(bitwise_lu_bus);
            inventory.add_periphery_chip(chip.clone());
            chip
        };

        let ec_add_ne_opcodes = (Rv32WeierstrassOpcode::EC_ADD_NE as usize)
            ..=(Rv32WeierstrassOpcode::SETUP_EC_ADD_NE as usize);
        let ec_double_opcodes = (Rv32WeierstrassOpcode::EC_DOUBLE as usize)
            ..=(Rv32WeierstrassOpcode::SETUP_EC_DOUBLE as usize);

        for (i, curve) in self.supported_curves.iter().enumerate() {
            let start_offset =
                Rv32WeierstrassOpcode::CLASS_OFFSET + i * Rv32WeierstrassOpcode::COUNT;
            let bytes = curve.modulus.bits().div_ceil(8);
            let config32 = ExprBuilderConfig {
                modulus: curve.modulus.clone(),
                num_limbs: 32,
                limb_bits: 8,
            };
            let config48 = ExprBuilderConfig {
                modulus: curve.modulus.clone(),
                num_limbs: 48,
                limb_bits: 8,
            };
            if bytes <= 32 {
                let add_ne_chip = EcAddNeChip::new(
                    execution_bridge,
                    memory_bridge,
                    builder.system_base().memory_controller.helper(),
                    pointer_max_bits,
                    config32.clone(),
                    start_offset,
                    bitwise_lu_chip.clone(),
                    range_checker.clone(),
                );

                inventory.add_executor(
                    WeierstrassExtensionExecutor::EcAddNeRv32_32(add_ne_chip),
                    ec_add_ne_opcodes
                        .clone()
                        .map(|x| VmOpcode::from_usize(x + start_offset)),
                )?;
                let double_chip = EcDoubleChip::new(
                    execution_bridge,
                    memory_bridge,
                    builder.system_base().memory_controller.helper(),
                    pointer_max_bits,
                    config32.clone(),
                    start_offset,
                    bitwise_lu_chip.clone(),
                    range_checker.clone(),
                    curve.a.clone(),
                );
                inventory.add_executor(
                    WeierstrassExtensionExecutor::EcDoubleRv32_32(double_chip),
                    ec_double_opcodes
                        .clone()
                        .map(|x| VmOpcode::from_usize(x + start_offset)),
                )?;
            } else if bytes <= 48 {
                let add_ne_chip = EcAddNeChip::new(
                    execution_bridge,
                    memory_bridge,
                    builder.system_base().memory_controller.helper(),
                    pointer_max_bits,
                    config48.clone(),
                    start_offset,
                    bitwise_lu_chip.clone(),
                    range_checker.clone(),
                );

                inventory.add_executor(
                    WeierstrassExtensionExecutor::EcAddNeRv32_48(add_ne_chip),
                    ec_add_ne_opcodes
                        .clone()
                        .map(|x| VmOpcode::from_usize(x + start_offset)),
                )?;
                let double_chip = EcDoubleChip::new(
                    execution_bridge,
                    memory_bridge,
                    builder.system_base().memory_controller.helper(),
                    pointer_max_bits,
                    config48.clone(),
                    start_offset,
                    bitwise_lu_chip.clone(),
                    range_checker.clone(),
                    curve.a.clone(),
                );
                inventory.add_executor(
                    WeierstrassExtensionExecutor::EcDoubleRv32_48(double_chip),
                    ec_double_opcodes
                        .clone()
                        .map(|x| VmOpcode::from_usize(x + start_offset)),
                )?;
            } else {
                panic!("Modulus too large");
            }
        }

        Ok(inventory)
    }
}

<<<<<<< HEAD
pub(crate) mod phantom {
    use std::{
        iter::{once, repeat},
        ops::Deref,
    };

    use eyre::bail;
    use num_bigint::{BigUint, RandBigInt};
    use num_integer::Integer;
    use num_traits::{FromPrimitive, One};
    use openvm_circuit::{
        arch::{PhantomSubExecutor, Streams},
        system::memory::online::GuestMemory,
    };
    use openvm_ecc_guest::weierstrass::DecompressionHint;
    use openvm_instructions::{riscv::RV32_MEMORY_AS, PhantomDiscriminant};
    use openvm_rv32im_circuit::adapters::read_rv32_register;
    use openvm_stark_backend::p3_field::PrimeField32;
    use rand::{rngs::StdRng, SeedableRng};

    use super::CurveConfig;

    #[derive(derive_new::new)]
    pub struct DecompressHintSubEx(NonQrHintSubEx);

    impl Deref for DecompressHintSubEx {
        type Target = NonQrHintSubEx;

        fn deref(&self) -> &NonQrHintSubEx {
            &self.0
        }
    }

    impl<F: PrimeField32> PhantomSubExecutor<F> for DecompressHintSubEx {
        fn phantom_execute(
            &self,
            memory: &GuestMemory,
            streams: &mut Streams<F>,
            _: PhantomDiscriminant,
            a: u32,
            b: u32,
            c_upper: u16,
        ) -> eyre::Result<()> {
            let c_idx = c_upper as usize;
            if c_idx >= self.supported_curves.len() {
                bail!(
                    "Curve index {c_idx} out of range: {} supported curves",
                    self.supported_curves.len()
                );
            }
            let curve = &self.supported_curves[c_idx];
            let rs1 = read_rv32_register(memory, a);
            let num_limbs: usize = if curve.modulus.bits().div_ceil(8) <= 32 {
                32
            } else if curve.modulus.bits().div_ceil(8) <= 48 {
                48
            } else {
                bail!("Modulus too large")
            };
            let x_limbs: Vec<u8> =
                unsafe { memory.memory.get_slice((RV32_MEMORY_AS, rs1), num_limbs) };
            let x = BigUint::from_bytes_le(&x_limbs);
            let rs2 = read_rv32_register(memory, b);
            let rec_id = unsafe { memory.memory.get_slice::<u8>((RV32_MEMORY_AS, rs2), 1)[0] };
            let hint = self.decompress_point(x, rec_id & 1 == 1, c_idx);
            let hint_bytes = once(F::from_bool(hint.possible))
                .chain(repeat(F::ZERO))
                .take(4)
                .chain(
                    hint.sqrt
                        .to_bytes_le()
                        .into_iter()
                        .map(F::from_canonical_u8)
                        .chain(repeat(F::ZERO))
                        .take(num_limbs),
                )
                .collect();
            streams.hint_stream = hint_bytes;

            Ok(())
        }
    }

    impl DecompressHintSubEx {
        /// Given `x` in the coordinate field of the curve, and the recovery id,
        /// return the unique `y` such that `(x, y)` is a point on the curve and
        /// `y` has the same parity as the recovery id.
        ///
        /// If no such `y` exists, return the square root of `(x^3 + ax + b) * non_qr`
        /// where `non_qr` is a quadratic nonresidue of the field.
        fn decompress_point(
            &self,
            x: BigUint,
            is_y_odd: bool,
            curve_idx: usize,
        ) -> DecompressionHint<BigUint> {
            let curve = &self.supported_curves[curve_idx];
            let alpha = ((&x * &x * &x) + (&x * &curve.a) + &curve.b) % &curve.modulus;
            match mod_sqrt(&alpha, &curve.modulus, &self.non_qrs[curve_idx]) {
                Some(beta) => {
                    if is_y_odd == beta.is_odd() {
                        DecompressionHint {
                            possible: true,
                            sqrt: beta,
                        }
                    } else {
                        DecompressionHint {
                            possible: true,
                            sqrt: &curve.modulus - &beta,
                        }
                    }
                }
                None => {
                    debug_assert_eq!(
                        self.non_qrs[curve_idx]
                            .modpow(&((&curve.modulus - BigUint::one()) >> 1), &curve.modulus),
                        &curve.modulus - BigUint::one()
                    );
                    let sqrt = mod_sqrt(
                        &(&alpha * &self.non_qrs[curve_idx]),
                        &curve.modulus,
                        &self.non_qrs[curve_idx],
                    )
                    .unwrap();
                    DecompressionHint {
                        possible: false,
                        sqrt,
                    }
                }
            }
        }
    }

    /// Find the square root of `x` modulo `modulus` with `non_qr` a
    /// quadratic nonresidue of the field.
    pub fn mod_sqrt(x: &BigUint, modulus: &BigUint, non_qr: &BigUint) -> Option<BigUint> {
        if modulus % 4u32 == BigUint::from_u8(3).unwrap() {
            // x^(1/2) = x^((p+1)/4) when p = 3 mod 4
            let exponent = (modulus + BigUint::one()) >> 2;
            let ret = x.modpow(&exponent, modulus);
            if &ret * &ret % modulus == x % modulus {
                Some(ret)
            } else {
                None
            }
        } else {
            // Tonelli-Shanks algorithm
            // https://en.wikipedia.org/wiki/Tonelli%E2%80%93Shanks_algorithm#The_algorithm
            let mut q = modulus - BigUint::one();
            let mut s = 0;
            while &q % 2u32 == BigUint::ZERO {
                s += 1;
                q /= 2u32;
            }
            let z = non_qr;
            let mut m = s;
            let mut c = z.modpow(&q, modulus);
            let mut t = x.modpow(&q, modulus);
            let mut r = x.modpow(&((q + BigUint::one()) >> 1), modulus);
            loop {
                if t == BigUint::ZERO {
                    return Some(BigUint::ZERO);
                }
                if t == BigUint::one() {
                    return Some(r);
                }
                let mut i = 0;
                let mut tmp = t.clone();
                while tmp != BigUint::one() && i < m {
                    tmp = &tmp * &tmp % modulus;
                    i += 1;
                }
                if i == m {
                    // self is not a quadratic residue
                    return None;
                }
                for _ in 0..m - i - 1 {
                    c = &c * &c % modulus;
                }
                let b = c;
                m = i;
                c = &b * &b % modulus;
                t = ((t * &b % modulus) * &b) % modulus;
                r = (r * b) % modulus;
            }
        }
    }

    #[derive(Clone)]
    pub struct NonQrHintSubEx {
        pub supported_curves: Vec<CurveConfig>,
        pub non_qrs: Vec<BigUint>,
    }

    impl NonQrHintSubEx {
        pub fn new(supported_curves: Vec<CurveConfig>) -> Self {
            let non_qrs = supported_curves
                .iter()
                .map(|curve| find_non_qr(&curve.modulus))
                .collect();
            Self {
                supported_curves,
                non_qrs,
            }
        }
    }

    impl<F: PrimeField32> PhantomSubExecutor<F> for NonQrHintSubEx {
        fn phantom_execute(
            &self,
            _: &GuestMemory,
            streams: &mut Streams<F>,
            _: PhantomDiscriminant,
            _: u32,
            _: u32,
            c_upper: u16,
        ) -> eyre::Result<()> {
            let c_idx = c_upper as usize;
            if c_idx >= self.supported_curves.len() {
                bail!(
                    "Curve index {c_idx} out of range: {} supported curves",
                    self.supported_curves.len()
                );
            }
            let curve = &self.supported_curves[c_idx];

            let num_limbs: usize = if curve.modulus.bits().div_ceil(8) <= 32 {
                32
            } else if curve.modulus.bits().div_ceil(8) <= 48 {
                48
            } else {
                bail!("Modulus too large")
            };
=======
// Convenience constants for constructors
lazy_static! {
    // The constants are taken from: https://en.bitcoin.it/wiki/Secp256k1
    pub static ref SECP256K1_MODULUS: BigUint = BigUint::from_bytes_be(&hex!(
        "FFFFFFFF FFFFFFFF FFFFFFFF FFFFFFFF FFFFFFFF FFFFFFFF FFFFFFFE FFFFFC2F"
    ));
    pub static ref SECP256K1_ORDER: BigUint = BigUint::from_bytes_be(&hex!(
        "FFFFFFFF FFFFFFFF FFFFFFFF FFFFFFFE BAAEDCE6 AF48A03B BFD25E8C D0364141"
    ));
}
>>>>>>> 9364d656

lazy_static! {
    // The constants are taken from: https://neuromancer.sk/std/secg/secp256r1
    pub static ref P256_MODULUS: BigUint = BigUint::from_bytes_be(&hex!(
        "ffffffff00000001000000000000000000000000ffffffffffffffffffffffff"
    ));
    pub static ref P256_ORDER: BigUint = BigUint::from_bytes_be(&hex!(
        "ffffffff00000000ffffffffffffffffbce6faada7179e84f3b9cac2fc632551"
    ));
}
// little-endian
const P256_A: [u8; 32] = hex!("fcffffffffffffffffffffff00000000000000000000000001000000ffffffff");
// little-endian
const P256_B: [u8; 32] = hex!("4b60d2273e3cce3bf6b053ccb0061d65bc86987655bdebb3e7933aaad835c65a");

pub const SECP256K1_ECC_STRUCT_NAME: &str = "Secp256k1Point";
pub const P256_ECC_STRUCT_NAME: &str = "P256Point";<|MERGE_RESOLUTION|>--- conflicted
+++ resolved
@@ -225,241 +225,6 @@
     }
 }
 
-<<<<<<< HEAD
-pub(crate) mod phantom {
-    use std::{
-        iter::{once, repeat},
-        ops::Deref,
-    };
-
-    use eyre::bail;
-    use num_bigint::{BigUint, RandBigInt};
-    use num_integer::Integer;
-    use num_traits::{FromPrimitive, One};
-    use openvm_circuit::{
-        arch::{PhantomSubExecutor, Streams},
-        system::memory::online::GuestMemory,
-    };
-    use openvm_ecc_guest::weierstrass::DecompressionHint;
-    use openvm_instructions::{riscv::RV32_MEMORY_AS, PhantomDiscriminant};
-    use openvm_rv32im_circuit::adapters::read_rv32_register;
-    use openvm_stark_backend::p3_field::PrimeField32;
-    use rand::{rngs::StdRng, SeedableRng};
-
-    use super::CurveConfig;
-
-    #[derive(derive_new::new)]
-    pub struct DecompressHintSubEx(NonQrHintSubEx);
-
-    impl Deref for DecompressHintSubEx {
-        type Target = NonQrHintSubEx;
-
-        fn deref(&self) -> &NonQrHintSubEx {
-            &self.0
-        }
-    }
-
-    impl<F: PrimeField32> PhantomSubExecutor<F> for DecompressHintSubEx {
-        fn phantom_execute(
-            &self,
-            memory: &GuestMemory,
-            streams: &mut Streams<F>,
-            _: PhantomDiscriminant,
-            a: u32,
-            b: u32,
-            c_upper: u16,
-        ) -> eyre::Result<()> {
-            let c_idx = c_upper as usize;
-            if c_idx >= self.supported_curves.len() {
-                bail!(
-                    "Curve index {c_idx} out of range: {} supported curves",
-                    self.supported_curves.len()
-                );
-            }
-            let curve = &self.supported_curves[c_idx];
-            let rs1 = read_rv32_register(memory, a);
-            let num_limbs: usize = if curve.modulus.bits().div_ceil(8) <= 32 {
-                32
-            } else if curve.modulus.bits().div_ceil(8) <= 48 {
-                48
-            } else {
-                bail!("Modulus too large")
-            };
-            let x_limbs: Vec<u8> =
-                unsafe { memory.memory.get_slice((RV32_MEMORY_AS, rs1), num_limbs) };
-            let x = BigUint::from_bytes_le(&x_limbs);
-            let rs2 = read_rv32_register(memory, b);
-            let rec_id = unsafe { memory.memory.get_slice::<u8>((RV32_MEMORY_AS, rs2), 1)[0] };
-            let hint = self.decompress_point(x, rec_id & 1 == 1, c_idx);
-            let hint_bytes = once(F::from_bool(hint.possible))
-                .chain(repeat(F::ZERO))
-                .take(4)
-                .chain(
-                    hint.sqrt
-                        .to_bytes_le()
-                        .into_iter()
-                        .map(F::from_canonical_u8)
-                        .chain(repeat(F::ZERO))
-                        .take(num_limbs),
-                )
-                .collect();
-            streams.hint_stream = hint_bytes;
-
-            Ok(())
-        }
-    }
-
-    impl DecompressHintSubEx {
-        /// Given `x` in the coordinate field of the curve, and the recovery id,
-        /// return the unique `y` such that `(x, y)` is a point on the curve and
-        /// `y` has the same parity as the recovery id.
-        ///
-        /// If no such `y` exists, return the square root of `(x^3 + ax + b) * non_qr`
-        /// where `non_qr` is a quadratic nonresidue of the field.
-        fn decompress_point(
-            &self,
-            x: BigUint,
-            is_y_odd: bool,
-            curve_idx: usize,
-        ) -> DecompressionHint<BigUint> {
-            let curve = &self.supported_curves[curve_idx];
-            let alpha = ((&x * &x * &x) + (&x * &curve.a) + &curve.b) % &curve.modulus;
-            match mod_sqrt(&alpha, &curve.modulus, &self.non_qrs[curve_idx]) {
-                Some(beta) => {
-                    if is_y_odd == beta.is_odd() {
-                        DecompressionHint {
-                            possible: true,
-                            sqrt: beta,
-                        }
-                    } else {
-                        DecompressionHint {
-                            possible: true,
-                            sqrt: &curve.modulus - &beta,
-                        }
-                    }
-                }
-                None => {
-                    debug_assert_eq!(
-                        self.non_qrs[curve_idx]
-                            .modpow(&((&curve.modulus - BigUint::one()) >> 1), &curve.modulus),
-                        &curve.modulus - BigUint::one()
-                    );
-                    let sqrt = mod_sqrt(
-                        &(&alpha * &self.non_qrs[curve_idx]),
-                        &curve.modulus,
-                        &self.non_qrs[curve_idx],
-                    )
-                    .unwrap();
-                    DecompressionHint {
-                        possible: false,
-                        sqrt,
-                    }
-                }
-            }
-        }
-    }
-
-    /// Find the square root of `x` modulo `modulus` with `non_qr` a
-    /// quadratic nonresidue of the field.
-    pub fn mod_sqrt(x: &BigUint, modulus: &BigUint, non_qr: &BigUint) -> Option<BigUint> {
-        if modulus % 4u32 == BigUint::from_u8(3).unwrap() {
-            // x^(1/2) = x^((p+1)/4) when p = 3 mod 4
-            let exponent = (modulus + BigUint::one()) >> 2;
-            let ret = x.modpow(&exponent, modulus);
-            if &ret * &ret % modulus == x % modulus {
-                Some(ret)
-            } else {
-                None
-            }
-        } else {
-            // Tonelli-Shanks algorithm
-            // https://en.wikipedia.org/wiki/Tonelli%E2%80%93Shanks_algorithm#The_algorithm
-            let mut q = modulus - BigUint::one();
-            let mut s = 0;
-            while &q % 2u32 == BigUint::ZERO {
-                s += 1;
-                q /= 2u32;
-            }
-            let z = non_qr;
-            let mut m = s;
-            let mut c = z.modpow(&q, modulus);
-            let mut t = x.modpow(&q, modulus);
-            let mut r = x.modpow(&((q + BigUint::one()) >> 1), modulus);
-            loop {
-                if t == BigUint::ZERO {
-                    return Some(BigUint::ZERO);
-                }
-                if t == BigUint::one() {
-                    return Some(r);
-                }
-                let mut i = 0;
-                let mut tmp = t.clone();
-                while tmp != BigUint::one() && i < m {
-                    tmp = &tmp * &tmp % modulus;
-                    i += 1;
-                }
-                if i == m {
-                    // self is not a quadratic residue
-                    return None;
-                }
-                for _ in 0..m - i - 1 {
-                    c = &c * &c % modulus;
-                }
-                let b = c;
-                m = i;
-                c = &b * &b % modulus;
-                t = ((t * &b % modulus) * &b) % modulus;
-                r = (r * b) % modulus;
-            }
-        }
-    }
-
-    #[derive(Clone)]
-    pub struct NonQrHintSubEx {
-        pub supported_curves: Vec<CurveConfig>,
-        pub non_qrs: Vec<BigUint>,
-    }
-
-    impl NonQrHintSubEx {
-        pub fn new(supported_curves: Vec<CurveConfig>) -> Self {
-            let non_qrs = supported_curves
-                .iter()
-                .map(|curve| find_non_qr(&curve.modulus))
-                .collect();
-            Self {
-                supported_curves,
-                non_qrs,
-            }
-        }
-    }
-
-    impl<F: PrimeField32> PhantomSubExecutor<F> for NonQrHintSubEx {
-        fn phantom_execute(
-            &self,
-            _: &GuestMemory,
-            streams: &mut Streams<F>,
-            _: PhantomDiscriminant,
-            _: u32,
-            _: u32,
-            c_upper: u16,
-        ) -> eyre::Result<()> {
-            let c_idx = c_upper as usize;
-            if c_idx >= self.supported_curves.len() {
-                bail!(
-                    "Curve index {c_idx} out of range: {} supported curves",
-                    self.supported_curves.len()
-                );
-            }
-            let curve = &self.supported_curves[c_idx];
-
-            let num_limbs: usize = if curve.modulus.bits().div_ceil(8) <= 32 {
-                32
-            } else if curve.modulus.bits().div_ceil(8) <= 48 {
-                48
-            } else {
-                bail!("Modulus too large")
-            };
-=======
 // Convenience constants for constructors
 lazy_static! {
     // The constants are taken from: https://en.bitcoin.it/wiki/Secp256k1
@@ -470,7 +235,6 @@
         "FFFFFFFF FFFFFFFF FFFFFFFF FFFFFFFE BAAEDCE6 AF48A03B BFD25E8C D0364141"
     ));
 }
->>>>>>> 9364d656
 
 lazy_static! {
     // The constants are taken from: https://neuromancer.sk/std/secg/secp256r1
