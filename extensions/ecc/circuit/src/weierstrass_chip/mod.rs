mod add_ne;
mod curves;
mod double;

pub use add_ne::*;
pub use double::*;

#[cfg(test)]
mod tests;

use openvm_circuit::arch::{VmAirWrapper, VmChipWrapper};
use openvm_mod_circuit_builder::{FieldExpressionCoreAir, FieldExpressionFiller};
use openvm_rv32_adapters::{Rv32VecHeapAdapterAir, Rv32VecHeapAdapterFiller};

pub type WeierstrassAir<
    const NUM_READS: usize,
    const BLOCKS: usize,
    const BLOCK_SIZE: usize,
> = VmAirWrapper<
    Rv32VecHeapAdapterAir<NUM_READS, BLOCKS, BLOCKS, BLOCK_SIZE, BLOCK_SIZE>,
    FieldExpressionCoreAir,
>;

<<<<<<< HEAD
pub(crate) type WeierstrassChip<
=======
pub type WeierstrassStep<
    const NUM_READS: usize,
    const BLOCKS: usize,
    const BLOCK_SIZE: usize,
> = FieldExprVecHeapStep<NUM_READS, BLOCKS, BLOCK_SIZE>;

pub type WeierstrassChip<
>>>>>>> 592a841f
    F,
    const NUM_READS: usize,
    const BLOCKS: usize,
    const BLOCK_SIZE: usize,
> = VmChipWrapper<
    F,
    FieldExpressionFiller<
        Rv32VecHeapAdapterFiller<NUM_READS, BLOCKS, BLOCKS, BLOCK_SIZE, BLOCK_SIZE>,
    >,
>;<|MERGE_RESOLUTION|>--- conflicted
+++ resolved
@@ -12,33 +12,16 @@
 use openvm_mod_circuit_builder::{FieldExpressionCoreAir, FieldExpressionFiller};
 use openvm_rv32_adapters::{Rv32VecHeapAdapterAir, Rv32VecHeapAdapterFiller};
 
-pub type WeierstrassAir<
-    const NUM_READS: usize,
-    const BLOCKS: usize,
-    const BLOCK_SIZE: usize,
-> = VmAirWrapper<
-    Rv32VecHeapAdapterAir<NUM_READS, BLOCKS, BLOCKS, BLOCK_SIZE, BLOCK_SIZE>,
-    FieldExpressionCoreAir,
->;
+pub type WeierstrassAir<const NUM_READS: usize, const BLOCKS: usize, const BLOCK_SIZE: usize> =
+    VmAirWrapper<
+        Rv32VecHeapAdapterAir<NUM_READS, BLOCKS, BLOCKS, BLOCK_SIZE, BLOCK_SIZE>,
+        FieldExpressionCoreAir,
+    >;
 
-<<<<<<< HEAD
-pub(crate) type WeierstrassChip<
-=======
-pub type WeierstrassStep<
-    const NUM_READS: usize,
-    const BLOCKS: usize,
-    const BLOCK_SIZE: usize,
-> = FieldExprVecHeapStep<NUM_READS, BLOCKS, BLOCK_SIZE>;
-
-pub type WeierstrassChip<
->>>>>>> 592a841f
-    F,
-    const NUM_READS: usize,
-    const BLOCKS: usize,
-    const BLOCK_SIZE: usize,
-> = VmChipWrapper<
-    F,
-    FieldExpressionFiller<
-        Rv32VecHeapAdapterFiller<NUM_READS, BLOCKS, BLOCKS, BLOCK_SIZE, BLOCK_SIZE>,
-    >,
->;+pub type WeierstrassChip<F, const NUM_READS: usize, const BLOCKS: usize, const BLOCK_SIZE: usize> =
+    VmChipWrapper<
+        F,
+        FieldExpressionFiller<
+            Rv32VecHeapAdapterFiller<NUM_READS, BLOCKS, BLOCKS, BLOCK_SIZE, BLOCK_SIZE>,
+        >,
+    >;