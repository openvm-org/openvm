--- conflicted
+++ resolved
@@ -4,43 +4,10 @@
 
 pub use add_ne::*;
 pub use double::*;
-use openvm_algebra_circuit::FieldExprVecHeapStep;
 
 #[cfg(test)]
 mod tests;
 
-<<<<<<< HEAD
-use openvm_circuit::arch::{MatrixRecordArena, NewVmChipWrapper, VmAirWrapper};
-use openvm_mod_circuit_builder::FieldExpressionCoreAir;
-use openvm_rv32_adapters::Rv32VecHeapAdapterAir;
-
-pub(crate) type WeierstrassAir<
-    const NUM_READS: usize,
-    const BLOCKS: usize,
-    const BLOCK_SIZE: usize,
-> = VmAirWrapper<
-    Rv32VecHeapAdapterAir<NUM_READS, BLOCKS, BLOCKS, BLOCK_SIZE, BLOCK_SIZE>,
-    FieldExpressionCoreAir,
->;
-
-pub(crate) type WeierstrassStep<
-    const NUM_READS: usize,
-    const BLOCKS: usize,
-    const BLOCK_SIZE: usize,
-> = FieldExprVecHeapStep<NUM_READS, BLOCKS, BLOCK_SIZE>;
-
-pub(crate) type WeierstrassChip<
-    F,
-    const NUM_READS: usize,
-    const BLOCKS: usize,
-    const BLOCK_SIZE: usize,
-> = NewVmChipWrapper<
-    F,
-    WeierstrassAir<NUM_READS, BLOCKS, BLOCK_SIZE>,
-    WeierstrassStep<NUM_READS, BLOCKS, BLOCK_SIZE>,
-    MatrixRecordArena<F>,
->;
-=======
 use openvm_circuit::arch::{VmAirWrapper, VmChipWrapper};
 use openvm_mod_circuit_builder::{FieldExpressionCoreAir, FieldExpressionFiller};
 use openvm_rv32_adapters::{Rv32VecHeapAdapterAir, Rv32VecHeapAdapterFiller};
@@ -57,5 +24,4 @@
         FieldExpressionFiller<
             Rv32VecHeapAdapterFiller<NUM_READS, BLOCKS, BLOCKS, BLOCK_SIZE, BLOCK_SIZE>,
         >,
-    >;
->>>>>>> 8141dacc
+    >;