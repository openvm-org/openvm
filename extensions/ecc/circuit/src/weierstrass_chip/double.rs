use std::{
    array::from_fn,
    borrow::{Borrow, BorrowMut},
    cell::RefCell,
    rc::Rc,
};

use derive_more::derive::{Deref, DerefMut};
use num_bigint::BigUint;
use num_traits::One;
use openvm_circuit::{
    arch::*,
    system::memory::{
        offline_checker::MemoryBridge, online::GuestMemory, SharedMemoryHelper, POINTER_MAX_BITS,
    },
};
use openvm_circuit_derive::PreflightExecutor;
use openvm_circuit_primitives::{
    bitwise_op_lookup::{BitwiseOperationLookupBus, SharedBitwiseOperationLookupChip},
    var_range::{SharedVariableRangeCheckerChip, VariableRangeCheckerBus},
    AlignedBytesBorrow,
};
use openvm_ecc_transpiler::Rv32WeierstrassOpcode;
use openvm_instructions::{
    instruction::Instruction,
    program::DEFAULT_PC_STEP,
    riscv::{RV32_CELL_BITS, RV32_MEMORY_AS, RV32_REGISTER_AS},
};
use openvm_mod_circuit_builder::{
    run_field_expression_precomputed, ExprBuilder, ExprBuilderConfig, FieldExpr,
    FieldExpressionCoreAir, FieldExpressionExecutor, FieldExpressionFiller, FieldVariable,
};
use openvm_rv32_adapters::{
    Rv32VecHeapAdapterAir, Rv32VecHeapAdapterExecutor, Rv32VecHeapAdapterFiller,
};
use openvm_stark_backend::p3_field::PrimeField32;

use super::{curves::get_sw_curve_type, WeierstrassAir, WeierstrassChip};
use crate::weierstrass_chip::curves::{sw_double, SwCurveType};

pub fn sw_double_ne_expr(
    config: ExprBuilderConfig, // The coordinate field.
    range_bus: VariableRangeCheckerBus,
    a_biguint: BigUint,
) -> FieldExpr {
    config.check_valid();
    let builder = ExprBuilder::new(config, range_bus.range_max_bits);
    let builder = Rc::new(RefCell::new(builder));

    let mut x1 = ExprBuilder::new_input(builder.clone());
    let mut y1 = ExprBuilder::new_input(builder.clone());
    let a = ExprBuilder::new_const(builder.clone(), a_biguint.clone());
    let is_double_flag = (*builder).borrow_mut().new_flag();
    // We need to prevent divide by zero when not double flag
    // (equivalently, when it is the setup opcode)
    let lambda_denom = FieldVariable::select(
        is_double_flag,
        &y1.int_mul(2),
        &ExprBuilder::new_const(builder.clone(), BigUint::one()),
    );
    let mut lambda = (x1.square().int_mul(3) + a) / lambda_denom;
    let mut x3 = lambda.square() - x1.int_mul(2);
    x3.save_output();
    let mut y3 = lambda * (x1 - x3.clone()) - y1;
    y3.save_output();

    let builder = (*builder).borrow().clone();
    FieldExpr::new_with_setup_values(builder, range_bus, true, vec![a_biguint])
}

/// BLOCK_SIZE: how many cells do we read at a time, must be a power of 2.
/// BLOCKS: how many blocks do we need to represent one input or output
/// For example, for bls12_381, BLOCK_SIZE = 16, each element has 3 blocks and with two elements per
/// input AffinePoint, BLOCKS = 6. For secp256k1, BLOCK_SIZE = 32, BLOCKS = 2.
<<<<<<< HEAD
#[derive(Clone, InstructionExecutor, Deref, DerefMut)]
pub struct SwDoubleStep<const BLOCKS: usize, const BLOCK_SIZE: usize>(
    FieldExpressionStep<Rv32VecHeapAdapterStep<1, BLOCKS, BLOCKS, BLOCK_SIZE, BLOCK_SIZE>>,
=======
#[derive(Clone, PreflightExecutor, Deref, DerefMut)]
pub struct EcDoubleExecutor<const BLOCKS: usize, const BLOCK_SIZE: usize>(
    FieldExpressionExecutor<Rv32VecHeapAdapterExecutor<1, BLOCKS, BLOCKS, BLOCK_SIZE, BLOCK_SIZE>>,
>>>>>>> b371303a
);

fn gen_base_expr(
    config: ExprBuilderConfig,
    range_checker_bus: VariableRangeCheckerBus,
    a_biguint: BigUint,
) -> (FieldExpr, Vec<usize>) {
    let expr = sw_double_ne_expr(config, range_checker_bus, a_biguint);

    let local_opcode_idx = vec![
        Rv32WeierstrassOpcode::SW_DOUBLE as usize,
        Rv32WeierstrassOpcode::SETUP_SW_DOUBLE as usize,
    ];

    (expr, local_opcode_idx)
}

#[allow(clippy::too_many_arguments)]
pub fn get_sw_double_air<const BLOCKS: usize, const BLOCK_SIZE: usize>(
    exec_bridge: ExecutionBridge,
    mem_bridge: MemoryBridge,
    config: ExprBuilderConfig,
    range_checker_bus: VariableRangeCheckerBus,
    bitwise_lookup_bus: BitwiseOperationLookupBus,
    pointer_max_bits: usize,
    offset: usize,
    a_biguint: BigUint,
) -> WeierstrassAir<1, BLOCKS, BLOCK_SIZE> {
    let (expr, local_opcode_idx) = gen_base_expr(config, range_checker_bus, a_biguint);
    WeierstrassAir::new(
        Rv32VecHeapAdapterAir::new(
            exec_bridge,
            mem_bridge,
            bitwise_lookup_bus,
            pointer_max_bits,
        ),
        FieldExpressionCoreAir::new(expr.clone(), offset, local_opcode_idx.clone(), vec![]),
    )
}

pub fn get_sw_double_step<const BLOCKS: usize, const BLOCK_SIZE: usize>(
    config: ExprBuilderConfig,
    range_checker_bus: VariableRangeCheckerBus,
    pointer_max_bits: usize,
    offset: usize,
    a_biguint: BigUint,
<<<<<<< HEAD
) -> SwDoubleStep<BLOCKS, BLOCK_SIZE> {
    let (expr, local_opcode_idx) = gen_base_expr(config, range_checker_bus, a_biguint);
    SwDoubleStep(FieldExpressionStep::new(
        Rv32VecHeapAdapterStep::new(pointer_max_bits),
=======
) -> EcDoubleExecutor<BLOCKS, BLOCK_SIZE> {
    let (expr, local_opcode_idx) = gen_base_expr(config, range_checker_bus, a_biguint);
    EcDoubleExecutor(FieldExpressionExecutor::new(
        Rv32VecHeapAdapterExecutor::new(pointer_max_bits),
>>>>>>> b371303a
        expr,
        offset,
        local_opcode_idx,
        vec![],
        "SwDouble",
    ))
}

pub fn get_sw_double_chip<F, const BLOCKS: usize, const BLOCK_SIZE: usize>(
    config: ExprBuilderConfig,
    mem_helper: SharedMemoryHelper<F>,
    range_checker: SharedVariableRangeCheckerChip,
    bitwise_lookup_chip: SharedBitwiseOperationLookupChip<RV32_CELL_BITS>,
    pointer_max_bits: usize,
    a_biguint: BigUint,
) -> WeierstrassChip<F, 1, BLOCKS, BLOCK_SIZE> {
    let (expr, local_opcode_idx) = gen_base_expr(config, range_checker.bus(), a_biguint);
    WeierstrassChip::new(
        FieldExpressionFiller::new(
            Rv32VecHeapAdapterFiller::new(pointer_max_bits, bitwise_lookup_chip),
            expr,
            local_opcode_idx,
            vec![],
            range_checker,
            true,
        ),
        mem_helper,
    )
}

#[derive(AlignedBytesBorrow, Clone)]
#[repr(C)]
struct SwDoublePreCompute<'a> {
    expr: &'a FieldExpr,
    rs_addrs: [u8; 1],
    a: u8,
    flag_idx: u8,
}

<<<<<<< HEAD
impl<'a, const BLOCKS: usize, const BLOCK_SIZE: usize> SwDoubleStep<BLOCKS, BLOCK_SIZE> {
=======
impl<'a, const BLOCKS: usize, const BLOCK_SIZE: usize> EcDoubleExecutor<BLOCKS, BLOCK_SIZE> {
>>>>>>> b371303a
    fn pre_compute_impl<F: PrimeField32>(
        &'a self,
        pc: u32,
        inst: &Instruction<F>,
        data: &mut SwDoublePreCompute<'a>,
    ) -> Result<bool, StaticProgramError> {
        let Instruction {
            opcode, a, b, d, e, ..
        } = inst;

        // Validate instruction format
        let a = a.as_canonical_u32();
        let b = b.as_canonical_u32();
        let d = d.as_canonical_u32();
        let e = e.as_canonical_u32();
        if d != RV32_REGISTER_AS || e != RV32_MEMORY_AS {
            return Err(StaticProgramError::InvalidInstruction(pc));
        }

        let local_opcode = opcode.local_opcode_idx(self.offset);

        // Pre-compute flag_idx
        let needs_setup = self.expr.needs_setup();
        let mut flag_idx = self.expr.num_flags() as u8;
        if needs_setup {
            // Find which opcode this is in our local_opcode_idx list
            if let Some(opcode_position) = self
                .local_opcode_idx
                .iter()
                .position(|&idx| idx == local_opcode)
            {
                // If this is NOT the last opcode (setup), get the corresponding flag_idx
                if opcode_position < self.opcode_flag_idx.len() {
                    flag_idx = self.opcode_flag_idx[opcode_position] as u8;
                }
            }
        }

        let rs_addrs = [b as u8];
        *data = SwDoublePreCompute {
            expr: &self.expr,
            rs_addrs,
            a: a as u8,
            flag_idx,
        };

        let local_opcode = opcode.local_opcode_idx(self.offset);
        let is_setup = local_opcode == Rv32WeierstrassOpcode::SETUP_SW_DOUBLE as usize;

        Ok(is_setup)
    }
}

<<<<<<< HEAD
impl<F: PrimeField32, const BLOCKS: usize, const BLOCK_SIZE: usize> InsExecutorE1<F>
    for SwDoubleStep<BLOCKS, BLOCK_SIZE>
=======
impl<F: PrimeField32, const BLOCKS: usize, const BLOCK_SIZE: usize> Executor<F>
    for EcDoubleExecutor<BLOCKS, BLOCK_SIZE>
>>>>>>> b371303a
{
    #[inline(always)]
    fn pre_compute_size(&self) -> usize {
        std::mem::size_of::<SwDoublePreCompute>()
    }

    fn pre_compute<Ctx>(
        &self,
        pc: u32,
        inst: &Instruction<F>,
        data: &mut [u8],
    ) -> Result<ExecuteFunc<F, Ctx>, StaticProgramError>
    where
        Ctx: E1ExecutionCtx,
    {
        let pre_compute: &mut SwDoublePreCompute = data.borrow_mut();

        let is_setup = self.pre_compute_impl(pc, inst, pre_compute)?;

        if let Some(curve_type) = {
            let modulus = &pre_compute.expr.builder.prime;
            let a_coeff = &pre_compute.expr.setup_values[0];
            get_sw_curve_type(modulus, a_coeff)
        } {
<<<<<<< HEAD
            match curve_type {
                SwCurveType::K256 => {
                    Ok(execute_e1_impl::<_, _, BLOCKS, BLOCK_SIZE, { SwCurveType::K256 as u8 }>)
                }
                SwCurveType::P256 => {
                    Ok(execute_e1_impl::<_, _, BLOCKS, BLOCK_SIZE, { SwCurveType::P256 as u8 }>)
                }
                SwCurveType::BN254 => {
                    Ok(execute_e1_impl::<_, _, BLOCKS, BLOCK_SIZE, { SwCurveType::BN254 as u8 }>)
                }
                SwCurveType::BLS12_381 => {
                    Ok(
                        execute_e1_impl::<_, _, BLOCKS, BLOCK_SIZE, { SwCurveType::BLS12_381 as u8 }>,
=======
            match (is_setup, curve_type) {
                (true, CurveType::K256) => {
                    Ok(
                        execute_e12_impl::<_, _, BLOCKS, BLOCK_SIZE, { CurveType::K256 as u8 }, true>,
                    )
                }
                (true, CurveType::P256) => {
                    Ok(
                        execute_e12_impl::<_, _, BLOCKS, BLOCK_SIZE, { CurveType::P256 as u8 }, true>,
>>>>>>> b371303a
                    )
                }
                (true, CurveType::BN254) => Ok(execute_e12_impl::<
                    _,
                    _,
                    BLOCKS,
                    BLOCK_SIZE,
                    { CurveType::BN254 as u8 },
                    true,
                >),
                (true, CurveType::BLS12_381) => Ok(execute_e12_impl::<
                    _,
                    _,
                    BLOCKS,
                    BLOCK_SIZE,
                    { CurveType::BLS12_381 as u8 },
                    true,
                >),
                (false, CurveType::K256) => Ok(execute_e12_impl::<
                    _,
                    _,
                    BLOCKS,
                    BLOCK_SIZE,
                    { CurveType::K256 as u8 },
                    false,
                >),
                (false, CurveType::P256) => Ok(execute_e12_impl::<
                    _,
                    _,
                    BLOCKS,
                    BLOCK_SIZE,
                    { CurveType::P256 as u8 },
                    false,
                >),
                (false, CurveType::BN254) => Ok(execute_e12_impl::<
                    _,
                    _,
                    BLOCKS,
                    BLOCK_SIZE,
                    { CurveType::BN254 as u8 },
                    false,
                >),
                (false, CurveType::BLS12_381) => Ok(execute_e12_impl::<
                    _,
                    _,
                    BLOCKS,
                    BLOCK_SIZE,
                    { CurveType::BLS12_381 as u8 },
                    false,
                >),
            }
        } else if is_setup {
            Ok(execute_e12_impl::<_, _, BLOCKS, BLOCK_SIZE, { u8::MAX }, true>)
        } else {
            Ok(execute_e12_impl::<_, _, BLOCKS, BLOCK_SIZE, { u8::MAX }, false>)
        }
    }
}

<<<<<<< HEAD
impl<F: PrimeField32, const BLOCKS: usize, const BLOCK_SIZE: usize> InsExecutorE2<F>
    for SwDoubleStep<BLOCKS, BLOCK_SIZE>
{
    #[inline(always)]
    fn e2_pre_compute_size(&self) -> usize {
        std::mem::size_of::<E2PreCompute<SwDoublePreCompute>>()
=======
impl<F: PrimeField32, const BLOCKS: usize, const BLOCK_SIZE: usize> MeteredExecutor<F>
    for EcDoubleExecutor<BLOCKS, BLOCK_SIZE>
{
    #[inline(always)]
    fn metered_pre_compute_size(&self) -> usize {
        std::mem::size_of::<E2PreCompute<EcDoublePreCompute>>()
>>>>>>> b371303a
    }

    fn metered_pre_compute<Ctx>(
        &self,
        chip_idx: usize,
        pc: u32,
        inst: &Instruction<F>,
        data: &mut [u8],
    ) -> Result<ExecuteFunc<F, Ctx>, StaticProgramError>
    where
        Ctx: E2ExecutionCtx,
    {
        let pre_compute: &mut E2PreCompute<SwDoublePreCompute> = data.borrow_mut();
        pre_compute.chip_idx = chip_idx as u32;

        let is_setup = self.pre_compute_impl(pc, inst, &mut pre_compute.data)?;

        if let Some(curve_type) = {
            let modulus = &pre_compute.data.expr.builder.prime;
            let a_coeff = &pre_compute.data.expr.setup_values[0];
            get_sw_curve_type(modulus, a_coeff)
        } {
<<<<<<< HEAD
            match curve_type {
                SwCurveType::K256 => {
                    Ok(execute_e2_impl::<_, _, BLOCKS, BLOCK_SIZE, { SwCurveType::K256 as u8 }>)
                }
                SwCurveType::P256 => {
                    Ok(execute_e2_impl::<_, _, BLOCKS, BLOCK_SIZE, { SwCurveType::P256 as u8 }>)
                }
                SwCurveType::BN254 => {
                    Ok(execute_e2_impl::<_, _, BLOCKS, BLOCK_SIZE, { SwCurveType::BN254 as u8 }>)
                }
                SwCurveType::BLS12_381 => {
                    Ok(
                        execute_e2_impl::<_, _, BLOCKS, BLOCK_SIZE, { SwCurveType::BLS12_381 as u8 }>,
                    )
=======
            match (is_setup, curve_type) {
                (true, CurveType::K256) => {
                    Ok(execute_e2_setup_impl::<_, _, BLOCKS, BLOCK_SIZE, { CurveType::K256 as u8 }>)
                }
                (true, CurveType::P256) => {
                    Ok(execute_e2_setup_impl::<_, _, BLOCKS, BLOCK_SIZE, { CurveType::P256 as u8 }>)
                }
                (true, CurveType::BN254) => {
                    Ok(
                        execute_e2_setup_impl::<_, _, BLOCKS, BLOCK_SIZE, { CurveType::BN254 as u8 }>,
                    )
                }
                (true, CurveType::BLS12_381) => Ok(execute_e2_setup_impl::<
                    _,
                    _,
                    BLOCKS,
                    BLOCK_SIZE,
                    { CurveType::BLS12_381 as u8 },
                >),
                (false, CurveType::K256) => {
                    Ok(execute_e2_impl::<_, _, BLOCKS, BLOCK_SIZE, { CurveType::K256 as u8 }>)
                }
                (false, CurveType::P256) => {
                    Ok(execute_e2_impl::<_, _, BLOCKS, BLOCK_SIZE, { CurveType::P256 as u8 }>)
                }
                (false, CurveType::BN254) => {
                    Ok(execute_e2_impl::<_, _, BLOCKS, BLOCK_SIZE, { CurveType::BN254 as u8 }>)
                }
                (false, CurveType::BLS12_381) => {
                    Ok(execute_e2_impl::<_, _, BLOCKS, BLOCK_SIZE, { CurveType::BLS12_381 as u8 }>)
>>>>>>> b371303a
                }
            }
        } else if is_setup {
            Ok(execute_e2_setup_impl::<_, _, BLOCKS, BLOCK_SIZE, { u8::MAX }>)
        } else {
            Ok(execute_e2_impl::<_, _, BLOCKS, BLOCK_SIZE, { u8::MAX }>)
        }
    }
}

<<<<<<< HEAD
unsafe fn execute_e1_impl<
    F: PrimeField32,
    CTX: E1ExecutionCtx,
    const BLOCKS: usize,
    const BLOCK_SIZE: usize,
    const CURVE_TYPE: u8,
>(
    pre_compute: &[u8],
    vm_state: &mut VmSegmentState<F, GuestMemory, CTX>,
) {
    let pre_compute: &SwDoublePreCompute = pre_compute.borrow();
    execute_e12_impl::<_, _, BLOCKS, BLOCK_SIZE, CURVE_TYPE>(pre_compute, vm_state);
}

unsafe fn execute_e1_setup_impl<
    F: PrimeField32,
    CTX: E1ExecutionCtx,
    const BLOCKS: usize,
    const BLOCK_SIZE: usize,
>(
    pre_compute: &[u8],
    vm_state: &mut VmSegmentState<F, GuestMemory, CTX>,
) {
    let pre_compute: &SwDoublePreCompute = pre_compute.borrow();

    execute_e12_setup_impl::<_, _, BLOCKS, BLOCK_SIZE>(pre_compute, vm_state);
}

=======
>>>>>>> b371303a
unsafe fn execute_e2_impl<
    F: PrimeField32,
    CTX: E2ExecutionCtx,
    const BLOCKS: usize,
    const BLOCK_SIZE: usize,
    const CURVE_TYPE: u8,
>(
    pre_compute: &[u8],
    vm_state: &mut VmExecState<F, GuestMemory, CTX>,
) {
<<<<<<< HEAD
    let pre_compute: &E2PreCompute<SwDoublePreCompute> = pre_compute.borrow();
=======
    let e2_pre_compute: &E2PreCompute<EcDoublePreCompute> = pre_compute.borrow();
>>>>>>> b371303a
    vm_state
        .ctx
        .on_height_change(e2_pre_compute.chip_idx as usize, 1);
    let pre_compute = unsafe {
        std::slice::from_raw_parts(
            &e2_pre_compute.data as *const _ as *const u8,
            std::mem::size_of::<EcDoublePreCompute>(),
        )
    };
    execute_e12_impl::<_, _, BLOCKS, BLOCK_SIZE, CURVE_TYPE, false>(pre_compute, vm_state);
}

unsafe fn execute_e2_setup_impl<
    F: PrimeField32,
    CTX: E2ExecutionCtx,
    const BLOCKS: usize,
    const BLOCK_SIZE: usize,
    const CURVE_TYPE: u8,
>(
    pre_compute: &[u8],
    vm_state: &mut VmExecState<F, GuestMemory, CTX>,
) {
<<<<<<< HEAD
    let pre_compute: &E2PreCompute<SwDoublePreCompute> = pre_compute.borrow();
=======
    let e2_pre_compute: &E2PreCompute<EcDoublePreCompute> = pre_compute.borrow();
>>>>>>> b371303a
    vm_state
        .ctx
        .on_height_change(e2_pre_compute.chip_idx as usize, 1);
    let pre_compute = unsafe {
        std::slice::from_raw_parts(
            &e2_pre_compute.data as *const _ as *const u8,
            std::mem::size_of::<EcDoublePreCompute>(),
        )
    };
    execute_e12_impl::<_, _, BLOCKS, BLOCK_SIZE, CURVE_TYPE, true>(pre_compute, vm_state);
}

unsafe fn execute_e12_impl<
    F: PrimeField32,
    CTX: E1ExecutionCtx,
    const BLOCKS: usize,
    const BLOCK_SIZE: usize,
    const CURVE_TYPE: u8,
    const IS_SETUP: bool,
>(
<<<<<<< HEAD
    pre_compute: &SwDoublePreCompute,
    vm_state: &mut VmSegmentState<F, GuestMemory, CTX>,
=======
    pre_compute: &[u8],
    vm_state: &mut VmExecState<F, GuestMemory, CTX>,
>>>>>>> b371303a
) {
    let pre_compute: &EcDoublePreCompute = pre_compute.borrow();
    // Read register values
    let rs_vals = pre_compute
        .rs_addrs
        .map(|addr| u32::from_le_bytes(vm_state.vm_read(RV32_REGISTER_AS, addr as u32)));

    // Read memory values for the point
    let read_data: [[u8; BLOCK_SIZE]; BLOCKS] = {
        let address = rs_vals[0];
        debug_assert!(address as usize + BLOCK_SIZE * BLOCKS - 1 < (1 << POINTER_MAX_BITS));
        from_fn(|i| vm_state.vm_read(RV32_MEMORY_AS, address + (i * BLOCK_SIZE) as u32))
    };

    if IS_SETUP {
        let input_prime = BigUint::from_bytes_le(read_data[..BLOCKS / 2].as_flattened());

        if input_prime != pre_compute.expr.builder.prime {
            vm_state.exit_code = Err(ExecutionError::Fail {
                pc: vm_state.pc,
                msg: "EcDouble: mismatched prime",
            });
            return;
        }

        // Extract second field element as the a coefficient
        let input_a = BigUint::from_bytes_le(read_data[BLOCKS / 2..].as_flattened());
        let coeff_a = &pre_compute.expr.setup_values[0];
        if input_a != *coeff_a {
            vm_state.exit_code = Err(ExecutionError::Fail {
                pc: vm_state.pc,
                msg: "EcDouble: mismatched coeff_a",
            });
            return;
        }
    }

    let output_data = if CURVE_TYPE == u8::MAX || IS_SETUP {
        let read_data: DynArray<u8> = read_data.into();
        run_field_expression_precomputed::<true>(
            pre_compute.expr,
            pre_compute.flag_idx as usize,
            &read_data.0,
        )
        .into()
    } else {
        sw_double::<CURVE_TYPE, BLOCKS, BLOCK_SIZE>(read_data)
    };

    let rd_val = u32::from_le_bytes(vm_state.vm_read(RV32_REGISTER_AS, pre_compute.a as u32));
    debug_assert!(rd_val as usize + BLOCK_SIZE * BLOCKS - 1 < (1 << POINTER_MAX_BITS));

    // Write output data to memory
    for (i, block) in output_data.into_iter().enumerate() {
        vm_state.vm_write(RV32_MEMORY_AS, rd_val + (i * BLOCK_SIZE) as u32, &block);
    }

    vm_state.pc = vm_state.pc.wrapping_add(DEFAULT_PC_STEP);
    vm_state.instret += 1;
<<<<<<< HEAD
}

unsafe fn execute_e12_setup_impl<
    F: PrimeField32,
    CTX: E1ExecutionCtx,
    const BLOCKS: usize,
    const BLOCK_SIZE: usize,
>(
    pre_compute: &SwDoublePreCompute,
    vm_state: &mut VmSegmentState<F, GuestMemory, CTX>,
) {
    let rs_vals = pre_compute
        .rs_addrs
        .map(|addr| u32::from_le_bytes(vm_state.vm_read(RV32_REGISTER_AS, addr as u32)));

    // Read the setup input data
    let setup_input_data: [[u8; BLOCK_SIZE]; BLOCKS] = {
        let address = rs_vals[0];
        from_fn(|i| vm_state.vm_read(RV32_MEMORY_AS, address + (i * BLOCK_SIZE) as u32))
    };

    // Extract first field element as the prime
    let input_prime = BigUint::from_bytes_le(setup_input_data[..BLOCKS / 2].as_flattened());

    if input_prime != pre_compute.expr.builder.prime {
        vm_state.exit_code = Err(ExecutionError::Fail { pc: vm_state.pc });
        return;
    }

    // Extract second field element as the a coefficient
    let input_a = BigUint::from_bytes_le(setup_input_data[BLOCKS / 2..].as_flattened());
    let coeff_a = &pre_compute.expr.setup_values[0];
    if input_a != *coeff_a {
        vm_state.exit_code = Err(ExecutionError::Fail { pc: vm_state.pc });
        return;
    }

    vm_state.pc = vm_state.pc.wrapping_add(DEFAULT_PC_STEP);
    vm_state.instret += 1;
=======
>>>>>>> b371303a
}<|MERGE_RESOLUTION|>--- conflicted
+++ resolved
@@ -72,15 +72,9 @@
 /// BLOCKS: how many blocks do we need to represent one input or output
 /// For example, for bls12_381, BLOCK_SIZE = 16, each element has 3 blocks and with two elements per
 /// input AffinePoint, BLOCKS = 6. For secp256k1, BLOCK_SIZE = 32, BLOCKS = 2.
-<<<<<<< HEAD
-#[derive(Clone, InstructionExecutor, Deref, DerefMut)]
-pub struct SwDoubleStep<const BLOCKS: usize, const BLOCK_SIZE: usize>(
-    FieldExpressionStep<Rv32VecHeapAdapterStep<1, BLOCKS, BLOCKS, BLOCK_SIZE, BLOCK_SIZE>>,
-=======
 #[derive(Clone, PreflightExecutor, Deref, DerefMut)]
-pub struct EcDoubleExecutor<const BLOCKS: usize, const BLOCK_SIZE: usize>(
+pub struct SwDoubleExecutor<const BLOCKS: usize, const BLOCK_SIZE: usize>(
     FieldExpressionExecutor<Rv32VecHeapAdapterExecutor<1, BLOCKS, BLOCKS, BLOCK_SIZE, BLOCK_SIZE>>,
->>>>>>> b371303a
 );
 
 fn gen_base_expr(
@@ -127,17 +121,10 @@
     pointer_max_bits: usize,
     offset: usize,
     a_biguint: BigUint,
-<<<<<<< HEAD
-) -> SwDoubleStep<BLOCKS, BLOCK_SIZE> {
+) -> SwDoubleExecutor<BLOCKS, BLOCK_SIZE> {
     let (expr, local_opcode_idx) = gen_base_expr(config, range_checker_bus, a_biguint);
-    SwDoubleStep(FieldExpressionStep::new(
-        Rv32VecHeapAdapterStep::new(pointer_max_bits),
-=======
-) -> EcDoubleExecutor<BLOCKS, BLOCK_SIZE> {
-    let (expr, local_opcode_idx) = gen_base_expr(config, range_checker_bus, a_biguint);
-    EcDoubleExecutor(FieldExpressionExecutor::new(
+    SwDoubleExecutor(FieldExpressionExecutor::new(
         Rv32VecHeapAdapterExecutor::new(pointer_max_bits),
->>>>>>> b371303a
         expr,
         offset,
         local_opcode_idx,
@@ -177,11 +164,7 @@
     flag_idx: u8,
 }
 
-<<<<<<< HEAD
-impl<'a, const BLOCKS: usize, const BLOCK_SIZE: usize> SwDoubleStep<BLOCKS, BLOCK_SIZE> {
-=======
-impl<'a, const BLOCKS: usize, const BLOCK_SIZE: usize> EcDoubleExecutor<BLOCKS, BLOCK_SIZE> {
->>>>>>> b371303a
+impl<'a, const BLOCKS: usize, const BLOCK_SIZE: usize> SwDoubleExecutor<BLOCKS, BLOCK_SIZE> {
     fn pre_compute_impl<F: PrimeField32>(
         &'a self,
         pc: u32,
@@ -235,13 +218,8 @@
     }
 }
 
-<<<<<<< HEAD
-impl<F: PrimeField32, const BLOCKS: usize, const BLOCK_SIZE: usize> InsExecutorE1<F>
-    for SwDoubleStep<BLOCKS, BLOCK_SIZE>
-=======
 impl<F: PrimeField32, const BLOCKS: usize, const BLOCK_SIZE: usize> Executor<F>
-    for EcDoubleExecutor<BLOCKS, BLOCK_SIZE>
->>>>>>> b371303a
+    for SwDoubleExecutor<BLOCKS, BLOCK_SIZE>
 {
     #[inline(always)]
     fn pre_compute_size(&self) -> usize {
@@ -266,79 +244,69 @@
             let a_coeff = &pre_compute.expr.setup_values[0];
             get_sw_curve_type(modulus, a_coeff)
         } {
-<<<<<<< HEAD
-            match curve_type {
-                SwCurveType::K256 => {
-                    Ok(execute_e1_impl::<_, _, BLOCKS, BLOCK_SIZE, { SwCurveType::K256 as u8 }>)
-                }
-                SwCurveType::P256 => {
-                    Ok(execute_e1_impl::<_, _, BLOCKS, BLOCK_SIZE, { SwCurveType::P256 as u8 }>)
-                }
-                SwCurveType::BN254 => {
-                    Ok(execute_e1_impl::<_, _, BLOCKS, BLOCK_SIZE, { SwCurveType::BN254 as u8 }>)
-                }
-                SwCurveType::BLS12_381 => {
-                    Ok(
-                        execute_e1_impl::<_, _, BLOCKS, BLOCK_SIZE, { SwCurveType::BLS12_381 as u8 }>,
-=======
             match (is_setup, curve_type) {
-                (true, CurveType::K256) => {
-                    Ok(
-                        execute_e12_impl::<_, _, BLOCKS, BLOCK_SIZE, { CurveType::K256 as u8 }, true>,
-                    )
-                }
-                (true, CurveType::P256) => {
-                    Ok(
-                        execute_e12_impl::<_, _, BLOCKS, BLOCK_SIZE, { CurveType::P256 as u8 }, true>,
->>>>>>> b371303a
-                    )
-                }
-                (true, CurveType::BN254) => Ok(execute_e12_impl::<
-                    _,
-                    _,
-                    BLOCKS,
-                    BLOCK_SIZE,
-                    { CurveType::BN254 as u8 },
+                (true, SwCurveType::K256) => Ok(execute_e12_impl::<
+                    _,
+                    _,
+                    BLOCKS,
+                    BLOCK_SIZE,
+                    { SwCurveType::K256 as u8 },
                     true,
                 >),
-                (true, CurveType::BLS12_381) => Ok(execute_e12_impl::<
-                    _,
-                    _,
-                    BLOCKS,
-                    BLOCK_SIZE,
-                    { CurveType::BLS12_381 as u8 },
+                (true, SwCurveType::P256) => Ok(execute_e12_impl::<
+                    _,
+                    _,
+                    BLOCKS,
+                    BLOCK_SIZE,
+                    { SwCurveType::P256 as u8 },
                     true,
                 >),
-                (false, CurveType::K256) => Ok(execute_e12_impl::<
-                    _,
-                    _,
-                    BLOCKS,
-                    BLOCK_SIZE,
-                    { CurveType::K256 as u8 },
+                (true, SwCurveType::BN254) => Ok(execute_e12_impl::<
+                    _,
+                    _,
+                    BLOCKS,
+                    BLOCK_SIZE,
+                    { SwCurveType::BN254 as u8 },
+                    true,
+                >),
+                (true, SwCurveType::BLS12_381) => Ok(execute_e12_impl::<
+                    _,
+                    _,
+                    BLOCKS,
+                    BLOCK_SIZE,
+                    { SwCurveType::BLS12_381 as u8 },
+                    true,
+                >),
+                (false, SwCurveType::K256) => Ok(execute_e12_impl::<
+                    _,
+                    _,
+                    BLOCKS,
+                    BLOCK_SIZE,
+                    { SwCurveType::K256 as u8 },
                     false,
                 >),
-                (false, CurveType::P256) => Ok(execute_e12_impl::<
-                    _,
-                    _,
-                    BLOCKS,
-                    BLOCK_SIZE,
-                    { CurveType::P256 as u8 },
+                (false, SwCurveType::P256) => Ok(execute_e12_impl::<
+                    _,
+                    _,
+                    BLOCKS,
+                    BLOCK_SIZE,
+                    { SwCurveType::P256 as u8 },
                     false,
                 >),
-                (false, CurveType::BN254) => Ok(execute_e12_impl::<
-                    _,
-                    _,
-                    BLOCKS,
-                    BLOCK_SIZE,
-                    { CurveType::BN254 as u8 },
+                (false, SwCurveType::BN254) => Ok(execute_e12_impl::<
+                    _,
+                    _,
+                    BLOCKS,
+                    BLOCK_SIZE,
+                    { SwCurveType::BN254 as u8 },
                     false,
                 >),
-                (false, CurveType::BLS12_381) => Ok(execute_e12_impl::<
-                    _,
-                    _,
-                    BLOCKS,
-                    BLOCK_SIZE,
-                    { CurveType::BLS12_381 as u8 },
+                (false, SwCurveType::BLS12_381) => Ok(execute_e12_impl::<
+                    _,
+                    _,
+                    BLOCKS,
+                    BLOCK_SIZE,
+                    { SwCurveType::BLS12_381 as u8 },
                     false,
                 >),
             }
@@ -350,21 +318,12 @@
     }
 }
 
-<<<<<<< HEAD
-impl<F: PrimeField32, const BLOCKS: usize, const BLOCK_SIZE: usize> InsExecutorE2<F>
-    for SwDoubleStep<BLOCKS, BLOCK_SIZE>
-{
-    #[inline(always)]
-    fn e2_pre_compute_size(&self) -> usize {
-        std::mem::size_of::<E2PreCompute<SwDoublePreCompute>>()
-=======
 impl<F: PrimeField32, const BLOCKS: usize, const BLOCK_SIZE: usize> MeteredExecutor<F>
-    for EcDoubleExecutor<BLOCKS, BLOCK_SIZE>
+    for SwDoubleExecutor<BLOCKS, BLOCK_SIZE>
 {
     #[inline(always)]
     fn metered_pre_compute_size(&self) -> usize {
-        std::mem::size_of::<E2PreCompute<EcDoublePreCompute>>()
->>>>>>> b371303a
+        std::mem::size_of::<E2PreCompute<SwDoublePreCompute>>()
     }
 
     fn metered_pre_compute<Ctx>(
@@ -387,53 +346,48 @@
             let a_coeff = &pre_compute.data.expr.setup_values[0];
             get_sw_curve_type(modulus, a_coeff)
         } {
-<<<<<<< HEAD
-            match curve_type {
-                SwCurveType::K256 => {
+            match (is_setup, curve_type) {
+                (true, SwCurveType::K256) => Ok(execute_e2_setup_impl::<
+                    _,
+                    _,
+                    BLOCKS,
+                    BLOCK_SIZE,
+                    { SwCurveType::K256 as u8 },
+                >),
+                (true, SwCurveType::P256) => Ok(execute_e2_setup_impl::<
+                    _,
+                    _,
+                    BLOCKS,
+                    BLOCK_SIZE,
+                    { SwCurveType::P256 as u8 },
+                >),
+                (true, SwCurveType::BN254) => Ok(execute_e2_setup_impl::<
+                    _,
+                    _,
+                    BLOCKS,
+                    BLOCK_SIZE,
+                    { SwCurveType::BN254 as u8 },
+                >),
+                (true, SwCurveType::BLS12_381) => Ok(execute_e2_setup_impl::<
+                    _,
+                    _,
+                    BLOCKS,
+                    BLOCK_SIZE,
+                    { SwCurveType::BLS12_381 as u8 },
+                >),
+                (false, SwCurveType::K256) => {
                     Ok(execute_e2_impl::<_, _, BLOCKS, BLOCK_SIZE, { SwCurveType::K256 as u8 }>)
                 }
-                SwCurveType::P256 => {
+                (false, SwCurveType::P256) => {
                     Ok(execute_e2_impl::<_, _, BLOCKS, BLOCK_SIZE, { SwCurveType::P256 as u8 }>)
                 }
-                SwCurveType::BN254 => {
+                (false, SwCurveType::BN254) => {
                     Ok(execute_e2_impl::<_, _, BLOCKS, BLOCK_SIZE, { SwCurveType::BN254 as u8 }>)
                 }
-                SwCurveType::BLS12_381 => {
+                (false, SwCurveType::BLS12_381) => {
                     Ok(
                         execute_e2_impl::<_, _, BLOCKS, BLOCK_SIZE, { SwCurveType::BLS12_381 as u8 }>,
                     )
-=======
-            match (is_setup, curve_type) {
-                (true, CurveType::K256) => {
-                    Ok(execute_e2_setup_impl::<_, _, BLOCKS, BLOCK_SIZE, { CurveType::K256 as u8 }>)
-                }
-                (true, CurveType::P256) => {
-                    Ok(execute_e2_setup_impl::<_, _, BLOCKS, BLOCK_SIZE, { CurveType::P256 as u8 }>)
-                }
-                (true, CurveType::BN254) => {
-                    Ok(
-                        execute_e2_setup_impl::<_, _, BLOCKS, BLOCK_SIZE, { CurveType::BN254 as u8 }>,
-                    )
-                }
-                (true, CurveType::BLS12_381) => Ok(execute_e2_setup_impl::<
-                    _,
-                    _,
-                    BLOCKS,
-                    BLOCK_SIZE,
-                    { CurveType::BLS12_381 as u8 },
-                >),
-                (false, CurveType::K256) => {
-                    Ok(execute_e2_impl::<_, _, BLOCKS, BLOCK_SIZE, { CurveType::K256 as u8 }>)
-                }
-                (false, CurveType::P256) => {
-                    Ok(execute_e2_impl::<_, _, BLOCKS, BLOCK_SIZE, { CurveType::P256 as u8 }>)
-                }
-                (false, CurveType::BN254) => {
-                    Ok(execute_e2_impl::<_, _, BLOCKS, BLOCK_SIZE, { CurveType::BN254 as u8 }>)
-                }
-                (false, CurveType::BLS12_381) => {
-                    Ok(execute_e2_impl::<_, _, BLOCKS, BLOCK_SIZE, { CurveType::BLS12_381 as u8 }>)
->>>>>>> b371303a
                 }
             }
         } else if is_setup {
@@ -444,37 +398,6 @@
     }
 }
 
-<<<<<<< HEAD
-unsafe fn execute_e1_impl<
-    F: PrimeField32,
-    CTX: E1ExecutionCtx,
-    const BLOCKS: usize,
-    const BLOCK_SIZE: usize,
-    const CURVE_TYPE: u8,
->(
-    pre_compute: &[u8],
-    vm_state: &mut VmSegmentState<F, GuestMemory, CTX>,
-) {
-    let pre_compute: &SwDoublePreCompute = pre_compute.borrow();
-    execute_e12_impl::<_, _, BLOCKS, BLOCK_SIZE, CURVE_TYPE>(pre_compute, vm_state);
-}
-
-unsafe fn execute_e1_setup_impl<
-    F: PrimeField32,
-    CTX: E1ExecutionCtx,
-    const BLOCKS: usize,
-    const BLOCK_SIZE: usize,
->(
-    pre_compute: &[u8],
-    vm_state: &mut VmSegmentState<F, GuestMemory, CTX>,
-) {
-    let pre_compute: &SwDoublePreCompute = pre_compute.borrow();
-
-    execute_e12_setup_impl::<_, _, BLOCKS, BLOCK_SIZE>(pre_compute, vm_state);
-}
-
-=======
->>>>>>> b371303a
 unsafe fn execute_e2_impl<
     F: PrimeField32,
     CTX: E2ExecutionCtx,
@@ -485,18 +408,14 @@
     pre_compute: &[u8],
     vm_state: &mut VmExecState<F, GuestMemory, CTX>,
 ) {
-<<<<<<< HEAD
-    let pre_compute: &E2PreCompute<SwDoublePreCompute> = pre_compute.borrow();
-=======
-    let e2_pre_compute: &E2PreCompute<EcDoublePreCompute> = pre_compute.borrow();
->>>>>>> b371303a
+    let e2_pre_compute: &E2PreCompute<SwDoublePreCompute> = pre_compute.borrow();
     vm_state
         .ctx
         .on_height_change(e2_pre_compute.chip_idx as usize, 1);
     let pre_compute = unsafe {
         std::slice::from_raw_parts(
             &e2_pre_compute.data as *const _ as *const u8,
-            std::mem::size_of::<EcDoublePreCompute>(),
+            std::mem::size_of::<SwDoublePreCompute>(),
         )
     };
     execute_e12_impl::<_, _, BLOCKS, BLOCK_SIZE, CURVE_TYPE, false>(pre_compute, vm_state);
@@ -512,18 +431,14 @@
     pre_compute: &[u8],
     vm_state: &mut VmExecState<F, GuestMemory, CTX>,
 ) {
-<<<<<<< HEAD
-    let pre_compute: &E2PreCompute<SwDoublePreCompute> = pre_compute.borrow();
-=======
-    let e2_pre_compute: &E2PreCompute<EcDoublePreCompute> = pre_compute.borrow();
->>>>>>> b371303a
+    let e2_pre_compute: &E2PreCompute<SwDoublePreCompute> = pre_compute.borrow();
     vm_state
         .ctx
         .on_height_change(e2_pre_compute.chip_idx as usize, 1);
     let pre_compute = unsafe {
         std::slice::from_raw_parts(
             &e2_pre_compute.data as *const _ as *const u8,
-            std::mem::size_of::<EcDoublePreCompute>(),
+            std::mem::size_of::<SwDoublePreCompute>(),
         )
     };
     execute_e12_impl::<_, _, BLOCKS, BLOCK_SIZE, CURVE_TYPE, true>(pre_compute, vm_state);
@@ -537,15 +452,10 @@
     const CURVE_TYPE: u8,
     const IS_SETUP: bool,
 >(
-<<<<<<< HEAD
-    pre_compute: &SwDoublePreCompute,
-    vm_state: &mut VmSegmentState<F, GuestMemory, CTX>,
-=======
     pre_compute: &[u8],
     vm_state: &mut VmExecState<F, GuestMemory, CTX>,
->>>>>>> b371303a
 ) {
-    let pre_compute: &EcDoublePreCompute = pre_compute.borrow();
+    let pre_compute: &SwDoublePreCompute = pre_compute.borrow();
     // Read register values
     let rs_vals = pre_compute
         .rs_addrs
@@ -564,7 +474,7 @@
         if input_prime != pre_compute.expr.builder.prime {
             vm_state.exit_code = Err(ExecutionError::Fail {
                 pc: vm_state.pc,
-                msg: "EcDouble: mismatched prime",
+                msg: "SwDouble: mismatched prime",
             });
             return;
         }
@@ -575,7 +485,7 @@
         if input_a != *coeff_a {
             vm_state.exit_code = Err(ExecutionError::Fail {
                 pc: vm_state.pc,
-                msg: "EcDouble: mismatched coeff_a",
+                msg: "SwDouble: mismatched coeff_a",
             });
             return;
         }
@@ -603,46 +513,4 @@
 
     vm_state.pc = vm_state.pc.wrapping_add(DEFAULT_PC_STEP);
     vm_state.instret += 1;
-<<<<<<< HEAD
-}
-
-unsafe fn execute_e12_setup_impl<
-    F: PrimeField32,
-    CTX: E1ExecutionCtx,
-    const BLOCKS: usize,
-    const BLOCK_SIZE: usize,
->(
-    pre_compute: &SwDoublePreCompute,
-    vm_state: &mut VmSegmentState<F, GuestMemory, CTX>,
-) {
-    let rs_vals = pre_compute
-        .rs_addrs
-        .map(|addr| u32::from_le_bytes(vm_state.vm_read(RV32_REGISTER_AS, addr as u32)));
-
-    // Read the setup input data
-    let setup_input_data: [[u8; BLOCK_SIZE]; BLOCKS] = {
-        let address = rs_vals[0];
-        from_fn(|i| vm_state.vm_read(RV32_MEMORY_AS, address + (i * BLOCK_SIZE) as u32))
-    };
-
-    // Extract first field element as the prime
-    let input_prime = BigUint::from_bytes_le(setup_input_data[..BLOCKS / 2].as_flattened());
-
-    if input_prime != pre_compute.expr.builder.prime {
-        vm_state.exit_code = Err(ExecutionError::Fail { pc: vm_state.pc });
-        return;
-    }
-
-    // Extract second field element as the a coefficient
-    let input_a = BigUint::from_bytes_le(setup_input_data[BLOCKS / 2..].as_flattened());
-    let coeff_a = &pre_compute.expr.setup_values[0];
-    if input_a != *coeff_a {
-        vm_state.exit_code = Err(ExecutionError::Fail { pc: vm_state.pc });
-        return;
-    }
-
-    vm_state.pc = vm_state.pc.wrapping_add(DEFAULT_PC_STEP);
-    vm_state.instret += 1;
-=======
->>>>>>> b371303a
 }