use std::{
    array::from_fn,
    borrow::{Borrow, BorrowMut},
    cell::RefCell,
    rc::Rc,
};

use num_bigint::BigUint;
use openvm_algebra_circuit::FieldExprVecHeapStep;
use openvm_circuit::{
    arch::{
        execution::ExecuteFunc,
        execution_mode::{E1ExecutionCtx, E2ExecutionCtx},
        instructions::riscv::{RV32_MEMORY_AS, RV32_REGISTER_AS},
        E2PreCompute, ExecutionBridge,
        ExecutionError::InvalidInstruction,
        MatrixRecordArena, NewVmChipWrapper, Result, StepExecutorE1, StepExecutorE2,
        VmSegmentState,
    },
    system::memory::{offline_checker::MemoryBridge, SharedMemoryHelper, POINTER_MAX_BITS},
};
use openvm_circuit_derive::{
    InsExecutorE1, InsExecutorE2, InstructionExecutor, TraceFiller, TraceStep,
};
use openvm_circuit_primitives::{
    bitwise_op_lookup::{BitwiseOperationLookupBus, SharedBitwiseOperationLookupChip},
    var_range::{SharedVariableRangeCheckerChip, VariableRangeCheckerBus},
<<<<<<< HEAD
    AlignedBytesBorrow, Chip, ChipUsageGetter,
=======
>>>>>>> 5d6285df
};
use openvm_ecc_transpiler::Rv32WeierstrassOpcode;
use openvm_instructions::{
    instruction::Instruction, program::DEFAULT_PC_STEP, riscv::RV32_CELL_BITS,
};
use openvm_mod_circuit_builder::{
    ExprBuilder, ExprBuilderConfig, FieldExpr, FieldExpressionCoreAir, FieldExpressionFiller,
};
use openvm_rv32_adapters::{
    Rv32VecHeapAdapterAir, Rv32VecHeapAdapterFiller, Rv32VecHeapAdapterStep,
};
<<<<<<< HEAD
use openvm_rv32_adapters::{Rv32VecHeapAdapterAir, Rv32VecHeapAdapterStep};
use openvm_stark_backend::p3_field::{Field, PrimeField32};
=======
>>>>>>> 5d6285df

use super::{curves::get_curve_type_from_modulus, WeierstrassAir};
use crate::weierstrass_chip::curves::{ec_add_ne, CurveType};

// Assumes that (x1, y1), (x2, y2) both lie on the curve and are not the identity point.
// Further assumes that x1, x2 are not equal in the coordinate field.
pub fn ec_add_ne_expr(
    config: ExprBuilderConfig, // The coordinate field.
    range_bus: VariableRangeCheckerBus,
) -> FieldExpr {
    config.check_valid();
    let builder = ExprBuilder::new(config, range_bus.range_max_bits);
    let builder = Rc::new(RefCell::new(builder));

    let x1 = ExprBuilder::new_input(builder.clone());
    let y1 = ExprBuilder::new_input(builder.clone());
    let x2 = ExprBuilder::new_input(builder.clone());
    let y2 = ExprBuilder::new_input(builder.clone());
    let mut lambda = (y2 - y1.clone()) / (x2.clone() - x1.clone());
    let mut x3 = lambda.square() - x1.clone() - x2;
    x3.save_output();
    let mut y3 = lambda * (x1 - x3.clone()) - y1;
    y3.save_output();

    let builder = (*builder).borrow().clone();
    FieldExpr::new(builder, range_bus, true)
}

/// BLOCK_SIZE: how many cells do we read at a time, must be a power of 2.
/// BLOCKS: how many blocks do we need to represent one input or output
/// For example, for bls12_381, BLOCK_SIZE = 16, each element has 3 blocks and with two elements per
/// input AffinePoint, BLOCKS = 6. For secp256k1, BLOCK_SIZE = 32, BLOCKS = 2.
<<<<<<< HEAD
#[derive(TraceStep, TraceFiller)]
pub struct EcAddNeStep<const BLOCKS: usize, const BLOCK_SIZE: usize>(
    pub FieldExprVecHeapStep<2, BLOCKS, BLOCK_SIZE>,
);

#[derive(Chip, ChipUsageGetter, InstructionExecutor, InsExecutorE1, InsExecutorE2)]
pub struct EcAddNeChip<F: Field, const BLOCKS: usize, const BLOCK_SIZE: usize>(
    pub  NewVmChipWrapper<
        F,
        WeierstrassAir<2, BLOCKS, BLOCK_SIZE>,
        EcAddNeStep<BLOCKS, BLOCK_SIZE>,
        MatrixRecordArena<F>,
    >,
);
=======
fn gen_base_expr(
    config: ExprBuilderConfig,
    range_checker_bus: VariableRangeCheckerBus,
) -> (FieldExpr, Vec<usize>) {
    let expr = ec_add_ne_expr(config, range_checker_bus);

    let local_opcode_idx = vec![
        Rv32WeierstrassOpcode::EC_ADD_NE as usize,
        Rv32WeierstrassOpcode::SETUP_EC_ADD_NE as usize,
    ];
>>>>>>> 5d6285df

    (expr, local_opcode_idx)
}

pub fn get_ec_addne_air<const BLOCKS: usize, const BLOCK_SIZE: usize>(
    exec_bridge: ExecutionBridge,
    mem_bridge: MemoryBridge,
    config: ExprBuilderConfig,
    range_checker_bus: VariableRangeCheckerBus,
    bitwise_lookup_bus: BitwiseOperationLookupBus,
    pointer_max_bits: usize,
    offset: usize,
) -> WeierstrassAir<2, BLOCKS, BLOCK_SIZE> {
    let (expr, local_opcode_idx) = gen_base_expr(config, range_checker_bus);
    WeierstrassAir::new(
        Rv32VecHeapAdapterAir::new(
            exec_bridge,
            mem_bridge,
            bitwise_lookup_bus,
            pointer_max_bits,
        ),
        FieldExpressionCoreAir::new(expr.clone(), offset, local_opcode_idx.clone(), vec![]),
    )
}

pub fn get_ec_addne_step<const BLOCKS: usize, const BLOCK_SIZE: usize>(
    config: ExprBuilderConfig,
    range_checker_bus: VariableRangeCheckerBus,
    pointer_max_bits: usize,
    offset: usize,
) -> WeierstrassStep<2, BLOCKS, BLOCK_SIZE> {
    let (expr, local_opcode_idx) = gen_base_expr(config, range_checker_bus);
    WeierstrassStep::new(
        Rv32VecHeapAdapterStep::new(pointer_max_bits),
        expr,
        offset,
        local_opcode_idx,
        vec![],
        "EcAddNe",
    )
}

<<<<<<< HEAD
        let step = EcAddNeStep(FieldExprVecHeapStep::new(
            Rv32VecHeapAdapterStep::new(pointer_max_bits, bitwise_lookup_chip),
=======
pub fn get_ec_addne_chip<F, const BLOCKS: usize, const BLOCK_SIZE: usize>(
    config: ExprBuilderConfig,
    mem_helper: SharedMemoryHelper<F>,
    range_checker: SharedVariableRangeCheckerChip,
    bitwise_lookup_chip: SharedBitwiseOperationLookupChip<RV32_CELL_BITS>,
    pointer_max_bits: usize,
) -> WeierstrassChip<F, 2, BLOCKS, BLOCK_SIZE> {
    let (expr, local_opcode_idx) = gen_base_expr(config, range_checker.bus());
    WeierstrassChip::new(
        FieldExpressionFiller::new(
            Rv32VecHeapAdapterFiller::new(pointer_max_bits, bitwise_lookup_chip),
>>>>>>> 5d6285df
            expr,
            local_opcode_idx,
            vec![],
            range_checker,
            false,
<<<<<<< HEAD
        ));
        Self(NewVmChipWrapper::<_, _, _, MatrixRecordArena<_>>::new(
            air, step, mem_helper,
        ))
    }
}

#[derive(AlignedBytesBorrow, Clone)]
#[repr(C)]
struct EcAddNePreCompute<'a> {
    a: u8,
    rs_addrs: [u8; 2],
    modulus: &'a BigUint,
}

impl<'a, const BLOCKS: usize, const BLOCK_SIZE: usize> EcAddNeStep<BLOCKS, BLOCK_SIZE> {
    fn pre_compute_impl<F: PrimeField32>(
        &'a self,
        pc: u32,
        inst: &Instruction<F>,
        data: &mut EcAddNePreCompute<'a>,
    ) -> Result<bool> {
        let Instruction {
            opcode,
            a,
            b,
            c,
            d,
            e,
            ..
        } = inst;

        // Validate instruction format
        let a = a.as_canonical_u32();
        let b = b.as_canonical_u32();
        let c = c.as_canonical_u32();
        let d = d.as_canonical_u32();
        let e = e.as_canonical_u32();
        if d != RV32_REGISTER_AS || e != RV32_MEMORY_AS {
            return Err(InvalidInstruction(pc));
        }

        let rs_addrs = from_fn(|i| if i == 0 { b } else { c } as u8);
        *data = EcAddNePreCompute {
            a: a as u8,
            rs_addrs,
            modulus: &self.0 .0.expr.builder.prime,
        };

        let local_opcode = opcode.local_opcode_idx(self.0 .0.offset);
        let is_setup = local_opcode == Rv32WeierstrassOpcode::SETUP_EC_ADD_NE as usize;

        Ok(is_setup)
    }
}

impl<F: PrimeField32, const BLOCKS: usize, const BLOCK_SIZE: usize> StepExecutorE1<F>
    for EcAddNeStep<BLOCKS, BLOCK_SIZE>
{
    #[inline(always)]
    fn pre_compute_size(&self) -> usize {
        std::mem::size_of::<EcAddNePreCompute>()
    }

    fn pre_compute_e1<Ctx>(
        &self,
        pc: u32,
        inst: &Instruction<F>,
        data: &mut [u8],
    ) -> Result<ExecuteFunc<F, Ctx>>
    where
        Ctx: E1ExecutionCtx,
    {
        let pre_compute: &mut EcAddNePreCompute = data.borrow_mut();

        let is_setup = self.pre_compute_impl(pc, inst, pre_compute)?;

        if is_setup {
            Ok(execute_e1_setup_impl::<_, _, BLOCKS, BLOCK_SIZE>)
        } else {
            let curve_type = get_curve_type_from_modulus(pre_compute.modulus);

            let fn_ptr = match curve_type {
                CurveType::K256 => {
                    execute_e1_impl::<_, _, BLOCKS, BLOCK_SIZE, { CurveType::K256 as u8 }>
                }
                CurveType::P256 => {
                    execute_e1_impl::<_, _, BLOCKS, BLOCK_SIZE, { CurveType::P256 as u8 }>
                }
                CurveType::BN254 => {
                    execute_e1_impl::<_, _, BLOCKS, BLOCK_SIZE, { CurveType::BN254 as u8 }>
                }
                CurveType::BLS12_381 => {
                    execute_e1_impl::<_, _, BLOCKS, BLOCK_SIZE, { CurveType::BLS12_381 as u8 }>
                }
                CurveType::Generic => {
                    execute_e1_impl::<_, _, BLOCKS, BLOCK_SIZE, { CurveType::Generic as u8 }>
                }
            };

            Ok(fn_ptr)
        }
    }
}

impl<F: PrimeField32, const BLOCKS: usize, const BLOCK_SIZE: usize> StepExecutorE2<F>
    for EcAddNeStep<BLOCKS, BLOCK_SIZE>
{
    #[inline(always)]
    fn e2_pre_compute_size(&self) -> usize {
        std::mem::size_of::<E2PreCompute<EcAddNePreCompute>>()
    }

    fn pre_compute_e2<Ctx>(
        &self,
        chip_idx: usize,
        pc: u32,
        inst: &Instruction<F>,
        data: &mut [u8],
    ) -> Result<ExecuteFunc<F, Ctx>>
    where
        Ctx: E2ExecutionCtx,
    {
        let pre_compute: &mut E2PreCompute<EcAddNePreCompute> = data.borrow_mut();
        pre_compute.chip_idx = chip_idx as u32;

        let is_setup = self.pre_compute_impl(pc, inst, &mut pre_compute.data)?;

        if is_setup {
            Ok(execute_e2_setup_impl::<_, _, BLOCKS, BLOCK_SIZE>)
        } else {
            let curve_type = get_curve_type_from_modulus(pre_compute.data.modulus);

            let fn_ptr = match curve_type {
                CurveType::K256 => {
                    execute_e2_impl::<_, _, BLOCKS, BLOCK_SIZE, { CurveType::K256 as u8 }>
                }
                CurveType::P256 => {
                    execute_e2_impl::<_, _, BLOCKS, BLOCK_SIZE, { CurveType::P256 as u8 }>
                }
                CurveType::BN254 => {
                    execute_e2_impl::<_, _, BLOCKS, BLOCK_SIZE, { CurveType::BN254 as u8 }>
                }
                CurveType::BLS12_381 => {
                    execute_e2_impl::<_, _, BLOCKS, BLOCK_SIZE, { CurveType::BLS12_381 as u8 }>
                }

                CurveType::Generic => {
                    execute_e2_impl::<_, _, BLOCKS, BLOCK_SIZE, { CurveType::Generic as u8 }>
                }
            };

            Ok(fn_ptr)
        }
    }
}

unsafe fn execute_e1_impl<
    F: PrimeField32,
    CTX: E1ExecutionCtx,
    const BLOCKS: usize,
    const BLOCK_SIZE: usize,
    const CURVE_TYPE: u8,
>(
    pre_compute: &[u8],
    vm_state: &mut VmSegmentState<F, CTX>,
) {
    let pre_compute: &EcAddNePreCompute = pre_compute.borrow();
    execute_e12_impl::<_, _, BLOCKS, BLOCK_SIZE, CURVE_TYPE>(pre_compute, vm_state);
}

unsafe fn execute_e1_setup_impl<
    F: PrimeField32,
    CTX: E1ExecutionCtx,
    const BLOCKS: usize,
    const BLOCK_SIZE: usize,
>(
    pre_compute: &[u8],
    vm_state: &mut VmSegmentState<F, CTX>,
) {
    let pre_compute: &EcAddNePreCompute = pre_compute.borrow();

    execute_e12_setup_impl::<_, _, BLOCKS, BLOCK_SIZE>(pre_compute, vm_state);
}

unsafe fn execute_e2_impl<
    F: PrimeField32,
    CTX: E2ExecutionCtx,
    const BLOCKS: usize,
    const BLOCK_SIZE: usize,
    const CURVE_TYPE: u8,
>(
    pre_compute: &[u8],
    vm_state: &mut VmSegmentState<F, CTX>,
) {
    let pre_compute: &E2PreCompute<EcAddNePreCompute> = pre_compute.borrow();
    vm_state
        .ctx
        .on_height_change(pre_compute.chip_idx as usize, 1);
    execute_e12_impl::<_, _, BLOCKS, BLOCK_SIZE, CURVE_TYPE>(&pre_compute.data, vm_state);
}

unsafe fn execute_e2_setup_impl<
    F: PrimeField32,
    CTX: E2ExecutionCtx,
    const BLOCKS: usize,
    const BLOCK_SIZE: usize,
>(
    pre_compute: &[u8],
    vm_state: &mut VmSegmentState<F, CTX>,
) {
    let pre_compute: &E2PreCompute<EcAddNePreCompute> = pre_compute.borrow();
    vm_state
        .ctx
        .on_height_change(pre_compute.chip_idx as usize, 1);
    execute_e12_setup_impl::<_, _, BLOCKS, BLOCK_SIZE>(&pre_compute.data, vm_state);
}

unsafe fn execute_e12_impl<
    F: PrimeField32,
    CTX: E1ExecutionCtx,
    const BLOCKS: usize,
    const BLOCK_SIZE: usize,
    const CURVE_TYPE: u8,
>(
    pre_compute: &EcAddNePreCompute,
    vm_state: &mut VmSegmentState<F, CTX>,
) {
    // Read register values
    let rs_vals = pre_compute
        .rs_addrs
        .map(|addr| u32::from_le_bytes(vm_state.vm_read(RV32_REGISTER_AS, addr as u32)));

    // Read memory values for both points
    let read_data: [[[u8; BLOCK_SIZE]; BLOCKS]; 2] = rs_vals.map(|address| {
        debug_assert!(address as usize + BLOCK_SIZE * BLOCKS - 1 < (1 << POINTER_MAX_BITS));
        from_fn(|i| vm_state.vm_read(RV32_MEMORY_AS, address + (i * BLOCK_SIZE) as u32))
    });

    let output_data = match CURVE_TYPE {
        x if x == CurveType::K256 as u8 => ec_add_ne::<0, BLOCKS, BLOCK_SIZE>(read_data),
        x if x == CurveType::P256 as u8 => ec_add_ne::<1, BLOCKS, BLOCK_SIZE>(read_data),
        x if x == CurveType::BN254 as u8 => ec_add_ne::<2, BLOCKS, BLOCK_SIZE>(read_data),
        x if x == CurveType::BLS12_381 as u8 => ec_add_ne::<3, BLOCKS, BLOCK_SIZE>(read_data),

        _ => ec_add_ne_generic::<BLOCKS, BLOCK_SIZE>(read_data, pre_compute.modulus),
    };

    let rd_val = u32::from_le_bytes(vm_state.vm_read(RV32_REGISTER_AS, pre_compute.a as u32));
    debug_assert!(rd_val as usize + BLOCK_SIZE * BLOCKS - 1 < (1 << POINTER_MAX_BITS));

    // Write output data to memory
    for (i, block) in output_data.into_iter().enumerate() {
        vm_state.vm_write(RV32_MEMORY_AS, rd_val + (i * BLOCK_SIZE) as u32, &block);
    }

    vm_state.pc = vm_state.pc.wrapping_add(DEFAULT_PC_STEP);
    vm_state.instret += 1;
}

unsafe fn execute_e12_setup_impl<
    F: PrimeField32,
    CTX: E1ExecutionCtx,
    const BLOCKS: usize,
    const BLOCK_SIZE: usize,
>(
    pre_compute: &EcAddNePreCompute,
    vm_state: &mut VmSegmentState<F, CTX>,
) {
    // Read the first input (which should be the prime)
    let rs_vals = pre_compute
        .rs_addrs
        .map(|addr| u32::from_le_bytes(vm_state.vm_read(RV32_REGISTER_AS, addr as u32)));

    // Read the first point's data as the setup input
    let setup_input_data: [[u8; BLOCK_SIZE]; BLOCKS] = {
        let address = rs_vals[0];
        from_fn(|i| vm_state.vm_read(RV32_MEMORY_AS, address + (i * BLOCK_SIZE) as u32))
    };

    // Extract first field element as the prime
    let prime_bytes: Vec<u8> = setup_input_data[..BLOCKS / 2]
        .iter()
        .flatten()
        .copied()
        .collect();
    let input_prime = BigUint::from_bytes_le(&prime_bytes);

    // Assert that the input prime matches the expected modulus
    assert_eq!(
        input_prime, *pre_compute.modulus,
        "Setup: input prime must match field modulus"
    );

    // Setup operation - just advance PC and return
    vm_state.pc = vm_state.pc.wrapping_add(DEFAULT_PC_STEP);
    vm_state.instret += 1;
}

// Assumes that (x1, y1), (x2, y2) both lie on the curve and are not the identity point.
// Further assumes that x1, x2 are not equal in the coordinate field.
fn ec_add_ne_generic<const BLOCKS: usize, const BLOCK_SIZE: usize>(
    input_data: [[[u8; BLOCK_SIZE]; BLOCKS]; 2],
    field_modulus: &BigUint,
) -> [[u8; BLOCK_SIZE]; BLOCKS] {
    let field_element_bytes = BLOCKS * BLOCK_SIZE;
    let half_bytes = field_element_bytes / 2;

    // Extract coordinates from input data
    let x1_bytes: Vec<u8> = input_data[0][..BLOCKS / 2]
        .iter()
        .flatten()
        .copied()
        .collect();
    let y1_bytes: Vec<u8> = input_data[0][BLOCKS / 2..]
        .iter()
        .flatten()
        .copied()
        .collect();
    let x2_bytes: Vec<u8> = input_data[1][..BLOCKS / 2]
        .iter()
        .flatten()
        .copied()
        .collect();
    let y2_bytes: Vec<u8> = input_data[1][BLOCKS / 2..]
        .iter()
        .flatten()
        .copied()
        .collect();

    // Convert to BigUint for modular arithmetic
    let x1 = BigUint::from_bytes_le(&x1_bytes);
    let y1 = BigUint::from_bytes_le(&y1_bytes);
    let x2 = BigUint::from_bytes_le(&x2_bytes);
    let y2 = BigUint::from_bytes_le(&y2_bytes);

    // Elliptic curve point addition formula:
    // lambda = (y2 - y1) / (x2 - x1) mod p
    // x3 = lambda^2 - x1 - x2 mod p
    // y3 = lambda * (x1 - x3) - y1 mod p

    // Calculate lambda = (y2 - y1) / (x2 - x1) mod p
    let y_diff = if y2 >= y1 {
        (&y2 - &y1) % field_modulus
    } else {
        (field_modulus + &y2 - &y1) % field_modulus
    };

    let x_diff = if x2 >= x1 {
        (&x2 - &x1) % field_modulus
    } else {
        (field_modulus + &x2 - &x1) % field_modulus
    };

    // Calculate modular inverse of x_diff using Extended Euclidean Algorithm
    let x_diff_inv = x_diff
        .modinv(field_modulus)
        .expect("Modular inverse should exist for valid EC points");
    let lambda = (&y_diff * &x_diff_inv) % field_modulus;

    // Calculate x3 = lambda^2 - x1 - x2 mod p
    let lambda_squared = (&lambda * &lambda) % field_modulus;
    let x3 = (&lambda_squared + field_modulus + field_modulus - &x1 - &x2) % field_modulus;

    // Calculate y3 = lambda * (x1 - x3) - y1 mod p
    let x1_minus_x3 = if x1 >= x3 {
        (&x1 - &x3) % field_modulus
    } else {
        (field_modulus + &x1 - &x3) % field_modulus
    };

    let y3 = {
        let temp = (&lambda * &x1_minus_x3) % field_modulus;
        if temp >= y1 {
            (&temp - &y1) % field_modulus
        } else {
            (field_modulus + &temp - &y1) % field_modulus
        }
    };

    // Convert results back to byte representation
    let mut output = [[0u8; BLOCK_SIZE]; BLOCKS];

    // Store x3 in first half of blocks
    let x3_bytes = x3.to_bytes_le();
    let x3_len = x3_bytes.len().min(half_bytes);
    for (i, &byte) in x3_bytes[..x3_len].iter().enumerate() {
        let block_idx = i / BLOCK_SIZE;
        let byte_idx = i % BLOCK_SIZE;
        if block_idx < BLOCKS / 2 {
            output[block_idx][byte_idx] = byte;
        }
    }

    // Store y3 in second half of blocks
    let y3_bytes = y3.to_bytes_le();
    let y3_len = y3_bytes.len().min(half_bytes);
    for (i, &byte) in y3_bytes[..y3_len].iter().enumerate() {
        let block_idx = (BLOCKS / 2) + (i / BLOCK_SIZE);
        let byte_idx = i % BLOCK_SIZE;
        if block_idx < BLOCKS {
            output[block_idx][byte_idx] = byte;
        }
    }

    output
=======
        ),
        mem_helper,
    )
>>>>>>> 5d6285df
}<|MERGE_RESOLUTION|>--- conflicted
+++ resolved
@@ -14,21 +14,17 @@
         instructions::riscv::{RV32_MEMORY_AS, RV32_REGISTER_AS},
         E2PreCompute, ExecutionBridge,
         ExecutionError::InvalidInstruction,
-        MatrixRecordArena, NewVmChipWrapper, Result, StepExecutorE1, StepExecutorE2,
-        VmSegmentState,
+        InsExecutorE1, InsExecutorE2, Result, VmSegmentState,
     },
-    system::memory::{offline_checker::MemoryBridge, SharedMemoryHelper, POINTER_MAX_BITS},
+    system::memory::{
+        offline_checker::MemoryBridge, online::GuestMemory, SharedMemoryHelper, POINTER_MAX_BITS,
+    },
 };
-use openvm_circuit_derive::{
-    InsExecutorE1, InsExecutorE2, InstructionExecutor, TraceFiller, TraceStep,
-};
+use openvm_circuit_derive::InstructionExecutor;
 use openvm_circuit_primitives::{
     bitwise_op_lookup::{BitwiseOperationLookupBus, SharedBitwiseOperationLookupChip},
     var_range::{SharedVariableRangeCheckerChip, VariableRangeCheckerBus},
-<<<<<<< HEAD
-    AlignedBytesBorrow, Chip, ChipUsageGetter,
-=======
->>>>>>> 5d6285df
+    AlignedBytesBorrow,
 };
 use openvm_ecc_transpiler::Rv32WeierstrassOpcode;
 use openvm_instructions::{
@@ -40,13 +36,9 @@
 use openvm_rv32_adapters::{
     Rv32VecHeapAdapterAir, Rv32VecHeapAdapterFiller, Rv32VecHeapAdapterStep,
 };
-<<<<<<< HEAD
-use openvm_rv32_adapters::{Rv32VecHeapAdapterAir, Rv32VecHeapAdapterStep};
-use openvm_stark_backend::p3_field::{Field, PrimeField32};
-=======
->>>>>>> 5d6285df
-
-use super::{curves::get_curve_type_from_modulus, WeierstrassAir};
+use openvm_stark_backend::p3_field::PrimeField32;
+
+use super::{curves::get_curve_type_from_modulus, WeierstrassAir, WeierstrassChip};
 use crate::weierstrass_chip::curves::{ec_add_ne, CurveType};
 
 // Assumes that (x1, y1), (x2, y2) both lie on the curve and are not the identity point.
@@ -77,22 +69,11 @@
 /// BLOCKS: how many blocks do we need to represent one input or output
 /// For example, for bls12_381, BLOCK_SIZE = 16, each element has 3 blocks and with two elements per
 /// input AffinePoint, BLOCKS = 6. For secp256k1, BLOCK_SIZE = 32, BLOCKS = 2.
-<<<<<<< HEAD
-#[derive(TraceStep, TraceFiller)]
+#[derive(Clone, InstructionExecutor)]
 pub struct EcAddNeStep<const BLOCKS: usize, const BLOCK_SIZE: usize>(
     pub FieldExprVecHeapStep<2, BLOCKS, BLOCK_SIZE>,
 );
 
-#[derive(Chip, ChipUsageGetter, InstructionExecutor, InsExecutorE1, InsExecutorE2)]
-pub struct EcAddNeChip<F: Field, const BLOCKS: usize, const BLOCK_SIZE: usize>(
-    pub  NewVmChipWrapper<
-        F,
-        WeierstrassAir<2, BLOCKS, BLOCK_SIZE>,
-        EcAddNeStep<BLOCKS, BLOCK_SIZE>,
-        MatrixRecordArena<F>,
-    >,
-);
-=======
 fn gen_base_expr(
     config: ExprBuilderConfig,
     range_checker_bus: VariableRangeCheckerBus,
@@ -103,7 +84,6 @@
         Rv32WeierstrassOpcode::EC_ADD_NE as usize,
         Rv32WeierstrassOpcode::SETUP_EC_ADD_NE as usize,
     ];
->>>>>>> 5d6285df
 
     (expr, local_opcode_idx)
 }
@@ -134,22 +114,18 @@
     range_checker_bus: VariableRangeCheckerBus,
     pointer_max_bits: usize,
     offset: usize,
-) -> WeierstrassStep<2, BLOCKS, BLOCK_SIZE> {
+) -> EcAddNeStep<BLOCKS, BLOCK_SIZE> {
     let (expr, local_opcode_idx) = gen_base_expr(config, range_checker_bus);
-    WeierstrassStep::new(
+    EcAddNeStep(FieldExprVecHeapStep::new(
         Rv32VecHeapAdapterStep::new(pointer_max_bits),
         expr,
         offset,
         local_opcode_idx,
         vec![],
         "EcAddNe",
-    )
-}
-
-<<<<<<< HEAD
-        let step = EcAddNeStep(FieldExprVecHeapStep::new(
-            Rv32VecHeapAdapterStep::new(pointer_max_bits, bitwise_lookup_chip),
-=======
+    ))
+}
+
 pub fn get_ec_addne_chip<F, const BLOCKS: usize, const BLOCK_SIZE: usize>(
     config: ExprBuilderConfig,
     mem_helper: SharedMemoryHelper<F>,
@@ -161,18 +137,14 @@
     WeierstrassChip::new(
         FieldExpressionFiller::new(
             Rv32VecHeapAdapterFiller::new(pointer_max_bits, bitwise_lookup_chip),
->>>>>>> 5d6285df
             expr,
             local_opcode_idx,
             vec![],
             range_checker,
             false,
-<<<<<<< HEAD
-        ));
-        Self(NewVmChipWrapper::<_, _, _, MatrixRecordArena<_>>::new(
-            air, step, mem_helper,
-        ))
-    }
+        ),
+        mem_helper,
+    )
 }
 
 #[derive(AlignedBytesBorrow, Clone)]
@@ -224,7 +196,7 @@
     }
 }
 
-impl<F: PrimeField32, const BLOCKS: usize, const BLOCK_SIZE: usize> StepExecutorE1<F>
+impl<F: PrimeField32, const BLOCKS: usize, const BLOCK_SIZE: usize> InsExecutorE1<F>
     for EcAddNeStep<BLOCKS, BLOCK_SIZE>
 {
     #[inline(always)]
@@ -273,7 +245,7 @@
     }
 }
 
-impl<F: PrimeField32, const BLOCKS: usize, const BLOCK_SIZE: usize> StepExecutorE2<F>
+impl<F: PrimeField32, const BLOCKS: usize, const BLOCK_SIZE: usize> InsExecutorE2<F>
     for EcAddNeStep<BLOCKS, BLOCK_SIZE>
 {
     #[inline(always)]
@@ -333,7 +305,7 @@
     const CURVE_TYPE: u8,
 >(
     pre_compute: &[u8],
-    vm_state: &mut VmSegmentState<F, CTX>,
+    vm_state: &mut VmSegmentState<F, GuestMemory, CTX>,
 ) {
     let pre_compute: &EcAddNePreCompute = pre_compute.borrow();
     execute_e12_impl::<_, _, BLOCKS, BLOCK_SIZE, CURVE_TYPE>(pre_compute, vm_state);
@@ -346,7 +318,7 @@
     const BLOCK_SIZE: usize,
 >(
     pre_compute: &[u8],
-    vm_state: &mut VmSegmentState<F, CTX>,
+    vm_state: &mut VmSegmentState<F, GuestMemory, CTX>,
 ) {
     let pre_compute: &EcAddNePreCompute = pre_compute.borrow();
 
@@ -361,7 +333,7 @@
     const CURVE_TYPE: u8,
 >(
     pre_compute: &[u8],
-    vm_state: &mut VmSegmentState<F, CTX>,
+    vm_state: &mut VmSegmentState<F, GuestMemory, CTX>,
 ) {
     let pre_compute: &E2PreCompute<EcAddNePreCompute> = pre_compute.borrow();
     vm_state
@@ -377,7 +349,7 @@
     const BLOCK_SIZE: usize,
 >(
     pre_compute: &[u8],
-    vm_state: &mut VmSegmentState<F, CTX>,
+    vm_state: &mut VmSegmentState<F, GuestMemory, CTX>,
 ) {
     let pre_compute: &E2PreCompute<EcAddNePreCompute> = pre_compute.borrow();
     vm_state
@@ -394,7 +366,7 @@
     const CURVE_TYPE: u8,
 >(
     pre_compute: &EcAddNePreCompute,
-    vm_state: &mut VmSegmentState<F, CTX>,
+    vm_state: &mut VmSegmentState<F, GuestMemory, CTX>,
 ) {
     // Read register values
     let rs_vals = pre_compute
@@ -435,7 +407,7 @@
     const BLOCK_SIZE: usize,
 >(
     pre_compute: &EcAddNePreCompute,
-    vm_state: &mut VmSegmentState<F, CTX>,
+    vm_state: &mut VmSegmentState<F, GuestMemory, CTX>,
 ) {
     // Read the first input (which should be the prime)
     let rs_vals = pre_compute
@@ -574,9 +546,4 @@
     }
 
     output
-=======
-        ),
-        mem_helper,
-    )
->>>>>>> 5d6285df
 }