use std::{cell::RefCell, rc::Rc};

use openvm_circuit::{
    arch::ExecutionBridge,
    system::memory::{offline_checker::MemoryBridge, SharedMemoryHelper},
};
use openvm_circuit_derive::{InsExecutorE1, InsExecutorE2, InstructionExecutor};
use openvm_circuit_primitives::{
    bitwise_op_lookup::SharedBitwiseOperationLookupChip,
    var_range::{SharedVariableRangeCheckerChip, VariableRangeCheckerBus},
    Chip, ChipUsageGetter,
};
use openvm_ecc_transpiler::Rv32WeierstrassOpcode;
use openvm_instructions::riscv::RV32_CELL_BITS;
use openvm_mod_circuit_builder::{
    ExprBuilder, ExprBuilderConfig, FieldExpr, FieldExpressionCoreAir,
};
use openvm_rv32_adapters::{Rv32VecHeapAdapterAir, Rv32VecHeapAdapterStep};
use openvm_stark_backend::p3_field::PrimeField32;

use super::{WeierstrassAir, WeierstrassChip, WeierstrassStep};

// Assumes that (x1, y1), (x2, y2) both lie on the curve and are not the identity point.
// Further assumes that x1, x2 are not equal in the coordinate field.
pub fn sw_add_ne_expr(
    config: ExprBuilderConfig, // The coordinate field.
    range_bus: VariableRangeCheckerBus,
) -> FieldExpr {
    config.check_valid();
    let builder = ExprBuilder::new(config, range_bus.range_max_bits);
    let builder = Rc::new(RefCell::new(builder));

    let x1 = ExprBuilder::new_input(builder.clone());
    let y1 = ExprBuilder::new_input(builder.clone());
    let x2 = ExprBuilder::new_input(builder.clone());
    let y2 = ExprBuilder::new_input(builder.clone());
    let mut lambda = (y2 - y1.clone()) / (x2.clone() - x1.clone());
    let mut x3 = lambda.square() - x1.clone() - x2;
    x3.save_output();
    let mut y3 = lambda * (x1 - x3.clone()) - y1;
    y3.save_output();

    let builder = builder.borrow().clone();
    FieldExpr::new(builder, range_bus, true)
}

/// BLOCK_SIZE: how many cells do we read at a time, must be a power of 2.
/// BLOCKS: how many blocks do we need to represent one input or output
/// For example, for bls12_381, BLOCK_SIZE = 16, each element has 3 blocks and with two elements per
/// input AffinePoint, BLOCKS = 6. For secp256k1, BLOCK_SIZE = 32, BLOCKS = 2.

<<<<<<< HEAD
#[derive(Chip, ChipUsageGetter, InstructionExecutor, InsExecutorE1)]
pub struct SwAddNeChip<F: PrimeField32, const BLOCKS: usize, const BLOCK_SIZE: usize>(
=======
#[derive(Chip, ChipUsageGetter, InstructionExecutor, InsExecutorE1, InsExecutorE2)]
pub struct EcAddNeChip<F: PrimeField32, const BLOCKS: usize, const BLOCK_SIZE: usize>(
>>>>>>> 97eaf481
    pub WeierstrassChip<F, 2, BLOCKS, BLOCK_SIZE>,
);

impl<F: PrimeField32, const BLOCKS: usize, const BLOCK_SIZE: usize>
    SwAddNeChip<F, BLOCKS, BLOCK_SIZE>
{
    #[allow(clippy::too_many_arguments)]
    pub fn new(
        execution_bridge: ExecutionBridge,
        memory_bridge: MemoryBridge,
        mem_helper: SharedMemoryHelper<F>,
        pointer_max_bits: usize,
        config: ExprBuilderConfig,
        offset: usize,
        bitwise_lookup_chip: SharedBitwiseOperationLookupChip<RV32_CELL_BITS>,
        range_checker: SharedVariableRangeCheckerChip,
    ) -> Self {
        let expr = sw_add_ne_expr(config, range_checker.bus());

        let local_opcode_idx = vec![
            Rv32WeierstrassOpcode::SW_ADD_NE as usize,
            Rv32WeierstrassOpcode::SETUP_SW_ADD_NE as usize,
        ];

        let air = WeierstrassAir::new(
            Rv32VecHeapAdapterAir::new(
                execution_bridge,
                memory_bridge,
                bitwise_lookup_chip.bus(),
                pointer_max_bits,
            ),
            FieldExpressionCoreAir::new(expr.clone(), offset, local_opcode_idx.clone(), vec![]),
        );

        let step = WeierstrassStep::new(
            Rv32VecHeapAdapterStep::new(pointer_max_bits, bitwise_lookup_chip),
            expr,
            offset,
            local_opcode_idx,
            vec![],
            range_checker,
            "EcAddNe",
            false,
        );
        Self(WeierstrassChip::new(air, step, mem_helper))
    }
}<|MERGE_RESOLUTION|>--- conflicted
+++ resolved
@@ -49,13 +49,8 @@
 /// For example, for bls12_381, BLOCK_SIZE = 16, each element has 3 blocks and with two elements per
 /// input AffinePoint, BLOCKS = 6. For secp256k1, BLOCK_SIZE = 32, BLOCKS = 2.
 
-<<<<<<< HEAD
-#[derive(Chip, ChipUsageGetter, InstructionExecutor, InsExecutorE1)]
+#[derive(Chip, ChipUsageGetter, InstructionExecutor, InsExecutorE1, InsExecutorE2)]
 pub struct SwAddNeChip<F: PrimeField32, const BLOCKS: usize, const BLOCK_SIZE: usize>(
-=======
-#[derive(Chip, ChipUsageGetter, InstructionExecutor, InsExecutorE1, InsExecutorE2)]
-pub struct EcAddNeChip<F: PrimeField32, const BLOCKS: usize, const BLOCK_SIZE: usize>(
->>>>>>> 97eaf481
     pub WeierstrassChip<F, 2, BLOCKS, BLOCK_SIZE>,
 );
 
