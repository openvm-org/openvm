--- conflicted
+++ resolved
@@ -66,15 +66,9 @@
 /// BLOCKS: how many blocks do we need to represent one input or output
 /// For example, for bls12_381, BLOCK_SIZE = 16, each element has 3 blocks and with two elements per
 /// input AffinePoint, BLOCKS = 6. For secp256k1, BLOCK_SIZE = 32, BLOCKS = 2.
-<<<<<<< HEAD
-#[derive(Clone, InstructionExecutor, Deref, DerefMut)]
-pub struct SwAddNeStep<const BLOCKS: usize, const BLOCK_SIZE: usize>(
-    FieldExpressionStep<Rv32VecHeapAdapterStep<2, BLOCKS, BLOCKS, BLOCK_SIZE, BLOCK_SIZE>>,
-=======
 #[derive(Clone, PreflightExecutor, Deref, DerefMut)]
-pub struct EcAddNeExecutor<const BLOCKS: usize, const BLOCK_SIZE: usize>(
+pub struct SwAddNeExecutor<const BLOCKS: usize, const BLOCK_SIZE: usize>(
     FieldExpressionExecutor<Rv32VecHeapAdapterExecutor<2, BLOCKS, BLOCKS, BLOCK_SIZE, BLOCK_SIZE>>,
->>>>>>> b371303a
 );
 
 fn gen_base_expr(
@@ -117,17 +111,10 @@
     range_checker_bus: VariableRangeCheckerBus,
     pointer_max_bits: usize,
     offset: usize,
-<<<<<<< HEAD
-) -> SwAddNeStep<BLOCKS, BLOCK_SIZE> {
+) -> SwAddNeExecutor<BLOCKS, BLOCK_SIZE> {
     let (expr, local_opcode_idx) = gen_base_expr(config, range_checker_bus);
-    SwAddNeStep(FieldExpressionStep::new(
-        Rv32VecHeapAdapterStep::new(pointer_max_bits),
-=======
-) -> EcAddNeExecutor<BLOCKS, BLOCK_SIZE> {
-    let (expr, local_opcode_idx) = gen_base_expr(config, range_checker_bus);
-    EcAddNeExecutor(FieldExpressionExecutor::new(
+    SwAddNeExecutor(FieldExpressionExecutor::new(
         Rv32VecHeapAdapterExecutor::new(pointer_max_bits),
->>>>>>> b371303a
         expr,
         offset,
         local_opcode_idx,
@@ -166,11 +153,7 @@
     flag_idx: u8,
 }
 
-<<<<<<< HEAD
-impl<'a, const BLOCKS: usize, const BLOCK_SIZE: usize> SwAddNeStep<BLOCKS, BLOCK_SIZE> {
-=======
-impl<'a, const BLOCKS: usize, const BLOCK_SIZE: usize> EcAddNeExecutor<BLOCKS, BLOCK_SIZE> {
->>>>>>> b371303a
+impl<'a, const BLOCKS: usize, const BLOCK_SIZE: usize> SwAddNeExecutor<BLOCKS, BLOCK_SIZE> {
     fn pre_compute_impl<F: PrimeField32>(
         &'a self,
         pc: u32,
@@ -231,13 +214,8 @@
     }
 }
 
-<<<<<<< HEAD
-impl<F: PrimeField32, const BLOCKS: usize, const BLOCK_SIZE: usize> InsExecutorE1<F>
-    for SwAddNeStep<BLOCKS, BLOCK_SIZE>
-=======
 impl<F: PrimeField32, const BLOCKS: usize, const BLOCK_SIZE: usize> Executor<F>
-    for EcAddNeExecutor<BLOCKS, BLOCK_SIZE>
->>>>>>> b371303a
+    for SwAddNeExecutor<BLOCKS, BLOCK_SIZE>
 {
     #[inline(always)]
     fn pre_compute_size(&self) -> usize {
@@ -336,21 +314,12 @@
     }
 }
 
-<<<<<<< HEAD
-impl<F: PrimeField32, const BLOCKS: usize, const BLOCK_SIZE: usize> InsExecutorE2<F>
-    for SwAddNeStep<BLOCKS, BLOCK_SIZE>
-{
-    #[inline(always)]
-    fn e2_pre_compute_size(&self) -> usize {
-        std::mem::size_of::<E2PreCompute<SwAddNePreCompute>>()
-=======
 impl<F: PrimeField32, const BLOCKS: usize, const BLOCK_SIZE: usize> MeteredExecutor<F>
-    for EcAddNeExecutor<BLOCKS, BLOCK_SIZE>
+    for SwAddNeExecutor<BLOCKS, BLOCK_SIZE>
 {
     #[inline(always)]
     fn metered_pre_compute_size(&self) -> usize {
-        std::mem::size_of::<E2PreCompute<EcAddNePreCompute>>()
->>>>>>> b371303a
+        std::mem::size_of::<E2PreCompute<SwAddNePreCompute>>()
     }
 
     fn metered_pre_compute<Ctx>(
@@ -445,37 +414,6 @@
     }
 }
 
-<<<<<<< HEAD
-unsafe fn execute_e1_impl<
-    F: PrimeField32,
-    CTX: E1ExecutionCtx,
-    const BLOCKS: usize,
-    const BLOCK_SIZE: usize,
-    const FIELD_TYPE: u8,
->(
-    pre_compute: &[u8],
-    vm_state: &mut VmSegmentState<F, GuestMemory, CTX>,
-) {
-    let pre_compute: &SwAddNePreCompute = pre_compute.borrow();
-    execute_e12_impl::<_, _, BLOCKS, BLOCK_SIZE, FIELD_TYPE>(pre_compute, vm_state);
-}
-
-unsafe fn execute_e1_setup_impl<
-    F: PrimeField32,
-    CTX: E1ExecutionCtx,
-    const BLOCKS: usize,
-    const BLOCK_SIZE: usize,
->(
-    pre_compute: &[u8],
-    vm_state: &mut VmSegmentState<F, GuestMemory, CTX>,
-) {
-    let pre_compute: &SwAddNePreCompute = pre_compute.borrow();
-
-    execute_e12_setup_impl::<_, _, BLOCKS, BLOCK_SIZE>(pre_compute, vm_state);
-}
-
-=======
->>>>>>> b371303a
 unsafe fn execute_e2_impl<
     F: PrimeField32,
     CTX: E2ExecutionCtx,
@@ -486,18 +424,14 @@
     pre_compute: &[u8],
     vm_state: &mut VmExecState<F, GuestMemory, CTX>,
 ) {
-<<<<<<< HEAD
-    let pre_compute: &E2PreCompute<SwAddNePreCompute> = pre_compute.borrow();
-=======
-    let e2_pre_compute: &E2PreCompute<EcAddNePreCompute> = pre_compute.borrow();
->>>>>>> b371303a
+    let e2_pre_compute: &E2PreCompute<SwAddNePreCompute> = pre_compute.borrow();
     vm_state
         .ctx
         .on_height_change(e2_pre_compute.chip_idx as usize, 1);
     let pre_compute = unsafe {
         std::slice::from_raw_parts(
             &e2_pre_compute.data as *const _ as *const u8,
-            std::mem::size_of::<EcAddNePreCompute>(),
+            std::mem::size_of::<SwAddNePreCompute>(),
         )
     };
     execute_e12_impl::<_, _, BLOCKS, BLOCK_SIZE, FIELD_TYPE, false>(pre_compute, vm_state);
@@ -513,18 +447,14 @@
     pre_compute: &[u8],
     vm_state: &mut VmExecState<F, GuestMemory, CTX>,
 ) {
-<<<<<<< HEAD
-    let pre_compute: &E2PreCompute<SwAddNePreCompute> = pre_compute.borrow();
-=======
-    let e2_pre_compute: &E2PreCompute<EcAddNePreCompute> = pre_compute.borrow();
->>>>>>> b371303a
+    let e2_pre_compute: &E2PreCompute<SwAddNePreCompute> = pre_compute.borrow();
     vm_state
         .ctx
         .on_height_change(e2_pre_compute.chip_idx as usize, 1);
     let pre_compute = unsafe {
         std::slice::from_raw_parts(
             &e2_pre_compute.data as *const _ as *const u8,
-            std::mem::size_of::<EcAddNePreCompute>(),
+            std::mem::size_of::<SwAddNePreCompute>(),
         )
     };
     execute_e12_impl::<_, _, BLOCKS, BLOCK_SIZE, FIELD_TYPE, true>(pre_compute, vm_state);
@@ -538,15 +468,10 @@
     const FIELD_TYPE: u8,
     const IS_SETUP: bool,
 >(
-<<<<<<< HEAD
-    pre_compute: &SwAddNePreCompute,
-    vm_state: &mut VmSegmentState<F, GuestMemory, CTX>,
-=======
     pre_compute: &[u8],
     vm_state: &mut VmExecState<F, GuestMemory, CTX>,
->>>>>>> b371303a
 ) {
-    let pre_compute: &EcAddNePreCompute = pre_compute.borrow();
+    let pre_compute: &SwAddNePreCompute = pre_compute.borrow();
     // Read register values
     let rs_vals = pre_compute
         .rs_addrs
@@ -591,39 +516,4 @@
 
     vm_state.pc = vm_state.pc.wrapping_add(DEFAULT_PC_STEP);
     vm_state.instret += 1;
-<<<<<<< HEAD
-}
-
-unsafe fn execute_e12_setup_impl<
-    F: PrimeField32,
-    CTX: E1ExecutionCtx,
-    const BLOCKS: usize,
-    const BLOCK_SIZE: usize,
->(
-    pre_compute: &SwAddNePreCompute,
-    vm_state: &mut VmSegmentState<F, GuestMemory, CTX>,
-) {
-    // Read the first input (which should be the prime)
-    let rs_vals = pre_compute
-        .rs_addrs
-        .map(|addr| u32::from_le_bytes(vm_state.vm_read(RV32_REGISTER_AS, addr as u32)));
-
-    // Read the first point's data as the setup input
-    let setup_input_data: [[u8; BLOCK_SIZE]; BLOCKS] = {
-        let address = rs_vals[0];
-        from_fn(|i| vm_state.vm_read(RV32_MEMORY_AS, address + (i * BLOCK_SIZE) as u32))
-    };
-
-    // Extract first field element as the prime
-    let input_prime = BigUint::from_bytes_le(setup_input_data[..BLOCKS / 2].as_flattened());
-
-    if input_prime != pre_compute.expr.prime {
-        vm_state.exit_code = Err(ExecutionError::Fail { pc: vm_state.pc });
-        return;
-    }
-
-    vm_state.pc = vm_state.pc.wrapping_add(DEFAULT_PC_STEP);
-    vm_state.instret += 1;
-=======
->>>>>>> b371303a
 }