use std::str::FromStr;

use num_bigint::BigUint;
use num_traits::{FromPrimitive, Num, Zero};
use openvm_circuit::arch::testing::{VmChipTestBuilder, BITWISE_OP_LOOKUP_BUS};
use openvm_circuit_primitives::{
    bigint::utils::{secp256k1_coord_prime, secp256r1_coord_prime},
    bitwise_op_lookup::{BitwiseOperationLookupBus, SharedBitwiseOperationLookupChip},
};
use openvm_ecc_transpiler::Rv32WeierstrassOpcode;
use openvm_instructions::{riscv::RV32_CELL_BITS, LocalOpcode};
use openvm_mod_circuit_builder::{test_utils::biguint_to_limbs, ExprBuilderConfig, FieldExpr};
use openvm_rv32_adapters::rv32_write_heap_default;
use openvm_stark_backend::p3_field::FieldAlgebra;
use openvm_stark_sdk::p3_baby_bear::BabyBear;

use super::{SwAddNeChip, SwDoubleChip};

const NUM_LIMBS: usize = 32;
const LIMB_BITS: usize = 8;
const BLOCK_SIZE: usize = 32;
const MAX_INS_CAPACITY: usize = 128;
type F = BabyBear;

lazy_static::lazy_static! {
    // Sample points got from https://asecuritysite.com/ecc/ecc_points2 and
    // https://learnmeabitcoin.com/technical/cryptography/elliptic-curve/#add
    pub static ref SampleEcPoints: Vec<(BigUint, BigUint)> = {
        let x1 = BigUint::from_u32(1).unwrap();
        let y1 = BigUint::from_str(
            "29896722852569046015560700294576055776214335159245303116488692907525646231534",
        )
        .unwrap();
        let x2 = BigUint::from_u32(2).unwrap();
        let y2 = BigUint::from_str(
            "69211104694897500952317515077652022726490027694212560352756646854116994689233",
        )
        .unwrap();

        // This is the sum of (x1, y1) and (x2, y2).
        let x3 = BigUint::from_str(
            "109562500687829935604265064386702914290271628241900466384583316550888437213118",
        )
        .unwrap();
        let y3 = BigUint::from_str(
            "54782835737747434227939451500021052510566980337100013600092875738315717035444",
        )
        .unwrap();

        // This is the double of (x2, y2).
        let x4 = BigUint::from_str(
            "23158417847463239084714197001737581570653996933128112807891516801581766934331",
        )
        .unwrap();
        let y4 = BigUint::from_str(
            "25821202496262252602076867233819373685524812798827903993634621255495124276396",
        )
        .unwrap();

        // This is the sum of (x3, y3) and (x4, y4).
        let x5 = BigUint::from_str(
            "88733411122275068320336854419305339160905807011607464784153110222112026831518",
        )
        .unwrap();
        let y5 = BigUint::from_str(
            "69295025707265750480609159026651746584753914962418372690287755773539799515030",
        )
        .unwrap();

        vec![(x1, y1), (x2, y2), (x3, y3), (x4, y4), (x5, y5)]
    };
}

fn prime_limbs(expr: &FieldExpr) -> Vec<BabyBear> {
    expr.prime_limbs
        .iter()
        .map(|n| BabyBear::from_canonical_usize(*n))
        .collect::<Vec<_>>()
}

#[test]
fn test_add_ne() {
    let mut tester: VmChipTestBuilder<F> = VmChipTestBuilder::default();
    let config = ExprBuilderConfig {
        modulus: secp256k1_coord_prime(),
        num_limbs: NUM_LIMBS,
        limb_bits: LIMB_BITS,
    };
    let bitwise_bus = BitwiseOperationLookupBus::new(BITWISE_OP_LOOKUP_BUS);
    let bitwise_chip = SharedBitwiseOperationLookupChip::<RV32_CELL_BITS>::new(bitwise_bus);

    let mut chip = SwAddNeChip::<F, 2, BLOCK_SIZE>::new(
        tester.execution_bridge(),
        tester.memory_bridge(),
        tester.memory_helper(),
        tester.address_bits(),
        config,
        Rv32WeierstrassOpcode::CLASS_OFFSET,
        bitwise_chip.clone(),
        tester.range_checker(),
    );
    chip.0.set_trace_buffer_height(MAX_INS_CAPACITY);

    assert_eq!(chip.0.step.0.expr.builder.num_variables, 3); // lambda, x3, y3

    let (p1_x, p1_y) = SampleEcPoints[0].clone();
    let (p2_x, p2_y) = SampleEcPoints[1].clone();

    let p1_x_limbs =
        biguint_to_limbs::<NUM_LIMBS>(p1_x.clone(), LIMB_BITS).map(BabyBear::from_canonical_u32);
    let p1_y_limbs =
        biguint_to_limbs::<NUM_LIMBS>(p1_y.clone(), LIMB_BITS).map(BabyBear::from_canonical_u32);
    let p2_x_limbs =
        biguint_to_limbs::<NUM_LIMBS>(p2_x.clone(), LIMB_BITS).map(BabyBear::from_canonical_u32);
    let p2_y_limbs =
        biguint_to_limbs::<NUM_LIMBS>(p2_y.clone(), LIMB_BITS).map(BabyBear::from_canonical_u32);

    let r = chip
        .0
        .step
        .0
        .expr
        .execute(vec![p1_x, p1_y, p2_x, p2_y], vec![true]);
    assert_eq!(r.len(), 3); // lambda, x3, y3
    assert_eq!(r[1], SampleEcPoints[2].0);
    assert_eq!(r[2], SampleEcPoints[2].1);

    let prime_limbs: [BabyBear; NUM_LIMBS] = prime_limbs(&chip.0.step.0.expr).try_into().unwrap();
    let mut one_limbs = [BabyBear::ONE; NUM_LIMBS];
    one_limbs[0] = BabyBear::ONE;
    let setup_instruction = rv32_write_heap_default(
        &mut tester,
        vec![prime_limbs, one_limbs], // inputs[0] = prime, others doesn't matter
        vec![one_limbs, one_limbs],
<<<<<<< HEAD
        chip.0.step.offset + Rv32WeierstrassOpcode::SETUP_SW_ADD_NE as usize,
=======
        chip.0.step.0.offset + Rv32WeierstrassOpcode::SETUP_EC_ADD_NE as usize,
>>>>>>> 97eaf481
    );
    tester.execute(&mut chip, &setup_instruction);

    let instruction = rv32_write_heap_default(
        &mut tester,
        vec![p1_x_limbs, p1_y_limbs],
        vec![p2_x_limbs, p2_y_limbs],
<<<<<<< HEAD
        chip.0.step.offset + Rv32WeierstrassOpcode::SW_ADD_NE as usize,
=======
        chip.0.step.0.offset + Rv32WeierstrassOpcode::EC_ADD_NE as usize,
>>>>>>> 97eaf481
    );

    tester.execute(&mut chip, &instruction);

    let tester = tester.build().load(chip).load(bitwise_chip).finalize();

    tester.simple_test().expect("Verification failed");
}

#[test]
fn test_double() {
    let mut tester: VmChipTestBuilder<F> = VmChipTestBuilder::default();
    let config = ExprBuilderConfig {
        modulus: secp256k1_coord_prime(),
        num_limbs: NUM_LIMBS,
        limb_bits: LIMB_BITS,
    };
    let bitwise_bus = BitwiseOperationLookupBus::new(BITWISE_OP_LOOKUP_BUS);
    let bitwise_chip = SharedBitwiseOperationLookupChip::<RV32_CELL_BITS>::new(bitwise_bus);
    let mut chip = SwDoubleChip::<F, 2, BLOCK_SIZE>::new(
        tester.execution_bridge(),
        tester.memory_bridge(),
        tester.memory_helper(),
        tester.address_bits(),
        config,
        Rv32WeierstrassOpcode::CLASS_OFFSET,
        bitwise_chip.clone(),
        tester.range_checker(),
        BigUint::zero(),
    );
    chip.0.set_trace_buffer_height(MAX_INS_CAPACITY);

    let (p1_x, p1_y) = SampleEcPoints[1].clone();
    let p1_x_limbs =
        biguint_to_limbs::<NUM_LIMBS>(p1_x.clone(), LIMB_BITS).map(BabyBear::from_canonical_u32);
    let p1_y_limbs =
        biguint_to_limbs::<NUM_LIMBS>(p1_y.clone(), LIMB_BITS).map(BabyBear::from_canonical_u32);

    assert_eq!(chip.0.step.0.expr.builder.num_variables, 3); // lambda, x3, y3

    let r = chip.0.step.0.expr.execute(vec![p1_x, p1_y], vec![true]);
    assert_eq!(r.len(), 3); // lambda, x3, y3
    assert_eq!(r[1], SampleEcPoints[3].0);
    assert_eq!(r[2], SampleEcPoints[3].1);

    let prime_limbs: [BabyBear; NUM_LIMBS] = prime_limbs(&chip.0.step.0.expr).try_into().unwrap();
    let a_limbs = [BabyBear::ZERO; NUM_LIMBS];
    let setup_instruction = rv32_write_heap_default(
        &mut tester,
        vec![prime_limbs, a_limbs], /* inputs[0] = prime, inputs[1] = a coeff of weierstrass
                                     * equation */
        vec![],
<<<<<<< HEAD
        chip.0.step.offset + Rv32WeierstrassOpcode::SETUP_SW_DOUBLE as usize,
=======
        chip.0.step.0.offset + Rv32WeierstrassOpcode::SETUP_EC_DOUBLE as usize,
>>>>>>> 97eaf481
    );
    tester.execute(&mut chip, &setup_instruction);

    let instruction = rv32_write_heap_default(
        &mut tester,
        vec![p1_x_limbs, p1_y_limbs],
        vec![],
<<<<<<< HEAD
        chip.0.step.offset + Rv32WeierstrassOpcode::SW_DOUBLE as usize,
=======
        chip.0.step.0.offset + Rv32WeierstrassOpcode::EC_DOUBLE as usize,
>>>>>>> 97eaf481
    );

    tester.execute(&mut chip, &instruction);
    let tester = tester.build().load(chip).load(bitwise_chip).finalize();

    tester.simple_test().expect("Verification failed");
}

#[test]
fn test_p256_double() {
    let mut tester: VmChipTestBuilder<F> = VmChipTestBuilder::default();
    let config = ExprBuilderConfig {
        modulus: secp256r1_coord_prime(),
        num_limbs: NUM_LIMBS,
        limb_bits: LIMB_BITS,
    };
    let a = BigUint::from_str_radix(
        "ffffffff00000001000000000000000000000000fffffffffffffffffffffffc",
        16,
    )
    .unwrap();
    let bitwise_bus = BitwiseOperationLookupBus::new(BITWISE_OP_LOOKUP_BUS);
    let bitwise_chip = SharedBitwiseOperationLookupChip::<RV32_CELL_BITS>::new(bitwise_bus);

    let mut chip = SwDoubleChip::<F, 2, BLOCK_SIZE>::new(
        tester.execution_bridge(),
        tester.memory_bridge(),
        tester.memory_helper(),
        tester.address_bits(),
        config,
        Rv32WeierstrassOpcode::CLASS_OFFSET,
        bitwise_chip.clone(),
        tester.range_checker(),
        a.clone(),
    );
    chip.0.set_trace_buffer_height(MAX_INS_CAPACITY);

    // Testing data from: http://point-at-infinity.org/ecc/nisttv
    let p1_x = BigUint::from_str_radix(
        "6B17D1F2E12C4247F8BCE6E563A440F277037D812DEB33A0F4A13945D898C296",
        16,
    )
    .unwrap();
    let p1_y = BigUint::from_str_radix(
        "4FE342E2FE1A7F9B8EE7EB4A7C0F9E162BCE33576B315ECECBB6406837BF51F5",
        16,
    )
    .unwrap();
    let p1_x_limbs =
        biguint_to_limbs::<NUM_LIMBS>(p1_x.clone(), LIMB_BITS).map(BabyBear::from_canonical_u32);
    let p1_y_limbs =
        biguint_to_limbs::<NUM_LIMBS>(p1_y.clone(), LIMB_BITS).map(BabyBear::from_canonical_u32);

    assert_eq!(chip.0.step.0.expr.builder.num_variables, 3); // lambda, x3, y3

    let r = chip.0.step.0.expr.execute(vec![p1_x, p1_y], vec![true]);
    assert_eq!(r.len(), 3); // lambda, x3, y3
    let expected_double_x = BigUint::from_str_radix(
        "7CF27B188D034F7E8A52380304B51AC3C08969E277F21B35A60B48FC47669978",
        16,
    )
    .unwrap();
    let expected_double_y = BigUint::from_str_radix(
        "07775510DB8ED040293D9AC69F7430DBBA7DADE63CE982299E04B79D227873D1",
        16,
    )
    .unwrap();
    assert_eq!(r[1], expected_double_x);
    assert_eq!(r[2], expected_double_y);

    let prime_limbs: [BabyBear; NUM_LIMBS] = prime_limbs(&chip.0.step.0.expr).try_into().unwrap();
    let a_limbs =
        biguint_to_limbs::<NUM_LIMBS>(a.clone(), LIMB_BITS).map(BabyBear::from_canonical_u32);
    let setup_instruction = rv32_write_heap_default(
        &mut tester,
        vec![prime_limbs, a_limbs], /* inputs[0] = prime, inputs[1] = a coeff of weierstrass
                                     * equation */
        vec![],
<<<<<<< HEAD
        chip.0.step.offset + Rv32WeierstrassOpcode::SETUP_SW_DOUBLE as usize,
=======
        chip.0.step.0.offset + Rv32WeierstrassOpcode::SETUP_EC_DOUBLE as usize,
>>>>>>> 97eaf481
    );
    tester.execute(&mut chip, &setup_instruction);

    let instruction = rv32_write_heap_default(
        &mut tester,
        vec![p1_x_limbs, p1_y_limbs],
        vec![],
<<<<<<< HEAD
        chip.0.step.offset + Rv32WeierstrassOpcode::SW_DOUBLE as usize,
=======
        chip.0.step.0.offset + Rv32WeierstrassOpcode::EC_DOUBLE as usize,
>>>>>>> 97eaf481
    );

    tester.execute(&mut chip, &instruction);
    // Adding another row to make sure there are dummy rows, and that the dummy row constraints are
    // satisfied
    tester.execute(&mut chip, &instruction);
    let tester = tester.build().load(chip).load(bitwise_chip).finalize();

    tester.simple_test().expect("Verification failed");
}<|MERGE_RESOLUTION|>--- conflicted
+++ resolved
@@ -132,11 +132,7 @@
         &mut tester,
         vec![prime_limbs, one_limbs], // inputs[0] = prime, others doesn't matter
         vec![one_limbs, one_limbs],
-<<<<<<< HEAD
-        chip.0.step.offset + Rv32WeierstrassOpcode::SETUP_SW_ADD_NE as usize,
-=======
-        chip.0.step.0.offset + Rv32WeierstrassOpcode::SETUP_EC_ADD_NE as usize,
->>>>>>> 97eaf481
+        chip.0.step.0.offset + Rv32WeierstrassOpcode::SETUP_SW_ADD_NE as usize,
     );
     tester.execute(&mut chip, &setup_instruction);
 
@@ -144,11 +140,7 @@
         &mut tester,
         vec![p1_x_limbs, p1_y_limbs],
         vec![p2_x_limbs, p2_y_limbs],
-<<<<<<< HEAD
-        chip.0.step.offset + Rv32WeierstrassOpcode::SW_ADD_NE as usize,
-=======
-        chip.0.step.0.offset + Rv32WeierstrassOpcode::EC_ADD_NE as usize,
->>>>>>> 97eaf481
+        chip.0.step.0.offset + Rv32WeierstrassOpcode::SW_ADD_NE as usize,
     );
 
     tester.execute(&mut chip, &instruction);
@@ -201,11 +193,7 @@
         vec![prime_limbs, a_limbs], /* inputs[0] = prime, inputs[1] = a coeff of weierstrass
                                      * equation */
         vec![],
-<<<<<<< HEAD
-        chip.0.step.offset + Rv32WeierstrassOpcode::SETUP_SW_DOUBLE as usize,
-=======
-        chip.0.step.0.offset + Rv32WeierstrassOpcode::SETUP_EC_DOUBLE as usize,
->>>>>>> 97eaf481
+        chip.0.step.0.offset + Rv32WeierstrassOpcode::SETUP_SW_DOUBLE as usize,
     );
     tester.execute(&mut chip, &setup_instruction);
 
@@ -213,11 +201,7 @@
         &mut tester,
         vec![p1_x_limbs, p1_y_limbs],
         vec![],
-<<<<<<< HEAD
-        chip.0.step.offset + Rv32WeierstrassOpcode::SW_DOUBLE as usize,
-=======
-        chip.0.step.0.offset + Rv32WeierstrassOpcode::EC_DOUBLE as usize,
->>>>>>> 97eaf481
+        chip.0.step.0.offset + Rv32WeierstrassOpcode::SW_DOUBLE as usize,
     );
 
     tester.execute(&mut chip, &instruction);
@@ -296,11 +280,7 @@
         vec![prime_limbs, a_limbs], /* inputs[0] = prime, inputs[1] = a coeff of weierstrass
                                      * equation */
         vec![],
-<<<<<<< HEAD
-        chip.0.step.offset + Rv32WeierstrassOpcode::SETUP_SW_DOUBLE as usize,
-=======
-        chip.0.step.0.offset + Rv32WeierstrassOpcode::SETUP_EC_DOUBLE as usize,
->>>>>>> 97eaf481
+        chip.0.step.0.offset + Rv32WeierstrassOpcode::SETUP_SW_DOUBLE as usize,
     );
     tester.execute(&mut chip, &setup_instruction);
 
@@ -308,11 +288,7 @@
         &mut tester,
         vec![p1_x_limbs, p1_y_limbs],
         vec![],
-<<<<<<< HEAD
-        chip.0.step.offset + Rv32WeierstrassOpcode::SW_DOUBLE as usize,
-=======
-        chip.0.step.0.offset + Rv32WeierstrassOpcode::EC_DOUBLE as usize,
->>>>>>> 97eaf481
+        chip.0.step.0.offset + Rv32WeierstrassOpcode::SW_DOUBLE as usize,
     );
 
     tester.execute(&mut chip, &instruction);
