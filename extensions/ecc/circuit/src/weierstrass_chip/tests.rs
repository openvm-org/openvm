use std::{str::FromStr, sync::Arc};

use num_bigint::BigUint;
use num_traits::{FromPrimitive, Num, Zero};
use openvm_circuit::arch::{
    testing::{TestChipHarness, VmChipTestBuilder, BITWISE_OP_LOOKUP_BUS},
    MatrixRecordArena,
};
use openvm_circuit_primitives::{
    bigint::utils::{secp256k1_coord_prime, secp256r1_coord_prime},
    bitwise_op_lookup::{
        BitwiseOperationLookupAir, BitwiseOperationLookupBus, BitwiseOperationLookupChip,
        SharedBitwiseOperationLookupChip,
    },
};
use openvm_ecc_transpiler::Rv32WeierstrassOpcode;
use openvm_instructions::{riscv::RV32_CELL_BITS, LocalOpcode};
use openvm_mod_circuit_builder::{test_utils::biguint_to_limbs, ExprBuilderConfig, FieldExpr};
use openvm_rv32_adapters::rv32_write_heap_default;
use openvm_stark_backend::p3_field::FieldAlgebra;
use openvm_stark_sdk::p3_baby_bear::BabyBear;

use crate::{
<<<<<<< HEAD
    get_sw_addne_air, get_sw_addne_chip, get_sw_addne_step, get_sw_double_air, get_sw_double_chip,
    get_sw_double_step, SwDoubleStep, WeierstrassAir, WeierstrassChip,
=======
    get_ec_addne_air, get_ec_addne_chip, get_ec_addne_step, get_ec_double_air, get_ec_double_chip,
    get_ec_double_step, EcDoubleExecutor, WeierstrassAir, WeierstrassChip,
>>>>>>> b371303a
};

const NUM_LIMBS: usize = 32;
const LIMB_BITS: usize = 8;
const BLOCK_SIZE: usize = 32;
const MAX_INS_CAPACITY: usize = 128;
type F = BabyBear;

lazy_static::lazy_static! {
    // Sample points got from https://asecuritysite.com/ecc/ecc_points2 and
    // https://learnmeabitcoin.com/technical/cryptography/elliptic-curve/#add
    pub static ref SampleEcPoints: Vec<(BigUint, BigUint)> = {
        let x1 = BigUint::from_u32(1).unwrap();
        let y1 = BigUint::from_str(
            "29896722852569046015560700294576055776214335159245303116488692907525646231534",
        )
        .unwrap();
        let x2 = BigUint::from_u32(2).unwrap();
        let y2 = BigUint::from_str(
            "69211104694897500952317515077652022726490027694212560352756646854116994689233",
        )
        .unwrap();

        // This is the sum of (x1, y1) and (x2, y2).
        let x3 = BigUint::from_str(
            "109562500687829935604265064386702914290271628241900466384583316550888437213118",
        )
        .unwrap();
        let y3 = BigUint::from_str(
            "54782835737747434227939451500021052510566980337100013600092875738315717035444",
        )
        .unwrap();

        // This is the double of (x2, y2).
        let x4 = BigUint::from_str(
            "23158417847463239084714197001737581570653996933128112807891516801581766934331",
        )
        .unwrap();
        let y4 = BigUint::from_str(
            "25821202496262252602076867233819373685524812798827903993634621255495124276396",
        )
        .unwrap();

        // This is the sum of (x3, y3) and (x4, y4).
        let x5 = BigUint::from_str(
            "88733411122275068320336854419305339160905807011607464784153110222112026831518",
        )
        .unwrap();
        let y5 = BigUint::from_str(
            "69295025707265750480609159026651746584753914962418372690287755773539799515030",
        )
        .unwrap();

        vec![(x1, y1), (x2, y2), (x3, y3), (x4, y4), (x5, y5)]
    };
}

pub fn prime_limbs(expr: &FieldExpr) -> Vec<BabyBear> {
    expr.prime_limbs
        .iter()
        .map(|n| BabyBear::from_canonical_usize(*n))
        .collect::<Vec<_>>()
}

type WeierstrassHarness = TestChipHarness<
    F,
<<<<<<< HEAD
    SwDoubleStep<2, BLOCK_SIZE>,
=======
    EcDoubleExecutor<2, BLOCK_SIZE>,
>>>>>>> b371303a
    WeierstrassAir<1, 2, BLOCK_SIZE>,
    WeierstrassChip<F, 1, 2, BLOCK_SIZE>,
    MatrixRecordArena<F>,
>;

fn create_test_double_chips(
    tester: &VmChipTestBuilder<F>,
    config: ExprBuilderConfig,
    offset: usize,
    a_biguint: BigUint,
) -> (
    WeierstrassHarness,
    (
        BitwiseOperationLookupAir<RV32_CELL_BITS>,
        SharedBitwiseOperationLookupChip<RV32_CELL_BITS>,
    ),
) {
    let bitwise_bus = BitwiseOperationLookupBus::new(BITWISE_OP_LOOKUP_BUS);
    let bitwise_chip = Arc::new(BitwiseOperationLookupChip::<RV32_CELL_BITS>::new(
        bitwise_bus,
    ));
    let air = get_sw_double_air(
        tester.execution_bridge(),
        tester.memory_bridge(),
        config.clone(),
        tester.range_checker().bus(),
        bitwise_bus,
        tester.address_bits(),
        offset,
        a_biguint.clone(),
    );
    let executor = get_sw_double_step(
        config.clone(),
        tester.range_checker().bus(),
        tester.address_bits(),
        offset,
        a_biguint.clone(),
    );
    let chip = get_sw_double_chip(
        config.clone(),
        tester.memory_helper(),
        tester.range_checker(),
        bitwise_chip.clone(),
        tester.address_bits(),
        a_biguint,
    );
    let harness = WeierstrassHarness::with_capacity(executor, air, chip, MAX_INS_CAPACITY);

    (harness, (bitwise_chip.air, bitwise_chip))
}

#[test]
fn test_add_ne() {
    let mut tester: VmChipTestBuilder<F> = VmChipTestBuilder::default();
    let config = ExprBuilderConfig {
        modulus: secp256k1_coord_prime(),
        num_limbs: NUM_LIMBS,
        limb_bits: LIMB_BITS,
    };
    let bitwise_bus = BitwiseOperationLookupBus::new(BITWISE_OP_LOOKUP_BUS);
    let bitwise_chip = Arc::new(BitwiseOperationLookupChip::<RV32_CELL_BITS>::new(
        bitwise_bus,
    ));

    let air = get_sw_addne_air::<2, BLOCK_SIZE>(
        tester.execution_bridge(),
        tester.memory_bridge(),
        config.clone(),
        tester.range_checker().bus(),
        bitwise_bus,
        tester.address_bits(),
        Rv32WeierstrassOpcode::CLASS_OFFSET,
    );
    let executor = get_sw_addne_step::<2, BLOCK_SIZE>(
        config.clone(),
        tester.range_checker().bus(),
        tester.address_bits(),
        Rv32WeierstrassOpcode::CLASS_OFFSET,
    );
    let chip = get_sw_addne_chip::<F, 2, BLOCK_SIZE>(
        config.clone(),
        tester.memory_helper(),
        tester.range_checker(),
        bitwise_chip.clone(),
        tester.address_bits(),
    );

    let mut harness = TestChipHarness::with_capacity(executor, air, chip, MAX_INS_CAPACITY);

    assert_eq!(harness.executor.expr.builder.num_variables, 3); // lambda, x3, y3

    let (p1_x, p1_y) = SampleEcPoints[0].clone();
    let (p2_x, p2_y) = SampleEcPoints[1].clone();

    let p1_x_limbs =
        biguint_to_limbs::<NUM_LIMBS>(p1_x.clone(), LIMB_BITS).map(BabyBear::from_canonical_u32);
    let p1_y_limbs =
        biguint_to_limbs::<NUM_LIMBS>(p1_y.clone(), LIMB_BITS).map(BabyBear::from_canonical_u32);
    let p2_x_limbs =
        biguint_to_limbs::<NUM_LIMBS>(p2_x.clone(), LIMB_BITS).map(BabyBear::from_canonical_u32);
    let p2_y_limbs =
        biguint_to_limbs::<NUM_LIMBS>(p2_y.clone(), LIMB_BITS).map(BabyBear::from_canonical_u32);

    let r = harness
        .executor
        .expr
        .execute(vec![p1_x, p1_y, p2_x, p2_y], vec![true]);
    assert_eq!(r.len(), 3); // lambda, x3, y3
    assert_eq!(r[1], SampleEcPoints[2].0);
    assert_eq!(r[2], SampleEcPoints[2].1);

    let prime_limbs: [BabyBear; NUM_LIMBS] =
        prime_limbs(&harness.executor.expr).try_into().unwrap();
    let mut one_limbs = [BabyBear::ONE; NUM_LIMBS];
    one_limbs[0] = BabyBear::ONE;
    let setup_instruction = rv32_write_heap_default(
        &mut tester,
        vec![prime_limbs, one_limbs], // inputs[0] = prime, others doesn't matter
        vec![one_limbs, one_limbs],
        harness.executor.offset + Rv32WeierstrassOpcode::SETUP_SW_ADD_NE as usize,
    );
    tester.execute(&mut harness, &setup_instruction);

    let instruction = rv32_write_heap_default(
        &mut tester,
        vec![p1_x_limbs, p1_y_limbs],
        vec![p2_x_limbs, p2_y_limbs],
        harness.executor.offset + Rv32WeierstrassOpcode::SW_ADD_NE as usize,
    );

    tester.execute(&mut harness, &instruction);

    let tester = tester
        .build()
        .load(harness)
        .load_periphery((bitwise_chip.air, bitwise_chip))
        .finalize();

    tester.simple_test().expect("Verification failed");
}

#[test]
fn test_double() {
    let mut tester: VmChipTestBuilder<F> = VmChipTestBuilder::default();
    let config = ExprBuilderConfig {
        modulus: secp256k1_coord_prime(),
        num_limbs: NUM_LIMBS,
        limb_bits: LIMB_BITS,
    };

    let (mut harness, bitwise) = create_test_double_chips(
        &tester,
        config,
        Rv32WeierstrassOpcode::CLASS_OFFSET,
        BigUint::zero(),
    );

    let (p1_x, p1_y) = SampleEcPoints[1].clone();
    let p1_x_limbs =
        biguint_to_limbs::<NUM_LIMBS>(p1_x.clone(), LIMB_BITS).map(BabyBear::from_canonical_u32);
    let p1_y_limbs =
        biguint_to_limbs::<NUM_LIMBS>(p1_y.clone(), LIMB_BITS).map(BabyBear::from_canonical_u32);

    assert_eq!(harness.executor.expr.builder.num_variables, 3); // lambda, x3, y3

    let r = harness.executor.expr.execute(vec![p1_x, p1_y], vec![true]);
    assert_eq!(r.len(), 3); // lambda, x3, y3
    assert_eq!(r[1], SampleEcPoints[3].0);
    assert_eq!(r[2], SampleEcPoints[3].1);

    let prime_limbs: [BabyBear; NUM_LIMBS] =
        prime_limbs(&harness.executor.expr).try_into().unwrap();
    let a_limbs = [BabyBear::ZERO; NUM_LIMBS];
    let setup_instruction = rv32_write_heap_default(
        &mut tester,
        vec![prime_limbs, a_limbs], /* inputs[0] = prime, inputs[1] = a coeff of weierstrass
                                     * equation */
        vec![],
        harness.executor.offset + Rv32WeierstrassOpcode::SETUP_SW_DOUBLE as usize,
    );
    tester.execute(&mut harness, &setup_instruction);

    let instruction = rv32_write_heap_default(
        &mut tester,
        vec![p1_x_limbs, p1_y_limbs],
        vec![],
        harness.executor.offset + Rv32WeierstrassOpcode::SW_DOUBLE as usize,
    );

    tester.execute(&mut harness, &instruction);
    let tester = tester
        .build()
        .load(harness)
        .load_periphery(bitwise)
        .finalize();

    tester.simple_test().expect("Verification failed");
}

#[test]
fn test_p256_double() {
    let mut tester: VmChipTestBuilder<F> = VmChipTestBuilder::default();
    let config = ExprBuilderConfig {
        modulus: secp256r1_coord_prime(),
        num_limbs: NUM_LIMBS,
        limb_bits: LIMB_BITS,
    };
    let a = BigUint::from_str_radix(
        "ffffffff00000001000000000000000000000000fffffffffffffffffffffffc",
        16,
    )
    .unwrap();

    let (mut harness, bitwise) = create_test_double_chips(
        &tester,
        config,
        Rv32WeierstrassOpcode::CLASS_OFFSET,
        a.clone(),
    );

    // Testing data from: http://point-at-infinity.org/ecc/nisttv
    let p1_x = BigUint::from_str_radix(
        "6B17D1F2E12C4247F8BCE6E563A440F277037D812DEB33A0F4A13945D898C296",
        16,
    )
    .unwrap();
    let p1_y = BigUint::from_str_radix(
        "4FE342E2FE1A7F9B8EE7EB4A7C0F9E162BCE33576B315ECECBB6406837BF51F5",
        16,
    )
    .unwrap();
    let p1_x_limbs =
        biguint_to_limbs::<NUM_LIMBS>(p1_x.clone(), LIMB_BITS).map(BabyBear::from_canonical_u32);
    let p1_y_limbs =
        biguint_to_limbs::<NUM_LIMBS>(p1_y.clone(), LIMB_BITS).map(BabyBear::from_canonical_u32);

    assert_eq!(harness.executor.expr.builder.num_variables, 3); // lambda, x3, y3

    let r = harness.executor.expr.execute(vec![p1_x, p1_y], vec![true]);
    assert_eq!(r.len(), 3); // lambda, x3, y3
    let expected_double_x = BigUint::from_str_radix(
        "7CF27B188D034F7E8A52380304B51AC3C08969E277F21B35A60B48FC47669978",
        16,
    )
    .unwrap();
    let expected_double_y = BigUint::from_str_radix(
        "07775510DB8ED040293D9AC69F7430DBBA7DADE63CE982299E04B79D227873D1",
        16,
    )
    .unwrap();
    assert_eq!(r[1], expected_double_x);
    assert_eq!(r[2], expected_double_y);

    let prime_limbs: [BabyBear; NUM_LIMBS] =
        prime_limbs(&harness.executor.expr).try_into().unwrap();
    let a_limbs =
        biguint_to_limbs::<NUM_LIMBS>(a.clone(), LIMB_BITS).map(BabyBear::from_canonical_u32);
    let setup_instruction = rv32_write_heap_default(
        &mut tester,
        vec![prime_limbs, a_limbs], /* inputs[0] = prime, inputs[1] = a coeff of weierstrass
                                     * equation */
        vec![],
        harness.executor.offset + Rv32WeierstrassOpcode::SETUP_SW_DOUBLE as usize,
    );
    tester.execute(&mut harness, &setup_instruction);

    let instruction = rv32_write_heap_default(
        &mut tester,
        vec![p1_x_limbs, p1_y_limbs],
        vec![],
        harness.executor.offset + Rv32WeierstrassOpcode::SW_DOUBLE as usize,
    );

    tester.execute(&mut harness, &instruction);
    // Adding another row to make sure there are dummy rows, and that the dummy row constraints are
    // satisfied
    tester.execute(&mut harness, &instruction);
    let tester = tester
        .build()
        .load(harness)
        .load_periphery(bitwise)
        .finalize();

    tester.simple_test().expect("Verification failed");
}<|MERGE_RESOLUTION|>--- conflicted
+++ resolved
@@ -21,13 +21,8 @@
 use openvm_stark_sdk::p3_baby_bear::BabyBear;
 
 use crate::{
-<<<<<<< HEAD
     get_sw_addne_air, get_sw_addne_chip, get_sw_addne_step, get_sw_double_air, get_sw_double_chip,
-    get_sw_double_step, SwDoubleStep, WeierstrassAir, WeierstrassChip,
-=======
-    get_ec_addne_air, get_ec_addne_chip, get_ec_addne_step, get_ec_double_air, get_ec_double_chip,
-    get_ec_double_step, EcDoubleExecutor, WeierstrassAir, WeierstrassChip,
->>>>>>> b371303a
+    get_sw_double_step, SwDoubleExecutor, WeierstrassAir, WeierstrassChip,
 };
 
 const NUM_LIMBS: usize = 32;
@@ -94,11 +89,7 @@
 
 type WeierstrassHarness = TestChipHarness<
     F,
-<<<<<<< HEAD
-    SwDoubleStep<2, BLOCK_SIZE>,
-=======
-    EcDoubleExecutor<2, BLOCK_SIZE>,
->>>>>>> b371303a
+    SwDoubleExecutor<2, BLOCK_SIZE>,
     WeierstrassAir<1, 2, BLOCK_SIZE>,
     WeierstrassChip<F, 1, 2, BLOCK_SIZE>,
     MatrixRecordArena<F>,
