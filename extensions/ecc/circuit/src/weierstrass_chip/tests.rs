--- conflicted
+++ resolved
@@ -261,12 +261,8 @@
         tester.memory_controller().borrow().range_checker.clone(),
         config,
         Rv32WeierstrassOpcode::default_offset(),
-<<<<<<< HEAD
         a.clone(),
-=======
-        a,
         tester.offline_memory_mutex_arc(),
->>>>>>> 4d180095
     );
     assert_eq!(chip.0.core.air.expr.builder.num_variables, 3); // lambda, x3, y3
 
