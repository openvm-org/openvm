use std::{str::FromStr, sync::Arc};

use halo2curves_axiom::secp256r1;
use num_bigint::BigUint;
use num_traits::{FromPrimitive, Num, Zero};
use openvm_circuit::arch::{
    testing::{
        memory::gen_pointer, TestBuilder, TestChipHarness, VmChipTestBuilder, BITWISE_OP_LOOKUP_BUS,
    },
    Arena, MatrixRecordArena, PreflightExecutor,
};
use openvm_circuit_primitives::{
    bigint::utils::{secp256k1_coord_prime, secp256r1_coord_prime},
    bitwise_op_lookup::{
        BitwiseOperationLookupAir, BitwiseOperationLookupBus, BitwiseOperationLookupChip,
        SharedBitwiseOperationLookupChip,
    },
};
use openvm_ecc_transpiler::Rv32WeierstrassOpcode;
<<<<<<< HEAD
use openvm_instructions::{riscv::RV32_CELL_BITS, LocalOpcode};
use openvm_mod_circuit_builder::{test_utils::biguint_to_limbs, ExprBuilderConfig, FieldExpr};
use openvm_rv32_adapters::rv32_write_heap_default;
=======
use openvm_instructions::{
    instruction::Instruction,
    riscv::{RV32_CELL_BITS, RV32_MEMORY_AS, RV32_REGISTER_AS, RV32_REGISTER_NUM_LIMBS},
    LocalOpcode, VmOpcode,
};
use openvm_mod_circuit_builder::{
    test_utils::generate_random_biguint, utils::biguint_to_limbs_vec, ExprBuilderConfig,
};
use openvm_pairing_guest::bls12_381::BLS12_381_MODULUS;
>>>>>>> 8141dacc
use openvm_stark_backend::p3_field::FieldAlgebra;
use openvm_stark_sdk::{p3_baby_bear::BabyBear, utils::create_seeded_rng};
use rand::{rngs::StdRng, Rng};
#[cfg(feature = "cuda")]
use {
    crate::{EccRecord, WeierstrassAddNeChipGpu},
    openvm_circuit::arch::testing::{
        default_bitwise_lookup_bus, default_var_range_checker_bus, GpuChipTestBuilder,
        GpuTestChipHarness,
    },
    openvm_circuit_primitives::var_range::VariableRangeCheckerChip,
};

use crate::{
    get_ec_addne_air, get_ec_addne_chip, get_ec_addne_step, get_ec_double_air, get_ec_double_chip,
    get_ec_double_step, EcDoubleExecutor, WeierstrassAir, WeierstrassChip,
};

const LIMB_BITS: usize = 8;
<<<<<<< HEAD
const BLOCK_SIZE: usize = 32;
=======
>>>>>>> 8141dacc
const MAX_INS_CAPACITY: usize = 128;
type F = BabyBear;

lazy_static::lazy_static! {
    // Sample points got from https://asecuritysite.com/ecc/ecc_points2 and
    // https://learnmeabitcoin.com/technical/cryptography/elliptic-curve/#add
    pub static ref SampleEcPoints: Vec<(BigUint, BigUint)> = {
        let x1 = BigUint::from_u32(1).unwrap();
        let y1 = BigUint::from_str(
            "29896722852569046015560700294576055776214335159245303116488692907525646231534",
        )
        .unwrap();
        let x2 = BigUint::from_u32(2).unwrap();
        let y2 = BigUint::from_str(
            "69211104694897500952317515077652022726490027694212560352756646854116994689233",
        )
        .unwrap();

        // This is the sum of (x1, y1) and (x2, y2).
        let x3 = BigUint::from_str(
            "109562500687829935604265064386702914290271628241900466384583316550888437213118",
        )
        .unwrap();
        let y3 = BigUint::from_str(
            "54782835737747434227939451500021052510566980337100013600092875738315717035444",
        )
        .unwrap();

        // This is the double of (x2, y2).
        let x4 = BigUint::from_str(
            "23158417847463239084714197001737581570653996933128112807891516801581766934331",
        )
        .unwrap();
        let y4 = BigUint::from_str(
            "25821202496262252602076867233819373685524812798827903993634621255495124276396",
        )
        .unwrap();

        // This is the sum of (x3, y3) and (x4, y4).
        let x5 = BigUint::from_str(
            "88733411122275068320336854419305339160905807011607464784153110222112026831518",
        )
        .unwrap();
        let y5 = BigUint::from_str(
            "69295025707265750480609159026651746584753914962418372690287755773539799515030",
        )
        .unwrap();

        vec![(x1, y1), (x2, y2), (x3, y3), (x4, y4), (x5, y5)]
    };
}

mod ec_addne_tests {
    use num_traits::One;

<<<<<<< HEAD
#[test]
fn test_add_ne() {
    let mut tester: VmChipTestBuilder<F> = VmChipTestBuilder::default();
    let config = ExprBuilderConfig {
        modulus: secp256k1_coord_prime(),
        num_limbs: NUM_LIMBS,
        limb_bits: LIMB_BITS,
    };
    let bitwise_bus = BitwiseOperationLookupBus::new(BITWISE_OP_LOOKUP_BUS);
    let bitwise_chip = SharedBitwiseOperationLookupChip::<RV32_CELL_BITS>::new(bitwise_bus);

    let mut chip = EcAddNeChip::<F, 2, BLOCK_SIZE>::new(
        tester.execution_bridge(),
        tester.memory_bridge(),
        tester.memory_helper(),
        tester.address_bits(),
        config,
        Rv32WeierstrassOpcode::CLASS_OFFSET,
        bitwise_chip.clone(),
        tester.range_checker(),
    );
    chip.0.set_trace_buffer_height(MAX_INS_CAPACITY);

    assert_eq!(chip.0.step.0.expr.builder.num_variables, 3); // lambda, x3, y3

    let (p1_x, p1_y) = SampleEcPoints[0].clone();
    let (p2_x, p2_y) = SampleEcPoints[1].clone();

    let p1_x_limbs =
        biguint_to_limbs::<NUM_LIMBS>(p1_x.clone(), LIMB_BITS).map(BabyBear::from_canonical_u32);
    let p1_y_limbs =
        biguint_to_limbs::<NUM_LIMBS>(p1_y.clone(), LIMB_BITS).map(BabyBear::from_canonical_u32);
    let p2_x_limbs =
        biguint_to_limbs::<NUM_LIMBS>(p2_x.clone(), LIMB_BITS).map(BabyBear::from_canonical_u32);
    let p2_y_limbs =
        biguint_to_limbs::<NUM_LIMBS>(p2_y.clone(), LIMB_BITS).map(BabyBear::from_canonical_u32);

    let r = chip
        .0
        .step
        .0
        .expr
        .execute(vec![p1_x, p1_y, p2_x, p2_y], vec![true]);
    assert_eq!(r.len(), 3); // lambda, x3, y3
    assert_eq!(r[1], SampleEcPoints[2].0);
    assert_eq!(r[2], SampleEcPoints[2].1);

    let prime_limbs: [BabyBear; NUM_LIMBS] = prime_limbs(&chip.0.step.0.expr).try_into().unwrap();
    let mut one_limbs = [BabyBear::ONE; NUM_LIMBS];
    one_limbs[0] = BabyBear::ONE;
    let setup_instruction = rv32_write_heap_default(
        &mut tester,
        vec![prime_limbs, one_limbs], // inputs[0] = prime, others doesn't matter
        vec![one_limbs, one_limbs],
        chip.0.step.0.offset + Rv32WeierstrassOpcode::SETUP_EC_ADD_NE as usize,
    );
    tester.execute(&mut chip, &setup_instruction);

    let instruction = rv32_write_heap_default(
        &mut tester,
        vec![p1_x_limbs, p1_y_limbs],
        vec![p2_x_limbs, p2_y_limbs],
        chip.0.step.0.offset + Rv32WeierstrassOpcode::EC_ADD_NE as usize,
    );

    tester.execute(&mut chip, &instruction);

    let tester = tester.build().load(chip).load(bitwise_chip).finalize();

    tester.simple_test().expect("Verification failed");
}

#[test]
fn test_double() {
    let mut tester: VmChipTestBuilder<F> = VmChipTestBuilder::default();
    let config = ExprBuilderConfig {
        modulus: secp256k1_coord_prime(),
        num_limbs: NUM_LIMBS,
        limb_bits: LIMB_BITS,
    };
    let bitwise_bus = BitwiseOperationLookupBus::new(BITWISE_OP_LOOKUP_BUS);
    let bitwise_chip = SharedBitwiseOperationLookupChip::<RV32_CELL_BITS>::new(bitwise_bus);
    let mut chip = EcDoubleChip::<F, 2, BLOCK_SIZE>::new(
        tester.execution_bridge(),
        tester.memory_bridge(),
        tester.memory_helper(),
        tester.address_bits(),
        config,
        Rv32WeierstrassOpcode::CLASS_OFFSET,
        bitwise_chip.clone(),
        tester.range_checker(),
        BigUint::zero(),
    );
    chip.0.set_trace_buffer_height(MAX_INS_CAPACITY);

    let (p1_x, p1_y) = SampleEcPoints[1].clone();
    let p1_x_limbs =
        biguint_to_limbs::<NUM_LIMBS>(p1_x.clone(), LIMB_BITS).map(BabyBear::from_canonical_u32);
    let p1_y_limbs =
        biguint_to_limbs::<NUM_LIMBS>(p1_y.clone(), LIMB_BITS).map(BabyBear::from_canonical_u32);

    assert_eq!(chip.0.step.0.expr.builder.num_variables, 3); // lambda, x3, y3

    let r = chip.0.step.0.expr.execute(vec![p1_x, p1_y], vec![true]);
    assert_eq!(r.len(), 3); // lambda, x3, y3
    assert_eq!(r[1], SampleEcPoints[3].0);
    assert_eq!(r[2], SampleEcPoints[3].1);

    let prime_limbs: [BabyBear; NUM_LIMBS] = prime_limbs(&chip.0.step.0.expr).try_into().unwrap();
    let a_limbs = [BabyBear::ZERO; NUM_LIMBS];
    let setup_instruction = rv32_write_heap_default(
        &mut tester,
        vec![prime_limbs, a_limbs], /* inputs[0] = prime, inputs[1] = a coeff of weierstrass
                                     * equation */
        vec![],
        chip.0.step.0.offset + Rv32WeierstrassOpcode::SETUP_EC_DOUBLE as usize,
    );
    tester.execute(&mut chip, &setup_instruction);

    let instruction = rv32_write_heap_default(
        &mut tester,
        vec![p1_x_limbs, p1_y_limbs],
        vec![],
        chip.0.step.0.offset + Rv32WeierstrassOpcode::EC_DOUBLE as usize,
    );

    tester.execute(&mut chip, &instruction);
    let tester = tester.build().load(chip).load(bitwise_chip).finalize();

    tester.simple_test().expect("Verification failed");
}

#[test]
fn test_p256_double() {
    let mut tester: VmChipTestBuilder<F> = VmChipTestBuilder::default();
    let config = ExprBuilderConfig {
        modulus: secp256r1_coord_prime(),
        num_limbs: NUM_LIMBS,
        limb_bits: LIMB_BITS,
    };
    let a = BigUint::from_str_radix(
        "ffffffff00000001000000000000000000000000fffffffffffffffffffffffc",
        16,
    )
    .unwrap();
    let bitwise_bus = BitwiseOperationLookupBus::new(BITWISE_OP_LOOKUP_BUS);
    let bitwise_chip = SharedBitwiseOperationLookupChip::<RV32_CELL_BITS>::new(bitwise_bus);

    let mut chip = EcDoubleChip::<F, 2, BLOCK_SIZE>::new(
        tester.execution_bridge(),
        tester.memory_bridge(),
        tester.memory_helper(),
        tester.address_bits(),
        config,
        Rv32WeierstrassOpcode::CLASS_OFFSET,
        bitwise_chip.clone(),
        tester.range_checker(),
        a.clone(),
    );
    chip.0.set_trace_buffer_height(MAX_INS_CAPACITY);

    // Testing data from: http://point-at-infinity.org/ecc/nisttv
    let p1_x = BigUint::from_str_radix(
        "6B17D1F2E12C4247F8BCE6E563A440F277037D812DEB33A0F4A13945D898C296",
        16,
    )
    .unwrap();
    let p1_y = BigUint::from_str_radix(
        "4FE342E2FE1A7F9B8EE7EB4A7C0F9E162BCE33576B315ECECBB6406837BF51F5",
        16,
    )
    .unwrap();
    let p1_x_limbs =
        biguint_to_limbs::<NUM_LIMBS>(p1_x.clone(), LIMB_BITS).map(BabyBear::from_canonical_u32);
    let p1_y_limbs =
        biguint_to_limbs::<NUM_LIMBS>(p1_y.clone(), LIMB_BITS).map(BabyBear::from_canonical_u32);

    assert_eq!(chip.0.step.0.expr.builder.num_variables, 3); // lambda, x3, y3

    let r = chip.0.step.0.expr.execute(vec![p1_x, p1_y], vec![true]);
    assert_eq!(r.len(), 3); // lambda, x3, y3
    let expected_double_x = BigUint::from_str_radix(
        "7CF27B188D034F7E8A52380304B51AC3C08969E277F21B35A60B48FC47669978",
        16,
    )
    .unwrap();
    let expected_double_y = BigUint::from_str_radix(
        "07775510DB8ED040293D9AC69F7430DBBA7DADE63CE982299E04B79D227873D1",
        16,
    )
    .unwrap();
    assert_eq!(r[1], expected_double_x);
    assert_eq!(r[2], expected_double_y);

    let prime_limbs: [BabyBear; NUM_LIMBS] = prime_limbs(&chip.0.step.0.expr).try_into().unwrap();
    let a_limbs =
        biguint_to_limbs::<NUM_LIMBS>(a.clone(), LIMB_BITS).map(BabyBear::from_canonical_u32);
    let setup_instruction = rv32_write_heap_default(
        &mut tester,
        vec![prime_limbs, a_limbs], /* inputs[0] = prime, inputs[1] = a coeff of weierstrass
                                     * equation */
        vec![],
        chip.0.step.0.offset + Rv32WeierstrassOpcode::SETUP_EC_DOUBLE as usize,
    );
    tester.execute(&mut chip, &setup_instruction);

    let instruction = rv32_write_heap_default(
        &mut tester,
        vec![p1_x_limbs, p1_y_limbs],
        vec![],
        chip.0.step.0.offset + Rv32WeierstrassOpcode::EC_DOUBLE as usize,
    );

    tester.execute(&mut chip, &instruction);
    // Adding another row to make sure there are dummy rows, and that the dummy row constraints are
    // satisfied
    tester.execute(&mut chip, &instruction);
    let tester = tester.build().load(chip).load(bitwise_chip).finalize();

    tester.simple_test().expect("Verification failed");
=======
    use super::*;
    use crate::EcAddNeExecutor;

    type EcAddneHarness<const BLOCKS: usize, const BLOCK_SIZE: usize> = TestChipHarness<
        F,
        EcAddNeExecutor<BLOCKS, BLOCK_SIZE>,
        WeierstrassAir<2, BLOCKS, BLOCK_SIZE>,
        WeierstrassChip<F, 2, BLOCKS, BLOCK_SIZE>,
    >;

    #[cfg(feature = "cuda")]
    type GpuHarness<const BLOCKS: usize, const BLOCK_SIZE: usize> = GpuTestChipHarness<
        F,
        EcAddNeExecutor<BLOCKS, BLOCK_SIZE>,
        WeierstrassAir<2, BLOCKS, BLOCK_SIZE>,
        WeierstrassAddNeChipGpu<BLOCKS, BLOCK_SIZE>,
        WeierstrassChip<F, 2, BLOCKS, BLOCK_SIZE>,
    >;

    fn create_harness<const BLOCKS: usize, const BLOCK_SIZE: usize>(
        tester: &VmChipTestBuilder<F>,
        config: ExprBuilderConfig,
        offset: usize,
    ) -> (
        EcAddneHarness<BLOCKS, BLOCK_SIZE>,
        (
            BitwiseOperationLookupAir<RV32_CELL_BITS>,
            SharedBitwiseOperationLookupChip<RV32_CELL_BITS>,
        ),
    ) {
        let bitwise_bus = BitwiseOperationLookupBus::new(BITWISE_OP_LOOKUP_BUS);
        let bitwise_chip = Arc::new(BitwiseOperationLookupChip::<RV32_CELL_BITS>::new(
            bitwise_bus,
        ));

        let air = get_ec_addne_air::<BLOCKS, BLOCK_SIZE>(
            tester.execution_bridge(),
            tester.memory_bridge(),
            config.clone(),
            tester.range_checker().bus(),
            bitwise_bus,
            tester.address_bits(),
            offset,
        );
        let executor = get_ec_addne_step::<BLOCKS, BLOCK_SIZE>(
            config.clone(),
            tester.range_checker().bus(),
            tester.address_bits(),
            offset,
        );
        let chip = get_ec_addne_chip::<F, BLOCKS, BLOCK_SIZE>(
            config.clone(),
            tester.memory_helper(),
            tester.range_checker(),
            bitwise_chip.clone(),
            tester.address_bits(),
        );

        let harness = EcAddneHarness::with_capacity(executor, air, chip, MAX_INS_CAPACITY);

        (harness, (bitwise_chip.air, bitwise_chip))
    }

    #[cfg(feature = "cuda")]
    fn create_cuda_harness<const BLOCKS: usize, const BLOCK_SIZE: usize>(
        tester: &GpuChipTestBuilder,
        config: ExprBuilderConfig,
        offset: usize,
    ) -> GpuHarness<BLOCKS, BLOCK_SIZE> {
        use openvm_circuit::arch::testing::{
            default_bitwise_lookup_bus, default_var_range_checker_bus,
        };

        // getting bus from tester since `gpu_chip` and `air` must use the same bus
        let range_bus = default_var_range_checker_bus();
        let bitwise_bus = default_bitwise_lookup_bus();
        // creating a dummy chip for Cpu so we only count `add_count`s from GPU
        let dummy_range_checker_chip = Arc::new(VariableRangeCheckerChip::new(range_bus));
        let dummy_bitwise_chip = Arc::new(BitwiseOperationLookupChip::<RV32_CELL_BITS>::new(
            bitwise_bus,
        ));

        let air = get_ec_addne_air(
            tester.execution_bridge(),
            tester.memory_bridge(),
            config.clone(),
            range_bus,
            bitwise_bus,
            tester.address_bits(),
            offset,
        );
        let executor = get_ec_addne_step(config.clone(), range_bus, tester.address_bits(), offset);

        let cpu_chip = get_ec_addne_chip(
            config.clone(),
            tester.dummy_memory_helper(),
            dummy_range_checker_chip,
            dummy_bitwise_chip,
            tester.address_bits(),
        );
        let gpu_chip = WeierstrassAddNeChipGpu::new(
            tester.range_checker(),
            tester.bitwise_op_lookup(),
            config,
            offset,
            tester.address_bits() as u32,
            tester.timestamp_max_bits() as u32,
        );

        GpuTestChipHarness::with_capacity(executor, air, gpu_chip, cpu_chip, MAX_INS_CAPACITY)
    }

    #[allow(clippy::too_many_arguments)]
    fn set_and_execute_ec_addne<
        const BLOCKS: usize,
        const BLOCK_SIZE: usize,
        const NUM_LIMBS: usize,
        RA: Arena,
    >(
        tester: &mut impl TestBuilder<F>,
        executor: &mut EcAddNeExecutor<BLOCKS, BLOCK_SIZE>,
        arena: &mut RA,
        rng: &mut StdRng,
        modulus: &BigUint,
        is_setup: bool,
        offset: usize,
        p1: Option<(BigUint, BigUint)>,
        p2: Option<(BigUint, BigUint)>,
    ) where
        EcAddNeExecutor<BLOCKS, BLOCK_SIZE>: PreflightExecutor<F, RA>,
    {
        let (x1, y1, x2, y2, op_local) = if is_setup {
            (
                modulus.clone(),
                BigUint::one(),
                BigUint::one(),
                BigUint::one(),
                Rv32WeierstrassOpcode::SETUP_EC_ADD_NE as usize,
            )
        } else if let Some((x1, y1)) = p1 {
            let (x2, y2) = p2.unwrap();
            let x1 = x1 % modulus;
            let y1 = y1 % modulus;
            let x2 = x2 % modulus;
            let y2 = y2 % modulus;
            if rng.gen_bool(0.5) {
                (x1, y1, x2, y2, Rv32WeierstrassOpcode::EC_ADD_NE as usize)
            } else {
                (x2, y2, x1, y1, Rv32WeierstrassOpcode::EC_ADD_NE as usize)
            }
        } else {
            panic!("Generating random inputs generically is harder because the input points need to be on the curve.");
        };

        let ptr_as = RV32_REGISTER_AS as usize;
        let data_as = RV32_MEMORY_AS as usize;

        let rs1_ptr = gen_pointer(rng, RV32_REGISTER_NUM_LIMBS);
        let rs2_ptr = gen_pointer(rng, RV32_REGISTER_NUM_LIMBS);
        let rd_ptr = gen_pointer(rng, RV32_REGISTER_NUM_LIMBS);

        let p1_base_addr = gen_pointer(rng, BLOCK_SIZE) as u32;
        let p2_base_addr = gen_pointer(rng, BLOCK_SIZE) as u32;
        let result_base_addr = gen_pointer(rng, BLOCK_SIZE) as u32;

        tester.write::<RV32_REGISTER_NUM_LIMBS>(
            ptr_as,
            rs1_ptr,
            p1_base_addr.to_le_bytes().map(F::from_canonical_u8),
        );
        tester.write::<RV32_REGISTER_NUM_LIMBS>(
            ptr_as,
            rs2_ptr,
            p2_base_addr.to_le_bytes().map(F::from_canonical_u8),
        );
        tester.write::<RV32_REGISTER_NUM_LIMBS>(
            ptr_as,
            rd_ptr,
            result_base_addr.to_le_bytes().map(F::from_canonical_u8),
        );

        let x1_limbs: Vec<F> = biguint_to_limbs_vec(&x1, NUM_LIMBS)
            .into_iter()
            .map(F::from_canonical_u8)
            .collect();
        let x2_limbs: Vec<F> = biguint_to_limbs_vec(&x2, NUM_LIMBS)
            .into_iter()
            .map(F::from_canonical_u8)
            .collect();
        let y1_limbs: Vec<F> = biguint_to_limbs_vec(&y1, NUM_LIMBS)
            .into_iter()
            .map(F::from_canonical_u8)
            .collect();
        let y2_limbs: Vec<F> = biguint_to_limbs_vec(&y2, NUM_LIMBS)
            .into_iter()
            .map(F::from_canonical_u8)
            .collect();

        for i in (0..NUM_LIMBS).step_by(BLOCK_SIZE) {
            tester.write::<BLOCK_SIZE>(
                data_as,
                p1_base_addr as usize + i,
                x1_limbs[i..i + BLOCK_SIZE].try_into().unwrap(),
            );

            tester.write::<BLOCK_SIZE>(
                data_as,
                (p1_base_addr + NUM_LIMBS as u32) as usize + i,
                y1_limbs[i..i + BLOCK_SIZE].try_into().unwrap(),
            );

            tester.write::<BLOCK_SIZE>(
                data_as,
                p2_base_addr as usize + i,
                x2_limbs[i..i + BLOCK_SIZE].try_into().unwrap(),
            );

            tester.write::<BLOCK_SIZE>(
                data_as,
                (p2_base_addr + NUM_LIMBS as u32) as usize + i,
                y2_limbs[i..i + BLOCK_SIZE].try_into().unwrap(),
            );
        }

        let instruction = Instruction::from_isize(
            VmOpcode::from_usize(offset + op_local),
            rd_ptr as isize,
            rs1_ptr as isize,
            rs2_ptr as isize,
            ptr_as as isize,
            data_as as isize,
        );

        tester.execute(executor, arena, &instruction);
    }

    fn run_ec_addne_test<const BLOCKS: usize, const BLOCK_SIZE: usize, const NUM_LIMBS: usize>(
        offset: usize,
        modulus: BigUint,
    ) {
        let mut rng = create_seeded_rng();
        let mut tester: VmChipTestBuilder<F> = VmChipTestBuilder::default();
        let config = ExprBuilderConfig {
            modulus: modulus.clone(),
            num_limbs: NUM_LIMBS,
            limb_bits: LIMB_BITS,
        };

        let (mut harness, bitwise) = create_harness::<BLOCKS, BLOCK_SIZE>(&tester, config, offset);

        set_and_execute_ec_addne::<BLOCKS, BLOCK_SIZE, NUM_LIMBS, _>(
            &mut tester,
            &mut harness.executor,
            &mut harness.arena,
            &mut rng,
            &modulus,
            true,
            offset,
            None,
            None,
        );

        set_and_execute_ec_addne::<BLOCKS, BLOCK_SIZE, NUM_LIMBS, _>(
            &mut tester,
            &mut harness.executor,
            &mut harness.arena,
            &mut rng,
            &modulus,
            false,
            offset,
            Some(SampleEcPoints[0].clone()),
            Some(SampleEcPoints[1].clone()),
        );

        set_and_execute_ec_addne::<BLOCKS, BLOCK_SIZE, NUM_LIMBS, _>(
            &mut tester,
            &mut harness.executor,
            &mut harness.arena,
            &mut rng,
            &modulus,
            false,
            offset,
            Some(SampleEcPoints[2].clone()),
            Some(SampleEcPoints[3].clone()),
        );

        let tester = tester
            .build()
            .load(harness)
            .load_periphery(bitwise)
            .finalize();

        tester.simple_test().expect("Verification failed");
    }

    #[test]
    fn test_ec_addne_2x32() {
        run_ec_addne_test::<2, 32, 32>(
            Rv32WeierstrassOpcode::CLASS_OFFSET,
            secp256k1_coord_prime(),
        );
    }

    #[test]
    fn test_ec_addne_6x16() {
        run_ec_addne_test::<6, 16, 48>(
            Rv32WeierstrassOpcode::CLASS_OFFSET,
            BLS12_381_MODULUS.clone(),
        );
    }

    #[cfg(feature = "cuda")]
    fn run_cuda_ec_addne<const BLOCKS: usize, const BLOCK_SIZE: usize, const NUM_LIMBS: usize>(
        offset: usize,
        modulus: BigUint,
    ) {
        let mut rng = create_seeded_rng();

        let mut tester =
            GpuChipTestBuilder::default().with_bitwise_op_lookup(default_bitwise_lookup_bus());

        let config = ExprBuilderConfig {
            modulus: modulus.clone(),
            num_limbs: NUM_LIMBS,
            limb_bits: LIMB_BITS,
        };

        let mut harness = create_cuda_harness::<BLOCKS, BLOCK_SIZE>(&tester, config, offset);

        set_and_execute_ec_addne::<BLOCKS, BLOCK_SIZE, NUM_LIMBS, _>(
            &mut tester,
            &mut harness.executor,
            &mut harness.dense_arena,
            &mut rng,
            &modulus,
            true,
            offset,
            None,
            None,
        );

        set_and_execute_ec_addne::<BLOCKS, BLOCK_SIZE, NUM_LIMBS, _>(
            &mut tester,
            &mut harness.executor,
            &mut harness.dense_arena,
            &mut rng,
            &modulus,
            false,
            offset,
            Some(SampleEcPoints[0].clone()),
            Some(SampleEcPoints[1].clone()),
        );

        set_and_execute_ec_addne::<BLOCKS, BLOCK_SIZE, NUM_LIMBS, _>(
            &mut tester,
            &mut harness.executor,
            &mut harness.dense_arena,
            &mut rng,
            &modulus,
            false,
            offset,
            Some(SampleEcPoints[2].clone()),
            Some(SampleEcPoints[3].clone()),
        );

        harness
            .dense_arena
            .get_record_seeker::<EccRecord<2, BLOCKS, BLOCK_SIZE>, _>()
            .transfer_to_matrix_arena(
                &mut harness.matrix_arena,
                harness.executor.get_record_layout::<F>(),
            );

        tester
            .build()
            .load_gpu_harness(harness)
            .finalize()
            .simple_test()
            .unwrap();
    }

    #[cfg(feature = "cuda")]
    #[test]
    fn test_weierstrass_addne_cuda_2x32() {
        run_cuda_ec_addne::<2, 32, 32>(
            Rv32WeierstrassOpcode::CLASS_OFFSET,
            secp256k1_coord_prime(),
        );
    }

    #[cfg(feature = "cuda")]
    #[test]
    fn test_weierstrass_addne_cuda_6x16() {
        run_cuda_ec_addne::<6, 16, 48>(
            Rv32WeierstrassOpcode::CLASS_OFFSET,
            BLS12_381_MODULUS.clone(),
        );
    }

    ///////////////////////////////////////////////////////////////////////////////////////
    /// SANITY TESTS
    ///
    /// Ensure that execute functions produce the correct results.
    ///////////////////////////////////////////////////////////////////////////////////////
    #[test]
    fn ec_addne_sanity_test() {
        let tester: VmChipTestBuilder<F> = VmChipTestBuilder::default();
        let config = ExprBuilderConfig {
            modulus: secp256k1_coord_prime(),
            num_limbs: 32,
            limb_bits: LIMB_BITS,
        };

        let executor = get_ec_addne_step::<2, 32>(
            config,
            tester.range_checker().bus(),
            tester.address_bits(),
            Rv32WeierstrassOpcode::CLASS_OFFSET,
        );

        let (p1_x, p1_y) = SampleEcPoints[0].clone();
        let (p2_x, p2_y) = SampleEcPoints[1].clone();
        assert_eq!(executor.expr.builder.num_variables, 3); // lambda, x3, y3
        let r = executor
            .expr
            .execute(vec![p1_x, p1_y, p2_x, p2_y], vec![true]);

        assert_eq!(r.len(), 3); // lambda, x3, y3
        assert_eq!(r[1], SampleEcPoints[2].0);
        assert_eq!(r[2], SampleEcPoints[2].1);

        let (p1_x, p1_y) = SampleEcPoints[2].clone();
        let (p2_x, p2_y) = SampleEcPoints[3].clone();
        assert_eq!(executor.expr.builder.num_variables, 3); // lambda, x3, y3
        let r = executor
            .expr
            .execute(vec![p1_x, p1_y, p2_x, p2_y], vec![true]);

        assert_eq!(r.len(), 3); // lambda, x3, y3
        assert_eq!(r[1], SampleEcPoints[4].0);
        assert_eq!(r[2], SampleEcPoints[4].1);
    }
}

mod ec_double_tests {
    use super::*;

    type EcDoubleHarness<const BLOCKS: usize, const BLOCK_SIZE: usize> = TestChipHarness<
        F,
        EcDoubleExecutor<BLOCKS, BLOCK_SIZE>,
        WeierstrassAir<1, BLOCKS, BLOCK_SIZE>,
        WeierstrassChip<F, 1, BLOCKS, BLOCK_SIZE>,
        MatrixRecordArena<F>,
    >;

    #[cfg(feature = "cuda")]
    use crate::WeierstrassDoubleChipGpu;

    #[cfg(feature = "cuda")]
    type GpuHarness<const BLOCKS: usize, const BLOCK_SIZE: usize> = GpuTestChipHarness<
        F,
        EcDoubleExecutor<BLOCKS, BLOCK_SIZE>,
        WeierstrassAir<1, BLOCKS, BLOCK_SIZE>,
        WeierstrassDoubleChipGpu<BLOCKS, BLOCK_SIZE>,
        WeierstrassChip<F, 1, BLOCKS, BLOCK_SIZE>,
    >;

    fn create_harness<const BLOCKS: usize, const BLOCK_SIZE: usize>(
        tester: &VmChipTestBuilder<F>,
        config: ExprBuilderConfig,
        offset: usize,
        a_biguint: BigUint,
    ) -> (
        EcDoubleHarness<BLOCKS, BLOCK_SIZE>,
        (
            BitwiseOperationLookupAir<RV32_CELL_BITS>,
            SharedBitwiseOperationLookupChip<RV32_CELL_BITS>,
        ),
    ) {
        let bitwise_bus = BitwiseOperationLookupBus::new(BITWISE_OP_LOOKUP_BUS);
        let bitwise_chip = Arc::new(BitwiseOperationLookupChip::<RV32_CELL_BITS>::new(
            bitwise_bus,
        ));
        let air = get_ec_double_air(
            tester.execution_bridge(),
            tester.memory_bridge(),
            config.clone(),
            tester.range_checker().bus(),
            bitwise_bus,
            tester.address_bits(),
            offset,
            a_biguint.clone(),
        );
        let executor = get_ec_double_step(
            config.clone(),
            tester.range_checker().bus(),
            tester.address_bits(),
            offset,
            a_biguint.clone(),
        );
        let chip = get_ec_double_chip(
            config.clone(),
            tester.memory_helper(),
            tester.range_checker(),
            bitwise_chip.clone(),
            tester.address_bits(),
            a_biguint,
        );
        let harness = EcDoubleHarness::with_capacity(executor, air, chip, MAX_INS_CAPACITY);

        (harness, (bitwise_chip.air, bitwise_chip))
    }

    #[cfg(feature = "cuda")]
    fn create_cuda_harness<const BLOCKS: usize, const BLOCK_SIZE: usize>(
        tester: &GpuChipTestBuilder,
        config: ExprBuilderConfig,
        offset: usize,
        a_biguint: BigUint,
    ) -> GpuHarness<BLOCKS, BLOCK_SIZE> {
        // getting bus from tester since `gpu_chip` and `air` must use the same bus
        let range_bus = default_var_range_checker_bus();
        let bitwise_bus = default_bitwise_lookup_bus();
        // creating a dummy chip for Cpu so we only count `add_count`s from GPU
        let dummy_range_checker_chip = Arc::new(VariableRangeCheckerChip::new(range_bus));
        let dummy_bitwise_chip = Arc::new(BitwiseOperationLookupChip::<RV32_CELL_BITS>::new(
            bitwise_bus,
        ));

        let air = get_ec_double_air(
            tester.execution_bridge(),
            tester.memory_bridge(),
            config.clone(),
            range_bus,
            bitwise_bus,
            tester.address_bits(),
            offset,
            a_biguint.clone(),
        );
        let executor = get_ec_double_step(
            config.clone(),
            range_bus,
            tester.address_bits(),
            offset,
            a_biguint.clone(),
        );

        let cpu_chip = get_ec_double_chip(
            config.clone(),
            tester.dummy_memory_helper(),
            dummy_range_checker_chip,
            dummy_bitwise_chip,
            tester.address_bits(),
            a_biguint.clone(),
        );
        let gpu_chip = WeierstrassDoubleChipGpu::new(
            tester.range_checker(),
            tester.bitwise_op_lookup(),
            config,
            offset,
            a_biguint,
            tester.address_bits() as u32,
            tester.timestamp_max_bits() as u32,
        );

        GpuTestChipHarness::with_capacity(executor, air, gpu_chip, cpu_chip, MAX_INS_CAPACITY)
    }

    #[allow(clippy::too_many_arguments)]
    fn set_and_execute_ec_double<
        const BLOCKS: usize,
        const BLOCK_SIZE: usize,
        const NUM_LIMBS: usize,
        RA: Arena,
    >(
        tester: &mut impl TestBuilder<F>,
        executor: &mut EcDoubleExecutor<BLOCKS, BLOCK_SIZE>,
        arena: &mut RA,
        rng: &mut StdRng,
        modulus: &BigUint,
        a_biguint: &BigUint,
        is_setup: bool,
        offset: usize,
        x: Option<BigUint>,
        y: Option<BigUint>,
    ) where
        EcDoubleExecutor<BLOCKS, BLOCK_SIZE>: PreflightExecutor<F, RA>,
    {
        let (x1, y1, op_local) = if is_setup {
            (
                modulus.clone(),
                a_biguint.clone(),
                Rv32WeierstrassOpcode::SETUP_EC_DOUBLE as usize,
            )
        } else if let Some(x) = x {
            let y = y.unwrap();
            let x = x % modulus;
            let y = y % modulus;
            (x, y, Rv32WeierstrassOpcode::EC_DOUBLE as usize)
        } else {
            let x = generate_random_biguint(modulus);
            let y = generate_random_biguint(modulus);

            (x, y, Rv32WeierstrassOpcode::EC_DOUBLE as usize)
        };

        let ptr_as = RV32_REGISTER_AS as usize;
        let data_as = RV32_MEMORY_AS as usize;

        let rs1_ptr = gen_pointer(rng, RV32_REGISTER_NUM_LIMBS);
        let rd_ptr = gen_pointer(rng, RV32_REGISTER_NUM_LIMBS);

        let p1_base_addr = gen_pointer(rng, BLOCK_SIZE) as u32;
        let result_base_addr = gen_pointer(rng, BLOCK_SIZE) as u32;

        tester.write::<RV32_REGISTER_NUM_LIMBS>(
            ptr_as,
            rs1_ptr,
            p1_base_addr.to_le_bytes().map(F::from_canonical_u8),
        );
        tester.write::<RV32_REGISTER_NUM_LIMBS>(
            ptr_as,
            rd_ptr,
            result_base_addr.to_le_bytes().map(F::from_canonical_u8),
        );

        let x1_limbs: Vec<F> = biguint_to_limbs_vec(&x1, NUM_LIMBS)
            .into_iter()
            .map(F::from_canonical_u8)
            .collect();
        let y1_limbs: Vec<F> = biguint_to_limbs_vec(&y1, NUM_LIMBS)
            .into_iter()
            .map(F::from_canonical_u8)
            .collect();

        for i in (0..NUM_LIMBS).step_by(BLOCK_SIZE) {
            tester.write::<BLOCK_SIZE>(
                data_as,
                p1_base_addr as usize + i,
                x1_limbs[i..i + BLOCK_SIZE].try_into().unwrap(),
            );

            tester.write::<BLOCK_SIZE>(
                data_as,
                (p1_base_addr + NUM_LIMBS as u32) as usize + i,
                y1_limbs[i..i + BLOCK_SIZE].try_into().unwrap(),
            );
        }

        let instruction = Instruction::from_isize(
            VmOpcode::from_usize(offset + op_local),
            rd_ptr as isize,
            rs1_ptr as isize,
            0,
            ptr_as as isize,
            data_as as isize,
        );

        tester.execute(executor, arena, &instruction);
    }

    fn run_ec_double_test<const BLOCKS: usize, const BLOCK_SIZE: usize, const NUM_LIMBS: usize>(
        offset: usize,
        modulus: BigUint,
        num_ops: usize,
        a: BigUint,
    ) {
        let mut rng = create_seeded_rng();
        let mut tester: VmChipTestBuilder<F> = VmChipTestBuilder::default();
        let config = ExprBuilderConfig {
            modulus: modulus.clone(),
            num_limbs: NUM_LIMBS,
            limb_bits: LIMB_BITS,
        };

        let (mut harness, bitwise) =
            create_harness::<BLOCKS, BLOCK_SIZE>(&tester, config, offset, a.clone());

        for i in 0..num_ops {
            set_and_execute_ec_double::<BLOCKS, BLOCK_SIZE, NUM_LIMBS, _>(
                &mut tester,
                &mut harness.executor,
                &mut harness.arena,
                &mut rng,
                &modulus,
                &a,
                i == 0,
                offset,
                None,
                None,
            );
        }

        set_and_execute_ec_double::<BLOCKS, BLOCK_SIZE, NUM_LIMBS, _>(
            &mut tester,
            &mut harness.executor,
            &mut harness.arena,
            &mut rng,
            &modulus,
            &a,
            false,
            offset,
            Some(SampleEcPoints[0].0.clone()),
            Some(SampleEcPoints[0].1.clone()),
        );

        set_and_execute_ec_double::<BLOCKS, BLOCK_SIZE, NUM_LIMBS, _>(
            &mut tester,
            &mut harness.executor,
            &mut harness.arena,
            &mut rng,
            &modulus,
            &a,
            false,
            offset,
            Some(SampleEcPoints[1].0.clone()),
            Some(SampleEcPoints[1].1.clone()),
        );

        // Testing data from: http://point-at-infinity.org/ecc/nisttv
        let p1_x = BigUint::from_str_radix(
            "6B17D1F2E12C4247F8BCE6E563A440F277037D812DEB33A0F4A13945D898C296",
            16,
        )
        .unwrap();
        let p1_y = BigUint::from_str_radix(
            "4FE342E2FE1A7F9B8EE7EB4A7C0F9E162BCE33576B315ECECBB6406837BF51F5",
            16,
        )
        .unwrap();

        set_and_execute_ec_double::<BLOCKS, BLOCK_SIZE, NUM_LIMBS, _>(
            &mut tester,
            &mut harness.executor,
            &mut harness.arena,
            &mut rng,
            &modulus,
            &a,
            false,
            offset,
            Some(p1_x),
            Some(p1_y),
        );

        let tester = tester
            .build()
            .load(harness)
            .load_periphery(bitwise)
            .finalize();

        tester.simple_test().expect("Verification failed");
    }

    #[test]
    fn test_ec_double_2x32() {
        run_ec_double_test::<2, 32, 32>(
            Rv32WeierstrassOpcode::CLASS_OFFSET,
            secp256k1_coord_prime(),
            50,
            BigUint::zero(),
        );
    }

    #[test]
    fn test_ec_double_2x32_nonzero_a_1() {
        let coeff_a = (-secp256r1::Fp::from(3)).to_bytes();
        let a = BigUint::from_bytes_le(&coeff_a);

        run_ec_double_test::<2, 32, 32>(
            Rv32WeierstrassOpcode::CLASS_OFFSET,
            secp256r1_coord_prime(),
            50,
            a,
        );
    }

    #[test]
    fn test_ec_double_6x16() {
        run_ec_double_test::<6, 16, 48>(
            Rv32WeierstrassOpcode::CLASS_OFFSET,
            BLS12_381_MODULUS.clone(),
            50,
            BigUint::zero(),
        );
    }

    #[cfg(feature = "cuda")]
    fn run_ec_double_cuda_test<
        const BLOCKS: usize,
        const BLOCK_SIZE: usize,
        const NUM_LIMBS: usize,
    >(
        offset: usize,
        modulus: BigUint,
        num_ops: usize,
        a: BigUint,
    ) {
        let mut rng = create_seeded_rng();

        let mut tester =
            GpuChipTestBuilder::default().with_bitwise_op_lookup(default_bitwise_lookup_bus());

        let config = ExprBuilderConfig {
            modulus: modulus.clone(),
            num_limbs: NUM_LIMBS,
            limb_bits: LIMB_BITS,
        };

        let mut harness =
            create_cuda_harness::<BLOCKS, BLOCK_SIZE>(&tester, config, offset, a.clone());

        for i in 0..num_ops {
            set_and_execute_ec_double::<BLOCKS, BLOCK_SIZE, NUM_LIMBS, _>(
                &mut tester,
                &mut harness.executor,
                &mut harness.dense_arena,
                &mut rng,
                &modulus,
                &a,
                i == 0,
                offset,
                None,
                None,
            );
        }

        set_and_execute_ec_double::<BLOCKS, BLOCK_SIZE, NUM_LIMBS, _>(
            &mut tester,
            &mut harness.executor,
            &mut harness.dense_arena,
            &mut rng,
            &modulus,
            &a,
            false,
            offset,
            Some(SampleEcPoints[0].0.clone()),
            Some(SampleEcPoints[0].1.clone()),
        );

        set_and_execute_ec_double::<BLOCKS, BLOCK_SIZE, NUM_LIMBS, _>(
            &mut tester,
            &mut harness.executor,
            &mut harness.dense_arena,
            &mut rng,
            &modulus,
            &a,
            false,
            offset,
            Some(SampleEcPoints[1].0.clone()),
            Some(SampleEcPoints[1].1.clone()),
        );

        // Testing data from: http://point-at-infinity.org/ecc/nisttv
        let p1_x = BigUint::from_str_radix(
            "6B17D1F2E12C4247F8BCE6E563A440F277037D812DEB33A0F4A13945D898C296",
            16,
        )
        .unwrap();
        let p1_y = BigUint::from_str_radix(
            "4FE342E2FE1A7F9B8EE7EB4A7C0F9E162BCE33576B315ECECBB6406837BF51F5",
            16,
        )
        .unwrap();

        set_and_execute_ec_double::<BLOCKS, BLOCK_SIZE, NUM_LIMBS, _>(
            &mut tester,
            &mut harness.executor,
            &mut harness.dense_arena,
            &mut rng,
            &modulus,
            &a,
            false,
            offset,
            Some(p1_x),
            Some(p1_y),
        );

        harness
            .dense_arena
            .get_record_seeker::<EccRecord<1, BLOCKS, BLOCK_SIZE>, _>()
            .transfer_to_matrix_arena(
                &mut harness.matrix_arena,
                harness.executor.get_record_layout::<F>(),
            );

        tester
            .build()
            .load_gpu_harness(harness)
            .finalize()
            .simple_test()
            .unwrap();
    }

    #[cfg(feature = "cuda")]
    #[test]
    fn test_ec_double_cuda_2x32() {
        run_ec_double_cuda_test::<2, 32, 32>(
            Rv32WeierstrassOpcode::CLASS_OFFSET,
            secp256k1_coord_prime(),
            50,
            BigUint::zero(),
        );
    }

    #[cfg(feature = "cuda")]
    #[test]
    fn test_ec_double_cuda_2x32_nonzero_a_1() {
        let coeff_a = (-secp256r1::Fp::from(3)).to_bytes();
        let a = BigUint::from_bytes_le(&coeff_a);

        run_ec_double_cuda_test::<2, 32, 32>(
            Rv32WeierstrassOpcode::CLASS_OFFSET,
            secp256r1_coord_prime(),
            50,
            a,
        );
    }

    #[cfg(feature = "cuda")]
    #[test]
    fn test_ec_double_cuda_6x16() {
        run_ec_double_cuda_test::<6, 16, 48>(
            Rv32WeierstrassOpcode::CLASS_OFFSET,
            BLS12_381_MODULUS.clone(),
            50,
            BigUint::zero(),
        );
    }

    ///////////////////////////////////////////////////////////////////////////////////////
    /// SANITY TESTS
    ///
    /// Ensure that execute functions produce the correct results.
    ///////////////////////////////////////////////////////////////////////////////////////
    #[test]
    fn ec_double_sanity_test_sample_ec_points() {
        let tester: VmChipTestBuilder<F> = VmChipTestBuilder::default();
        let config = ExprBuilderConfig {
            modulus: secp256k1_coord_prime(),
            num_limbs: 32,
            limb_bits: LIMB_BITS,
        };

        let executor = get_ec_double_step::<2, 32>(
            config,
            tester.range_checker().bus(),
            tester.address_bits(),
            Rv32WeierstrassOpcode::CLASS_OFFSET,
            BigUint::zero(),
        );

        let (p1_x, p1_y) = SampleEcPoints[1].clone();

        assert_eq!(executor.expr.builder.num_variables, 3); // lambda, x3, y3

        let r = executor.expr.execute(vec![p1_x, p1_y], vec![true]);
        assert_eq!(r.len(), 3); // lambda, x3, y3
        assert_eq!(r[1], SampleEcPoints[3].0);
        assert_eq!(r[2], SampleEcPoints[3].1);
    }

    #[test]
    fn ec_double_sanity_test() {
        let tester: VmChipTestBuilder<F> = VmChipTestBuilder::default();
        let config = ExprBuilderConfig {
            modulus: secp256r1_coord_prime(),
            num_limbs: 32,
            limb_bits: LIMB_BITS,
        };
        let a = BigUint::from_str_radix(
            "ffffffff00000001000000000000000000000000fffffffffffffffffffffffc",
            16,
        )
        .unwrap();

        let executor = get_ec_double_step::<2, 32>(
            config.clone(),
            tester.range_checker().bus(),
            tester.address_bits(),
            Rv32WeierstrassOpcode::CLASS_OFFSET,
            a.clone(),
        );

        // Testing data from: http://point-at-infinity.org/ecc/nisttv
        let p1_x = BigUint::from_str_radix(
            "6B17D1F2E12C4247F8BCE6E563A440F277037D812DEB33A0F4A13945D898C296",
            16,
        )
        .unwrap();
        let p1_y = BigUint::from_str_radix(
            "4FE342E2FE1A7F9B8EE7EB4A7C0F9E162BCE33576B315ECECBB6406837BF51F5",
            16,
        )
        .unwrap();

        assert_eq!(executor.expr.builder.num_variables, 3); // lambda, x3, y3

        let r = executor.expr.execute(vec![p1_x, p1_y], vec![true]);
        assert_eq!(r.len(), 3); // lambda, x3, y3
        let expected_double_x = BigUint::from_str_radix(
            "7CF27B188D034F7E8A52380304B51AC3C08969E277F21B35A60B48FC47669978",
            16,
        )
        .unwrap();
        let expected_double_y = BigUint::from_str_radix(
            "07775510DB8ED040293D9AC69F7430DBBA7DADE63CE982299E04B79D227873D1",
            16,
        )
        .unwrap();
        assert_eq!(r[1], expected_double_x);
        assert_eq!(r[2], expected_double_y);
    }
>>>>>>> 8141dacc
}<|MERGE_RESOLUTION|>--- conflicted
+++ resolved
@@ -17,11 +17,6 @@
     },
 };
 use openvm_ecc_transpiler::Rv32WeierstrassOpcode;
-<<<<<<< HEAD
-use openvm_instructions::{riscv::RV32_CELL_BITS, LocalOpcode};
-use openvm_mod_circuit_builder::{test_utils::biguint_to_limbs, ExprBuilderConfig, FieldExpr};
-use openvm_rv32_adapters::rv32_write_heap_default;
-=======
 use openvm_instructions::{
     instruction::Instruction,
     riscv::{RV32_CELL_BITS, RV32_MEMORY_AS, RV32_REGISTER_AS, RV32_REGISTER_NUM_LIMBS},
@@ -31,7 +26,6 @@
     test_utils::generate_random_biguint, utils::biguint_to_limbs_vec, ExprBuilderConfig,
 };
 use openvm_pairing_guest::bls12_381::BLS12_381_MODULUS;
->>>>>>> 8141dacc
 use openvm_stark_backend::p3_field::FieldAlgebra;
 use openvm_stark_sdk::{p3_baby_bear::BabyBear, utils::create_seeded_rng};
 use rand::{rngs::StdRng, Rng};
@@ -51,10 +45,6 @@
 };
 
 const LIMB_BITS: usize = 8;
-<<<<<<< HEAD
-const BLOCK_SIZE: usize = 32;
-=======
->>>>>>> 8141dacc
 const MAX_INS_CAPACITY: usize = 128;
 type F = BabyBear;
 
@@ -110,228 +100,6 @@
 mod ec_addne_tests {
     use num_traits::One;
 
-<<<<<<< HEAD
-#[test]
-fn test_add_ne() {
-    let mut tester: VmChipTestBuilder<F> = VmChipTestBuilder::default();
-    let config = ExprBuilderConfig {
-        modulus: secp256k1_coord_prime(),
-        num_limbs: NUM_LIMBS,
-        limb_bits: LIMB_BITS,
-    };
-    let bitwise_bus = BitwiseOperationLookupBus::new(BITWISE_OP_LOOKUP_BUS);
-    let bitwise_chip = SharedBitwiseOperationLookupChip::<RV32_CELL_BITS>::new(bitwise_bus);
-
-    let mut chip = EcAddNeChip::<F, 2, BLOCK_SIZE>::new(
-        tester.execution_bridge(),
-        tester.memory_bridge(),
-        tester.memory_helper(),
-        tester.address_bits(),
-        config,
-        Rv32WeierstrassOpcode::CLASS_OFFSET,
-        bitwise_chip.clone(),
-        tester.range_checker(),
-    );
-    chip.0.set_trace_buffer_height(MAX_INS_CAPACITY);
-
-    assert_eq!(chip.0.step.0.expr.builder.num_variables, 3); // lambda, x3, y3
-
-    let (p1_x, p1_y) = SampleEcPoints[0].clone();
-    let (p2_x, p2_y) = SampleEcPoints[1].clone();
-
-    let p1_x_limbs =
-        biguint_to_limbs::<NUM_LIMBS>(p1_x.clone(), LIMB_BITS).map(BabyBear::from_canonical_u32);
-    let p1_y_limbs =
-        biguint_to_limbs::<NUM_LIMBS>(p1_y.clone(), LIMB_BITS).map(BabyBear::from_canonical_u32);
-    let p2_x_limbs =
-        biguint_to_limbs::<NUM_LIMBS>(p2_x.clone(), LIMB_BITS).map(BabyBear::from_canonical_u32);
-    let p2_y_limbs =
-        biguint_to_limbs::<NUM_LIMBS>(p2_y.clone(), LIMB_BITS).map(BabyBear::from_canonical_u32);
-
-    let r = chip
-        .0
-        .step
-        .0
-        .expr
-        .execute(vec![p1_x, p1_y, p2_x, p2_y], vec![true]);
-    assert_eq!(r.len(), 3); // lambda, x3, y3
-    assert_eq!(r[1], SampleEcPoints[2].0);
-    assert_eq!(r[2], SampleEcPoints[2].1);
-
-    let prime_limbs: [BabyBear; NUM_LIMBS] = prime_limbs(&chip.0.step.0.expr).try_into().unwrap();
-    let mut one_limbs = [BabyBear::ONE; NUM_LIMBS];
-    one_limbs[0] = BabyBear::ONE;
-    let setup_instruction = rv32_write_heap_default(
-        &mut tester,
-        vec![prime_limbs, one_limbs], // inputs[0] = prime, others doesn't matter
-        vec![one_limbs, one_limbs],
-        chip.0.step.0.offset + Rv32WeierstrassOpcode::SETUP_EC_ADD_NE as usize,
-    );
-    tester.execute(&mut chip, &setup_instruction);
-
-    let instruction = rv32_write_heap_default(
-        &mut tester,
-        vec![p1_x_limbs, p1_y_limbs],
-        vec![p2_x_limbs, p2_y_limbs],
-        chip.0.step.0.offset + Rv32WeierstrassOpcode::EC_ADD_NE as usize,
-    );
-
-    tester.execute(&mut chip, &instruction);
-
-    let tester = tester.build().load(chip).load(bitwise_chip).finalize();
-
-    tester.simple_test().expect("Verification failed");
-}
-
-#[test]
-fn test_double() {
-    let mut tester: VmChipTestBuilder<F> = VmChipTestBuilder::default();
-    let config = ExprBuilderConfig {
-        modulus: secp256k1_coord_prime(),
-        num_limbs: NUM_LIMBS,
-        limb_bits: LIMB_BITS,
-    };
-    let bitwise_bus = BitwiseOperationLookupBus::new(BITWISE_OP_LOOKUP_BUS);
-    let bitwise_chip = SharedBitwiseOperationLookupChip::<RV32_CELL_BITS>::new(bitwise_bus);
-    let mut chip = EcDoubleChip::<F, 2, BLOCK_SIZE>::new(
-        tester.execution_bridge(),
-        tester.memory_bridge(),
-        tester.memory_helper(),
-        tester.address_bits(),
-        config,
-        Rv32WeierstrassOpcode::CLASS_OFFSET,
-        bitwise_chip.clone(),
-        tester.range_checker(),
-        BigUint::zero(),
-    );
-    chip.0.set_trace_buffer_height(MAX_INS_CAPACITY);
-
-    let (p1_x, p1_y) = SampleEcPoints[1].clone();
-    let p1_x_limbs =
-        biguint_to_limbs::<NUM_LIMBS>(p1_x.clone(), LIMB_BITS).map(BabyBear::from_canonical_u32);
-    let p1_y_limbs =
-        biguint_to_limbs::<NUM_LIMBS>(p1_y.clone(), LIMB_BITS).map(BabyBear::from_canonical_u32);
-
-    assert_eq!(chip.0.step.0.expr.builder.num_variables, 3); // lambda, x3, y3
-
-    let r = chip.0.step.0.expr.execute(vec![p1_x, p1_y], vec![true]);
-    assert_eq!(r.len(), 3); // lambda, x3, y3
-    assert_eq!(r[1], SampleEcPoints[3].0);
-    assert_eq!(r[2], SampleEcPoints[3].1);
-
-    let prime_limbs: [BabyBear; NUM_LIMBS] = prime_limbs(&chip.0.step.0.expr).try_into().unwrap();
-    let a_limbs = [BabyBear::ZERO; NUM_LIMBS];
-    let setup_instruction = rv32_write_heap_default(
-        &mut tester,
-        vec![prime_limbs, a_limbs], /* inputs[0] = prime, inputs[1] = a coeff of weierstrass
-                                     * equation */
-        vec![],
-        chip.0.step.0.offset + Rv32WeierstrassOpcode::SETUP_EC_DOUBLE as usize,
-    );
-    tester.execute(&mut chip, &setup_instruction);
-
-    let instruction = rv32_write_heap_default(
-        &mut tester,
-        vec![p1_x_limbs, p1_y_limbs],
-        vec![],
-        chip.0.step.0.offset + Rv32WeierstrassOpcode::EC_DOUBLE as usize,
-    );
-
-    tester.execute(&mut chip, &instruction);
-    let tester = tester.build().load(chip).load(bitwise_chip).finalize();
-
-    tester.simple_test().expect("Verification failed");
-}
-
-#[test]
-fn test_p256_double() {
-    let mut tester: VmChipTestBuilder<F> = VmChipTestBuilder::default();
-    let config = ExprBuilderConfig {
-        modulus: secp256r1_coord_prime(),
-        num_limbs: NUM_LIMBS,
-        limb_bits: LIMB_BITS,
-    };
-    let a = BigUint::from_str_radix(
-        "ffffffff00000001000000000000000000000000fffffffffffffffffffffffc",
-        16,
-    )
-    .unwrap();
-    let bitwise_bus = BitwiseOperationLookupBus::new(BITWISE_OP_LOOKUP_BUS);
-    let bitwise_chip = SharedBitwiseOperationLookupChip::<RV32_CELL_BITS>::new(bitwise_bus);
-
-    let mut chip = EcDoubleChip::<F, 2, BLOCK_SIZE>::new(
-        tester.execution_bridge(),
-        tester.memory_bridge(),
-        tester.memory_helper(),
-        tester.address_bits(),
-        config,
-        Rv32WeierstrassOpcode::CLASS_OFFSET,
-        bitwise_chip.clone(),
-        tester.range_checker(),
-        a.clone(),
-    );
-    chip.0.set_trace_buffer_height(MAX_INS_CAPACITY);
-
-    // Testing data from: http://point-at-infinity.org/ecc/nisttv
-    let p1_x = BigUint::from_str_radix(
-        "6B17D1F2E12C4247F8BCE6E563A440F277037D812DEB33A0F4A13945D898C296",
-        16,
-    )
-    .unwrap();
-    let p1_y = BigUint::from_str_radix(
-        "4FE342E2FE1A7F9B8EE7EB4A7C0F9E162BCE33576B315ECECBB6406837BF51F5",
-        16,
-    )
-    .unwrap();
-    let p1_x_limbs =
-        biguint_to_limbs::<NUM_LIMBS>(p1_x.clone(), LIMB_BITS).map(BabyBear::from_canonical_u32);
-    let p1_y_limbs =
-        biguint_to_limbs::<NUM_LIMBS>(p1_y.clone(), LIMB_BITS).map(BabyBear::from_canonical_u32);
-
-    assert_eq!(chip.0.step.0.expr.builder.num_variables, 3); // lambda, x3, y3
-
-    let r = chip.0.step.0.expr.execute(vec![p1_x, p1_y], vec![true]);
-    assert_eq!(r.len(), 3); // lambda, x3, y3
-    let expected_double_x = BigUint::from_str_radix(
-        "7CF27B188D034F7E8A52380304B51AC3C08969E277F21B35A60B48FC47669978",
-        16,
-    )
-    .unwrap();
-    let expected_double_y = BigUint::from_str_radix(
-        "07775510DB8ED040293D9AC69F7430DBBA7DADE63CE982299E04B79D227873D1",
-        16,
-    )
-    .unwrap();
-    assert_eq!(r[1], expected_double_x);
-    assert_eq!(r[2], expected_double_y);
-
-    let prime_limbs: [BabyBear; NUM_LIMBS] = prime_limbs(&chip.0.step.0.expr).try_into().unwrap();
-    let a_limbs =
-        biguint_to_limbs::<NUM_LIMBS>(a.clone(), LIMB_BITS).map(BabyBear::from_canonical_u32);
-    let setup_instruction = rv32_write_heap_default(
-        &mut tester,
-        vec![prime_limbs, a_limbs], /* inputs[0] = prime, inputs[1] = a coeff of weierstrass
-                                     * equation */
-        vec![],
-        chip.0.step.0.offset + Rv32WeierstrassOpcode::SETUP_EC_DOUBLE as usize,
-    );
-    tester.execute(&mut chip, &setup_instruction);
-
-    let instruction = rv32_write_heap_default(
-        &mut tester,
-        vec![p1_x_limbs, p1_y_limbs],
-        vec![],
-        chip.0.step.0.offset + Rv32WeierstrassOpcode::EC_DOUBLE as usize,
-    );
-
-    tester.execute(&mut chip, &instruction);
-    // Adding another row to make sure there are dummy rows, and that the dummy row constraints are
-    // satisfied
-    tester.execute(&mut chip, &instruction);
-    let tester = tester.build().load(chip).load(bitwise_chip).finalize();
-
-    tester.simple_test().expect("Verification failed");
-=======
     use super::*;
     use crate::EcAddNeExecutor;
 
@@ -1344,5 +1112,4 @@
         assert_eq!(r[1], expected_double_x);
         assert_eq!(r[2], expected_double_y);
     }
->>>>>>> 8141dacc
 }