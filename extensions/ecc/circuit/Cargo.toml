--- conflicted
+++ resolved
@@ -43,8 +43,6 @@
 openvm-rv32-adapters = { workspace = true, features = ["test-utils"] }
 lazy_static = { workspace = true }
 
-<<<<<<< HEAD
-=======
 [features]
 default = []
 tco = ["openvm-algebra-circuit/tco"]
@@ -66,6 +64,5 @@
     "openvm-algebra-circuit/touchemall",
 ]
 
->>>>>>> 8141dacc
 [package.metadata.cargo-shear]
 ignored = ["rand"]