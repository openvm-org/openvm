#[cfg(test)]
mod test_vectors;

#[cfg(test)]
mod tests {
    use core::str::FromStr;

    use eyre::Result;
    use hex_literal::hex;
    use num_bigint::BigUint;
    use openvm_algebra_transpiler::ModularTranspilerExtension;
    use openvm_circuit::{
        arch::instructions::exe::VmExe,
        utils::{air_test, air_test_with_min_segments, test_system_config_with_continuations},
    };
    use openvm_ecc_circuit::{
        CurveConfig, Rv32EccConfig, Rv32EccCpuBuilder, SwCurveCoeffs, TeCurveCoeffs,
        ED25519_CONFIG, P256_CONFIG, SECP256K1_CONFIG,
    };
    use openvm_ecc_transpiler::EccTranspilerExtension;
    use openvm_rv32im_transpiler::{
        Rv32ITranspilerExtension, Rv32IoTranspilerExtension, Rv32MTranspilerExtension,
    };
    use openvm_sdk::{
        config::{AppConfig, SdkVmConfig, SdkVmCpuBuilder},
        StdIn,
    };
    use openvm_stark_backend::p3_field::FieldAlgebra;
    use openvm_stark_sdk::{openvm_stark_backend, p3_baby_bear::BabyBear};
    use openvm_toolchain_tests::{
        build_example_program_at_path_with_features, get_programs_dir, NoInitFile,
    };
    use openvm_transpiler::{transpiler::Transpiler, FromElf};

    use crate::test_vectors::{
        k256_sec1_decoding_test_vectors, K256_RECOVERY_TEST_VECTORS, P256_RECOVERY_TEST_VECTORS,
    };

    type F = BabyBear;

    #[cfg(test)]
    fn test_rv32ecc_config(
        sw_curves: Vec<CurveConfig<SwCurveCoeffs>>,
        te_curves: Vec<CurveConfig<TeCurveCoeffs>>,
    ) -> Rv32EccConfig {
        let mut config = Rv32EccConfig::new(sw_curves, te_curves);
        *config.as_mut() = test_system_config_with_continuations();
        config
    }

    #[test]
    fn test_ec() -> Result<()> {
        let config = test_rv32ecc_config(vec![SECP256K1_CONFIG.clone()], vec![]);
        let elf = build_example_program_at_path_with_features(
            get_programs_dir!(),
            "ec",
            ["k256"],
            &config,
        )?;
        let openvm_exe = VmExe::from_elf(
            elf,
            Transpiler::<F>::default()
                .with_extension(Rv32ITranspilerExtension)
                .with_extension(Rv32MTranspilerExtension)
                .with_extension(Rv32IoTranspilerExtension)
                .with_extension(EccTranspilerExtension)
                .with_extension(ModularTranspilerExtension),
        )?;
        air_test(Rv32EccCpuBuilder, config, openvm_exe);
        Ok(())
    }

    #[test]
<<<<<<< HEAD
    fn test_ec_nonzero_a() -> Result<()> {
        let config = test_rv32ecc_config(vec![P256_CONFIG.clone()], vec![]);
=======
    fn test_nonzero_a() -> Result<()> {
        let config = test_rv32weierstrass_config(vec![P256_CONFIG.clone()]);
>>>>>>> b371303a
        let elf = build_example_program_at_path_with_features(
            get_programs_dir!(),
            "ec_nonzero_a",
            ["p256"],
            &config,
        )?;
        let openvm_exe = VmExe::from_elf(
            elf,
            Transpiler::<F>::default()
                .with_extension(Rv32ITranspilerExtension)
                .with_extension(Rv32MTranspilerExtension)
                .with_extension(Rv32IoTranspilerExtension)
                .with_extension(EccTranspilerExtension)
                .with_extension(ModularTranspilerExtension),
        )?;
        air_test(Rv32EccCpuBuilder, config, openvm_exe);
        Ok(())
    }

    #[test]
    fn test_two_curves() -> Result<()> {
        let config =
            test_rv32ecc_config(vec![SECP256K1_CONFIG.clone(), P256_CONFIG.clone()], vec![]);
        let elf = build_example_program_at_path_with_features(
            get_programs_dir!(),
            "ec_two_curves",
            ["k256", "p256"],
            &config,
        )?;
        let openvm_exe = VmExe::from_elf(
            elf,
            Transpiler::<F>::default()
                .with_extension(Rv32ITranspilerExtension)
                .with_extension(Rv32MTranspilerExtension)
                .with_extension(Rv32IoTranspilerExtension)
                .with_extension(EccTranspilerExtension)
                .with_extension(ModularTranspilerExtension),
        )?;
        air_test(Rv32EccCpuBuilder, config, openvm_exe);
        Ok(())
    }

    #[test]
    fn test_decompress() -> Result<()> {
        use halo2curves_axiom::{ed25519::Ed25519Affine, group::Curve, secp256k1::Secp256k1Affine};

        let config = test_rv32ecc_config(vec![SECP256K1_CONFIG.clone(),
                CurveConfig {
                    struct_name: "CurvePoint5mod8".to_string(),
                    modulus: BigUint::from_str("115792089237316195423570985008687907853269984665640564039457584007913129639501")
                        .unwrap(),
                    // unused, set to 10e9 + 7
                    scalar: BigUint::from_str("1000000007")
                        .unwrap(),
                    coeffs: SwCurveCoeffs {
                        a: BigUint::ZERO,
                        b: BigUint::from_str("6").unwrap(),
                    },
                },
                CurveConfig {
                    struct_name: "CurvePoint1mod4".to_string(),
                    modulus: BigUint::from_radix_be(&hex!("ffffffffffffffffffffffffffffffff000000000000000000000001"), 256)
                        .unwrap(),
                    scalar: BigUint::from_radix_be(&hex!("ffffffffffffffffffffffffffff16a2e0b8f03e13dd29455c5c2a3d"), 256)
                        .unwrap(),
                    coeffs: SwCurveCoeffs {
                        a: BigUint::from_radix_be(&hex!("fffffffffffffffffffffffffffffffefffffffffffffffffffffffe"), 256)
                            .unwrap(),
                        b: BigUint::from_radix_be(&hex!("b4050a850c04b3abf54132565044b0b7d7bfd8ba270b39432355ffb4"), 256)
                            .unwrap(),
                    },
                },
            ],
            vec![ED25519_CONFIG.clone()],
        );

        let elf = build_example_program_at_path_with_features(
            get_programs_dir!(),
            "decompress",
            ["k256", "ed25519"],
            &config,
        )?;

        let openvm_exe = VmExe::from_elf(
            elf,
            Transpiler::<F>::default()
                .with_extension(Rv32ITranspilerExtension)
                .with_extension(Rv32MTranspilerExtension)
                .with_extension(Rv32IoTranspilerExtension)
                .with_extension(EccTranspilerExtension)
                .with_extension(ModularTranspilerExtension),
        )?;

        let p = Secp256k1Affine::generator();
        let p = (p + p + p).to_affine();
        println!("secp256k1 decompressed: {:?}", p);
        let q_x: [u8; 32] =
            hex!("0100000000000000000000000000000000000000000000000000000000000000");
        let q_y: [u8; 32] =
            hex!("73ddc5d182c5a74827354174f6b5dd42303d65af55428d050e8e1856f4a3efd4");
        let r_x: [u8; 32] =
            hex!("211D5C11D68032342211C256D3C1034AB99013327FBFB46BBD0C0EB700000000");
        let r_y: [u8; 32] =
            hex!("347E00859981D5446447075AA07543CDE6DF224CFB23F7B5886337BD00000000");
        let s = Ed25519Affine::generator();
        let s = (s + s + s).to_affine();

        let coords = [
            p.x.to_bytes(),
            p.y.to_bytes(),
            q_x,
            q_y,
            r_x,
            r_y,
            s.x.to_bytes(),
            s.y.to_bytes(),
        ]
        .concat()
        .into_iter()
        .map(FieldAlgebra::from_canonical_u8)
        .collect();

        air_test_with_min_segments(Rv32EccCpuBuilder, config, openvm_exe, vec![coords], 1);
        Ok(())
    }

    #[test]
    fn test_ecdsa() -> Result<()> {
        let config = toml::from_str::<AppConfig<SdkVmConfig>>(include_str!(
            "../programs/openvm_k256_keccak.toml"
        ))?
        .app_vm_config;
        let elf = build_example_program_at_path_with_features(
            get_programs_dir!(),
            "ecdsa",
            ["k256"],
            &config,
        )?;
        let openvm_exe = VmExe::from_elf(elf, config.transpiler())?;
        air_test(SdkVmCpuBuilder, config, openvm_exe);
        Ok(())
    }

    #[test]
    fn test_p256_ecdsa_recover() -> Result<()> {
        let config =
            toml::from_str::<AppConfig<SdkVmConfig>>(include_str!("../programs/openvm_p256.toml"))?
                .app_vm_config;
        let elf = build_example_program_at_path_with_features(
            get_programs_dir!(),
            "ecdsa_recover_p256",
            ["p256"],
            &NoInitFile, // using already created file
        )?;
        let openvm_exe = VmExe::from_elf(elf, config.transpiler())?;
        let mut input = StdIn::default();
        input.write(&P256_RECOVERY_TEST_VECTORS.to_vec());
        air_test_with_min_segments(SdkVmCpuBuilder, config, openvm_exe, input, 1);
        Ok(())
    }

    #[test]
    fn test_k256_ecdsa_recover() -> Result<()> {
        let config =
            toml::from_str::<AppConfig<SdkVmConfig>>(include_str!("../programs/openvm_k256.toml"))?
                .app_vm_config;
        let elf = build_example_program_at_path_with_features(
            get_programs_dir!(),
            "ecdsa_recover_k256",
            ["k256"],
            &NoInitFile, // using already created file
        )?;
        let openvm_exe = VmExe::from_elf(elf, config.transpiler())?;
        let mut input = StdIn::default();
        input.write(&K256_RECOVERY_TEST_VECTORS.to_vec());
        air_test_with_min_segments(SdkVmCpuBuilder, config, openvm_exe, input, 1);
        Ok(())
    }

    #[test]
    fn test_k256_vk_from_sec1_bytes() -> Result<()> {
        let config =
            toml::from_str::<AppConfig<SdkVmConfig>>(include_str!("../programs/openvm_k256.toml"))?
                .app_vm_config;
        let elf = build_example_program_at_path_with_features(
            get_programs_dir!(),
            "sec1_decode",
            ["k256"],
            &NoInitFile, // using already created file
        )?;
        let openvm_exe = VmExe::from_elf(elf, config.transpiler())?;
        let mut input = StdIn::default();
        input.write(&k256_sec1_decoding_test_vectors());
        air_test_with_min_segments(SdkVmCpuBuilder, config, openvm_exe, input, 1);
        Ok(())
    }

    #[test]
    fn test_edwards_ec() -> Result<()> {
        let config = toml::from_str::<AppConfig<SdkVmConfig>>(include_str!(
            "../programs/openvm_ed25519.toml"
        ))?
        .app_vm_config;
        let elf = build_example_program_at_path_with_features::<&str>(
            get_programs_dir!(),
            "edwards_ec",
            ["ed25519"],
            &config,
        )?;
        let openvm_exe = VmExe::from_elf(
            elf,
            Transpiler::<F>::default()
                .with_extension(Rv32ITranspilerExtension)
                .with_extension(Rv32MTranspilerExtension)
                .with_extension(Rv32IoTranspilerExtension)
                .with_extension(EccTranspilerExtension)
                .with_extension(ModularTranspilerExtension),
        )?;
        air_test(SdkVmCpuBuilder, config, openvm_exe);
        Ok(())
    }

    #[test]
    #[should_panic]
    fn test_invalid_setup() {
        let elf = build_example_program_at_path_with_features(
            get_programs_dir!(),
            "invalid_setup",
            ["k256", "p256"],
            &NoInitFile, // don't use build script since we are testing invalid setup
        )
        .unwrap();
        let openvm_exe = VmExe::from_elf(
            elf,
            Transpiler::<F>::default()
                .with_extension(Rv32ITranspilerExtension)
                .with_extension(Rv32MTranspilerExtension)
                .with_extension(Rv32IoTranspilerExtension)
                .with_extension(EccTranspilerExtension)
                .with_extension(ModularTranspilerExtension),
        )
        .unwrap();
        let config =
            test_rv32ecc_config(vec![SECP256K1_CONFIG.clone(), P256_CONFIG.clone()], vec![]);
        air_test(Rv32EccCpuBuilder, config, openvm_exe);
    }
}<|MERGE_RESOLUTION|>--- conflicted
+++ resolved
@@ -71,13 +71,8 @@
     }
 
     #[test]
-<<<<<<< HEAD
-    fn test_ec_nonzero_a() -> Result<()> {
+    fn test_nonzero_a() -> Result<()> {
         let config = test_rv32ecc_config(vec![P256_CONFIG.clone()], vec![]);
-=======
-    fn test_nonzero_a() -> Result<()> {
-        let config = test_rv32weierstrass_config(vec![P256_CONFIG.clone()]);
->>>>>>> b371303a
         let elf = build_example_program_at_path_with_features(
             get_programs_dir!(),
             "ec_nonzero_a",
