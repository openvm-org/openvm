--- conflicted
+++ resolved
@@ -13,6 +13,8 @@
         arch::instructions::exe::VmExe,
         utils::{air_test, air_test_with_min_segments, test_system_config_with_continuations},
     };
+    #[cfg(test)]
+    use openvm_ecc_circuit::TeCurveCoeffs;
     use openvm_ecc_circuit::{
         CurveConfig, Rv32EccConfig, SwCurveCoeffs, ED25519_CONFIG, P256_CONFIG, SECP256K1_CONFIG,
     };
@@ -38,19 +40,18 @@
     type F = BabyBear;
 
     #[cfg(test)]
-    fn test_rv32weierstrass_config(curves: Vec<CurveConfig>) -> Rv32WeierstrassConfig {
-        let mut config = Rv32WeierstrassConfig::new(curves);
+    fn test_rv32ecc_config(
+        sw_curves: Vec<CurveConfig<SwCurveCoeffs>>,
+        te_curves: Vec<CurveConfig<TeCurveCoeffs>>,
+    ) -> Rv32EccConfig {
+        let mut config = Rv32EccConfig::new(sw_curves, te_curves);
         config.system = test_system_config_with_continuations();
         config
     }
 
     #[test]
     fn test_ec() -> Result<()> {
-<<<<<<< HEAD
-        let config = Rv32EccConfig::new(vec![SECP256K1_CONFIG.clone()], vec![]);
-=======
-        let config = test_rv32weierstrass_config(vec![SECP256K1_CONFIG.clone()]);
->>>>>>> a6be3df1
+        let config = test_rv32ecc_config(vec![SECP256K1_CONFIG.clone()], vec![]);
         let elf = build_example_program_at_path_with_features(
             get_programs_dir!(),
             "ec",
@@ -72,11 +73,7 @@
 
     #[test]
     fn test_ec_nonzero_a() -> Result<()> {
-<<<<<<< HEAD
-        let config = Rv32EccConfig::new(vec![P256_CONFIG.clone()], vec![]);
-=======
-        let config = test_rv32weierstrass_config(vec![P256_CONFIG.clone()]);
->>>>>>> a6be3df1
+        let config = test_rv32ecc_config(vec![P256_CONFIG.clone()], vec![]);
         let elf = build_example_program_at_path_with_features(
             get_programs_dir!(),
             "ec_nonzero_a",
@@ -99,11 +96,7 @@
     #[test]
     fn test_ec_two_curves() -> Result<()> {
         let config =
-<<<<<<< HEAD
-            Rv32EccConfig::new(vec![SECP256K1_CONFIG.clone(), P256_CONFIG.clone()], vec![]);
-=======
-            test_rv32weierstrass_config(vec![SECP256K1_CONFIG.clone(), P256_CONFIG.clone()]);
->>>>>>> a6be3df1
+            test_rv32ecc_config(vec![SECP256K1_CONFIG.clone(), P256_CONFIG.clone()], vec![]);
         let elf = build_example_program_at_path_with_features(
             get_programs_dir!(),
             "ec_two_curves",
@@ -127,12 +120,7 @@
     fn test_decompress() -> Result<()> {
         use halo2curves_axiom::{ed25519::Ed25519Affine, group::Curve, secp256k1::Secp256k1Affine};
 
-<<<<<<< HEAD
-        let config =
-            Rv32EccConfig::new(vec![SECP256K1_CONFIG.clone(),
-=======
-        let config = test_rv32weierstrass_config(vec![SECP256K1_CONFIG.clone(),
->>>>>>> a6be3df1
+        let config = test_rv32ecc_config(vec![SECP256K1_CONFIG.clone(),
                 CurveConfig {
                     struct_name: "CurvePoint5mod8".to_string(),
                     modulus: BigUint::from_str("115792089237316195423570985008687907853269984665640564039457584007913129639501")
@@ -158,7 +146,9 @@
                             .unwrap(),
                     },
                 },
-            ], vec![ED25519_CONFIG.clone()]);
+            ],
+            vec![ED25519_CONFIG.clone()],
+        );
 
         let elf = build_example_program_at_path_with_features(
             get_programs_dir!(),
@@ -324,11 +314,7 @@
         )
         .unwrap();
         let config =
-<<<<<<< HEAD
-            Rv32EccConfig::new(vec![SECP256K1_CONFIG.clone(), P256_CONFIG.clone()], vec![]);
-=======
-            test_rv32weierstrass_config(vec![SECP256K1_CONFIG.clone(), P256_CONFIG.clone()]);
->>>>>>> a6be3df1
+            test_rv32ecc_config(vec![SECP256K1_CONFIG.clone(), P256_CONFIG.clone()], vec![]);
         air_test(config, openvm_exe);
     }
 }