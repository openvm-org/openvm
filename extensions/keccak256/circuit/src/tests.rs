<<<<<<< HEAD
use std::{array, borrow::BorrowMut};
=======
use std::{array, borrow::BorrowMut, sync::Arc};
>>>>>>> 8141dacc

use hex::FromHex;
use openvm_circuit::{
    arch::{
<<<<<<< HEAD
        testing::{memory::gen_pointer, VmChipTestBuilder, VmChipTester, BITWISE_OP_LOOKUP_BUS},
        DenseRecordArena, InstructionExecutor, NewVmChipWrapper,
    },
=======
        testing::{
            memory::gen_pointer, TestBuilder, TestChipHarness, VmChipTestBuilder,
            BITWISE_OP_LOOKUP_BUS,
        },
        Arena, ExecutionBridge, PreflightExecutor,
    },
    system::memory::{offline_checker::MemoryBridge, SharedMemoryHelper},
>>>>>>> 8141dacc
    utils::get_random_message,
};
use openvm_circuit_primitives::bitwise_op_lookup::{
    BitwiseOperationLookupAir, BitwiseOperationLookupBus, BitwiseOperationLookupChip,
    SharedBitwiseOperationLookupChip,
};
use openvm_instructions::{
    instruction::Instruction,
<<<<<<< HEAD
    riscv::{RV32_MEMORY_AS, RV32_REGISTER_AS},
    LocalOpcode,
};
use openvm_keccak256_transpiler::Rv32KeccakOpcode::{self, *};
use openvm_stark_backend::{
    p3_field::FieldAlgebra, utils::disable_debug_builder, verifier::VerificationError,
=======
    riscv::{RV32_CELL_BITS, RV32_MEMORY_AS},
    LocalOpcode,
>>>>>>> 8141dacc
};
use openvm_keccak256_transpiler::Rv32KeccakOpcode::{self, *};
use openvm_stark_backend::{
    p3_field::FieldAlgebra,
    p3_matrix::{
        dense::{DenseMatrix, RowMajorMatrix},
        Matrix,
    },
    utils::disable_debug_builder,
    verifier::VerificationError,
};
<<<<<<< HEAD
use p3_keccak_air::NUM_ROUNDS;
=======
use openvm_stark_sdk::{p3_baby_bear::BabyBear, utils::create_seeded_rng};
>>>>>>> 8141dacc
use rand::{rngs::StdRng, Rng};
use tiny_keccak::Hasher;
#[cfg(feature = "cuda")]
use {
    crate::{trace::KeccakVmRecordMut, Keccak256ChipGpu},
    openvm_circuit::arch::testing::{
        default_bitwise_lookup_bus, GpuChipTestBuilder, GpuTestChipHarness,
    },
};

<<<<<<< HEAD
use super::{columns::KeccakVmCols, utils::num_keccak_f, KeccakVmChip};
use crate::{trace::KeccakVmRecordLayout, utils::keccak256, KeccakVmAir, KeccakVmStep};

type F = BabyBear;
const MAX_INS_CAPACITY: usize = 8192;

fn create_test_chips(
    tester: &mut VmChipTestBuilder<F>,
) -> (KeccakVmChip<F>, SharedBitwiseOperationLookupChip<8>) {
    let bitwise_bus = BitwiseOperationLookupBus::new(BITWISE_OP_LOOKUP_BUS);
    let bitwise_chip = SharedBitwiseOperationLookupChip::<8>::new(bitwise_bus);
    let mut chip = KeccakVmChip::new(
        KeccakVmAir::new(
            tester.execution_bridge(),
            tester.memory_bridge(),
            bitwise_bus,
            tester.address_bits(),
            Rv32KeccakOpcode::CLASS_OFFSET,
        ),
        KeccakVmStep::new(
            bitwise_chip.clone(),
            Rv32KeccakOpcode::CLASS_OFFSET,
            tester.address_bits(),
        ),
        tester.memory_helper(),
    );
    chip.set_trace_buffer_height(MAX_INS_CAPACITY);

    (chip, bitwise_chip)
}

fn set_and_execute<E: InstructionExecutor<F>>(
    tester: &mut VmChipTestBuilder<F>,
    chip: &mut E,
    rng: &mut StdRng,
    opcode: Rv32KeccakOpcode,
    message: Option<&[u8]>,
    len: Option<usize>,
) {
    let len = len.unwrap_or(rng.gen_range(1..3000));
    let tmp = get_random_message(rng, len);
    let message: &[u8] = message.unwrap_or(&tmp);

    let rd = gen_pointer(rng, 4);
    let rs1 = gen_pointer(rng, 4);
    let rs2 = gen_pointer(rng, 4);

    let max_mem_ptr: u32 = 1 << tester.address_bits();
    let dst_ptr = rng.gen_range(0..max_mem_ptr);
    let dst_ptr = dst_ptr ^ (dst_ptr & 3);
    tester.write(1, rd, dst_ptr.to_le_bytes().map(F::from_canonical_u8));
    let src_ptr = rng.gen_range(0..(max_mem_ptr - len as u32));
    let src_ptr = src_ptr ^ (src_ptr & 3);
    tester.write(1, rs1, src_ptr.to_le_bytes().map(F::from_canonical_u8));
    tester.write(1, rs2, len.to_le_bytes().map(F::from_canonical_u8));

    message.chunks(4).enumerate().for_each(|(i, chunk)| {
        let chunk: [&u8; 4] = array::from_fn(|i| chunk.get(i).unwrap_or(&0));
        tester.write(
            2,
            src_ptr as usize + i * 4,
            chunk.map(|&x| F::from_canonical_u8(x)),
        );
    });

    tester.execute(
        chip,
        &Instruction::from_usize(opcode.global_opcode(), [rd, rs1, rs2, 1, 2]),
    );

    let output = keccak256(message);
    assert_eq!(
        output.map(F::from_canonical_u8),
        tester.read::<32>(2, dst_ptr as usize)
    );
}

// io is vector of (input, expected_output, prank_output) where prank_output is Some if the trace
// will be replaced
#[allow(clippy::type_complexity)]
fn build_keccak256_test(
    io: Vec<(Vec<u8>, Option<[u8; 32]>, Option<[u8; 32]>)>,
) -> VmChipTester<BabyBearBlake3Config> {
    let mut rng = create_seeded_rng();
    let mut tester = VmChipTestBuilder::default();
    let (mut chip, bitwise_chip) = create_test_chips(&mut tester);

    let max_mem_ptr = 1 << (tester.address_bits() - 3);
    let mut dst = rng.gen_range(0..max_mem_ptr) << 2;
    let src = rng.gen_range(0..max_mem_ptr) << 2;

    for (input, expected_output, _) in &io {
        let [a, b, c] = [
            gen_pointer(&mut rng, 4),
            gen_pointer(&mut rng, 4),
            gen_pointer(&mut rng, 4),
        ]; // space apart for register limbs
        let [d, e] = [RV32_REGISTER_AS as usize, RV32_MEMORY_AS as usize];
=======
use super::{columns::KeccakVmCols, KeccakVmChip};
use crate::{utils::keccak256, KeccakVmAir, KeccakVmExecutor, KeccakVmFiller};

type F = BabyBear;
const MAX_INS_CAPACITY: usize = 4096;
type Harness<RA> = TestChipHarness<F, KeccakVmExecutor, KeccakVmAir, KeccakVmChip<F>, RA>;

fn create_harness_fields(
    execution_bridge: ExecutionBridge,
    memory_bridge: MemoryBridge,
    bitwise_chip: Arc<BitwiseOperationLookupChip<RV32_CELL_BITS>>,
    memory_helper: SharedMemoryHelper<F>,
    address_bits: usize,
) -> (KeccakVmAir, KeccakVmExecutor, KeccakVmChip<F>) {
    let air = KeccakVmAir::new(
        execution_bridge,
        memory_bridge,
        bitwise_chip.bus(),
        address_bits,
        Rv32KeccakOpcode::CLASS_OFFSET,
    );
    let executor = KeccakVmExecutor::new(Rv32KeccakOpcode::CLASS_OFFSET, address_bits);
    let chip = KeccakVmChip::new(
        KeccakVmFiller::new(bitwise_chip, address_bits),
        memory_helper,
    );
    (air, executor, chip)
}

fn create_test_harness<RA: Arena>(
    tester: &mut VmChipTestBuilder<F>,
) -> (
    Harness<RA>,
    (
        BitwiseOperationLookupAir<RV32_CELL_BITS>,
        SharedBitwiseOperationLookupChip<RV32_CELL_BITS>,
    ),
) {
    let bitwise_bus = BitwiseOperationLookupBus::new(BITWISE_OP_LOOKUP_BUS);
    let bitwise_chip = Arc::new(BitwiseOperationLookupChip::<RV32_CELL_BITS>::new(
        bitwise_bus,
    ));

    let (air, executor, chip) = create_harness_fields(
        tester.execution_bridge(),
        tester.memory_bridge(),
        bitwise_chip.clone(),
        tester.memory_helper(),
        tester.address_bits(),
    );

    let harness = Harness::<RA>::with_capacity(executor, air, chip, MAX_INS_CAPACITY);

    (harness, (bitwise_chip.air, bitwise_chip))
}

#[allow(clippy::too_many_arguments)]
fn set_and_execute<RA: Arena, E: PreflightExecutor<F, RA>>(
    tester: &mut impl TestBuilder<F>,
    executor: &mut E,
    arena: &mut RA,
    rng: &mut StdRng,
    opcode: Rv32KeccakOpcode,
    message: Option<&[u8]>,
    len: Option<usize>,
    expected_output: Option<[u8; 32]>,
) {
    let len = len.unwrap_or(rng.gen_range(1..3000));
    let tmp = get_random_message(rng, len);
    let message: &[u8] = message.unwrap_or(&tmp);
    let len = message.len();

    let rd = gen_pointer(rng, 4);
    let rs1 = gen_pointer(rng, 4);
    let rs2 = gen_pointer(rng, 4);

    let dst_ptr = gen_pointer(rng, 4);
    let src_ptr = gen_pointer(rng, 4);
    tester.write(1, rd, dst_ptr.to_le_bytes().map(F::from_canonical_u8));
    tester.write(1, rs1, src_ptr.to_le_bytes().map(F::from_canonical_u8));
    tester.write(1, rs2, len.to_le_bytes().map(F::from_canonical_u8));
>>>>>>> 8141dacc

    message.chunks(4).enumerate().for_each(|(i, chunk)| {
        let rng = rng.gen();
        let chunk: [&u8; 4] = array::from_fn(|i| chunk.get(i).unwrap_or(&rng));
        tester.write(
            RV32_MEMORY_AS as usize,
            src_ptr + i * 4,
            chunk.map(|&x| F::from_canonical_u8(x)),
        );
<<<<<<< HEAD

        input.chunks(4).enumerate().for_each(|(i, chunk)| {
            let chunk: [&u8; 4] = array::from_fn(|i| chunk.get(i).unwrap_or(&0));
            tester.write(
                2,
                src as usize + i * 4,
                chunk.map(|&x| F::from_canonical_u8(x)),
            );
        });
=======
    });

    tester.execute(
        executor,
        arena,
        &Instruction::from_usize(opcode.global_opcode(), [rd, rs1, rs2, 1, 2]),
    );
>>>>>>> 8141dacc

    let expected_output = expected_output.unwrap_or(keccak256(message));
    println!("expected_output: {:?}", expected_output);
    println!("keccak256(message): {:?}", keccak256(message));
    assert_eq!(
        expected_output.map(F::from_canonical_u8),
        tester.read(RV32_MEMORY_AS as usize, dst_ptr)
    );
}

///////////////////////////////////////////////////////////////////////////////////////
/// POSITIVE TESTS
///
/// Randomly generate computations and execute, ensuring that the generated trace
/// passes all constraints.
///////////////////////////////////////////////////////////////////////////////////////
#[test]
fn rand_keccak256_test() {
    let mut rng = create_seeded_rng();
    let mut tester = VmChipTestBuilder::default();
    let (mut harness, bitwise) = create_test_harness(&mut tester);

    let num_ops: usize = 10;
    for _ in 0..num_ops {
        set_and_execute(
            &mut tester,
            &mut harness.executor,
            &mut harness.arena,
            &mut rng,
            KECCAK256,
            None,
            None,
            None,
        );
<<<<<<< HEAD
        if let Some(output) = expected_output {
            assert_eq!(
                output.map(F::from_canonical_u8),
                tester.read::<32>(e, dst as usize)
            );
        }
        // shift dst to not deal with timestamps for pranking
        dst += 32;
    }

    let mut tester = tester.build().load(chip).load(bitwise_chip).finalize();
=======
    }
>>>>>>> 8141dacc

    let tester = tester
        .build()
        .load(harness)
        .load_periphery(bitwise)
        .finalize();
    tester.simple_test().expect("Verification failed");
}

#[test]
fn keccak256_length_tests() {
    let mut rng = create_seeded_rng();
    let mut tester = VmChipTestBuilder::default();
    let (mut harness, bitwise) = create_test_harness(&mut tester);

    // Test special length edge cases:
    for len in [0, 135, 136, 137, 2000, 10000] {
        println!("Testing length: {}", len);
        set_and_execute(
            &mut tester,
            &mut harness.executor,
            &mut harness.arena,
            &mut rng,
            KECCAK256,
            None,
            Some(len),
            None,
        );
    }

    let tester = tester
        .build()
        .load(harness)
        .load_periphery(bitwise)
        .finalize();
    tester.simple_test().expect("Verification failed");
}

// Keccak Known Answer Test (KAT) vectors from https://keccak.team/obsolete/KeccakKAT-3.zip.
// Only selecting a small subset for now (add more later)
// KAT includes inputs at the bit level; we only include the ones that are bytes
#[test]
fn test_keccak256_positive_kat_vectors() {
    // input, output, Len in bits
    let test_vectors = vec![
        ("", "C5D2460186F7233C927E7DB2DCC703C0E500B653CA82273B7BFAD8045D85A470"), // ShortMsgKAT_256 Len = 0
        ("CC", "EEAD6DBFC7340A56CAEDC044696A168870549A6A7F6F56961E84A54BD9970B8A"), // ShortMsgKAT_256 Len = 8
        ("B55C10EAE0EC684C16D13463F29291BF26C82E2FA0422A99C71DB4AF14DD9C7F33EDA52FD73D017CC0F2DBE734D831F0D820D06D5F89DACC485739144F8CFD4799223B1AFF9031A105CB6A029BA71E6E5867D85A554991C38DF3C9EF8C1E1E9A7630BE61CAABCA69280C399C1FB7A12D12AEFC", "0347901965D3635005E75A1095695CCA050BC9ED2D440C0372A31B348514A889"), // ShortMsgKAT_256 Len = 920
        ("2EDC282FFB90B97118DD03AAA03B145F363905E3CBD2D50ECD692B37BF000185C651D3E9726C690D3773EC1E48510E42B17742B0B0377E7DE6B8F55E00A8A4DB4740CEE6DB0830529DD19617501DC1E9359AA3BCF147E0A76B3AB70C4984C13E339E6806BB35E683AF8527093670859F3D8A0FC7D493BCBA6BB12B5F65E71E705CA5D6C948D66ED3D730B26DB395B3447737C26FAD089AA0AD0E306CB28BF0ACF106F89AF3745F0EC72D534968CCA543CD2CA50C94B1456743254E358C1317C07A07BF2B0ECA438A709367FAFC89A57239028FC5FECFD53B8EF958EF10EE0608B7F5CB9923AD97058EC067700CC746C127A61EE3", "DD1D2A92B3F3F3902F064365838E1F5F3468730C343E2974E7A9ECFCD84AA6DB"), // ShortMsgKAT_256 Len = 1952,
        ("724627916C50338643E6996F07877EAFD96BDF01DA7E991D4155B9BE1295EA7D21C9391F4C4A41C75F77E5D27389253393725F1427F57914B273AB862B9E31DABCE506E558720520D33352D119F699E784F9E548FF91BC35CA147042128709820D69A8287EA3257857615EB0321270E94B84F446942765CE882B191FAEE7E1C87E0F0BD4E0CD8A927703524B559B769CA4ECE1F6DBF313FDCF67C572EC4185C1A88E86EC11B6454B371980020F19633B6B95BD280E4FBCB0161E1A82470320CEC6ECFA25AC73D09F1536F286D3F9DACAFB2CD1D0CE72D64D197F5C7520B3CCB2FD74EB72664BA93853EF41EABF52F015DD591500D018DD162815CC993595B195", "EA0E416C0F7B4F11E3F00479FDDF954F2539E5E557753BD546F69EE375A5DE29"), // LongMsgKAT_256 Len = 2048
        ("6E1CADFB2A14C5FFB1DD69919C0124ED1B9A414B2BEA1E5E422D53B022BDD13A9C88E162972EBB9852330006B13C5B2F2AFBE754AB7BACF12479D4558D19DDBB1A6289387B3AC084981DF335330D1570850B97203DBA5F20CF7FF21775367A8401B6EBE5B822ED16C39383232003ABC412B0CE0DD7C7DA064E4BB73E8C58F222A1512D5FE6D947316E02F8AA87E7AA7A3AA1C299D92E6414AE3B927DB8FF708AC86A09B24E1884743BC34067BB0412453B4A6A6509504B550F53D518E4BCC3D9C1EFDB33DA2EACCB84C9F1CAEC81057A8508F423B25DB5500E5FC86AB3B5EB10D6D0BF033A716DDE55B09FD53451BBEA644217AE1EF91FAD2B5DCC6515249C96EE7EABFD12F1EF65256BD1CFF2087DABF2F69AD1FFB9CF3BC8CA437C7F18B6095BC08D65DF99CC7F657C418D8EB109FDC91A13DC20A438941726EF24F9738B6552751A320C4EA9C8D7E8E8592A3B69D30A419C55FB6CB0850989C029AAAE66305E2C14530B39EAA86EA3BA2A7DECF4B2848B01FAA8AA91F2440B7CC4334F63061CE78AA1589BEFA38B194711697AE3AADCB15C9FBF06743315E2F97F1A8B52236ACB444069550C2345F4ED12E5B8E881CDD472E803E5DCE63AE485C2713F81BC307F25AC74D39BAF7E3BC5E7617465C2B9C309CB0AC0A570A7E46C6116B2242E1C54F456F6589E20B1C0925BF1CD5F9344E01F63B5BA9D4671ABBF920C7ED32937A074C33836F0E019DFB6B35D865312C6058DFDAFF844C8D58B75071523E79DFBAB2EA37479DF12C474584F4FF40F00F92C6BADA025CE4DF8FAF0AFB2CE75C07773907CA288167D6B011599C3DE0FFF16C1161D31DF1C1DDE217CB574ED5A33751759F8ED2B1E6979C5088B940926B9155C9D250B479948C20ACB5578DC02C97593F646CC5C558A6A0F3D8D273258887CCFF259197CB1A7380622E371FD2EB5376225EC04F9ED1D1F2F08FA2376DB5B790E73086F581064ED1C5F47E989E955D77716B50FB64B853388FBA01DAC2CEAE99642341F2DA64C56BEFC4789C051E5EB79B063F2F084DB4491C3C5AA7B4BCF7DD7A1D7CED1554FA67DCA1F9515746A237547A4A1D22ACF649FA1ED3B9BB52BDE0C6996620F8CFDB293F8BACAD02BCE428363D0BB3D391469461D212769048219220A7ED39D1F9157DFEA3B4394CA8F5F612D9AC162BF0B961BFBC157E5F863CE659EB235CF98E8444BC8C7880BDDCD0B3B389AAA89D5E05F84D0649EEBACAB4F1C75352E89F0E9D91E4ACA264493A50D2F4AED66BD13650D1F18E7199E931C78AEB763E903807499F1CD99AF81276B615BE8EC709B039584B2B57445B014F6162577F3548329FD288B0800F936FC5EA1A412E3142E609FC8E39988CA53DF4D8FB5B5FB5F42C0A01648946AC6864CFB0E92856345B08E5DF0D235261E44CFE776456B40AEF0AC1A0DFA2FE639486666C05EA196B0C1A9D346435E03965E6139B1CE10129F8A53745F80100A94AE04D996C13AC14CF2713E39DFBB19A936CF3861318BD749B1FB82F40D73D714E406CBEB3D920EA037B7DE566455CCA51980F0F53A762D5BF8A4DBB55AAC0EDDB4B1F2AED2AA3D01449D34A57FDE4329E7FF3F6BECE4456207A4225218EE9F174C2DE0FF51CEAF2A07CF84F03D1DF316331E3E725C5421356C40ED25D5ABF9D24C4570FED618CA41000455DBD759E32E2BF0B6C5E61297C20F752C3042394CE840C70943C451DD5598EB0E4953CE26E833E5AF64FC1007C04456D19F87E45636F456B7DC9D31E757622E2739573342DE75497AE181AAE7A5425756C8E2A7EEF918E5C6A968AEFE92E8B261BBFE936B19F9E69A3C90094096DAE896450E1505ED5828EE2A7F0EA3A28E6EC47C0AF711823E7689166EA07ECA00FFC493131D65F93A4E1D03E0354AFC2115CFB8D23DAE8C6F96891031B23226B8BC82F1A73DAA5BB740FC8CC36C0975BEFA0C7895A9BBC261EDB7FD384103968F7A18353D5FE56274E4515768E4353046C785267DE01E816A2873F97AAD3AB4D7234EBFD9832716F43BE8245CF0B4408BA0F0F764CE9D24947AB6ABDD9879F24FCFF10078F5894B0D64F6A8D3EA3DD92A0C38609D3C14FDC0A44064D501926BE84BF8034F1D7A8C5F382E6989BFFA2109D4FBC56D1F091E8B6FABFF04D21BB19656929D19DECB8E8291E6AE5537A169874E0FE9890DFF11FFD159AD23D749FB9E8B676E2C31313C16D1EFA06F4D7BC191280A4EE63049FCEF23042B20303AECDD412A526D7A53F760A089FBDF13F361586F0DCA76BB928EDB41931D11F679619F948A6A9E8DBA919327769006303C6EF841438A7255C806242E2E7FF4621BB0F8AFA0B4A248EAD1A1E946F3E826FBFBBF8013CE5CC814E20FEF21FA5DB19EC7FF0B06C592247B27E500EB4705E6C37D41D09E83CB0A618008CA1AAAE8A215171D817659063C2FA385CFA3C1078D5C2B28CE7312876A276773821BE145785DFF24BBB24D590678158A61EA49F2BE56FDAC8CE7F94B05D62F15ADD351E5930FD4F31B3E7401D5C0FF7FC845B165FB6ABAFD4788A8B0615FEC91092B34B710A68DA518631622BA2AAE5D19010D307E565A161E64A4319A6B261FB2F6A90533997B1AEC32EF89CF1F232696E213DAFE4DBEB1CF1D5BBD12E5FF2EBB2809184E37CD9A0E58A4E0AF099493E6D8CC98B05A2F040A7E39515038F6EE21FC25F8D459A327B83EC1A28A234237ACD52465506942646AC248EC96EBBA6E1B092475F7ADAE4D35E009FD338613C7D4C12E381847310A10E6F02C02392FC32084FBE939689BC6518BE27AF7842DEEA8043828E3DFFE3BBAC4794CA0CC78699722709F2E4B0EAE7287DEB06A27B462423EC3F0DF227ACF589043292685F2C0E73203E8588B62554FF19D6260C7FE48DF301509D33BE0D8B31D3F658C921EF7F55449FF3887D91BFB894116DF57206098E8C5835B", "3C79A3BD824542C20AF71F21D6C28DF2213A041F77DD79A328A0078123954E7B"), // LongMsgKAT_256 Len = 16664
        ("7ADC0B6693E61C269F278E6944A5A2D8300981E40022F839AC644387BFAC9086650085C2CDC585FEA47B9D2E52D65A2B29A7DC370401EF5D60DD0D21F9E2B90FAE919319B14B8C5565B0423CEFB827D5F1203302A9D01523498A4DB10374", "4CC2AFF141987F4C2E683FA2DE30042BACDCD06087D7A7B014996E9CFEAA58CE"), // ShortMsgKAT_256 Len = 752
    ];

    let mut rng = create_seeded_rng();
    let mut tester = VmChipTestBuilder::default();
    let (mut harness, bitwise) = create_test_harness(&mut tester);

    for (input, output) in test_vectors {
        let input = Vec::from_hex(input).unwrap();
        let output = Vec::from_hex(output).unwrap().try_into().unwrap();
        set_and_execute(
            &mut tester,
            &mut harness.executor,
            &mut harness.arena,
            &mut rng,
            KECCAK256,
            Some(&input),
            None,
            Some(output),
        );
    }
    let tester = tester
        .build()
        .load(harness)
        .load_periphery(bitwise)
        .finalize();
    tester.simple_test().expect("Verification failed");
}

//////////////////////////////////////////////////////////////////////////////////////
// NEGATIVE TESTS
//
// Given a fake trace of a single operation, setup a chip and run the test. We replace
// part of the trace and check that the chip throws the expected error.
//////////////////////////////////////////////////////////////////////////////////////
fn run_negative_keccak256_test(
    input: &[u8],
    prank_output: [u8; 32],
    verification_error: VerificationError,
) {
    let mut rng = create_seeded_rng();
    let mut tester = VmChipTestBuilder::default();
    let (mut harness, bitwise) = create_test_harness(&mut tester);

    set_and_execute(
        &mut tester,
        &mut harness.executor,
        &mut harness.arena,
        &mut rng,
        KECCAK256,
        Some(input),
        None,
        None,
    );

    let modify_trace = |trace: &mut DenseMatrix<BabyBear>| {
        let mut trace_row = trace.row_slice(16).to_vec();
        let digest_row: &mut KeccakVmCols<_> = trace_row.as_mut_slice().borrow_mut();
        for i in 0..16 {
            let out_limb = F::from_canonical_u16(
                prank_output[2 * i] as u16 + ((prank_output[2 * i + 1] as u16) << 8),
            );
            let x = i / 4;
            let y = 0;
            let limb = i % 4;
            if x == 0 && y == 0 {
                digest_row.inner.a_prime_prime_prime_0_0_limbs[limb] = out_limb;
            } else {
                digest_row.inner.a_prime_prime[y][x][limb] = out_limb;
            }
        }
        *trace = RowMajorMatrix::new(trace_row, trace.width());
    };

    disable_debug_builder();
    let tester = tester
        .build()
        .load_and_prank_trace(harness, modify_trace)
        .load_periphery(bitwise)
        .finalize();
    tester.simple_test_with_expected_error(verification_error);
}

///////////////////////////////////////////////////////////////////////////////////////
/// POSITIVE TESTS
///
/// Randomly generate computations and execute, ensuring that the generated trace
/// passes all constraints.
///////////////////////////////////////////////////////////////////////////////////////
#[test]
fn rand_keccak256_test() {
    let mut rng = create_seeded_rng();
<<<<<<< HEAD
    let mut tester = VmChipTestBuilder::default();
    let (mut chip, bitwise_chip) = create_test_chips(&mut tester);

    let num_ops: usize = 10;
    for _ in 0..num_ops {
        set_and_execute(&mut tester, &mut chip, &mut rng, KECCAK256, None, None);
    }

    set_and_execute(
        &mut tester,
        &mut chip,
        &mut rng,
        KECCAK256,
        None,
        Some(10000),
    );

    let tester = tester.build().load(chip).load(bitwise_chip).finalize();
    tester.simple_test().expect("Verification failed");
=======
    let mut hasher = tiny_keccak::Keccak::v256();
    let input: Vec<_> = vec![0; 137];
    hasher.update(&input);
    let mut out = [0u8; 32];
    hasher.finalize(&mut out);
    out[0] = rng.gen();
    run_negative_keccak256_test(&input, out, VerificationError::OodEvaluationMismatch);
}

// ////////////////////////////////////////////////////////////////////////////////////
//  CUDA TESTS
//
//  Ensure GPU tracegen is equivalent to CPU tracegen
// ////////////////////////////////////////////////////////////////////////////////////
#[cfg(feature = "cuda")]
type GpuHarness =
    GpuTestChipHarness<F, KeccakVmExecutor, KeccakVmAir, Keccak256ChipGpu, KeccakVmChip<F>>;

#[cfg(feature = "cuda")]
fn create_cuda_harness(tester: &GpuChipTestBuilder) -> GpuHarness {
    // getting bus from tester since `gpu_chip` and `air` must use the same bus
    let bitwise_bus = default_bitwise_lookup_bus();
    // creating a dummy chip for Cpu so we only count `add_count`s from GPU
    let dummy_bitwise_chip = Arc::new(BitwiseOperationLookupChip::<RV32_CELL_BITS>::new(
        bitwise_bus,
    ));

    let (air, executor, cpu_chip) = create_harness_fields(
        tester.execution_bridge(),
        tester.memory_bridge(),
        dummy_bitwise_chip,
        tester.dummy_memory_helper(),
        tester.address_bits(),
    );

    let gpu_chip = Keccak256ChipGpu::new(
        tester.range_checker(),
        tester.bitwise_op_lookup(),
        tester.address_bits() as u32,
        tester.timestamp_max_bits() as u32,
    );

    GpuTestChipHarness::with_capacity(executor, air, gpu_chip, cpu_chip, MAX_INS_CAPACITY)
>>>>>>> 8141dacc
}

#[cfg(feature = "cuda")]
#[test]
fn test_keccak256_cuda_tracegen() {
    let mut rng = create_seeded_rng();
    let mut tester =
        GpuChipTestBuilder::default().with_bitwise_op_lookup(default_bitwise_lookup_bus());

    let mut harness = create_cuda_harness(&tester);

    let num_ops: usize = 10;
    for _ in 0..num_ops {
        set_and_execute(
            &mut tester,
            &mut harness.executor,
            &mut harness.dense_arena,
            &mut rng,
            KECCAK256,
            None,
            None,
            None,
        );
    }
<<<<<<< HEAD
    let tester = build_keccak256_test(io);

    tester.simple_test().expect("Verification failed");
}

//////////////////////////////////////////////////////////////////////////////////////
// NEGATIVE TESTS
//
// Given a fake trace of a single operation, setup a chip and run the test. We replace
// part of the trace and check that the chip throws the expected error.
//////////////////////////////////////////////////////////////////////////////////////
#[test]
fn test_keccak256_negative() {
    let mut rng = create_seeded_rng();
    let mut hasher = tiny_keccak::Keccak::v256();
    let input: Vec<_> = vec![0; 137];
    hasher.update(&input);
    let mut out = [0u8; 32];
    hasher.finalize(&mut out);
    out[0] = rng.gen();
    let tester = build_keccak256_test(vec![(input, None, Some(out))]);
    disable_debug_builder();
    assert_eq!(
        tester.simple_test().err(),
        Some(VerificationError::OodEvaluationMismatch)
    );
}

///////////////////////////////////////////////////////////////////////////////////////
/// DENSE TESTS
///
/// Ensure that the chip works as expected with dense records.
/// We first execute some instructions with a [DenseRecordArena] and transfer the records
/// to a [MatrixRecordArena]. After transferring we generate the trace and make sure that
/// all the constraints pass.
///////////////////////////////////////////////////////////////////////////////////////
type KeccakVmChipDense = NewVmChipWrapper<F, KeccakVmAir, KeccakVmStep, DenseRecordArena>;

fn create_test_chip_dense(tester: &mut VmChipTestBuilder<F>) -> KeccakVmChipDense {
    let bitwise_bus = BitwiseOperationLookupBus::new(BITWISE_OP_LOOKUP_BUS);
    let bitwise_chip = SharedBitwiseOperationLookupChip::<8>::new(bitwise_bus);

    let mut chip = KeccakVmChipDense::new(
        KeccakVmAir::new(
            tester.execution_bridge(),
            tester.memory_bridge(),
            bitwise_bus,
            tester.address_bits(),
            Rv32KeccakOpcode::CLASS_OFFSET,
        ),
        KeccakVmStep::new(
            bitwise_chip.clone(),
            Rv32KeccakOpcode::CLASS_OFFSET,
            tester.address_bits(),
        ),
        tester.memory_helper(),
    );
    chip.set_trace_buffer_height(MAX_INS_CAPACITY);
    chip
}

#[test]
fn dense_record_arena_test() {
    let mut rng = create_seeded_rng();
    let mut tester = VmChipTestBuilder::default();
    let (mut sparse_chip, bitwise_chip) = create_test_chips(&mut tester);

    {
        let mut dense_chip = create_test_chip_dense(&mut tester);

        let num_ops: usize = 10;
        for _ in 0..num_ops {
            set_and_execute(
                &mut tester,
                &mut dense_chip,
                &mut rng,
                KECCAK256,
                None,
                None,
            );
        }

        let mut record_interpreter = dense_chip
            .arena
            .get_record_seeker::<_, KeccakVmRecordLayout>();
        record_interpreter.transfer_to_matrix_arena(&mut sparse_chip.arena);
    }

    let tester = tester
        .build()
        .load(sparse_chip)
        .load(bitwise_chip)
        .finalize();
    tester.simple_test().expect("Verification failed");
=======

    // Test special length edge cases:
    for len in [0, 135, 136, 137, 2000] {
        println!("Testing length: {}", len);
        set_and_execute(
            &mut tester,
            &mut harness.executor,
            &mut harness.dense_arena,
            &mut rng,
            KECCAK256,
            None,
            Some(len),
            None,
        );
    }

    harness
        .dense_arena
        .get_record_seeker::<KeccakVmRecordMut, _>()
        .transfer_to_matrix_arena(&mut harness.matrix_arena);

    tester
        .build()
        .load_gpu_harness(harness)
        .finalize()
        .simple_test()
        .unwrap();
}

#[cfg(feature = "cuda")]
#[test]
fn test_keccak256_cuda_tracegen_multi() {
    let num_threads: usize = std::env::var("NUM_THREADS")
        .ok()
        .and_then(|s| s.parse().ok())
        .unwrap_or(2);

    let num_tasks: usize = std::env::var("NUM_TASKS")
        .ok()
        .and_then(|s| s.parse().ok())
        .unwrap_or(num_threads * 4);

    let runtime = tokio::runtime::Builder::new_multi_thread()
        .max_blocking_threads(num_threads)
        .enable_all()
        .build()
        .unwrap();

    runtime.block_on(async {
        let tasks_per_thread = num_tasks.div_ceil(num_threads);
        let mut worker_handles = Vec::new();

        for worker_idx in 0..num_threads {
            let start_task = worker_idx * tasks_per_thread;
            let end_task = std::cmp::min(start_task + tasks_per_thread, num_tasks);

            let worker_handle = tokio::task::spawn(async move {
                for task_id in start_task..end_task {
                    tokio::task::spawn_blocking(move || {
                        println!("[worker {}, task {}] Starting test", worker_idx, task_id);

                        let mut rng = create_seeded_rng();
                        let mut tester = GpuChipTestBuilder::default()
                            .with_bitwise_op_lookup(default_bitwise_lookup_bus());

                        let mut harness = create_cuda_harness(&tester);

                        let num_ops: usize = 10;
                        for _ in 0..num_ops {
                            set_and_execute(
                                &mut tester,
                                &mut harness.executor,
                                &mut harness.dense_arena,
                                &mut rng,
                                KECCAK256,
                                None,
                                None,
                                None,
                            );
                        }

                        for len in [0, 135, 136, 137, 2000] {
                            set_and_execute(
                                &mut tester,
                                &mut harness.executor,
                                &mut harness.dense_arena,
                                &mut rng,
                                KECCAK256,
                                None,
                                Some(len),
                                None,
                            );
                        }

                        harness
                            .dense_arena
                            .get_record_seeker::<KeccakVmRecordMut, _>()
                            .transfer_to_matrix_arena(&mut harness.matrix_arena);

                        tester
                            .build()
                            .load_gpu_harness(harness)
                            .finalize()
                            .simple_test()
                            .unwrap();

                        println!(
                            "[worker {}, task {}] Test completed ✅",
                            worker_idx, task_id
                        );
                    })
                    .await
                    .expect("task failed");
                }
            });
            worker_handles.push(worker_handle);
        }

        for handle in worker_handles {
            handle.await.expect("worker failed");
        }

        println!(
            "\nAll {} tasks completed on {} workers.",
            num_tasks, num_threads
        );
    });
>>>>>>> 8141dacc
}<|MERGE_RESOLUTION|>--- conflicted
+++ resolved
@@ -1,17 +1,8 @@
-<<<<<<< HEAD
-use std::{array, borrow::BorrowMut};
-=======
 use std::{array, borrow::BorrowMut, sync::Arc};
->>>>>>> 8141dacc
 
 use hex::FromHex;
 use openvm_circuit::{
     arch::{
-<<<<<<< HEAD
-        testing::{memory::gen_pointer, VmChipTestBuilder, VmChipTester, BITWISE_OP_LOOKUP_BUS},
-        DenseRecordArena, InstructionExecutor, NewVmChipWrapper,
-    },
-=======
         testing::{
             memory::gen_pointer, TestBuilder, TestChipHarness, VmChipTestBuilder,
             BITWISE_OP_LOOKUP_BUS,
@@ -19,7 +10,6 @@
         Arena, ExecutionBridge, PreflightExecutor,
     },
     system::memory::{offline_checker::MemoryBridge, SharedMemoryHelper},
->>>>>>> 8141dacc
     utils::get_random_message,
 };
 use openvm_circuit_primitives::bitwise_op_lookup::{
@@ -28,17 +18,8 @@
 };
 use openvm_instructions::{
     instruction::Instruction,
-<<<<<<< HEAD
-    riscv::{RV32_MEMORY_AS, RV32_REGISTER_AS},
-    LocalOpcode,
-};
-use openvm_keccak256_transpiler::Rv32KeccakOpcode::{self, *};
-use openvm_stark_backend::{
-    p3_field::FieldAlgebra, utils::disable_debug_builder, verifier::VerificationError,
-=======
     riscv::{RV32_CELL_BITS, RV32_MEMORY_AS},
     LocalOpcode,
->>>>>>> 8141dacc
 };
 use openvm_keccak256_transpiler::Rv32KeccakOpcode::{self, *};
 use openvm_stark_backend::{
@@ -50,11 +31,7 @@
     utils::disable_debug_builder,
     verifier::VerificationError,
 };
-<<<<<<< HEAD
-use p3_keccak_air::NUM_ROUNDS;
-=======
 use openvm_stark_sdk::{p3_baby_bear::BabyBear, utils::create_seeded_rng};
->>>>>>> 8141dacc
 use rand::{rngs::StdRng, Rng};
 use tiny_keccak::Hasher;
 #[cfg(feature = "cuda")]
@@ -65,106 +42,6 @@
     },
 };
 
-<<<<<<< HEAD
-use super::{columns::KeccakVmCols, utils::num_keccak_f, KeccakVmChip};
-use crate::{trace::KeccakVmRecordLayout, utils::keccak256, KeccakVmAir, KeccakVmStep};
-
-type F = BabyBear;
-const MAX_INS_CAPACITY: usize = 8192;
-
-fn create_test_chips(
-    tester: &mut VmChipTestBuilder<F>,
-) -> (KeccakVmChip<F>, SharedBitwiseOperationLookupChip<8>) {
-    let bitwise_bus = BitwiseOperationLookupBus::new(BITWISE_OP_LOOKUP_BUS);
-    let bitwise_chip = SharedBitwiseOperationLookupChip::<8>::new(bitwise_bus);
-    let mut chip = KeccakVmChip::new(
-        KeccakVmAir::new(
-            tester.execution_bridge(),
-            tester.memory_bridge(),
-            bitwise_bus,
-            tester.address_bits(),
-            Rv32KeccakOpcode::CLASS_OFFSET,
-        ),
-        KeccakVmStep::new(
-            bitwise_chip.clone(),
-            Rv32KeccakOpcode::CLASS_OFFSET,
-            tester.address_bits(),
-        ),
-        tester.memory_helper(),
-    );
-    chip.set_trace_buffer_height(MAX_INS_CAPACITY);
-
-    (chip, bitwise_chip)
-}
-
-fn set_and_execute<E: InstructionExecutor<F>>(
-    tester: &mut VmChipTestBuilder<F>,
-    chip: &mut E,
-    rng: &mut StdRng,
-    opcode: Rv32KeccakOpcode,
-    message: Option<&[u8]>,
-    len: Option<usize>,
-) {
-    let len = len.unwrap_or(rng.gen_range(1..3000));
-    let tmp = get_random_message(rng, len);
-    let message: &[u8] = message.unwrap_or(&tmp);
-
-    let rd = gen_pointer(rng, 4);
-    let rs1 = gen_pointer(rng, 4);
-    let rs2 = gen_pointer(rng, 4);
-
-    let max_mem_ptr: u32 = 1 << tester.address_bits();
-    let dst_ptr = rng.gen_range(0..max_mem_ptr);
-    let dst_ptr = dst_ptr ^ (dst_ptr & 3);
-    tester.write(1, rd, dst_ptr.to_le_bytes().map(F::from_canonical_u8));
-    let src_ptr = rng.gen_range(0..(max_mem_ptr - len as u32));
-    let src_ptr = src_ptr ^ (src_ptr & 3);
-    tester.write(1, rs1, src_ptr.to_le_bytes().map(F::from_canonical_u8));
-    tester.write(1, rs2, len.to_le_bytes().map(F::from_canonical_u8));
-
-    message.chunks(4).enumerate().for_each(|(i, chunk)| {
-        let chunk: [&u8; 4] = array::from_fn(|i| chunk.get(i).unwrap_or(&0));
-        tester.write(
-            2,
-            src_ptr as usize + i * 4,
-            chunk.map(|&x| F::from_canonical_u8(x)),
-        );
-    });
-
-    tester.execute(
-        chip,
-        &Instruction::from_usize(opcode.global_opcode(), [rd, rs1, rs2, 1, 2]),
-    );
-
-    let output = keccak256(message);
-    assert_eq!(
-        output.map(F::from_canonical_u8),
-        tester.read::<32>(2, dst_ptr as usize)
-    );
-}
-
-// io is vector of (input, expected_output, prank_output) where prank_output is Some if the trace
-// will be replaced
-#[allow(clippy::type_complexity)]
-fn build_keccak256_test(
-    io: Vec<(Vec<u8>, Option<[u8; 32]>, Option<[u8; 32]>)>,
-) -> VmChipTester<BabyBearBlake3Config> {
-    let mut rng = create_seeded_rng();
-    let mut tester = VmChipTestBuilder::default();
-    let (mut chip, bitwise_chip) = create_test_chips(&mut tester);
-
-    let max_mem_ptr = 1 << (tester.address_bits() - 3);
-    let mut dst = rng.gen_range(0..max_mem_ptr) << 2;
-    let src = rng.gen_range(0..max_mem_ptr) << 2;
-
-    for (input, expected_output, _) in &io {
-        let [a, b, c] = [
-            gen_pointer(&mut rng, 4),
-            gen_pointer(&mut rng, 4),
-            gen_pointer(&mut rng, 4),
-        ]; // space apart for register limbs
-        let [d, e] = [RV32_REGISTER_AS as usize, RV32_MEMORY_AS as usize];
-=======
 use super::{columns::KeccakVmCols, KeccakVmChip};
 use crate::{utils::keccak256, KeccakVmAir, KeccakVmExecutor, KeccakVmFiller};
 
@@ -246,7 +123,6 @@
     tester.write(1, rd, dst_ptr.to_le_bytes().map(F::from_canonical_u8));
     tester.write(1, rs1, src_ptr.to_le_bytes().map(F::from_canonical_u8));
     tester.write(1, rs2, len.to_le_bytes().map(F::from_canonical_u8));
->>>>>>> 8141dacc
 
     message.chunks(4).enumerate().for_each(|(i, chunk)| {
         let rng = rng.gen();
@@ -256,17 +132,6 @@
             src_ptr + i * 4,
             chunk.map(|&x| F::from_canonical_u8(x)),
         );
-<<<<<<< HEAD
-
-        input.chunks(4).enumerate().for_each(|(i, chunk)| {
-            let chunk: [&u8; 4] = array::from_fn(|i| chunk.get(i).unwrap_or(&0));
-            tester.write(
-                2,
-                src as usize + i * 4,
-                chunk.map(|&x| F::from_canonical_u8(x)),
-            );
-        });
-=======
     });
 
     tester.execute(
@@ -274,7 +139,6 @@
         arena,
         &Instruction::from_usize(opcode.global_opcode(), [rd, rs1, rs2, 1, 2]),
     );
->>>>>>> 8141dacc
 
     let expected_output = expected_output.unwrap_or(keccak256(message));
     println!("expected_output: {:?}", expected_output);
@@ -309,21 +173,7 @@
             None,
             None,
         );
-<<<<<<< HEAD
-        if let Some(output) = expected_output {
-            assert_eq!(
-                output.map(F::from_canonical_u8),
-                tester.read::<32>(e, dst as usize)
-            );
-        }
-        // shift dst to not deal with timestamps for pranking
-        dst += 32;
     }
-
-    let mut tester = tester.build().load(chip).load(bitwise_chip).finalize();
-=======
-    }
->>>>>>> 8141dacc
 
     let tester = tester
         .build()
@@ -458,116 +308,6 @@
     tester.simple_test_with_expected_error(verification_error);
 }
 
-///////////////////////////////////////////////////////////////////////////////////////
-/// POSITIVE TESTS
-///
-/// Randomly generate computations and execute, ensuring that the generated trace
-/// passes all constraints.
-///////////////////////////////////////////////////////////////////////////////////////
-#[test]
-fn rand_keccak256_test() {
-    let mut rng = create_seeded_rng();
-<<<<<<< HEAD
-    let mut tester = VmChipTestBuilder::default();
-    let (mut chip, bitwise_chip) = create_test_chips(&mut tester);
-
-    let num_ops: usize = 10;
-    for _ in 0..num_ops {
-        set_and_execute(&mut tester, &mut chip, &mut rng, KECCAK256, None, None);
-    }
-
-    set_and_execute(
-        &mut tester,
-        &mut chip,
-        &mut rng,
-        KECCAK256,
-        None,
-        Some(10000),
-    );
-
-    let tester = tester.build().load(chip).load(bitwise_chip).finalize();
-    tester.simple_test().expect("Verification failed");
-=======
-    let mut hasher = tiny_keccak::Keccak::v256();
-    let input: Vec<_> = vec![0; 137];
-    hasher.update(&input);
-    let mut out = [0u8; 32];
-    hasher.finalize(&mut out);
-    out[0] = rng.gen();
-    run_negative_keccak256_test(&input, out, VerificationError::OodEvaluationMismatch);
-}
-
-// ////////////////////////////////////////////////////////////////////////////////////
-//  CUDA TESTS
-//
-//  Ensure GPU tracegen is equivalent to CPU tracegen
-// ////////////////////////////////////////////////////////////////////////////////////
-#[cfg(feature = "cuda")]
-type GpuHarness =
-    GpuTestChipHarness<F, KeccakVmExecutor, KeccakVmAir, Keccak256ChipGpu, KeccakVmChip<F>>;
-
-#[cfg(feature = "cuda")]
-fn create_cuda_harness(tester: &GpuChipTestBuilder) -> GpuHarness {
-    // getting bus from tester since `gpu_chip` and `air` must use the same bus
-    let bitwise_bus = default_bitwise_lookup_bus();
-    // creating a dummy chip for Cpu so we only count `add_count`s from GPU
-    let dummy_bitwise_chip = Arc::new(BitwiseOperationLookupChip::<RV32_CELL_BITS>::new(
-        bitwise_bus,
-    ));
-
-    let (air, executor, cpu_chip) = create_harness_fields(
-        tester.execution_bridge(),
-        tester.memory_bridge(),
-        dummy_bitwise_chip,
-        tester.dummy_memory_helper(),
-        tester.address_bits(),
-    );
-
-    let gpu_chip = Keccak256ChipGpu::new(
-        tester.range_checker(),
-        tester.bitwise_op_lookup(),
-        tester.address_bits() as u32,
-        tester.timestamp_max_bits() as u32,
-    );
-
-    GpuTestChipHarness::with_capacity(executor, air, gpu_chip, cpu_chip, MAX_INS_CAPACITY)
->>>>>>> 8141dacc
-}
-
-#[cfg(feature = "cuda")]
-#[test]
-fn test_keccak256_cuda_tracegen() {
-    let mut rng = create_seeded_rng();
-    let mut tester =
-        GpuChipTestBuilder::default().with_bitwise_op_lookup(default_bitwise_lookup_bus());
-
-    let mut harness = create_cuda_harness(&tester);
-
-    let num_ops: usize = 10;
-    for _ in 0..num_ops {
-        set_and_execute(
-            &mut tester,
-            &mut harness.executor,
-            &mut harness.dense_arena,
-            &mut rng,
-            KECCAK256,
-            None,
-            None,
-            None,
-        );
-    }
-<<<<<<< HEAD
-    let tester = build_keccak256_test(io);
-
-    tester.simple_test().expect("Verification failed");
-}
-
-//////////////////////////////////////////////////////////////////////////////////////
-// NEGATIVE TESTS
-//
-// Given a fake trace of a single operation, setup a chip and run the test. We replace
-// part of the trace and check that the chip throws the expected error.
-//////////////////////////////////////////////////////////////////////////////////////
 #[test]
 fn test_keccak256_negative() {
     let mut rng = create_seeded_rng();
@@ -577,81 +317,67 @@
     let mut out = [0u8; 32];
     hasher.finalize(&mut out);
     out[0] = rng.gen();
-    let tester = build_keccak256_test(vec![(input, None, Some(out))]);
-    disable_debug_builder();
-    assert_eq!(
-        tester.simple_test().err(),
-        Some(VerificationError::OodEvaluationMismatch)
-    );
-}
-
-///////////////////////////////////////////////////////////////////////////////////////
-/// DENSE TESTS
-///
-/// Ensure that the chip works as expected with dense records.
-/// We first execute some instructions with a [DenseRecordArena] and transfer the records
-/// to a [MatrixRecordArena]. After transferring we generate the trace and make sure that
-/// all the constraints pass.
-///////////////////////////////////////////////////////////////////////////////////////
-type KeccakVmChipDense = NewVmChipWrapper<F, KeccakVmAir, KeccakVmStep, DenseRecordArena>;
-
-fn create_test_chip_dense(tester: &mut VmChipTestBuilder<F>) -> KeccakVmChipDense {
-    let bitwise_bus = BitwiseOperationLookupBus::new(BITWISE_OP_LOOKUP_BUS);
-    let bitwise_chip = SharedBitwiseOperationLookupChip::<8>::new(bitwise_bus);
-
-    let mut chip = KeccakVmChipDense::new(
-        KeccakVmAir::new(
-            tester.execution_bridge(),
-            tester.memory_bridge(),
-            bitwise_bus,
-            tester.address_bits(),
-            Rv32KeccakOpcode::CLASS_OFFSET,
-        ),
-        KeccakVmStep::new(
-            bitwise_chip.clone(),
-            Rv32KeccakOpcode::CLASS_OFFSET,
-            tester.address_bits(),
-        ),
-        tester.memory_helper(),
-    );
-    chip.set_trace_buffer_height(MAX_INS_CAPACITY);
-    chip
-}
-
+    run_negative_keccak256_test(&input, out, VerificationError::OodEvaluationMismatch);
+}
+
+// ////////////////////////////////////////////////////////////////////////////////////
+//  CUDA TESTS
+//
+//  Ensure GPU tracegen is equivalent to CPU tracegen
+// ////////////////////////////////////////////////////////////////////////////////////
+#[cfg(feature = "cuda")]
+type GpuHarness =
+    GpuTestChipHarness<F, KeccakVmExecutor, KeccakVmAir, Keccak256ChipGpu, KeccakVmChip<F>>;
+
+#[cfg(feature = "cuda")]
+fn create_cuda_harness(tester: &GpuChipTestBuilder) -> GpuHarness {
+    // getting bus from tester since `gpu_chip` and `air` must use the same bus
+    let bitwise_bus = default_bitwise_lookup_bus();
+    // creating a dummy chip for Cpu so we only count `add_count`s from GPU
+    let dummy_bitwise_chip = Arc::new(BitwiseOperationLookupChip::<RV32_CELL_BITS>::new(
+        bitwise_bus,
+    ));
+
+    let (air, executor, cpu_chip) = create_harness_fields(
+        tester.execution_bridge(),
+        tester.memory_bridge(),
+        dummy_bitwise_chip,
+        tester.dummy_memory_helper(),
+        tester.address_bits(),
+    );
+
+    let gpu_chip = Keccak256ChipGpu::new(
+        tester.range_checker(),
+        tester.bitwise_op_lookup(),
+        tester.address_bits() as u32,
+        tester.timestamp_max_bits() as u32,
+    );
+
+    GpuTestChipHarness::with_capacity(executor, air, gpu_chip, cpu_chip, MAX_INS_CAPACITY)
+}
+
+#[cfg(feature = "cuda")]
 #[test]
-fn dense_record_arena_test() {
+fn test_keccak256_cuda_tracegen() {
     let mut rng = create_seeded_rng();
-    let mut tester = VmChipTestBuilder::default();
-    let (mut sparse_chip, bitwise_chip) = create_test_chips(&mut tester);
-
-    {
-        let mut dense_chip = create_test_chip_dense(&mut tester);
-
-        let num_ops: usize = 10;
-        for _ in 0..num_ops {
-            set_and_execute(
-                &mut tester,
-                &mut dense_chip,
-                &mut rng,
-                KECCAK256,
-                None,
-                None,
-            );
-        }
-
-        let mut record_interpreter = dense_chip
-            .arena
-            .get_record_seeker::<_, KeccakVmRecordLayout>();
-        record_interpreter.transfer_to_matrix_arena(&mut sparse_chip.arena);
+    let mut tester =
+        GpuChipTestBuilder::default().with_bitwise_op_lookup(default_bitwise_lookup_bus());
+
+    let mut harness = create_cuda_harness(&tester);
+
+    let num_ops: usize = 10;
+    for _ in 0..num_ops {
+        set_and_execute(
+            &mut tester,
+            &mut harness.executor,
+            &mut harness.dense_arena,
+            &mut rng,
+            KECCAK256,
+            None,
+            None,
+            None,
+        );
     }
-
-    let tester = tester
-        .build()
-        .load(sparse_chip)
-        .load(bitwise_chip)
-        .finalize();
-    tester.simple_test().expect("Verification failed");
-=======
 
     // Test special length edge cases:
     for len in [0, 135, 136, 137, 2000] {
@@ -779,5 +505,4 @@
             num_tasks, num_threads
         );
     });
->>>>>>> 8141dacc
 }