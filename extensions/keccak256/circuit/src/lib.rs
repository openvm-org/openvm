--- conflicted
+++ resolved
@@ -119,24 +119,12 @@
         let src = read_rv32_register_from_state(state, b.as_canonical_u32());
         let len = read_rv32_register_from_state(state, c.as_canonical_u32());
 
-<<<<<<< HEAD
         let message = unsafe {
             state
                 .memory
                 .memory
                 .get_slice((RV32_MEMORY_AS, src), len as usize)
         };
-=======
-        // TODO(ayush): read in a single call
-        let mut message = Vec::with_capacity(len as usize);
-        for offset in (0..len as usize).step_by(KECCAK_WORD_SIZE) {
-            let read =
-                memory_read_from_state::<F, _, KECCAK_WORD_SIZE>(state, e, src + offset as u32);
-            let copy_len = std::cmp::min(KECCAK_WORD_SIZE, (len as usize) - offset);
-            message.extend_from_slice(&read[..copy_len]);
-        }
-        hasher.update(&message);
->>>>>>> 9364d656
 
         let output = keccak256(&message);
         memory_write(state.memory, RV32_MEMORY_AS, dst, &output);
@@ -176,7 +164,6 @@
         // We don't support messages longer than 2^[pointer_max_bits] bytes
         debug_assert!(len < (1 << self.pointer_max_bits));
 
-<<<<<<< HEAD
         let mut input = Vec::with_capacity(len);
         let num_reads = len.div_ceil(KECCAK_WORD_SIZE);
         for idx in 0..num_reads {
@@ -191,14 +178,6 @@
                 let remaining_bytes = len - idx * KECCAK_WORD_SIZE;
                 input.extend_from_slice(&read[..remaining_bytes]);
             }
-=======
-        let mut message = Vec::with_capacity(len as usize);
-        for offset in (0..len as usize).step_by(KECCAK_WORD_SIZE) {
-            let read =
-                memory_read_from_state::<F, _, KECCAK_WORD_SIZE>(state, e, src + offset as u32);
-            let copy_len = std::cmp::min(KECCAK_WORD_SIZE, (len as usize) - offset);
-            message.extend_from_slice(&read[..copy_len]);
->>>>>>> 9364d656
         }
 
         let output = keccak256(&input);
