[package]
name = "openvm-keccak256-circuit"
description = "OpenVM circuit extension for keccak256"
version.workspace = true
authors.workspace = true
edition.workspace = true
homepage.workspace = true
repository.workspace = true

[dependencies]
openvm-stark-backend = { workspace = true }
openvm-stark-sdk = { workspace = true }
openvm-cuda-backend = { workspace = true, optional = true }
openvm-cuda-common = { workspace = true, optional = true }
openvm-circuit-primitives = { workspace = true }
openvm-circuit-primitives-derive = { workspace = true }
openvm-circuit = { workspace = true }
openvm-circuit-derive = { workspace = true }
openvm-instructions = { workspace = true }
openvm-rv32im-circuit = { workspace = true }
openvm-keccak256-transpiler = { workspace = true }

p3-keccak-air = { workspace = true }

strum.workspace = true
tiny-keccak.workspace = true
itertools.workspace = true
derive-new.workspace = true
derive_more = { workspace = true, features = ["from"] }
rand.workspace = true
serde.workspace = true
<<<<<<< HEAD
=======
cfg-if.workspace = true
>>>>>>> 8141dacc

[dev-dependencies]
openvm-stark-sdk = { workspace = true }
openvm-circuit = { workspace = true, features = ["test-utils"] }
hex.workspace = true
tokio = { workspace = true, features = ["full"] }

[build-dependencies]
openvm-cuda-builder = { workspace = true, optional = true }

[features]
default = ["parallel", "jemalloc"]
parallel = ["openvm-circuit/parallel"]
test-utils = ["openvm-circuit/test-utils"]
tco = ["openvm-rv32im-circuit/tco"]
# performance features:
mimalloc = ["openvm-circuit/mimalloc"]
jemalloc = ["openvm-circuit/jemalloc"]
jemalloc-prof = ["openvm-circuit/jemalloc-prof"]
nightly-features = ["openvm-circuit/nightly-features"]
cuda = [
    "dep:openvm-cuda-backend",
    "dep:openvm-cuda-common",
    "dep:openvm-cuda-builder",
    "openvm-circuit-primitives/cuda",
    "openvm-circuit/cuda",
    "openvm-rv32im-circuit/cuda",
]
touchemall = [
    "cuda",
    "openvm-circuit/touchemall",
    "openvm-circuit-primitives/touchemall",
    "openvm-cuda-backend/touchemall",
    "openvm-cuda-common/touchemall",
    "openvm-rv32im-circuit/touchemall",
]<|MERGE_RESOLUTION|>--- conflicted
+++ resolved
@@ -29,10 +29,7 @@
 derive_more = { workspace = true, features = ["from"] }
 rand.workspace = true
 serde.workspace = true
-<<<<<<< HEAD
-=======
 cfg-if.workspace = true
->>>>>>> 8141dacc
 
 [dev-dependencies]
 openvm-stark-sdk = { workspace = true }
