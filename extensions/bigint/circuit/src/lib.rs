<<<<<<< HEAD
=======
#![cfg_attr(feature = "tco", allow(incomplete_features))]
#![cfg_attr(feature = "tco", feature(explicit_tail_calls))]
#![cfg_attr(feature = "tco", feature(core_intrinsics))]
use openvm_circuit::{
    self,
    arch::{InitFileGenerator, SystemConfig, VmAirWrapper, VmChipWrapper},
    system::SystemExecutor,
};
use openvm_circuit_derive::{PreflightExecutor, VmConfig};
use openvm_rv32_adapters::{
    Rv32HeapAdapterAir, Rv32HeapAdapterExecutor, Rv32HeapAdapterFiller, Rv32HeapBranchAdapterAir,
    Rv32HeapBranchAdapterExecutor, Rv32HeapBranchAdapterFiller,
};
use openvm_rv32im_circuit::{
    adapters::{INT256_NUM_LIMBS, RV32_CELL_BITS},
    BaseAluCoreAir, BaseAluExecutor, BaseAluFiller, BranchEqualCoreAir, BranchEqualExecutor,
    BranchEqualFiller, BranchLessThanCoreAir, BranchLessThanExecutor, BranchLessThanFiller,
    LessThanCoreAir, LessThanExecutor, LessThanFiller, MultiplicationCoreAir,
    MultiplicationExecutor, MultiplicationFiller, Rv32I, Rv32IExecutor, Rv32Io, Rv32IoExecutor,
    Rv32M, Rv32MExecutor, ShiftCoreAir, ShiftExecutor, ShiftFiller,
};
use serde::{Deserialize, Serialize};

>>>>>>> 8141dacc
mod extension;
pub use extension::*;

mod base_alu;
mod branch_eq;
mod branch_lt;
pub(crate) mod common;
mod less_than;
mod mult;
mod shift;
<<<<<<< HEAD
#[cfg(test)]
mod tests;

pub use base_alu::*;
pub use branch_eq::*;
pub use branch_lt::*;
pub use less_than::*;
pub use mult::*;
pub use shift::*;

pub(crate) const INT256_NUM_LIMBS: usize = 32;
pub(crate) const RV32_CELL_BITS: usize = 8;
=======

#[cfg(feature = "cuda")]
mod cuda;
#[cfg(feature = "cuda")]
pub use cuda::*;

#[cfg(test)]
mod tests;

/// BaseAlu256
pub type Rv32BaseAlu256Air = VmAirWrapper<
    Rv32HeapAdapterAir<2, INT256_NUM_LIMBS, INT256_NUM_LIMBS>,
    BaseAluCoreAir<INT256_NUM_LIMBS, RV32_CELL_BITS>,
>;
#[derive(Clone, PreflightExecutor)]
pub struct Rv32BaseAlu256Executor(
    BaseAluExecutor<
        Rv32HeapAdapterExecutor<2, INT256_NUM_LIMBS, INT256_NUM_LIMBS>,
        INT256_NUM_LIMBS,
        RV32_CELL_BITS,
    >,
);
pub type Rv32BaseAlu256Chip<F> = VmChipWrapper<
    F,
    BaseAluFiller<
        Rv32HeapAdapterFiller<2, INT256_NUM_LIMBS, INT256_NUM_LIMBS>,
        INT256_NUM_LIMBS,
        RV32_CELL_BITS,
    >,
>;

/// LessThan256
pub type Rv32LessThan256Air = VmAirWrapper<
    Rv32HeapAdapterAir<2, INT256_NUM_LIMBS, INT256_NUM_LIMBS>,
    LessThanCoreAir<INT256_NUM_LIMBS, RV32_CELL_BITS>,
>;
#[derive(Clone, PreflightExecutor)]
pub struct Rv32LessThan256Executor(
    LessThanExecutor<
        Rv32HeapAdapterExecutor<2, INT256_NUM_LIMBS, INT256_NUM_LIMBS>,
        INT256_NUM_LIMBS,
        RV32_CELL_BITS,
    >,
);
pub type Rv32LessThan256Chip<F> = VmChipWrapper<
    F,
    LessThanFiller<
        Rv32HeapAdapterFiller<2, INT256_NUM_LIMBS, INT256_NUM_LIMBS>,
        INT256_NUM_LIMBS,
        RV32_CELL_BITS,
    >,
>;

/// Multiplication256
pub type Rv32Multiplication256Air = VmAirWrapper<
    Rv32HeapAdapterAir<2, INT256_NUM_LIMBS, INT256_NUM_LIMBS>,
    MultiplicationCoreAir<INT256_NUM_LIMBS, RV32_CELL_BITS>,
>;
#[derive(Clone, PreflightExecutor)]
pub struct Rv32Multiplication256Executor(
    MultiplicationExecutor<
        Rv32HeapAdapterExecutor<2, INT256_NUM_LIMBS, INT256_NUM_LIMBS>,
        INT256_NUM_LIMBS,
        RV32_CELL_BITS,
    >,
);
pub type Rv32Multiplication256Chip<F> = VmChipWrapper<
    F,
    MultiplicationFiller<
        Rv32HeapAdapterFiller<2, INT256_NUM_LIMBS, INT256_NUM_LIMBS>,
        INT256_NUM_LIMBS,
        RV32_CELL_BITS,
    >,
>;

/// Shift256
pub type Rv32Shift256Air = VmAirWrapper<
    Rv32HeapAdapterAir<2, INT256_NUM_LIMBS, INT256_NUM_LIMBS>,
    ShiftCoreAir<INT256_NUM_LIMBS, RV32_CELL_BITS>,
>;
#[derive(Clone, PreflightExecutor)]
pub struct Rv32Shift256Executor(
    ShiftExecutor<
        Rv32HeapAdapterExecutor<2, INT256_NUM_LIMBS, INT256_NUM_LIMBS>,
        INT256_NUM_LIMBS,
        RV32_CELL_BITS,
    >,
);
pub type Rv32Shift256Chip<F> = VmChipWrapper<
    F,
    ShiftFiller<
        Rv32HeapAdapterFiller<2, INT256_NUM_LIMBS, INT256_NUM_LIMBS>,
        INT256_NUM_LIMBS,
        RV32_CELL_BITS,
    >,
>;

/// BranchEqual256
pub type Rv32BranchEqual256Air = VmAirWrapper<
    Rv32HeapBranchAdapterAir<2, INT256_NUM_LIMBS>,
    BranchEqualCoreAir<INT256_NUM_LIMBS>,
>;
#[derive(Clone, PreflightExecutor)]
pub struct Rv32BranchEqual256Executor(
    BranchEqualExecutor<Rv32HeapBranchAdapterExecutor<2, INT256_NUM_LIMBS>, INT256_NUM_LIMBS>,
);
pub type Rv32BranchEqual256Chip<F> = VmChipWrapper<
    F,
    BranchEqualFiller<Rv32HeapBranchAdapterFiller<2, INT256_NUM_LIMBS>, INT256_NUM_LIMBS>,
>;

/// BranchLessThan256
pub type Rv32BranchLessThan256Air = VmAirWrapper<
    Rv32HeapBranchAdapterAir<2, INT256_NUM_LIMBS>,
    BranchLessThanCoreAir<INT256_NUM_LIMBS, RV32_CELL_BITS>,
>;
#[derive(Clone, PreflightExecutor)]
pub struct Rv32BranchLessThan256Executor(
    BranchLessThanExecutor<
        Rv32HeapBranchAdapterExecutor<2, INT256_NUM_LIMBS>,
        INT256_NUM_LIMBS,
        RV32_CELL_BITS,
    >,
);
pub type Rv32BranchLessThan256Chip<F> = VmChipWrapper<
    F,
    BranchLessThanFiller<
        Rv32HeapBranchAdapterFiller<2, INT256_NUM_LIMBS>,
        INT256_NUM_LIMBS,
        RV32_CELL_BITS,
    >,
>;

#[derive(Clone, Debug, VmConfig, derive_new::new, Serialize, Deserialize)]
pub struct Int256Rv32Config {
    #[config(executor = "SystemExecutor<F>")]
    pub system: SystemConfig,
    #[extension]
    pub rv32i: Rv32I,
    #[extension]
    pub rv32m: Rv32M,
    #[extension]
    pub io: Rv32Io,
    #[extension]
    pub bigint: Int256,
}

// Default implementation uses no init file
impl InitFileGenerator for Int256Rv32Config {}

impl Default for Int256Rv32Config {
    fn default() -> Self {
        Self {
            system: SystemConfig::default(),
            rv32i: Rv32I,
            rv32m: Rv32M::default(),
            io: Rv32Io,
            bigint: Int256::default(),
        }
    }
}
>>>>>>> 8141dacc
<|MERGE_RESOLUTION|>--- conflicted
+++ resolved
@@ -1,5 +1,3 @@
-<<<<<<< HEAD
-=======
 #![cfg_attr(feature = "tco", allow(incomplete_features))]
 #![cfg_attr(feature = "tco", feature(explicit_tail_calls))]
 #![cfg_attr(feature = "tco", feature(core_intrinsics))]
@@ -23,7 +21,6 @@
 };
 use serde::{Deserialize, Serialize};
 
->>>>>>> 8141dacc
 mod extension;
 pub use extension::*;
 
@@ -34,20 +31,6 @@
 mod less_than;
 mod mult;
 mod shift;
-<<<<<<< HEAD
-#[cfg(test)]
-mod tests;
-
-pub use base_alu::*;
-pub use branch_eq::*;
-pub use branch_lt::*;
-pub use less_than::*;
-pub use mult::*;
-pub use shift::*;
-
-pub(crate) const INT256_NUM_LIMBS: usize = 32;
-pub(crate) const RV32_CELL_BITS: usize = 8;
-=======
 
 #[cfg(feature = "cuda")]
 mod cuda;
@@ -208,5 +191,4 @@
             bigint: Int256::default(),
         }
     }
-}
->>>>>>> 8141dacc
+}