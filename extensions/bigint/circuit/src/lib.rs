--- conflicted
+++ resolved
@@ -1,4 +1,3 @@
-<<<<<<< HEAD
 use openvm_circuit::{
     self,
     arch::{VmAirWrapper, VmChipWrapper},
@@ -15,8 +14,6 @@
     MultiplicationStep, ShiftCoreAir, ShiftFiller, ShiftStep,
 };
 
-=======
->>>>>>> 97eaf481
 mod extension;
 pub use extension::*;
 
@@ -30,7 +27,6 @@
 #[cfg(test)]
 mod tests;
 
-<<<<<<< HEAD
 /// BaseAlu256
 pub type Rv32BaseAlu256Air = VmAirWrapper<
     Rv32HeapAdapterAir<2, INT256_NUM_LIMBS, INT256_NUM_LIMBS>,
@@ -136,15 +132,4 @@
         INT256_NUM_LIMBS,
         RV32_CELL_BITS,
     >,
->;
-=======
-pub use base_alu::*;
-pub use branch_eq::*;
-pub use branch_lt::*;
-pub use less_than::*;
-pub use mult::*;
-pub use shift::*;
-
-pub(crate) const INT256_NUM_LIMBS: usize = 32;
-pub(crate) const RV32_CELL_BITS: usize = 8;
->>>>>>> 97eaf481
+>;