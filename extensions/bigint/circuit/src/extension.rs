--- conflicted
+++ resolved
@@ -7,14 +7,9 @@
 };
 use openvm_circuit::{
     arch::{
-<<<<<<< HEAD
         AirInventory, AirInventoryError, ChipInventory, ChipInventoryError, ExecutionBridge,
         ExecutorInventoryBuilder, ExecutorInventoryError, InitFileGenerator, RowMajorMatrixArena,
         SystemConfig, VmCircuitExtension, VmExecutionExtension, VmProverExtension,
-=======
-        ExecutionBridge, InitFileGenerator, SystemConfig, SystemPort, VmAirWrapper, VmExtension,
-        VmInventory, VmInventoryBuilder, VmInventoryError,
->>>>>>> 97eaf481
     },
     system::{memory::SharedMemoryHelper, SystemExecutor, SystemPort},
 };
@@ -30,34 +25,16 @@
     },
 };
 use openvm_instructions::{program::DEFAULT_PC_STEP, LocalOpcode};
-<<<<<<< HEAD
 use openvm_rv32im_circuit::{Rv32I, Rv32IExecutor, Rv32Io, Rv32IoExecutor, Rv32M, Rv32MExecutor};
 use openvm_stark_backend::{
     config::{StarkGenericConfig, Val},
     engine::StarkEngine,
     p3_field::{Field, PrimeField32},
     prover::cpu::CpuBackend,
-=======
-use openvm_rv32_adapters::{
-    Rv32HeapAdapterAir, Rv32HeapAdapterStep, Rv32HeapBranchAdapterAir, Rv32HeapBranchAdapterStep,
-};
-use openvm_rv32im_circuit::{
-    BaseAluCoreAir, BranchEqualCoreAir, BranchLessThanCoreAir, LessThanCoreAir,
-    MultiplicationCoreAir, Rv32I, Rv32IExecutor, Rv32IPeriphery, Rv32Io, Rv32IoExecutor,
-    Rv32IoPeriphery, Rv32M, Rv32MExecutor, Rv32MPeriphery, ShiftCoreAir,
->>>>>>> 97eaf481
 };
 use serde::{Deserialize, Serialize};
 
-<<<<<<< HEAD
 use crate::*;
-=======
-use crate::{
-    shift::{Rv32Shift256Chip, Rv32Shift256Step},
-    *,
-};
-// TODO: this should be decided after e2 execution
->>>>>>> 97eaf481
 
 #[derive(Clone, Debug, VmConfig, derive_new::new, Serialize, Deserialize)]
 pub struct Int256Rv32Config {
@@ -106,7 +83,6 @@
     [1 << 8, 32 * (1 << 8)]
 }
 
-<<<<<<< HEAD
 #[derive(Clone, From, AnyEnum, InsExecutorE1, InstructionExecutor)]
 pub enum Int256Executor {
     BaseAlu256(Rv32BaseAlu256Step),
@@ -115,26 +91,6 @@
     BranchLessThan256(Rv32BranchLessThan256Step),
     Multiplication256(Rv32Multiplication256Step),
     Shift256(Rv32Shift256Step),
-=======
-#[derive(
-    ChipUsageGetter, Chip, InstructionExecutor, InsExecutorE1, InsExecutorE2, From, AnyEnum,
-)]
-pub enum Int256Executor<F: PrimeField32> {
-    BaseAlu256(Rv32BaseAlu256Chip<F>),
-    LessThan256(Rv32LessThan256Chip<F>),
-    BranchEqual256(Rv32BranchEqual256Chip<F>),
-    BranchLessThan256(Rv32BranchLessThan256Chip<F>),
-    Multiplication256(Rv32Multiplication256Chip<F>),
-    Shift256(Rv32Shift256Chip<F>),
-}
-
-#[derive(From, ChipUsageGetter, Chip, AnyEnum)]
-pub enum Int256Periphery<F: PrimeField32> {
-    BitwiseOperationLookup(SharedBitwiseOperationLookupChip<8>),
-    /// Only needed for multiplication extension
-    RangeTupleChecker(SharedRangeTupleCheckerChip<2>),
-    Phantom(PhantomChip<F>),
->>>>>>> 97eaf481
 }
 
 impl<F: PrimeField32> VmExecutionExtension<F> for Int256 {
