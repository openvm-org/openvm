use std::sync::Arc;

use openvm_bigint_transpiler::{
    Rv32BaseAlu256Opcode, Rv32BranchEqual256Opcode, Rv32BranchLessThan256Opcode,
    Rv32LessThan256Opcode, Rv32Mul256Opcode, Rv32Shift256Opcode,
};
use openvm_circuit::{
    arch::{
<<<<<<< HEAD
        testing::{VmChipTestBuilder, BITWISE_OP_LOOKUP_BUS, RANGE_TUPLE_CHECKER_BUS},
        InsExecutorE1, InstructionExecutor, VmAirWrapper,
=======
        testing::{
            TestBuilder, TestChipHarness, VmChipTestBuilder, BITWISE_OP_LOOKUP_BUS,
            RANGE_TUPLE_CHECKER_BUS,
        },
        Arena, ExecutionBridge, PreflightExecutor,
>>>>>>> 8141dacc
    },
    system::memory::{offline_checker::MemoryBridge, SharedMemoryHelper},
    utils::generate_long_number,
};
use openvm_circuit_primitives::{
    bitwise_op_lookup::{BitwiseOperationLookupBus, BitwiseOperationLookupChip},
    range_tuple::{RangeTupleCheckerBus, RangeTupleCheckerChip, SharedRangeTupleCheckerChip},
    var_range::VariableRangeCheckerChip,
};
use openvm_instructions::{
    program::{DEFAULT_PC_STEP, PC_BITS},
    riscv::RV32_CELL_BITS,
    LocalOpcode,
};
<<<<<<< HEAD
use openvm_instructions::{
    program::{DEFAULT_PC_STEP, PC_BITS},
    riscv::RV32_CELL_BITS,
    LocalOpcode,
};
use openvm_rv32_adapters::{
    rv32_heap_branch_default, rv32_write_heap_default, Rv32HeapAdapterAir, Rv32HeapAdapterStep,
    Rv32HeapBranchAdapterAir, Rv32HeapBranchAdapterStep,
};
use openvm_rv32im_circuit::{
    adapters::{INT256_NUM_LIMBS, RV_B_TYPE_IMM_BITS},
    BaseAluCoreAir, BranchEqualCoreAir, BranchLessThanCoreAir, LessThanCoreAir,
    MultiplicationCoreAir, ShiftCoreAir,
=======
use openvm_rv32_adapters::{
    rv32_heap_branch_default, rv32_write_heap_default, Rv32HeapAdapterAir, Rv32HeapAdapterExecutor,
    Rv32HeapAdapterFiller, Rv32HeapBranchAdapterAir, Rv32HeapBranchAdapterExecutor,
    Rv32HeapBranchAdapterFiller,
};
use openvm_rv32im_circuit::{
    adapters::{INT256_NUM_LIMBS, RV_B_TYPE_IMM_BITS},
    BaseAluCoreAir, BaseAluFiller, BranchEqualCoreAir, BranchEqualFiller, BranchLessThanCoreAir,
    BranchLessThanFiller, LessThanCoreAir, LessThanFiller, MultiplicationCoreAir,
    MultiplicationFiller, ShiftCoreAir, ShiftFiller,
>>>>>>> 8141dacc
};
use openvm_rv32im_transpiler::{
    BaseAluOpcode, BranchEqualOpcode, BranchLessThanOpcode, LessThanOpcode, MulOpcode, ShiftOpcode,
};
use openvm_stark_backend::p3_field::{FieldAlgebra, PrimeField32};
use openvm_stark_sdk::{p3_baby_bear::BabyBear, utils::create_seeded_rng};
use rand::{rngs::StdRng, Rng};
use test_case::test_case;
<<<<<<< HEAD

use crate::{
    Rv32BaseAlu256Chip, Rv32BaseAlu256Step, Rv32BranchEqual256Chip, Rv32BranchEqual256Step,
    Rv32BranchLessThan256Chip, Rv32BranchLessThan256Step, Rv32LessThan256Chip, Rv32LessThan256Step,
    Rv32Multiplication256Chip, Rv32Multiplication256Step, Rv32Shift256Chip, Rv32Shift256Step,
=======
#[cfg(feature = "cuda")]
use {
    crate::{
        BaseAlu256AdapterRecord, BaseAlu256ChipGpu, BaseAlu256CoreRecord,
        BranchEqual256AdapterRecord, BranchEqual256ChipGpu, BranchEqual256CoreRecord,
        BranchLessThan256AdapterRecord, BranchLessThan256ChipGpu, BranchLessThan256CoreRecord,
        LessThan256AdapterRecord, LessThan256ChipGpu, LessThan256CoreRecord,
        Multiplication256AdapterRecord, Multiplication256ChipGpu, Multiplication256CoreRecord,
        Shift256AdapterRecord, Shift256ChipGpu, Shift256CoreRecord,
    },
    openvm_circuit::arch::{
        testing::{
            default_bitwise_lookup_bus, default_var_range_checker_bus, GpuChipTestBuilder,
            GpuTestChipHarness,
        },
        EmptyAdapterCoreLayout,
    },
};

use crate::{
    Rv32BaseAlu256Air, Rv32BaseAlu256Chip, Rv32BaseAlu256Executor, Rv32BranchEqual256Air,
    Rv32BranchEqual256Chip, Rv32BranchEqual256Executor, Rv32BranchLessThan256Air,
    Rv32BranchLessThan256Chip, Rv32BranchLessThan256Executor, Rv32LessThan256Air,
    Rv32LessThan256Chip, Rv32LessThan256Executor, Rv32Multiplication256Air,
    Rv32Multiplication256Chip, Rv32Multiplication256Executor, Rv32Shift256Air, Rv32Shift256Chip,
    Rv32Shift256Executor,
>>>>>>> 8141dacc
};

type F = BabyBear;
const MAX_INS_CAPACITY: usize = 128;
const ABS_MAX_BRANCH: i32 = 1 << (RV_B_TYPE_IMM_BITS - 1);
<<<<<<< HEAD

#[allow(clippy::type_complexity)]
fn set_and_execute_rand<E: InstructionExecutor<F>>(
    tester: &mut VmChipTestBuilder<F>,
    chip: &mut E,
    rng: &mut StdRng,
    opcode: usize,
    branch_fn: Option<fn(usize, &[u32; INT256_NUM_LIMBS], &[u32; INT256_NUM_LIMBS]) -> bool>,
) {
    let branch = branch_fn.is_some();

    let b = generate_long_number::<INT256_NUM_LIMBS, RV32_CELL_BITS>(rng);
    let c = generate_long_number::<INT256_NUM_LIMBS, RV32_CELL_BITS>(rng);
    if branch {
        let imm = rng.gen_range((-ABS_MAX_BRANCH)..ABS_MAX_BRANCH);
        let instruction = rv32_heap_branch_default(
            tester,
            vec![b.map(F::from_canonical_u32)],
            vec![c.map(F::from_canonical_u32)],
            imm as isize,
            opcode,
        );

        tester.execute_with_pc(
            chip,
            &instruction,
            rng.gen_range((ABS_MAX_BRANCH as u32)..(1 << (PC_BITS - 1))),
        );

        let cmp_result = branch_fn.unwrap()(opcode, &b, &c);
        let from_pc = tester.execution.last_from_pc().as_canonical_u32() as i32;
        let to_pc = tester.execution.last_to_pc().as_canonical_u32() as i32;
        assert_eq!(to_pc, from_pc + if cmp_result { imm } else { 4 });
    } else {
        let instruction = rv32_write_heap_default(
            tester,
            vec![b.map(F::from_canonical_u32)],
            vec![c.map(F::from_canonical_u32)],
            opcode,
        );
        tester.execute(chip, &instruction);
    }
}

#[test_case(BaseAluOpcode::ADD, 24)]
#[test_case(BaseAluOpcode::SUB, 24)]
#[test_case(BaseAluOpcode::XOR, 24)]
#[test_case(BaseAluOpcode::OR, 24)]
#[test_case(BaseAluOpcode::AND, 24)]
fn run_alu_256_rand_test(opcode: BaseAluOpcode, num_ops: usize) {
    let mut rng = create_seeded_rng();
    let mut tester = VmChipTestBuilder::default();
    let offset = Rv32BaseAlu256Opcode::CLASS_OFFSET;

    let bitwise_bus = BitwiseOperationLookupBus::new(BITWISE_OP_LOOKUP_BUS);
    let bitwise_chip = SharedBitwiseOperationLookupChip::<RV32_CELL_BITS>::new(bitwise_bus);

    let mut chip = Rv32BaseAlu256Chip::<F>::new(
        VmAirWrapper::new(
            Rv32HeapAdapterAir::new(
                tester.execution_bridge(),
                tester.memory_bridge(),
                bitwise_bus,
                tester.address_bits(),
            ),
            BaseAluCoreAir::new(bitwise_bus, offset),
        ),
        Rv32BaseAlu256Step::new(
            Rv32HeapAdapterStep::new(tester.address_bits(), bitwise_chip.clone()),
            bitwise_chip.clone(),
            offset,
        ),
        tester.memory_helper(),
    );
    chip.set_trace_height(MAX_INS_CAPACITY);

    for _ in 0..num_ops {
        set_and_execute_rand(
            &mut tester,
            &mut chip,
            &mut rng,
            opcode.local_usize() + offset,
            None,
        );
    }
    let tester = tester.build().load(chip).load(bitwise_chip).finalize();
    tester.simple_test().expect("Verification failed");
}

#[test_case(LessThanOpcode::SLT, 24)]
#[test_case(LessThanOpcode::SLTU, 24)]
fn run_lt_256_rand_test(opcode: LessThanOpcode, num_ops: usize) {
    let mut rng = create_seeded_rng();
    let mut tester = VmChipTestBuilder::default();
    let offset = Rv32LessThan256Opcode::CLASS_OFFSET;

    let bitwise_bus = BitwiseOperationLookupBus::new(BITWISE_OP_LOOKUP_BUS);
    let bitwise_chip = SharedBitwiseOperationLookupChip::<RV32_CELL_BITS>::new(bitwise_bus);
    let mut chip = Rv32LessThan256Chip::<F>::new(
        VmAirWrapper::new(
            Rv32HeapAdapterAir::new(
                tester.execution_bridge(),
                tester.memory_bridge(),
                bitwise_bus,
                tester.address_bits(),
            ),
            LessThanCoreAir::new(bitwise_bus, offset),
        ),
        Rv32LessThan256Step::new(
            Rv32HeapAdapterStep::new(tester.address_bits(), bitwise_chip.clone()),
            bitwise_chip.clone(),
            offset,
        ),
        tester.memory_helper(),
    );
    chip.set_trace_height(MAX_INS_CAPACITY);

    for _ in 0..num_ops {
        set_and_execute_rand(
            &mut tester,
            &mut chip,
            &mut rng,
            opcode.local_usize() + offset,
            None,
        );
    }
    let tester = tester.build().load(chip).load(bitwise_chip).finalize();
    tester.simple_test().expect("Verification failed");
}

#[test_case(MulOpcode::MUL, 24)]
fn run_mul_256_rand_test(opcode: MulOpcode, num_ops: usize) {
    let mut rng = create_seeded_rng();
    let mut tester = VmChipTestBuilder::default();
    let offset = Rv32Mul256Opcode::CLASS_OFFSET;

    let range_tuple_bus = RangeTupleCheckerBus::new(
        RANGE_TUPLE_CHECKER_BUS,
        [
            1 << RV32_CELL_BITS,
            (INT256_NUM_LIMBS * (1 << RV32_CELL_BITS)) as u32,
        ],
    );
    let range_tuple_chip = SharedRangeTupleCheckerChip::new(range_tuple_bus);
    let bitwise_bus = BitwiseOperationLookupBus::new(BITWISE_OP_LOOKUP_BUS);
    let bitwise_chip = SharedBitwiseOperationLookupChip::<RV32_CELL_BITS>::new(bitwise_bus);

    let mut chip = Rv32Multiplication256Chip::<F>::new(
        VmAirWrapper::new(
            Rv32HeapAdapterAir::new(
                tester.execution_bridge(),
                tester.memory_bridge(),
                bitwise_bus,
                tester.address_bits(),
            ),
            MultiplicationCoreAir::new(range_tuple_bus, offset),
        ),
        Rv32Multiplication256Step::new(
            Rv32HeapAdapterStep::new(tester.address_bits(), bitwise_chip.clone()),
            range_tuple_chip.clone(),
            offset,
        ),
        tester.memory_helper(),
    );
    chip.set_trace_height(MAX_INS_CAPACITY);
=======
const RANGE_TUPLE_SIZES: [u32; 2] = [
    1 << RV32_CELL_BITS,
    (INT256_NUM_LIMBS * (1 << RV32_CELL_BITS)) as u32,
];

fn create_alu_harness_fields(
    memory_bridge: MemoryBridge,
    execution_bridge: ExecutionBridge,
    bitwise_chip: Arc<BitwiseOperationLookupChip<RV32_CELL_BITS>>,
    memory_helper: SharedMemoryHelper<F>,
    address_bits: usize,
) -> (
    Rv32BaseAlu256Air,
    Rv32BaseAlu256Executor,
    Rv32BaseAlu256Chip<F>,
) {
    let air = Rv32BaseAlu256Air::new(
        Rv32HeapAdapterAir::new(
            execution_bridge,
            memory_bridge,
            bitwise_chip.bus(),
            address_bits,
        ),
        BaseAluCoreAir::new(bitwise_chip.bus(), Rv32BaseAlu256Opcode::CLASS_OFFSET),
    );
    let executor = Rv32BaseAlu256Executor::new(
        Rv32HeapAdapterExecutor::new(address_bits),
        Rv32BaseAlu256Opcode::CLASS_OFFSET,
    );
    let chip = Rv32BaseAlu256Chip::new(
        BaseAluFiller::new(
            Rv32HeapAdapterFiller::new(address_bits, bitwise_chip.clone()),
            bitwise_chip,
            Rv32BaseAlu256Opcode::CLASS_OFFSET,
        ),
        memory_helper,
    );
    (air, executor, chip)
}

fn create_lt_harness_fields(
    memory_bridge: MemoryBridge,
    execution_bridge: ExecutionBridge,
    bitwise_chip: Arc<BitwiseOperationLookupChip<RV32_CELL_BITS>>,
    memory_helper: SharedMemoryHelper<F>,
    address_bits: usize,
) -> (
    Rv32LessThan256Air,
    Rv32LessThan256Executor,
    Rv32LessThan256Chip<F>,
) {
    let air = Rv32LessThan256Air::new(
        Rv32HeapAdapterAir::new(
            execution_bridge,
            memory_bridge,
            bitwise_chip.bus(),
            address_bits,
        ),
        LessThanCoreAir::new(bitwise_chip.bus(), Rv32LessThan256Opcode::CLASS_OFFSET),
    );
    let executor = Rv32LessThan256Executor::new(
        Rv32HeapAdapterExecutor::new(address_bits),
        Rv32LessThan256Opcode::CLASS_OFFSET,
    );
    let chip = Rv32LessThan256Chip::new(
        LessThanFiller::new(
            Rv32HeapAdapterFiller::new(address_bits, bitwise_chip.clone()),
            bitwise_chip.clone(),
            Rv32LessThan256Opcode::CLASS_OFFSET,
        ),
        memory_helper,
    );
    (air, executor, chip)
}

fn create_mul_harness_fields(
    memory_bridge: MemoryBridge,
    execution_bridge: ExecutionBridge,
    bitwise_chip: Arc<BitwiseOperationLookupChip<RV32_CELL_BITS>>,
    range_tuple_chip: Arc<RangeTupleCheckerChip<2>>,
    memory_helper: SharedMemoryHelper<F>,
    address_bits: usize,
) -> (
    Rv32Multiplication256Air,
    Rv32Multiplication256Executor,
    Rv32Multiplication256Chip<F>,
) {
    let air = Rv32Multiplication256Air::new(
        Rv32HeapAdapterAir::new(
            execution_bridge,
            memory_bridge,
            bitwise_chip.bus(),
            address_bits,
        ),
        MultiplicationCoreAir::new(*range_tuple_chip.bus(), Rv32Mul256Opcode::CLASS_OFFSET),
    );
    let executor = Rv32Multiplication256Executor::new(
        Rv32HeapAdapterExecutor::new(address_bits),
        Rv32Mul256Opcode::CLASS_OFFSET,
    );
    let chip = Rv32Multiplication256Chip::<F>::new(
        MultiplicationFiller::new(
            Rv32HeapAdapterFiller::new(address_bits, bitwise_chip),
            range_tuple_chip,
            Rv32Mul256Opcode::CLASS_OFFSET,
        ),
        memory_helper,
    );
    (air, executor, chip)
}

fn create_shift_harness_fields(
    memory_bridge: MemoryBridge,
    execution_bridge: ExecutionBridge,
    bitwise_chip: Arc<BitwiseOperationLookupChip<RV32_CELL_BITS>>,
    range_checker_chip: Arc<VariableRangeCheckerChip>,
    memory_helper: SharedMemoryHelper<F>,
    address_bits: usize,
) -> (Rv32Shift256Air, Rv32Shift256Executor, Rv32Shift256Chip<F>) {
    let air = Rv32Shift256Air::new(
        Rv32HeapAdapterAir::new(
            execution_bridge,
            memory_bridge,
            bitwise_chip.bus(),
            address_bits,
        ),
        ShiftCoreAir::new(
            bitwise_chip.bus(),
            range_checker_chip.bus(),
            Rv32Shift256Opcode::CLASS_OFFSET,
        ),
    );
    let executor = Rv32Shift256Executor::new(
        Rv32HeapAdapterExecutor::new(address_bits),
        Rv32Shift256Opcode::CLASS_OFFSET,
    );
    let chip = Rv32Shift256Chip::new(
        ShiftFiller::new(
            Rv32HeapAdapterFiller::new(address_bits, bitwise_chip.clone()),
            bitwise_chip.clone(),
            range_checker_chip.clone(),
            Rv32Shift256Opcode::CLASS_OFFSET,
        ),
        memory_helper,
    );
    (air, executor, chip)
}

fn create_beq_harness_fields(
    memory_bridge: MemoryBridge,
    execution_bridge: ExecutionBridge,
    bitwise_chip: Arc<BitwiseOperationLookupChip<RV32_CELL_BITS>>,
    memory_helper: SharedMemoryHelper<F>,
    address_bits: usize,
) -> (
    Rv32BranchEqual256Air,
    Rv32BranchEqual256Executor,
    Rv32BranchEqual256Chip<F>,
) {
    let air = Rv32BranchEqual256Air::new(
        Rv32HeapBranchAdapterAir::new(
            execution_bridge,
            memory_bridge,
            bitwise_chip.bus(),
            address_bits,
        ),
        BranchEqualCoreAir::new(Rv32BranchEqual256Opcode::CLASS_OFFSET, DEFAULT_PC_STEP),
    );
    let executor = Rv32BranchEqual256Executor::new(
        Rv32HeapBranchAdapterExecutor::new(address_bits),
        Rv32BranchEqual256Opcode::CLASS_OFFSET,
        DEFAULT_PC_STEP,
    );
    let chip = Rv32BranchEqual256Chip::new(
        BranchEqualFiller::new(
            Rv32HeapBranchAdapterFiller::new(address_bits, bitwise_chip),
            Rv32BranchEqual256Opcode::CLASS_OFFSET,
            DEFAULT_PC_STEP,
        ),
        memory_helper,
    );
    (air, executor, chip)
}

fn create_blt_harness_fields(
    memory_bridge: MemoryBridge,
    execution_bridge: ExecutionBridge,
    bitwise_chip: Arc<BitwiseOperationLookupChip<RV32_CELL_BITS>>,
    memory_helper: SharedMemoryHelper<F>,
    address_bits: usize,
) -> (
    Rv32BranchLessThan256Air,
    Rv32BranchLessThan256Executor,
    Rv32BranchLessThan256Chip<F>,
) {
    let air = Rv32BranchLessThan256Air::new(
        Rv32HeapBranchAdapterAir::new(
            execution_bridge,
            memory_bridge,
            bitwise_chip.bus(),
            address_bits,
        ),
        BranchLessThanCoreAir::new(
            bitwise_chip.bus(),
            Rv32BranchLessThan256Opcode::CLASS_OFFSET,
        ),
    );
    let executor = Rv32BranchLessThan256Executor::new(
        Rv32HeapBranchAdapterExecutor::new(address_bits),
        Rv32BranchLessThan256Opcode::CLASS_OFFSET,
    );
    let chip = Rv32BranchLessThan256Chip::new(
        BranchLessThanFiller::new(
            Rv32HeapBranchAdapterFiller::new(address_bits, bitwise_chip.clone()),
            bitwise_chip,
            Rv32BranchLessThan256Opcode::CLASS_OFFSET,
        ),
        memory_helper,
    );
    (air, executor, chip)
}

fn beq_branch_fn(opcode: usize, x: &[u32; INT256_NUM_LIMBS], y: &[u32; INT256_NUM_LIMBS]) -> bool {
    x.iter()
        .zip(y.iter())
        .fold(true, |acc, (x, y)| acc && (x == y))
        ^ (opcode == BranchEqualOpcode::BNE.local_usize() + Rv32BranchEqual256Opcode::CLASS_OFFSET)
}

fn blt_branch_fn(opcode: usize, x: &[u32; INT256_NUM_LIMBS], y: &[u32; INT256_NUM_LIMBS]) -> bool {
    let opcode =
        BranchLessThanOpcode::from_usize(opcode - Rv32BranchLessThan256Opcode::CLASS_OFFSET);
    let (is_ge, is_signed) = match opcode {
        BranchLessThanOpcode::BLT => (false, true),
        BranchLessThanOpcode::BLTU => (false, false),
        BranchLessThanOpcode::BGE => (true, true),
        BranchLessThanOpcode::BGEU => (true, false),
    };
    let x_sign = x[INT256_NUM_LIMBS - 1] >> (RV32_CELL_BITS - 1) != 0 && is_signed;
    let y_sign = y[INT256_NUM_LIMBS - 1] >> (RV32_CELL_BITS - 1) != 0 && is_signed;
    for (x, y) in x.iter().rev().zip(y.iter().rev()) {
        if x != y {
            return (x < y) ^ x_sign ^ y_sign ^ is_ge;
        }
    }
    is_ge
}

#[allow(clippy::type_complexity)]
fn set_and_execute_rand<RA: Arena, E: PreflightExecutor<F, RA>>(
    tester: &mut impl TestBuilder<F>,
    executor: &mut E,
    arena: &mut RA,
    rng: &mut StdRng,
    opcode: usize,
    branch_fn: Option<fn(usize, &[u32; INT256_NUM_LIMBS], &[u32; INT256_NUM_LIMBS]) -> bool>,
) {
    let branch = branch_fn.is_some();

    let b = generate_long_number::<INT256_NUM_LIMBS, RV32_CELL_BITS>(rng);
    let c = generate_long_number::<INT256_NUM_LIMBS, RV32_CELL_BITS>(rng);
    if branch {
        let imm = rng.gen_range((-ABS_MAX_BRANCH)..ABS_MAX_BRANCH);
        let instruction = rv32_heap_branch_default(
            tester,
            vec![b.map(F::from_canonical_u32)],
            vec![c.map(F::from_canonical_u32)],
            imm as isize,
            opcode,
        );

        tester.execute_with_pc(
            executor,
            arena,
            &instruction,
            rng.gen_range((ABS_MAX_BRANCH as u32)..(1 << (PC_BITS - 1))),
        );

        let cmp_result = branch_fn.unwrap()(opcode, &b, &c);
        let from_pc = tester.last_from_pc().as_canonical_u32() as i32;
        let to_pc = tester.last_to_pc().as_canonical_u32() as i32;
        assert_eq!(to_pc, from_pc + if cmp_result { imm } else { 4 });
    } else {
        let instruction = rv32_write_heap_default(
            tester,
            vec![b.map(F::from_canonical_u32)],
            vec![c.map(F::from_canonical_u32)],
            opcode,
        );
        tester.execute(executor, arena, &instruction);
    }
}

#[test_case(BaseAluOpcode::ADD, 24)]
#[test_case(BaseAluOpcode::SUB, 24)]
#[test_case(BaseAluOpcode::XOR, 24)]
#[test_case(BaseAluOpcode::OR, 24)]
#[test_case(BaseAluOpcode::AND, 24)]
fn run_alu_256_rand_test(opcode: BaseAluOpcode, num_ops: usize) {
    let mut rng = create_seeded_rng();
    let mut tester = VmChipTestBuilder::default();
    let offset = Rv32BaseAlu256Opcode::CLASS_OFFSET;

    let bitwise_bus = BitwiseOperationLookupBus::new(BITWISE_OP_LOOKUP_BUS);
    let bitwise_chip = Arc::new(BitwiseOperationLookupChip::<RV32_CELL_BITS>::new(
        bitwise_bus,
    ));

    let (air, executor, chip) = create_alu_harness_fields(
        tester.memory_bridge(),
        tester.execution_bridge(),
        bitwise_chip.clone(),
        tester.memory_helper(),
        tester.address_bits(),
    );
    let mut harness = TestChipHarness::with_capacity(executor, air, chip, MAX_INS_CAPACITY);

    for _ in 0..num_ops {
        set_and_execute_rand(
            &mut tester,
            &mut harness.executor,
            &mut harness.arena,
            &mut rng,
            opcode.local_usize() + offset,
            None,
        );
    }
    let tester = tester
        .build()
        .load(harness)
        .load_periphery((bitwise_chip.air, bitwise_chip))
        .finalize();
    tester.simple_test().expect("Verification failed");
}

#[test_case(LessThanOpcode::SLT, 24)]
#[test_case(LessThanOpcode::SLTU, 24)]
fn run_lt_256_rand_test(opcode: LessThanOpcode, num_ops: usize) {
    let mut rng = create_seeded_rng();
    let mut tester = VmChipTestBuilder::default();
    let offset = Rv32LessThan256Opcode::CLASS_OFFSET;

    let bitwise_bus = BitwiseOperationLookupBus::new(BITWISE_OP_LOOKUP_BUS);
    let bitwise_chip = Arc::new(BitwiseOperationLookupChip::<RV32_CELL_BITS>::new(
        bitwise_bus,
    ));

    let (air, executor, chip) = create_lt_harness_fields(
        tester.memory_bridge(),
        tester.execution_bridge(),
        bitwise_chip.clone(),
        tester.memory_helper(),
        tester.address_bits(),
    );
    let mut harness = TestChipHarness::with_capacity(executor, air, chip, MAX_INS_CAPACITY);
>>>>>>> 8141dacc

    for _ in 0..num_ops {
        set_and_execute_rand(
            &mut tester,
<<<<<<< HEAD
            &mut chip,
=======
            &mut harness.executor,
            &mut harness.arena,
>>>>>>> 8141dacc
            &mut rng,
            opcode.local_usize() + offset,
            None,
        );
    }
    let tester = tester
        .build()
<<<<<<< HEAD
        .load(chip)
        .load(range_tuple_chip)
        .load(bitwise_chip)
=======
        .load(harness)
        .load_periphery((bitwise_chip.air, bitwise_chip))
>>>>>>> 8141dacc
        .finalize();
    tester.simple_test().expect("Verification failed");
}

<<<<<<< HEAD
#[test_case(ShiftOpcode::SLL, 24)]
#[test_case(ShiftOpcode::SRL, 24)]
#[test_case(ShiftOpcode::SRA, 24)]
fn run_shift_256_rand_test(opcode: ShiftOpcode, num_ops: usize) {
    let mut rng = create_seeded_rng();
    let mut tester = VmChipTestBuilder::default();
    let offset = Rv32Shift256Opcode::CLASS_OFFSET;

    let range_checker_chip = tester.range_checker();
    let bitwise_bus = BitwiseOperationLookupBus::new(BITWISE_OP_LOOKUP_BUS);
    let bitwise_chip = SharedBitwiseOperationLookupChip::<RV32_CELL_BITS>::new(bitwise_bus);

    let mut chip = Rv32Shift256Chip::<F>::new(
        VmAirWrapper::new(
            Rv32HeapAdapterAir::new(
                tester.execution_bridge(),
                tester.memory_bridge(),
                bitwise_bus,
                tester.address_bits(),
            ),
            ShiftCoreAir::new(bitwise_bus, range_checker_chip.bus(), offset),
        ),
        Rv32Shift256Step::new(
            Rv32HeapAdapterStep::new(tester.address_bits(), bitwise_chip.clone()),
            bitwise_chip.clone(),
            range_checker_chip.clone(),
            offset,
        ),
        tester.memory_helper(),
    );
    chip.set_trace_height(MAX_INS_CAPACITY);
=======
#[test_case(MulOpcode::MUL, 24)]
fn run_mul_256_rand_test(opcode: MulOpcode, num_ops: usize) {
    let mut rng = create_seeded_rng();
    let mut tester = VmChipTestBuilder::default();
    let offset = Rv32Mul256Opcode::CLASS_OFFSET;

    let range_tuple_bus = RangeTupleCheckerBus::new(RANGE_TUPLE_CHECKER_BUS, RANGE_TUPLE_SIZES);
    let range_tuple_chip =
        SharedRangeTupleCheckerChip::new(RangeTupleCheckerChip::<2>::new(range_tuple_bus));
    let bitwise_bus = BitwiseOperationLookupBus::new(BITWISE_OP_LOOKUP_BUS);
    let bitwise_chip = Arc::new(BitwiseOperationLookupChip::<RV32_CELL_BITS>::new(
        bitwise_bus,
    ));

    let (air, executor, chip) = create_mul_harness_fields(
        tester.memory_bridge(),
        tester.execution_bridge(),
        bitwise_chip.clone(),
        range_tuple_chip.clone(),
        tester.memory_helper(),
        tester.address_bits(),
    );
    let mut harness = TestChipHarness::with_capacity(executor, air, chip, MAX_INS_CAPACITY);
>>>>>>> 8141dacc

    for _ in 0..num_ops {
        set_and_execute_rand(
            &mut tester,
<<<<<<< HEAD
            &mut chip,
=======
            &mut harness.executor,
            &mut harness.arena,
>>>>>>> 8141dacc
            &mut rng,
            opcode.local_usize() + offset,
            None,
        );
    }
<<<<<<< HEAD

    drop(range_checker_chip);
    let tester = tester.build().load(chip).load(bitwise_chip).finalize();
    tester.simple_test().expect("Verification failed");
}

=======
    let tester = tester
        .build()
        .load(harness)
        .load_periphery((range_tuple_chip.air, range_tuple_chip))
        .load_periphery((bitwise_chip.air, bitwise_chip))
        .finalize();
    tester.simple_test().expect("Verification failed");
}

#[test_case(ShiftOpcode::SLL, 24)]
#[test_case(ShiftOpcode::SRL, 24)]
#[test_case(ShiftOpcode::SRA, 24)]
fn run_shift_256_rand_test(opcode: ShiftOpcode, num_ops: usize) {
    let mut rng = create_seeded_rng();
    let mut tester = VmChipTestBuilder::default();
    let offset = Rv32Shift256Opcode::CLASS_OFFSET;

    let range_checker_chip = tester.range_checker();
    let bitwise_bus = BitwiseOperationLookupBus::new(BITWISE_OP_LOOKUP_BUS);
    let bitwise_chip = Arc::new(BitwiseOperationLookupChip::<RV32_CELL_BITS>::new(
        bitwise_bus,
    ));

    let (air, executor, chip) = create_shift_harness_fields(
        tester.memory_bridge(),
        tester.execution_bridge(),
        bitwise_chip.clone(),
        range_checker_chip.clone(),
        tester.memory_helper(),
        tester.address_bits(),
    );
    let mut harness = TestChipHarness::with_capacity(executor, air, chip, MAX_INS_CAPACITY);

    for _ in 0..num_ops {
        set_and_execute_rand(
            &mut tester,
            &mut harness.executor,
            &mut harness.arena,
            &mut rng,
            opcode.local_usize() + offset,
            None,
        );
    }

    let tester = tester
        .build()
        .load(harness)
        .load_periphery((bitwise_chip.air, bitwise_chip))
        .finalize();
    tester.simple_test().expect("Verification failed");
}

>>>>>>> 8141dacc
#[test_case(BranchEqualOpcode::BEQ, 24)]
#[test_case(BranchEqualOpcode::BNE, 24)]
fn run_beq_256_rand_test(opcode: BranchEqualOpcode, num_ops: usize) {
    let mut rng = create_seeded_rng();
    let mut tester = VmChipTestBuilder::default();
    let offset = Rv32BranchEqual256Opcode::CLASS_OFFSET;

    let bitwise_bus = BitwiseOperationLookupBus::new(BITWISE_OP_LOOKUP_BUS);
<<<<<<< HEAD
    let bitwise_chip = SharedBitwiseOperationLookupChip::<RV32_CELL_BITS>::new(bitwise_bus);
    let mut chip = Rv32BranchEqual256Chip::<F>::new(
        VmAirWrapper::new(
            Rv32HeapBranchAdapterAir::new(
                tester.execution_bridge(),
                tester.memory_bridge(),
                bitwise_bus,
                tester.address_bits(),
            ),
            BranchEqualCoreAir::new(offset, DEFAULT_PC_STEP),
        ),
        Rv32BranchEqual256Step::new(
            Rv32HeapBranchAdapterStep::new(tester.address_bits(), bitwise_chip.clone()),
            offset,
            DEFAULT_PC_STEP,
        ),
        tester.memory_helper(),
    );
    chip.set_trace_height(MAX_INS_CAPACITY);
=======
    let bitwise_chip = Arc::new(BitwiseOperationLookupChip::<RV32_CELL_BITS>::new(
        bitwise_bus,
    ));

    let (air, executor, chip) = create_beq_harness_fields(
        tester.memory_bridge(),
        tester.execution_bridge(),
        bitwise_chip.clone(),
        tester.memory_helper(),
        tester.address_bits(),
    );
    let mut harness = TestChipHarness::with_capacity(executor, air, chip, MAX_INS_CAPACITY);
>>>>>>> 8141dacc

    for _ in 0..num_ops {
        set_and_execute_rand(
            &mut tester,
            &mut harness.executor,
            &mut harness.arena,
            &mut rng,
            opcode.local_usize() + offset,
            Some(beq_branch_fn),
        );
    }
    let tester = tester
        .build()
        .load(harness)
        .load_periphery((bitwise_chip.air, bitwise_chip))
        .finalize();
    tester.simple_test().expect("Verification failed");
}

<<<<<<< HEAD
    for _ in 0..num_ops {
        set_and_execute_rand(
            &mut tester,
            &mut chip,
            &mut rng,
            opcode.local_usize() + offset,
            Some(branch_fn),
        );
    }
    let tester = tester.build().load(chip).load(bitwise_chip).finalize();
    tester.simple_test().expect("Verification failed");
}

#[test_case(BranchLessThanOpcode::BLT, 24)]
#[test_case(BranchLessThanOpcode::BLTU, 24)]
#[test_case(BranchLessThanOpcode::BGE, 24)]
#[test_case(BranchLessThanOpcode::BGEU, 24)]
fn run_blt_256_rand_test(opcode: BranchLessThanOpcode, num_ops: usize) {
    let mut rng = create_seeded_rng();
    let mut tester = VmChipTestBuilder::default();
    let offset = Rv32BranchLessThan256Opcode::CLASS_OFFSET;

    let bitwise_bus = BitwiseOperationLookupBus::new(BITWISE_OP_LOOKUP_BUS);
    let bitwise_chip = SharedBitwiseOperationLookupChip::<RV32_CELL_BITS>::new(bitwise_bus);

    let mut chip = Rv32BranchLessThan256Chip::<F>::new(
        VmAirWrapper::new(
            Rv32HeapBranchAdapterAir::new(
                tester.execution_bridge(),
                tester.memory_bridge(),
                bitwise_bus,
                tester.address_bits(),
            ),
            BranchLessThanCoreAir::new(bitwise_bus, offset),
        ),
        Rv32BranchLessThan256Step::new(
            Rv32HeapBranchAdapterStep::new(tester.address_bits(), bitwise_chip.clone()),
            bitwise_chip.clone(),
            offset,
        ),
        tester.memory_helper(),
    );
    chip.set_trace_height(MAX_INS_CAPACITY);

    let branch_fn =
        |opcode: usize, x: &[u32; INT256_NUM_LIMBS], y: &[u32; INT256_NUM_LIMBS]| -> bool {
            let opcode = BranchLessThanOpcode::from_usize(
                opcode - Rv32BranchLessThan256Opcode::CLASS_OFFSET,
            );
            let (is_ge, is_signed) = match opcode {
                BranchLessThanOpcode::BLT => (false, true),
                BranchLessThanOpcode::BLTU => (false, false),
                BranchLessThanOpcode::BGE => (true, true),
                BranchLessThanOpcode::BGEU => (true, false),
            };
            let x_sign = x[INT256_NUM_LIMBS - 1] >> (RV32_CELL_BITS - 1) != 0 && is_signed;
            let y_sign = y[INT256_NUM_LIMBS - 1] >> (RV32_CELL_BITS - 1) != 0 && is_signed;
            for (x, y) in x.iter().rev().zip(y.iter().rev()) {
                if x != y {
                    return (x < y) ^ x_sign ^ y_sign ^ is_ge;
                }
            }
            is_ge
        };

    for _ in 0..num_ops {
        set_and_execute_rand(
            &mut tester,
            &mut chip,
            &mut rng,
            opcode.local_usize() + offset,
            Some(branch_fn),
        );
    }
    let tester = tester.build().load(chip).load(bitwise_chip).finalize();
    tester.simple_test().expect("Verification failed");
=======
#[test_case(BranchLessThanOpcode::BLT, 24)]
#[test_case(BranchLessThanOpcode::BLTU, 24)]
#[test_case(BranchLessThanOpcode::BGE, 24)]
#[test_case(BranchLessThanOpcode::BGEU, 24)]
fn run_blt_256_rand_test(opcode: BranchLessThanOpcode, num_ops: usize) {
    let mut rng = create_seeded_rng();
    let mut tester = VmChipTestBuilder::default();
    let offset = Rv32BranchLessThan256Opcode::CLASS_OFFSET;

    let bitwise_bus = BitwiseOperationLookupBus::new(BITWISE_OP_LOOKUP_BUS);
    let bitwise_chip = Arc::new(BitwiseOperationLookupChip::<RV32_CELL_BITS>::new(
        bitwise_bus,
    ));

    let (air, executor, chip) = create_blt_harness_fields(
        tester.memory_bridge(),
        tester.execution_bridge(),
        bitwise_chip.clone(),
        tester.memory_helper(),
        tester.address_bits(),
    );
    let mut harness = TestChipHarness::with_capacity(executor, air, chip, MAX_INS_CAPACITY);

    for _ in 0..num_ops {
        set_and_execute_rand(
            &mut tester,
            &mut harness.executor,
            &mut harness.arena,
            &mut rng,
            opcode.local_usize() + offset,
            Some(blt_branch_fn),
        );
    }
    let tester = tester
        .build()
        .load(harness)
        .load_periphery((bitwise_chip.air, bitwise_chip))
        .finalize();
    tester.simple_test().expect("Verification failed");
}

#[cfg(feature = "cuda")]
#[test_case(BaseAluOpcode::ADD, 24)]
#[test_case(BaseAluOpcode::SUB, 24)]
#[test_case(BaseAluOpcode::XOR, 24)]
#[test_case(BaseAluOpcode::OR, 24)]
#[test_case(BaseAluOpcode::AND, 24)]
fn run_alu_256_rand_test_cuda(opcode: BaseAluOpcode, num_ops: usize) {
    let mut rng = create_seeded_rng();
    let mut tester =
        GpuChipTestBuilder::default().with_bitwise_op_lookup(default_bitwise_lookup_bus());

    let bitwise_bus = default_bitwise_lookup_bus();
    let dummy_bitwise_chip = Arc::new(BitwiseOperationLookupChip::<RV32_CELL_BITS>::new(
        bitwise_bus,
    ));

    let (air, executor, cpu_chip) = create_alu_harness_fields(
        tester.memory_bridge(),
        tester.execution_bridge(),
        dummy_bitwise_chip,
        tester.dummy_memory_helper(),
        tester.address_bits(),
    );
    let gpu_chip = BaseAlu256ChipGpu::new(
        tester.range_checker(),
        tester.bitwise_op_lookup(),
        tester.timestamp_max_bits(),
        tester.address_bits(),
    );
    let mut harness =
        GpuTestChipHarness::with_capacity(executor, air, gpu_chip, cpu_chip, MAX_INS_CAPACITY);

    for _ in 0..num_ops {
        set_and_execute_rand(
            &mut tester,
            &mut harness.executor,
            &mut harness.dense_arena,
            &mut rng,
            opcode.local_usize() + Rv32BaseAlu256Opcode::CLASS_OFFSET,
            None,
        );
    }

    type Record<'a> = (
        &'a mut BaseAlu256AdapterRecord,
        &'a mut BaseAlu256CoreRecord,
    );

    harness
        .dense_arena
        .get_record_seeker::<Record, _>()
        .transfer_to_matrix_arena(
            &mut harness.matrix_arena,
            EmptyAdapterCoreLayout::<F, Rv32HeapAdapterExecutor<2, INT256_NUM_LIMBS, INT256_NUM_LIMBS>>::new(),
        );

    tester
        .build()
        .load_gpu_harness(harness)
        .finalize()
        .simple_test()
        .unwrap();
}

#[cfg(feature = "cuda")]
#[test_case(LessThanOpcode::SLT, 24)]
#[test_case(LessThanOpcode::SLTU, 24)]
fn run_lt_256_rand_test_cuda(opcode: LessThanOpcode, num_ops: usize) {
    let mut rng = create_seeded_rng();
    let mut tester =
        GpuChipTestBuilder::default().with_bitwise_op_lookup(default_bitwise_lookup_bus());

    let bitwise_bus = default_bitwise_lookup_bus();
    let dummy_bitwise_chip = Arc::new(BitwiseOperationLookupChip::<RV32_CELL_BITS>::new(
        bitwise_bus,
    ));

    let (air, executor, cpu_chip) = create_lt_harness_fields(
        tester.memory_bridge(),
        tester.execution_bridge(),
        dummy_bitwise_chip,
        tester.dummy_memory_helper(),
        tester.address_bits(),
    );
    let gpu_chip = LessThan256ChipGpu::new(
        tester.range_checker(),
        tester.bitwise_op_lookup(),
        tester.timestamp_max_bits(),
        tester.address_bits(),
    );
    let mut harness =
        GpuTestChipHarness::with_capacity(executor, air, gpu_chip, cpu_chip, MAX_INS_CAPACITY);

    for _ in 0..num_ops {
        set_and_execute_rand(
            &mut tester,
            &mut harness.executor,
            &mut harness.dense_arena,
            &mut rng,
            opcode.local_usize() + Rv32LessThan256Opcode::CLASS_OFFSET,
            None,
        );
    }

    type Record<'a> = (
        &'a mut LessThan256AdapterRecord,
        &'a mut LessThan256CoreRecord,
    );

    harness
        .dense_arena
        .get_record_seeker::<Record, _>()
        .transfer_to_matrix_arena(
            &mut harness.matrix_arena,
            EmptyAdapterCoreLayout::<F, Rv32HeapAdapterExecutor<2, INT256_NUM_LIMBS, INT256_NUM_LIMBS>>::new(),
        );

    tester
        .build()
        .load_gpu_harness(harness)
        .finalize()
        .simple_test()
        .unwrap();
}

#[cfg(feature = "cuda")]
#[test_case(MulOpcode::MUL, 24)]
fn run_mul_256_rand_test_cuda(opcode: MulOpcode, num_ops: usize) {
    let range_tuple_bus = RangeTupleCheckerBus::new(RANGE_TUPLE_CHECKER_BUS, RANGE_TUPLE_SIZES);
    let bitwise_bus = default_bitwise_lookup_bus();

    let mut rng = create_seeded_rng();
    let mut tester = GpuChipTestBuilder::default()
        .with_bitwise_op_lookup(default_bitwise_lookup_bus())
        .with_range_tuple_checker(range_tuple_bus);

    let dummy_bitwise_chip = Arc::new(BitwiseOperationLookupChip::<RV32_CELL_BITS>::new(
        bitwise_bus,
    ));
    let dummy_range_tuple_chip = Arc::new(RangeTupleCheckerChip::<2>::new(range_tuple_bus));

    let (air, executor, cpu_chip) = create_mul_harness_fields(
        tester.memory_bridge(),
        tester.execution_bridge(),
        dummy_bitwise_chip,
        dummy_range_tuple_chip,
        tester.dummy_memory_helper(),
        tester.address_bits(),
    );
    let gpu_chip = Multiplication256ChipGpu::new(
        tester.range_checker(),
        tester.bitwise_op_lookup(),
        tester.range_tuple_checker(),
        tester.timestamp_max_bits(),
        tester.address_bits(),
    );
    let mut harness =
        GpuTestChipHarness::with_capacity(executor, air, gpu_chip, cpu_chip, MAX_INS_CAPACITY);

    for _ in 0..num_ops {
        set_and_execute_rand(
            &mut tester,
            &mut harness.executor,
            &mut harness.dense_arena,
            &mut rng,
            opcode.local_usize() + Rv32Mul256Opcode::CLASS_OFFSET,
            None,
        );
    }

    type Record<'a> = (
        &'a mut Multiplication256AdapterRecord,
        &'a mut Multiplication256CoreRecord,
    );

    harness
        .dense_arena
        .get_record_seeker::<Record, _>()
        .transfer_to_matrix_arena(
            &mut harness.matrix_arena,
            EmptyAdapterCoreLayout::<F, Rv32HeapAdapterExecutor<2, INT256_NUM_LIMBS, INT256_NUM_LIMBS>>::new(),
        );

    tester
        .build()
        .load_gpu_harness(harness)
        .finalize()
        .simple_test()
        .unwrap();
}

#[cfg(feature = "cuda")]
#[test_case(ShiftOpcode::SLL, 24)]
#[test_case(ShiftOpcode::SRL, 24)]
#[test_case(ShiftOpcode::SRA, 24)]
fn run_shift_256_rand_test_cuda(opcode: ShiftOpcode, num_ops: usize) {
    let mut rng = create_seeded_rng();
    let mut tester =
        GpuChipTestBuilder::default().with_bitwise_op_lookup(default_bitwise_lookup_bus());

    let bitwise_bus = default_bitwise_lookup_bus();
    let range_bus = default_var_range_checker_bus();
    let dummy_bitwise_chip = Arc::new(BitwiseOperationLookupChip::<RV32_CELL_BITS>::new(
        bitwise_bus,
    ));
    let dummy_range_checker_chip = Arc::new(VariableRangeCheckerChip::new(range_bus));

    let (air, executor, cpu_chip) = create_shift_harness_fields(
        tester.memory_bridge(),
        tester.execution_bridge(),
        dummy_bitwise_chip,
        dummy_range_checker_chip,
        tester.dummy_memory_helper(),
        tester.address_bits(),
    );
    let gpu_chip = Shift256ChipGpu::new(
        tester.range_checker(),
        tester.bitwise_op_lookup(),
        tester.timestamp_max_bits(),
        tester.address_bits(),
    );
    let mut harness =
        GpuTestChipHarness::with_capacity(executor, air, gpu_chip, cpu_chip, MAX_INS_CAPACITY);

    for _ in 0..num_ops {
        set_and_execute_rand(
            &mut tester,
            &mut harness.executor,
            &mut harness.dense_arena,
            &mut rng,
            opcode.local_usize() + Rv32Shift256Opcode::CLASS_OFFSET,
            None,
        );
    }

    type Record<'a> = (&'a mut Shift256AdapterRecord, &'a mut Shift256CoreRecord);

    harness
        .dense_arena
        .get_record_seeker::<Record, _>()
        .transfer_to_matrix_arena(
            &mut harness.matrix_arena,
            EmptyAdapterCoreLayout::<F, Rv32HeapAdapterExecutor<2, INT256_NUM_LIMBS, INT256_NUM_LIMBS>>::new(),
        );

    tester
        .build()
        .load_gpu_harness(harness)
        .finalize()
        .simple_test()
        .unwrap();
}

#[cfg(feature = "cuda")]
#[test_case(BranchEqualOpcode::BEQ, 24)]
#[test_case(BranchEqualOpcode::BNE, 24)]
fn run_beq_256_rand_test_cuda(opcode: BranchEqualOpcode, num_ops: usize) {
    let bitwise_bus = default_bitwise_lookup_bus();

    let mut rng = create_seeded_rng();
    let mut tester = GpuChipTestBuilder::default().with_bitwise_op_lookup(bitwise_bus);

    let dummy_bitwise_chip = Arc::new(BitwiseOperationLookupChip::<RV32_CELL_BITS>::new(
        bitwise_bus,
    ));

    let (air, executor, cpu_chip) = create_beq_harness_fields(
        tester.memory_bridge(),
        tester.execution_bridge(),
        dummy_bitwise_chip,
        tester.dummy_memory_helper(),
        tester.address_bits(),
    );
    let gpu_chip = BranchEqual256ChipGpu::new(
        tester.range_checker(),
        tester.bitwise_op_lookup(),
        tester.timestamp_max_bits(),
        tester.address_bits(),
    );
    let mut harness =
        GpuTestChipHarness::with_capacity(executor, air, gpu_chip, cpu_chip, MAX_INS_CAPACITY);

    for _ in 0..num_ops {
        set_and_execute_rand(
            &mut tester,
            &mut harness.executor,
            &mut harness.dense_arena,
            &mut rng,
            opcode.local_usize() + Rv32BranchEqual256Opcode::CLASS_OFFSET,
            Some(beq_branch_fn),
        );
    }

    type Record<'a> = (
        &'a mut BranchEqual256AdapterRecord,
        &'a mut BranchEqual256CoreRecord,
    );

    harness
        .dense_arena
        .get_record_seeker::<Record, _>()
        .transfer_to_matrix_arena(
            &mut harness.matrix_arena,
            EmptyAdapterCoreLayout::<F, Rv32HeapBranchAdapterExecutor<2, INT256_NUM_LIMBS>>::new(),
        );

    tester
        .build()
        .load_gpu_harness(harness)
        .finalize()
        .simple_test()
        .unwrap();
}

#[cfg(feature = "cuda")]
#[test_case(BranchLessThanOpcode::BLT, 24)]
#[test_case(BranchLessThanOpcode::BLTU, 24)]
#[test_case(BranchLessThanOpcode::BGE, 24)]
#[test_case(BranchLessThanOpcode::BGEU, 24)]
fn run_blt_256_rand_test_cuda(opcode: BranchLessThanOpcode, num_ops: usize) {
    let bitwise_bus = default_bitwise_lookup_bus();

    let mut rng = create_seeded_rng();
    let mut tester = GpuChipTestBuilder::default().with_bitwise_op_lookup(bitwise_bus);

    let dummy_bitwise_chip = Arc::new(BitwiseOperationLookupChip::<RV32_CELL_BITS>::new(
        bitwise_bus,
    ));

    let (air, executor, cpu_chip) = create_blt_harness_fields(
        tester.memory_bridge(),
        tester.execution_bridge(),
        dummy_bitwise_chip,
        tester.dummy_memory_helper(),
        tester.address_bits(),
    );
    let gpu_chip = BranchLessThan256ChipGpu::new(
        tester.range_checker(),
        tester.bitwise_op_lookup(),
        tester.timestamp_max_bits(),
        tester.address_bits(),
    );
    let mut harness =
        GpuTestChipHarness::with_capacity(executor, air, gpu_chip, cpu_chip, MAX_INS_CAPACITY);

    for _ in 0..num_ops {
        set_and_execute_rand(
            &mut tester,
            &mut harness.executor,
            &mut harness.dense_arena,
            &mut rng,
            opcode.local_usize() + Rv32BranchLessThan256Opcode::CLASS_OFFSET,
            Some(blt_branch_fn),
        );
    }

    type Record<'a> = (
        &'a mut BranchLessThan256AdapterRecord,
        &'a mut BranchLessThan256CoreRecord,
    );

    harness
        .dense_arena
        .get_record_seeker::<Record, _>()
        .transfer_to_matrix_arena(
            &mut harness.matrix_arena,
            EmptyAdapterCoreLayout::<F, Rv32HeapBranchAdapterExecutor<2, INT256_NUM_LIMBS>>::new(),
        );

    tester
        .build()
        .load_gpu_harness(harness)
        .finalize()
        .simple_test()
        .unwrap();
>>>>>>> 8141dacc
}<|MERGE_RESOLUTION|>--- conflicted
+++ resolved
@@ -6,16 +6,11 @@
 };
 use openvm_circuit::{
     arch::{
-<<<<<<< HEAD
-        testing::{VmChipTestBuilder, BITWISE_OP_LOOKUP_BUS, RANGE_TUPLE_CHECKER_BUS},
-        InsExecutorE1, InstructionExecutor, VmAirWrapper,
-=======
         testing::{
             TestBuilder, TestChipHarness, VmChipTestBuilder, BITWISE_OP_LOOKUP_BUS,
             RANGE_TUPLE_CHECKER_BUS,
         },
         Arena, ExecutionBridge, PreflightExecutor,
->>>>>>> 8141dacc
     },
     system::memory::{offline_checker::MemoryBridge, SharedMemoryHelper},
     utils::generate_long_number,
@@ -30,21 +25,6 @@
     riscv::RV32_CELL_BITS,
     LocalOpcode,
 };
-<<<<<<< HEAD
-use openvm_instructions::{
-    program::{DEFAULT_PC_STEP, PC_BITS},
-    riscv::RV32_CELL_BITS,
-    LocalOpcode,
-};
-use openvm_rv32_adapters::{
-    rv32_heap_branch_default, rv32_write_heap_default, Rv32HeapAdapterAir, Rv32HeapAdapterStep,
-    Rv32HeapBranchAdapterAir, Rv32HeapBranchAdapterStep,
-};
-use openvm_rv32im_circuit::{
-    adapters::{INT256_NUM_LIMBS, RV_B_TYPE_IMM_BITS},
-    BaseAluCoreAir, BranchEqualCoreAir, BranchLessThanCoreAir, LessThanCoreAir,
-    MultiplicationCoreAir, ShiftCoreAir,
-=======
 use openvm_rv32_adapters::{
     rv32_heap_branch_default, rv32_write_heap_default, Rv32HeapAdapterAir, Rv32HeapAdapterExecutor,
     Rv32HeapAdapterFiller, Rv32HeapBranchAdapterAir, Rv32HeapBranchAdapterExecutor,
@@ -55,7 +35,6 @@
     BaseAluCoreAir, BaseAluFiller, BranchEqualCoreAir, BranchEqualFiller, BranchLessThanCoreAir,
     BranchLessThanFiller, LessThanCoreAir, LessThanFiller, MultiplicationCoreAir,
     MultiplicationFiller, ShiftCoreAir, ShiftFiller,
->>>>>>> 8141dacc
 };
 use openvm_rv32im_transpiler::{
     BaseAluOpcode, BranchEqualOpcode, BranchLessThanOpcode, LessThanOpcode, MulOpcode, ShiftOpcode,
@@ -64,13 +43,6 @@
 use openvm_stark_sdk::{p3_baby_bear::BabyBear, utils::create_seeded_rng};
 use rand::{rngs::StdRng, Rng};
 use test_case::test_case;
-<<<<<<< HEAD
-
-use crate::{
-    Rv32BaseAlu256Chip, Rv32BaseAlu256Step, Rv32BranchEqual256Chip, Rv32BranchEqual256Step,
-    Rv32BranchLessThan256Chip, Rv32BranchLessThan256Step, Rv32LessThan256Chip, Rv32LessThan256Step,
-    Rv32Multiplication256Chip, Rv32Multiplication256Step, Rv32Shift256Chip, Rv32Shift256Step,
-=======
 #[cfg(feature = "cuda")]
 use {
     crate::{
@@ -97,179 +69,11 @@
     Rv32LessThan256Chip, Rv32LessThan256Executor, Rv32Multiplication256Air,
     Rv32Multiplication256Chip, Rv32Multiplication256Executor, Rv32Shift256Air, Rv32Shift256Chip,
     Rv32Shift256Executor,
->>>>>>> 8141dacc
 };
 
 type F = BabyBear;
 const MAX_INS_CAPACITY: usize = 128;
 const ABS_MAX_BRANCH: i32 = 1 << (RV_B_TYPE_IMM_BITS - 1);
-<<<<<<< HEAD
-
-#[allow(clippy::type_complexity)]
-fn set_and_execute_rand<E: InstructionExecutor<F>>(
-    tester: &mut VmChipTestBuilder<F>,
-    chip: &mut E,
-    rng: &mut StdRng,
-    opcode: usize,
-    branch_fn: Option<fn(usize, &[u32; INT256_NUM_LIMBS], &[u32; INT256_NUM_LIMBS]) -> bool>,
-) {
-    let branch = branch_fn.is_some();
-
-    let b = generate_long_number::<INT256_NUM_LIMBS, RV32_CELL_BITS>(rng);
-    let c = generate_long_number::<INT256_NUM_LIMBS, RV32_CELL_BITS>(rng);
-    if branch {
-        let imm = rng.gen_range((-ABS_MAX_BRANCH)..ABS_MAX_BRANCH);
-        let instruction = rv32_heap_branch_default(
-            tester,
-            vec![b.map(F::from_canonical_u32)],
-            vec![c.map(F::from_canonical_u32)],
-            imm as isize,
-            opcode,
-        );
-
-        tester.execute_with_pc(
-            chip,
-            &instruction,
-            rng.gen_range((ABS_MAX_BRANCH as u32)..(1 << (PC_BITS - 1))),
-        );
-
-        let cmp_result = branch_fn.unwrap()(opcode, &b, &c);
-        let from_pc = tester.execution.last_from_pc().as_canonical_u32() as i32;
-        let to_pc = tester.execution.last_to_pc().as_canonical_u32() as i32;
-        assert_eq!(to_pc, from_pc + if cmp_result { imm } else { 4 });
-    } else {
-        let instruction = rv32_write_heap_default(
-            tester,
-            vec![b.map(F::from_canonical_u32)],
-            vec![c.map(F::from_canonical_u32)],
-            opcode,
-        );
-        tester.execute(chip, &instruction);
-    }
-}
-
-#[test_case(BaseAluOpcode::ADD, 24)]
-#[test_case(BaseAluOpcode::SUB, 24)]
-#[test_case(BaseAluOpcode::XOR, 24)]
-#[test_case(BaseAluOpcode::OR, 24)]
-#[test_case(BaseAluOpcode::AND, 24)]
-fn run_alu_256_rand_test(opcode: BaseAluOpcode, num_ops: usize) {
-    let mut rng = create_seeded_rng();
-    let mut tester = VmChipTestBuilder::default();
-    let offset = Rv32BaseAlu256Opcode::CLASS_OFFSET;
-
-    let bitwise_bus = BitwiseOperationLookupBus::new(BITWISE_OP_LOOKUP_BUS);
-    let bitwise_chip = SharedBitwiseOperationLookupChip::<RV32_CELL_BITS>::new(bitwise_bus);
-
-    let mut chip = Rv32BaseAlu256Chip::<F>::new(
-        VmAirWrapper::new(
-            Rv32HeapAdapterAir::new(
-                tester.execution_bridge(),
-                tester.memory_bridge(),
-                bitwise_bus,
-                tester.address_bits(),
-            ),
-            BaseAluCoreAir::new(bitwise_bus, offset),
-        ),
-        Rv32BaseAlu256Step::new(
-            Rv32HeapAdapterStep::new(tester.address_bits(), bitwise_chip.clone()),
-            bitwise_chip.clone(),
-            offset,
-        ),
-        tester.memory_helper(),
-    );
-    chip.set_trace_height(MAX_INS_CAPACITY);
-
-    for _ in 0..num_ops {
-        set_and_execute_rand(
-            &mut tester,
-            &mut chip,
-            &mut rng,
-            opcode.local_usize() + offset,
-            None,
-        );
-    }
-    let tester = tester.build().load(chip).load(bitwise_chip).finalize();
-    tester.simple_test().expect("Verification failed");
-}
-
-#[test_case(LessThanOpcode::SLT, 24)]
-#[test_case(LessThanOpcode::SLTU, 24)]
-fn run_lt_256_rand_test(opcode: LessThanOpcode, num_ops: usize) {
-    let mut rng = create_seeded_rng();
-    let mut tester = VmChipTestBuilder::default();
-    let offset = Rv32LessThan256Opcode::CLASS_OFFSET;
-
-    let bitwise_bus = BitwiseOperationLookupBus::new(BITWISE_OP_LOOKUP_BUS);
-    let bitwise_chip = SharedBitwiseOperationLookupChip::<RV32_CELL_BITS>::new(bitwise_bus);
-    let mut chip = Rv32LessThan256Chip::<F>::new(
-        VmAirWrapper::new(
-            Rv32HeapAdapterAir::new(
-                tester.execution_bridge(),
-                tester.memory_bridge(),
-                bitwise_bus,
-                tester.address_bits(),
-            ),
-            LessThanCoreAir::new(bitwise_bus, offset),
-        ),
-        Rv32LessThan256Step::new(
-            Rv32HeapAdapterStep::new(tester.address_bits(), bitwise_chip.clone()),
-            bitwise_chip.clone(),
-            offset,
-        ),
-        tester.memory_helper(),
-    );
-    chip.set_trace_height(MAX_INS_CAPACITY);
-
-    for _ in 0..num_ops {
-        set_and_execute_rand(
-            &mut tester,
-            &mut chip,
-            &mut rng,
-            opcode.local_usize() + offset,
-            None,
-        );
-    }
-    let tester = tester.build().load(chip).load(bitwise_chip).finalize();
-    tester.simple_test().expect("Verification failed");
-}
-
-#[test_case(MulOpcode::MUL, 24)]
-fn run_mul_256_rand_test(opcode: MulOpcode, num_ops: usize) {
-    let mut rng = create_seeded_rng();
-    let mut tester = VmChipTestBuilder::default();
-    let offset = Rv32Mul256Opcode::CLASS_OFFSET;
-
-    let range_tuple_bus = RangeTupleCheckerBus::new(
-        RANGE_TUPLE_CHECKER_BUS,
-        [
-            1 << RV32_CELL_BITS,
-            (INT256_NUM_LIMBS * (1 << RV32_CELL_BITS)) as u32,
-        ],
-    );
-    let range_tuple_chip = SharedRangeTupleCheckerChip::new(range_tuple_bus);
-    let bitwise_bus = BitwiseOperationLookupBus::new(BITWISE_OP_LOOKUP_BUS);
-    let bitwise_chip = SharedBitwiseOperationLookupChip::<RV32_CELL_BITS>::new(bitwise_bus);
-
-    let mut chip = Rv32Multiplication256Chip::<F>::new(
-        VmAirWrapper::new(
-            Rv32HeapAdapterAir::new(
-                tester.execution_bridge(),
-                tester.memory_bridge(),
-                bitwise_bus,
-                tester.address_bits(),
-            ),
-            MultiplicationCoreAir::new(range_tuple_bus, offset),
-        ),
-        Rv32Multiplication256Step::new(
-            Rv32HeapAdapterStep::new(tester.address_bits(), bitwise_chip.clone()),
-            range_tuple_chip.clone(),
-            offset,
-        ),
-        tester.memory_helper(),
-    );
-    chip.set_trace_height(MAX_INS_CAPACITY);
-=======
 const RANGE_TUPLE_SIZES: [u32; 2] = [
     1 << RV32_CELL_BITS,
     (INT256_NUM_LIMBS * (1 << RV32_CELL_BITS)) as u32,
@@ -625,17 +429,12 @@
         tester.address_bits(),
     );
     let mut harness = TestChipHarness::with_capacity(executor, air, chip, MAX_INS_CAPACITY);
->>>>>>> 8141dacc
-
-    for _ in 0..num_ops {
-        set_and_execute_rand(
-            &mut tester,
-<<<<<<< HEAD
-            &mut chip,
-=======
+
+    for _ in 0..num_ops {
+        set_and_execute_rand(
+            &mut tester,
             &mut harness.executor,
             &mut harness.arena,
->>>>>>> 8141dacc
             &mut rng,
             opcode.local_usize() + offset,
             None,
@@ -643,51 +442,12 @@
     }
     let tester = tester
         .build()
-<<<<<<< HEAD
-        .load(chip)
-        .load(range_tuple_chip)
-        .load(bitwise_chip)
-=======
         .load(harness)
         .load_periphery((bitwise_chip.air, bitwise_chip))
->>>>>>> 8141dacc
         .finalize();
     tester.simple_test().expect("Verification failed");
 }
 
-<<<<<<< HEAD
-#[test_case(ShiftOpcode::SLL, 24)]
-#[test_case(ShiftOpcode::SRL, 24)]
-#[test_case(ShiftOpcode::SRA, 24)]
-fn run_shift_256_rand_test(opcode: ShiftOpcode, num_ops: usize) {
-    let mut rng = create_seeded_rng();
-    let mut tester = VmChipTestBuilder::default();
-    let offset = Rv32Shift256Opcode::CLASS_OFFSET;
-
-    let range_checker_chip = tester.range_checker();
-    let bitwise_bus = BitwiseOperationLookupBus::new(BITWISE_OP_LOOKUP_BUS);
-    let bitwise_chip = SharedBitwiseOperationLookupChip::<RV32_CELL_BITS>::new(bitwise_bus);
-
-    let mut chip = Rv32Shift256Chip::<F>::new(
-        VmAirWrapper::new(
-            Rv32HeapAdapterAir::new(
-                tester.execution_bridge(),
-                tester.memory_bridge(),
-                bitwise_bus,
-                tester.address_bits(),
-            ),
-            ShiftCoreAir::new(bitwise_bus, range_checker_chip.bus(), offset),
-        ),
-        Rv32Shift256Step::new(
-            Rv32HeapAdapterStep::new(tester.address_bits(), bitwise_chip.clone()),
-            bitwise_chip.clone(),
-            range_checker_chip.clone(),
-            offset,
-        ),
-        tester.memory_helper(),
-    );
-    chip.set_trace_height(MAX_INS_CAPACITY);
-=======
 #[test_case(MulOpcode::MUL, 24)]
 fn run_mul_256_rand_test(opcode: MulOpcode, num_ops: usize) {
     let mut rng = create_seeded_rng();
@@ -711,30 +471,17 @@
         tester.address_bits(),
     );
     let mut harness = TestChipHarness::with_capacity(executor, air, chip, MAX_INS_CAPACITY);
->>>>>>> 8141dacc
-
-    for _ in 0..num_ops {
-        set_and_execute_rand(
-            &mut tester,
-<<<<<<< HEAD
-            &mut chip,
-=======
+
+    for _ in 0..num_ops {
+        set_and_execute_rand(
+            &mut tester,
             &mut harness.executor,
             &mut harness.arena,
->>>>>>> 8141dacc
             &mut rng,
             opcode.local_usize() + offset,
             None,
         );
     }
-<<<<<<< HEAD
-
-    drop(range_checker_chip);
-    let tester = tester.build().load(chip).load(bitwise_chip).finalize();
-    tester.simple_test().expect("Verification failed");
-}
-
-=======
     let tester = tester
         .build()
         .load(harness)
@@ -787,7 +534,6 @@
     tester.simple_test().expect("Verification failed");
 }
 
->>>>>>> 8141dacc
 #[test_case(BranchEqualOpcode::BEQ, 24)]
 #[test_case(BranchEqualOpcode::BNE, 24)]
 fn run_beq_256_rand_test(opcode: BranchEqualOpcode, num_ops: usize) {
@@ -796,27 +542,6 @@
     let offset = Rv32BranchEqual256Opcode::CLASS_OFFSET;
 
     let bitwise_bus = BitwiseOperationLookupBus::new(BITWISE_OP_LOOKUP_BUS);
-<<<<<<< HEAD
-    let bitwise_chip = SharedBitwiseOperationLookupChip::<RV32_CELL_BITS>::new(bitwise_bus);
-    let mut chip = Rv32BranchEqual256Chip::<F>::new(
-        VmAirWrapper::new(
-            Rv32HeapBranchAdapterAir::new(
-                tester.execution_bridge(),
-                tester.memory_bridge(),
-                bitwise_bus,
-                tester.address_bits(),
-            ),
-            BranchEqualCoreAir::new(offset, DEFAULT_PC_STEP),
-        ),
-        Rv32BranchEqual256Step::new(
-            Rv32HeapBranchAdapterStep::new(tester.address_bits(), bitwise_chip.clone()),
-            offset,
-            DEFAULT_PC_STEP,
-        ),
-        tester.memory_helper(),
-    );
-    chip.set_trace_height(MAX_INS_CAPACITY);
-=======
     let bitwise_chip = Arc::new(BitwiseOperationLookupChip::<RV32_CELL_BITS>::new(
         bitwise_bus,
     ));
@@ -829,7 +554,6 @@
         tester.address_bits(),
     );
     let mut harness = TestChipHarness::with_capacity(executor, air, chip, MAX_INS_CAPACITY);
->>>>>>> 8141dacc
 
     for _ in 0..num_ops {
         set_and_execute_rand(
@@ -849,84 +573,6 @@
     tester.simple_test().expect("Verification failed");
 }
 
-<<<<<<< HEAD
-    for _ in 0..num_ops {
-        set_and_execute_rand(
-            &mut tester,
-            &mut chip,
-            &mut rng,
-            opcode.local_usize() + offset,
-            Some(branch_fn),
-        );
-    }
-    let tester = tester.build().load(chip).load(bitwise_chip).finalize();
-    tester.simple_test().expect("Verification failed");
-}
-
-#[test_case(BranchLessThanOpcode::BLT, 24)]
-#[test_case(BranchLessThanOpcode::BLTU, 24)]
-#[test_case(BranchLessThanOpcode::BGE, 24)]
-#[test_case(BranchLessThanOpcode::BGEU, 24)]
-fn run_blt_256_rand_test(opcode: BranchLessThanOpcode, num_ops: usize) {
-    let mut rng = create_seeded_rng();
-    let mut tester = VmChipTestBuilder::default();
-    let offset = Rv32BranchLessThan256Opcode::CLASS_OFFSET;
-
-    let bitwise_bus = BitwiseOperationLookupBus::new(BITWISE_OP_LOOKUP_BUS);
-    let bitwise_chip = SharedBitwiseOperationLookupChip::<RV32_CELL_BITS>::new(bitwise_bus);
-
-    let mut chip = Rv32BranchLessThan256Chip::<F>::new(
-        VmAirWrapper::new(
-            Rv32HeapBranchAdapterAir::new(
-                tester.execution_bridge(),
-                tester.memory_bridge(),
-                bitwise_bus,
-                tester.address_bits(),
-            ),
-            BranchLessThanCoreAir::new(bitwise_bus, offset),
-        ),
-        Rv32BranchLessThan256Step::new(
-            Rv32HeapBranchAdapterStep::new(tester.address_bits(), bitwise_chip.clone()),
-            bitwise_chip.clone(),
-            offset,
-        ),
-        tester.memory_helper(),
-    );
-    chip.set_trace_height(MAX_INS_CAPACITY);
-
-    let branch_fn =
-        |opcode: usize, x: &[u32; INT256_NUM_LIMBS], y: &[u32; INT256_NUM_LIMBS]| -> bool {
-            let opcode = BranchLessThanOpcode::from_usize(
-                opcode - Rv32BranchLessThan256Opcode::CLASS_OFFSET,
-            );
-            let (is_ge, is_signed) = match opcode {
-                BranchLessThanOpcode::BLT => (false, true),
-                BranchLessThanOpcode::BLTU => (false, false),
-                BranchLessThanOpcode::BGE => (true, true),
-                BranchLessThanOpcode::BGEU => (true, false),
-            };
-            let x_sign = x[INT256_NUM_LIMBS - 1] >> (RV32_CELL_BITS - 1) != 0 && is_signed;
-            let y_sign = y[INT256_NUM_LIMBS - 1] >> (RV32_CELL_BITS - 1) != 0 && is_signed;
-            for (x, y) in x.iter().rev().zip(y.iter().rev()) {
-                if x != y {
-                    return (x < y) ^ x_sign ^ y_sign ^ is_ge;
-                }
-            }
-            is_ge
-        };
-
-    for _ in 0..num_ops {
-        set_and_execute_rand(
-            &mut tester,
-            &mut chip,
-            &mut rng,
-            opcode.local_usize() + offset,
-            Some(branch_fn),
-        );
-    }
-    let tester = tester.build().load(chip).load(bitwise_chip).finalize();
-    tester.simple_test().expect("Verification failed");
-=======
 #[test_case(BranchLessThanOpcode::BLT, 24)]
 #[test_case(BranchLessThanOpcode::BLTU, 24)]
 #[test_case(BranchLessThanOpcode::BGE, 24)]
@@ -1343,5 +989,4 @@
         .finalize()
         .simple_test()
         .unwrap();
->>>>>>> 8141dacc
 }