[package]
name = "openvm-bigint-circuit"
description = "OpenVM circuit extension for uint256 and int256"
version.workspace = true
authors.workspace = true
edition.workspace = true
homepage.workspace = true
repository.workspace = true

[dependencies]
openvm-stark-backend = { workspace = true }
openvm-stark-sdk = { workspace = true }
openvm-cuda-backend = { workspace = true, optional = true }
openvm-cuda-common = { workspace = true, optional = true }
openvm-circuit-primitives = { workspace = true }
openvm-circuit-primitives-derive = { workspace = true }
openvm-circuit = { workspace = true }
openvm-circuit-derive = { workspace = true }
openvm-instructions = { workspace = true }
openvm-rv32im-circuit = { workspace = true }
openvm-rv32-adapters = { workspace = true }
openvm-bigint-transpiler = { workspace = true }
openvm-rv32im-transpiler = { workspace = true }

derive-new.workspace = true
derive_more = { workspace = true, features = ["from"] }
rand.workspace = true
serde.workspace = true
cfg-if.workspace = true

[dev-dependencies]
openvm-stark-sdk = { workspace = true }
openvm-circuit = { workspace = true, features = ["test-utils"] }
openvm-rv32-adapters = { workspace = true, features = ["test-utils"] }
test-case.workspace = true
alloy-primitives = { version = "1.2.1" }
<<<<<<< HEAD
=======

[build-dependencies]
openvm-cuda-builder = { workspace = true, optional = true }
>>>>>>> 8141dacc

[features]
default = ["parallel", "jemalloc"]
parallel = ["openvm-circuit/parallel"]
test-utils = ["openvm-circuit/test-utils"]
tco = ["openvm-rv32im-circuit/tco"]
# performance features:
mimalloc = ["openvm-circuit/mimalloc"]
jemalloc = ["openvm-circuit/jemalloc"]
jemalloc-prof = ["openvm-circuit/jemalloc-prof"]
nightly-features = ["openvm-circuit/nightly-features"]

cuda = [
    "dep:openvm-cuda-builder",
    "dep:openvm-cuda-common",
    "dep:openvm-cuda-backend",
    "openvm-circuit-primitives/cuda",
    "openvm-circuit/cuda",
    "openvm-rv32im-circuit/cuda",
]
touchemall = [
    "cuda",
    "openvm-circuit/touchemall",
    "openvm-circuit-primitives/touchemall",
    "openvm-cuda-backend/touchemall",
    "openvm-cuda-common/touchemall",
]<|MERGE_RESOLUTION|>--- conflicted
+++ resolved
@@ -34,12 +34,9 @@
 openvm-rv32-adapters = { workspace = true, features = ["test-utils"] }
 test-case.workspace = true
 alloy-primitives = { version = "1.2.1" }
-<<<<<<< HEAD
-=======
 
 [build-dependencies]
 openvm-cuda-builder = { workspace = true, optional = true }
->>>>>>> 8141dacc
 
 [features]
 default = ["parallel", "jemalloc"]
