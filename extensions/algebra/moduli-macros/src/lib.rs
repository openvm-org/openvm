extern crate alloc;
extern crate proc_macro;

use std::sync::atomic::AtomicUsize;

use num_bigint::BigUint;
use num_prime::nt_funcs::is_prime;
use openvm_macros_common::{string_to_bytes, MacroArgs};
use proc_macro::TokenStream;
use quote::format_ident;
use syn::{
    parse::{Parse, ParseStream},
    parse_macro_input, LitStr, Token,
};

static MOD_IDX: AtomicUsize = AtomicUsize::new(0);

/// This macro generates the code to setup the modulus for a given prime. Also it places the moduli
/// into a special static variable to be later extracted from the ELF and used by the VM. Usage:
/// ```
/// moduli_declare! {
///     Bls12381 { modulus = "0x1a0111ea397fe69a4b1ba7b6434bacd764774b84f38512bf6730d2a0f6b0f6241eabfffeb153ffffb9feffffffffaaab" },
///     Bn254 { modulus = "21888242871839275222246405745257275088696311157297823662689037894645226208583" },
/// }
/// ```
/// This creates two structs, `Bls12381` and `Bn254`, each representing the modular arithmetic class
/// (implementing `Add`, `Sub` and so on).
#[proc_macro]
pub fn moduli_declare(input: TokenStream) -> TokenStream {
    let MacroArgs { items } = parse_macro_input!(input as MacroArgs);

    let mut output = Vec::new();

    let span = proc_macro::Span::call_site();

    for item in items {
        let struct_name = item.name.to_string();
        let struct_name = syn::Ident::new(&struct_name, span.into());
        let mut modulus: Option<String> = None;
        for param in item.params {
            match param.name.to_string().as_str() {
                "modulus" => {
                    if let syn::Expr::Lit(syn::ExprLit {
                        lit: syn::Lit::Str(value),
                        ..
                    }) = param.value
                    {
                        modulus = Some(value.value());
                    } else {
                        return syn::Error::new_spanned(
                            param.value,
                            "Expected a string literal for macro argument `modulus`",
                        )
                        .to_compile_error()
                        .into();
                    }
                }
                _ => {
                    panic!("Unknown parameter {}", param.name);
                }
            }
        }

        // Parsing the parameters is over at this point

        let mod_idx = MOD_IDX.fetch_add(1, std::sync::atomic::Ordering::SeqCst);

        let modulus = modulus.expect("modulus parameter is required");
        let modulus_bytes = string_to_bytes(&modulus);
        let mut limbs = modulus_bytes.len();
        let mut block_size = 32;

        if limbs <= 32 {
            limbs = 32;
        } else if limbs <= 48 {
            limbs = 48;
            block_size = 16;
        } else {
            panic!("limbs must be at most 48");
        }

        let modulus_bytes = modulus_bytes
            .into_iter()
            .chain(vec![0u8; limbs])
            .take(limbs)
            .collect::<Vec<_>>();

        let modulus_hex = modulus_bytes
            .iter()
            .rev()
            .map(|x| format!("{:02x}", x))
            .collect::<Vec<_>>()
            .join("");
        macro_rules! create_extern_func {
            ($name:ident) => {
                let $name = syn::Ident::new(
                    &format!("{}_{}", stringify!($name), modulus_hex),
                    span.into(),
                );
            };
        }
        create_extern_func!(add_extern_func);
        create_extern_func!(sub_extern_func);
        create_extern_func!(mul_extern_func);
        create_extern_func!(div_extern_func);
        create_extern_func!(is_eq_extern_func);
        create_extern_func!(hint_sqrt_extern_func);
        create_extern_func!(hint_non_qr_extern_func);
        create_extern_func!(moduli_setup_extern_func);

        let block_size = proc_macro::Literal::usize_unsuffixed(block_size);
        let block_size = syn::Lit::new(block_size.to_string().parse::<_>().unwrap());

        let module_name = format_ident!("algebra_impl_{}", mod_idx);

        let result = TokenStream::from(quote::quote_spanned! { span.into() =>
            /// An element of the ring of integers modulo a positive integer.
            /// The element is internally represented as a fixed size array of bytes.
            ///
            /// ## Caution
            /// It is not guaranteed that the integer representation is less than the modulus.
            /// After any arithmetic operation, the honest host should normalize the result
            /// to its canonical representation less than the modulus, but guest execution does not
            /// require it.
            ///
            /// See [`assert_reduced`](openvm_algebra_guest::IntMod::assert_reduced) and
            /// [`is_reduced`](openvm_algebra_guest::IntMod::is_reduced).
            #[derive(Clone, Eq, serde::Serialize, serde::Deserialize)]
            #[repr(C, align(#block_size))]
            pub struct #struct_name(#[serde(with = "openvm_algebra_guest::BigArray")] [u8; #limbs]);

            extern "C" {
                fn #add_extern_func(rd: usize, rs1: usize, rs2: usize);
                fn #sub_extern_func(rd: usize, rs1: usize, rs2: usize);
                fn #mul_extern_func(rd: usize, rs1: usize, rs2: usize);
                fn #div_extern_func(rd: usize, rs1: usize, rs2: usize);
                fn #is_eq_extern_func(rs1: usize, rs2: usize) -> bool;
                fn #hint_sqrt_extern_func(rs1: usize);
                fn #hint_non_qr_extern_func();
                fn #moduli_setup_extern_func();
            }

            impl #struct_name {
                #[inline(always)]
                const fn from_const_u8(val: u8) -> Self {
                    let mut bytes = [0; #limbs];
                    bytes[0] = val;
                    Self(bytes)
                }

                /// Constructor from little-endian bytes. Does not enforce the integer value of `bytes`
                /// must be less than the modulus.
                pub const fn from_const_bytes(bytes: [u8; #limbs]) -> Self {
                    Self(bytes)
                }

                #[inline(always)]
                fn add_assign_impl(&mut self, other: &Self) {
                    #[cfg(not(target_os = "zkvm"))]
                    {
                        *self = Self::from_biguint(
                            (self.as_biguint() + other.as_biguint()) % Self::modulus_biguint(),
                        );
                    }
                    #[cfg(target_os = "zkvm")]
                    {
                        Self::set_up_once();
                        unsafe {
                            #add_extern_func(
                                self as *mut Self as usize,
                                self as *const Self as usize,
                                other as *const Self as usize,
                            );
                        }
                    }
                }

                #[inline(always)]
                fn sub_assign_impl(&mut self, other: &Self) {
                    #[cfg(not(target_os = "zkvm"))]
                    {
                        let modulus = Self::modulus_biguint();
                        *self = Self::from_biguint(
                            (self.as_biguint() + modulus.clone() - other.as_biguint()) % modulus,
                        );
                    }
                    #[cfg(target_os = "zkvm")]
                    {
                        Self::set_up_once();
                        unsafe {
                            #sub_extern_func(
                                self as *mut Self as usize,
                                self as *const Self as usize,
                                other as *const Self as usize,
                            );
                        }
                    }
                }

                #[inline(always)]
                fn mul_assign_impl(&mut self, other: &Self) {
                    #[cfg(not(target_os = "zkvm"))]
                    {
                        *self = Self::from_biguint(
                            (self.as_biguint() * other.as_biguint()) % Self::modulus_biguint(),
                        );
                    }
                    #[cfg(target_os = "zkvm")]
                    {
                        Self::set_up_once();
                        unsafe {
                            #mul_extern_func(
                                self as *mut Self as usize,
                                self as *const Self as usize,
                                other as *const Self as usize,
                            );
                        }
                    }
                }

                #[inline(always)]
                fn div_assign_unsafe_impl(&mut self, other: &Self) {
                    #[cfg(not(target_os = "zkvm"))]
                    {
                        let modulus = Self::modulus_biguint();
                        let inv = other.as_biguint().modinv(&modulus).unwrap();
                        *self = Self::from_biguint((self.as_biguint() * inv) % modulus);
                    }
                    #[cfg(target_os = "zkvm")]
                    {
                        Self::set_up_once();
                        unsafe {
                            #div_extern_func(
                                self as *mut Self as usize,
                                self as *const Self as usize,
                                other as *const Self as usize,
                            );
                        }
                    }
                }

                /// # Safety
                /// - `dst_ptr` must be a raw pointer to `&mut Self`. It will be written to only at the very end.
                #[inline(always)]
                unsafe fn add_refs_impl<const CHECK_SETUP: bool>(&self, other: &Self, dst_ptr: *mut Self) {
                    #[cfg(not(target_os = "zkvm"))]
                    {
                        let mut res = self.clone();
                        res += other;
                        // BEWARE order of operations: when dst_ptr = other as pointers
                        let dst = unsafe { &mut *dst_ptr };
                        *dst = res;
                    }
                    #[cfg(target_os = "zkvm")]
                    {
                        if CHECK_SETUP {
                            Self::set_up_once();
                        }
                        #add_extern_func(
                            dst_ptr as usize,
                            self as *const #struct_name as usize,
                            other as *const #struct_name as usize,
                        );
                    }
                }

                /// SAFETY: `dst_ptr` must be a raw pointer to `&mut Self`.
                /// It will be written to only at the very end .
                #[inline(always)]
                unsafe fn sub_refs_impl(&self, other: &Self, dst_ptr: *mut Self) {
                    #[cfg(not(target_os = "zkvm"))]
                    {
                        let mut res = self.clone();
                        res -= other;
                        // BEWARE order of operations: when dst_ptr = other as pointers
                        let dst = unsafe { &mut *dst_ptr };
                        *dst = res;
                    }
                    #[cfg(target_os = "zkvm")]
                    {
                        Self::set_up_once();
                        unsafe {
                            #sub_extern_func(
                                dst_ptr as usize,
                                self as *const #struct_name as usize,
                                other as *const #struct_name as usize,
                            );
                        }
                    }
                }

                /// SAFETY: `dst_ptr` must be a raw pointer to `&mut Self`.
                /// It will be written to only at the very end .
                #[inline(always)]
                unsafe fn mul_refs_impl(&self, other: &Self, dst_ptr: *mut Self) {
                    #[cfg(not(target_os = "zkvm"))]
                    {
                        let mut res = self.clone();
                        res *= other;
                        // BEWARE order of operations: when dst_ptr = other as pointers
                        let dst = unsafe { &mut *dst_ptr };
                        *dst = res;
                    }
                    #[cfg(target_os = "zkvm")]
                    {
                        Self::set_up_once();
                        unsafe {
                            #mul_extern_func(
                                dst_ptr as usize,
                                self as *const #struct_name as usize,
                                other as *const #struct_name as usize,
                            );
                        }
                    }
                }

                #[inline(always)]
                fn div_unsafe_refs_impl(&self, other: &Self) -> Self {
                    #[cfg(not(target_os = "zkvm"))]
                    {
                        let modulus = Self::modulus_biguint();
                        let inv = other.as_biguint().modinv(&modulus).unwrap();
                        Self::from_biguint((self.as_biguint() * inv) % modulus)
                    }
                    #[cfg(target_os = "zkvm")]
                    {
                        Self::set_up_once();
                        let mut uninit: core::mem::MaybeUninit<#struct_name> = core::mem::MaybeUninit::uninit();
                        unsafe {
                            #div_extern_func(
                                uninit.as_mut_ptr() as usize,
                                self as *const #struct_name as usize,
                                other as *const #struct_name as usize,
                            );
                        }
                        unsafe { uninit.assume_init() }
                    }
                }

                #[inline(always)]
                unsafe fn eq_impl<const CHECK_SETUP: bool>(&self, other: &Self) -> bool {
                    #[cfg(not(target_os = "zkvm"))]
                    {
                        self.as_le_bytes() == other.as_le_bytes()
                    }
                    #[cfg(target_os = "zkvm")]
                    {
                        if CHECK_SETUP {
                            Self::set_up_once();
                        }
                        #is_eq_extern_func(self as *const #struct_name as usize, other as *const #struct_name as usize)
                    }
                }

                // Helper function to call the setup instruction on first use
                #[inline(always)]
                #[cfg(target_os = "zkvm")]
                fn set_up_once() {
                    static is_setup: ::openvm_algebra_guest::once_cell::race::OnceBool = ::openvm_algebra_guest::once_cell::race::OnceBool::new();
                    is_setup.get_or_init(|| {
                        unsafe { #moduli_setup_extern_func(); }
                        true
                    });
                }
                #[inline(always)]
                #[cfg(not(target_os = "zkvm"))]
                fn set_up_once() {
                    // No-op for non-ZKVM targets
                }
            }

            // Put trait implementations in a private module to avoid conflicts
            mod #module_name {
                use openvm_algebra_guest::IntMod;

                use super::#struct_name;

                impl IntMod for #struct_name {
                    type Repr = [u8; #limbs];
                    type SelfRef<'a> = &'a Self;

                    const MODULUS: Self::Repr = [#(#modulus_bytes),*];

                    const ZERO: Self = Self([0; #limbs]);

                    const NUM_LIMBS: usize = #limbs;

                    const ONE: Self = Self::from_const_u8(1);

                    fn from_repr(repr: Self::Repr) -> Self {
                        Self(repr)
                    }

                    fn from_le_bytes(bytes: &[u8]) -> Self {
                        let mut arr = [0u8; #limbs];
                        arr.copy_from_slice(bytes);
                        Self(arr)
                    }

                    fn from_be_bytes(bytes: &[u8]) -> Self {
                        let mut arr = [0u8; #limbs];
                        for (a, b) in arr.iter_mut().zip(bytes.iter().rev()) {
                            *a = *b;
                        }
                        Self(arr)
                    }

                    fn from_u8(val: u8) -> Self {
                        Self::from_const_u8(val)
                    }

                    fn from_u32(val: u32) -> Self {
                        let mut bytes = [0; #limbs];
                        bytes[..4].copy_from_slice(&val.to_le_bytes());
                        Self(bytes)
                    }

                    fn from_u64(val: u64) -> Self {
                        let mut bytes = [0; #limbs];
                        bytes[..8].copy_from_slice(&val.to_le_bytes());
                        Self(bytes)
                    }

                    #[inline(always)]
                    fn as_le_bytes(&self) -> &[u8] {
                        &(self.0)
                    }

                    #[inline(always)]
                    fn to_be_bytes(&self) -> [u8; #limbs] {
                        core::array::from_fn(|i| self.0[#limbs - 1 - i])
                    }

                    #[cfg(not(target_os = "zkvm"))]
                    fn modulus_biguint() -> num_bigint::BigUint {
                        num_bigint::BigUint::from_bytes_le(&Self::MODULUS)
                    }

                    #[cfg(not(target_os = "zkvm"))]
                    fn from_biguint(biguint: num_bigint::BigUint) -> Self {
                        Self(openvm::utils::biguint_to_limbs(&biguint))
                    }

                    #[cfg(not(target_os = "zkvm"))]
                    fn as_biguint(&self) -> num_bigint::BigUint {
                        num_bigint::BigUint::from_bytes_le(self.as_le_bytes())
                    }

                    #[inline(always)]
                    fn neg_assign(&mut self) {
                        unsafe {
                            // SAFETY: we borrow self as &Self and as *mut Self but
                            // the latter will only be written to at the very end.
                            (#struct_name::ZERO).sub_refs_impl(self, self as *const Self as *mut Self);
                        }
                    }

                    #[inline(always)]
                    fn double_assign(&mut self) {
                        unsafe {
                            // SAFETY: we borrow self as &Self and as *mut Self but
                            // the latter will only be written to at the very end.
                            self.add_refs_impl::<true>(self, self as *const Self as *mut Self);
                        }
                    }

                    #[inline(always)]
                    fn square_assign(&mut self) {
                        unsafe {
                            // SAFETY: we borrow self as &Self and as *mut Self but
                            // the latter will only be written to at the very end.
                            self.mul_refs_impl(self, self as *const Self as *mut Self);
                        }
                    }

                    #[inline(always)]
                    fn double(&self) -> Self {
                        self + self
                    }

                    #[inline(always)]
                    fn square(&self) -> Self {
                        self * self
                    }

                    #[inline(always)]
                    fn cube(&self) -> Self {
                        &self.square() * self
                    }

                    /// If `self` is not in its canonical form, the proof will fail to verify.
                    /// This means guest execution will never terminate (either successfully or
                    /// unsuccessfully) if `self` is not in its canonical form.
                    // is_eq_mod enforces `self` is less than `modulus`
                    fn assert_reduced(&self) {
                        // This must not be optimized out
                        let _ = core::hint::black_box(PartialEq::eq(self, self));
                    }

                    fn is_reduced(&self) -> bool {
                        // limbs are little endian
                        for (x_limb, p_limb) in self.0.iter().rev().zip(Self::MODULUS.iter().rev()) {
                            if x_limb < p_limb {
                                return true;
                            } else if x_limb > p_limb {
                                return false;
                            }
                        }
                        // At this point, all limbs are equal
                        false
                    }

                    #[inline(always)]
                    fn set_up_once() {
                        Self::set_up_once();
                    }

                    #[inline(always)]
                    unsafe fn eq_impl<const CHECK_SETUP: bool>(&self, other: &Self) -> bool {
                        Self::eq_impl::<CHECK_SETUP>(self, other)
                    }

                    #[inline(always)]
                    unsafe fn add_ref<const CHECK_SETUP: bool>(&self, other: &Self) -> Self {
                        let mut uninit: core::mem::MaybeUninit<#struct_name> = core::mem::MaybeUninit::uninit();
                        self.add_refs_impl::<CHECK_SETUP>(other, uninit.as_mut_ptr());
                        uninit.assume_init()
                    }
                }

                impl<'a> core::ops::AddAssign<&'a #struct_name> for #struct_name {
                    #[inline(always)]
                    fn add_assign(&mut self, other: &'a #struct_name) {
                        self.add_assign_impl(other);
                    }
                }

                impl core::ops::AddAssign for #struct_name {
                    #[inline(always)]
                    fn add_assign(&mut self, other: Self) {
                        self.add_assign_impl(&other);
                    }
                }

                impl core::ops::Add for #struct_name {
                    type Output = Self;
                    #[inline(always)]
                    fn add(mut self, other: Self) -> Self::Output {
                        self += other;
                        self
                    }
                }

                impl<'a> core::ops::Add<&'a #struct_name> for #struct_name {
                    type Output = Self;
                    #[inline(always)]
                    fn add(mut self, other: &'a #struct_name) -> Self::Output {
                        self += other;
                        self
                    }
                }

                impl<'a> core::ops::Add<&'a #struct_name> for &#struct_name {
                    type Output = #struct_name;
                    #[inline(always)]
                    fn add(self, other: &'a #struct_name) -> Self::Output {
                        // Safety: ensure setup
                        unsafe { self.add_ref::<true>(other) }
                    }
                }

                impl<'a> core::ops::SubAssign<&'a #struct_name> for #struct_name {
                    #[inline(always)]
                    fn sub_assign(&mut self, other: &'a #struct_name) {
                        self.sub_assign_impl(other);
                    }
                }

                impl core::ops::SubAssign for #struct_name {
                    #[inline(always)]
                    fn sub_assign(&mut self, other: Self) {
                        self.sub_assign_impl(&other);
                    }
                }

                impl core::ops::Sub for #struct_name {
                    type Output = Self;
                    #[inline(always)]
                    fn sub(mut self, other: Self) -> Self::Output {
                        self -= other;
                        self
                    }
                }

                impl<'a> core::ops::Sub<&'a #struct_name> for #struct_name {
                    type Output = Self;
                    #[inline(always)]
                    fn sub(mut self, other: &'a #struct_name) -> Self::Output {
                        self -= other;
                        self
                    }
                }

                impl<'a> core::ops::Sub<&'a #struct_name> for &'a #struct_name {
                    type Output = #struct_name;
                    #[inline(always)]
                    fn sub(self, other: &'a #struct_name) -> Self::Output {
                        let mut uninit: core::mem::MaybeUninit<#struct_name> = core::mem::MaybeUninit::uninit();
                        unsafe {
                            self.sub_refs_impl(other, uninit.as_mut_ptr());
                            uninit.assume_init()
                        }
                    }
                }

                impl<'a> core::ops::MulAssign<&'a #struct_name> for #struct_name {
                    #[inline(always)]
                    fn mul_assign(&mut self, other: &'a #struct_name) {
                        self.mul_assign_impl(other);
                    }
                }

                impl core::ops::MulAssign for #struct_name {
                    #[inline(always)]
                    fn mul_assign(&mut self, other: Self) {
                        self.mul_assign_impl(&other);
                    }
                }

                impl core::ops::Mul for #struct_name {
                    type Output = Self;
                    #[inline(always)]
                    fn mul(mut self, other: Self) -> Self::Output {
                        self *= other;
                        self
                    }
                }

                impl<'a> core::ops::Mul<&'a #struct_name> for #struct_name {
                    type Output = Self;
                    #[inline(always)]
                    fn mul(mut self, other: &'a #struct_name) -> Self::Output {
                        self *= other;
                        self
                    }
                }

                impl<'a> core::ops::Mul<&'a #struct_name> for &#struct_name {
                    type Output = #struct_name;
                    #[inline(always)]
                    fn mul(self, other: &'a #struct_name) -> Self::Output {
                        let mut uninit: core::mem::MaybeUninit<#struct_name> = core::mem::MaybeUninit::uninit();
                        unsafe {
                            self.mul_refs_impl(other, uninit.as_mut_ptr());
                            uninit.assume_init()
                        }
                    }
                }

                impl<'a> openvm_algebra_guest::DivAssignUnsafe<&'a #struct_name> for #struct_name {
                    /// Undefined behaviour when denominator is not coprime to N
                    #[inline(always)]
                    fn div_assign_unsafe(&mut self, other: &'a #struct_name) {
                        self.div_assign_unsafe_impl(other);
                    }
                }

                impl openvm_algebra_guest::DivAssignUnsafe for #struct_name {
                    /// Undefined behaviour when denominator is not coprime to N
                    #[inline(always)]
                    fn div_assign_unsafe(&mut self, other: Self) {
                        self.div_assign_unsafe_impl(&other);
                    }
                }

                impl openvm_algebra_guest::DivUnsafe for #struct_name {
                    type Output = Self;
                    /// Undefined behaviour when denominator is not coprime to N
                    #[inline(always)]
                    fn div_unsafe(mut self, other: Self) -> Self::Output {
                        self.div_assign_unsafe_impl(&other);
                        self
                    }
                }

                impl<'a> openvm_algebra_guest::DivUnsafe<&'a #struct_name> for #struct_name {
                    type Output = Self;
                    /// Undefined behaviour when denominator is not coprime to N
                    #[inline(always)]
                    fn div_unsafe(mut self, other: &'a #struct_name) -> Self::Output {
                        self.div_assign_unsafe_impl(other);
                        self
                    }
                }

                impl<'a> openvm_algebra_guest::DivUnsafe<&'a #struct_name> for &#struct_name {
                    type Output = #struct_name;
                    /// Undefined behaviour when denominator is not coprime to N
                    #[inline(always)]
                    fn div_unsafe(self, other: &'a #struct_name) -> Self::Output {
                        self.div_unsafe_refs_impl(other)
                    }
                }

                impl PartialEq for #struct_name {
                    #[inline(always)]
                    fn eq(&self, other: &Self) -> bool {
                        // Safety: must check setup
                        unsafe { self.eq_impl::<true>(other) }
                    }
                }

                impl<'a> core::iter::Sum<&'a #struct_name> for #struct_name {
                    fn sum<I: Iterator<Item = &'a #struct_name>>(iter: I) -> Self {
                        iter.fold(Self::ZERO, |acc, x| &acc + x)
                    }
                }

                impl core::iter::Sum for #struct_name {
                    fn sum<I: Iterator<Item = Self>>(iter: I) -> Self {
                        iter.fold(Self::ZERO, |acc, x| &acc + &x)
                    }
                }

                impl<'a> core::iter::Product<&'a #struct_name> for #struct_name {
                    fn product<I: Iterator<Item = &'a #struct_name>>(iter: I) -> Self {
                        iter.fold(Self::ONE, |acc, x| &acc * x)
                    }
                }

                impl core::iter::Product for #struct_name {
                    fn product<I: Iterator<Item = Self>>(iter: I) -> Self {
                        iter.fold(Self::ONE, |acc, x| &acc * &x)
                    }
                }

                impl core::ops::Neg for #struct_name {
                    type Output = #struct_name;
                    #[inline(always)]
                    fn neg(self) -> Self::Output {
                        #struct_name::ZERO - &self
                    }
                }

                impl<'a> core::ops::Neg for &'a #struct_name {
                    type Output = #struct_name;
                    #[inline(always)]
                    fn neg(self) -> Self::Output {
                        #struct_name::ZERO - self
                    }
                }

                impl core::fmt::Debug for #struct_name {
                    fn fmt(&self, f: &mut core::fmt::Formatter<'_>) -> core::fmt::Result {
                        write!(f, "{:?}", self.as_le_bytes())
                    }
                }
            }

            impl openvm_algebra_guest::Reduce for #struct_name {
                fn reduce_le_bytes(bytes: &[u8]) -> Self {
                    let mut res = <Self as openvm_algebra_guest::IntMod>::ZERO;
                    // base should be 2 ^ #limbs which exceeds what Self can represent
                    let mut base = <Self as openvm_algebra_guest::IntMod>::from_le_bytes(&[255u8; #limbs]);
                    base += <Self as openvm_algebra_guest::IntMod>::ONE;
                    for chunk in bytes.chunks(#limbs).rev() {
                        res = res * &base + <Self as openvm_algebra_guest::IntMod>::from_le_bytes(chunk);
                    }
                    res
                }
            }
        });

        output.push(result);

        let modulus_biguint = BigUint::from_bytes_le(&modulus_bytes);
        let modulus_is_prime = is_prime(&modulus_biguint, None);

        if modulus_is_prime.probably() {
            // implement Field and Sqrt traits for prime moduli
            let field_and_sqrt_impl = TokenStream::from(quote::quote_spanned! { span.into() =>
                impl ::openvm_algebra_guest::Field for #struct_name {
                    const ZERO: Self = <Self as ::openvm_algebra_guest::IntMod>::ZERO;
                    const ONE: Self = <Self as ::openvm_algebra_guest::IntMod>::ONE;

                    type SelfRef<'a> = &'a Self;

                    fn double_assign(&mut self) {
                        ::openvm_algebra_guest::IntMod::double_assign(self);
                    }

                    fn square_assign(&mut self) {
                        ::openvm_algebra_guest::IntMod::square_assign(self);
                    }

                }

                impl openvm_algebra_guest::Sqrt for #struct_name {
                    // Returns a sqrt of self if it exists, otherwise None.
                    // Note that we use a hint-based approach to prove whether the square root exists.
                    // This approach works for prime moduli, but not necessarily for composite moduli,
                    // which is why we have the sqrt method in the Field trait, not the IntMod trait.
                    fn sqrt(&self) -> Option<Self> {
                        match self.honest_host_sqrt() {
                            // self is a square
                            Some(Some(sqrt)) => Some(sqrt),
                            // self is not a square
                            Some(None) => None,
                            // host is dishonest
                            None => {
                                // host is dishonest, enter infinite loop
                                loop {
                                    openvm::io::println("ERROR: Square root hint is invalid. Entering infinite loop.");
                                }
                            }
                        }
                    }
                }

                impl #struct_name {
                    // Returns None if the hint is incorrect (i.e. the host is dishonest)
                    // Returns Some(None) if the hint proves that self is not a quadratic residue
                    // Otherwise, returns Some(Some(sqrt)) where sqrt is a square root of self
                    fn honest_host_sqrt(&self) -> Option<Option<Self>> {
                        let (is_square, sqrt) = self.hint_sqrt_impl()?;

                        if is_square {
                            // ensure sqrt < modulus
                            <Self as ::openvm_algebra_guest::IntMod>::assert_reduced(&sqrt);

                            if &(&sqrt * &sqrt) == self {
                                Some(Some(sqrt))
                            } else {
                                None
                            }
                        } else {
                            // ensure sqrt < modulus
                            <Self as ::openvm_algebra_guest::IntMod>::assert_reduced(&sqrt);

                            if &sqrt * &sqrt == self * Self::get_non_qr() {
                                Some(None)
                            } else {
                                None
                            }
                        }
                    }


                    // Returns None if the hint is malformed.
                    // Otherwise, returns Some((is_square, sqrt)) where sqrt is a square root of self if is_square is true,
                    // and a square root of self * non_qr if is_square is false.
                    fn hint_sqrt_impl(&self) -> Option<(bool, Self)> {
                        #[cfg(not(target_os = "zkvm"))]
                        {
                            unimplemented!();
                        }
                        #[cfg(target_os = "zkvm")]
                        {
                            use ::openvm_algebra_guest::{openvm_custom_insn, openvm_rv32im_guest}; // needed for hint_store_u32! and hint_buffer_u32!

                            let is_square = core::mem::MaybeUninit::<u32>::uninit();
                            let sqrt = core::mem::MaybeUninit::<#struct_name>::uninit();
                            unsafe {
                                #hint_sqrt_extern_func(self as *const #struct_name as usize);
                                let is_square_ptr = is_square.as_ptr() as *const u32;
                                openvm_rv32im_guest::hint_store_u32!(is_square_ptr);
                                openvm_rv32im_guest::hint_buffer_u32!(sqrt.as_ptr() as *const u8, <#struct_name as ::openvm_algebra_guest::IntMod>::NUM_LIMBS / 4);
                                let is_square = is_square.assume_init();
                                if is_square == 0 || is_square == 1 {
                                    Some((is_square == 1, sqrt.assume_init()))
                                } else {
                                    None
                                }
                            }
                        }
                    }

                    // Generate a non quadratic residue by using a hint
                    fn init_non_qr() -> alloc::boxed::Box<#struct_name> {
                        #[cfg(not(target_os = "zkvm"))]
                        {
                            unimplemented!();
                        }
                        #[cfg(target_os = "zkvm")]
                        {
                            use ::openvm_algebra_guest::{openvm_custom_insn, openvm_rv32im_guest}; // needed for hint_buffer_u32!

                            let mut non_qr_uninit = core::mem::MaybeUninit::<Self>::uninit();
                            let mut non_qr;
                            unsafe {
                                #hint_non_qr_extern_func();
                                let ptr = non_qr_uninit.as_ptr() as *const u8;
                                openvm_rv32im_guest::hint_buffer_u32!(ptr, <Self as ::openvm_algebra_guest::IntMod>::NUM_LIMBS / 4);
                                non_qr = non_qr_uninit.assume_init();
                            }
                            // ensure non_qr < modulus
                            <Self as ::openvm_algebra_guest::IntMod>::assert_reduced(&non_qr);

                            use ::openvm_algebra_guest::{DivUnsafe, ExpBytes};
                            // construct exp = (p-1)/2 as an integer by first constraining exp = (p-1)/2 (mod p) and then exp < p
                            let exp = -<Self as ::openvm_algebra_guest::IntMod>::ONE.div_unsafe(Self::from_const_u8(2));
                            <Self as ::openvm_algebra_guest::IntMod>::assert_reduced(&exp);

                            if non_qr.exp_bytes(true, &<Self as ::openvm_algebra_guest::IntMod>::to_be_bytes(&exp)) != -<Self as ::openvm_algebra_guest::IntMod>::ONE
                            {
                                // non_qr is not a non quadratic residue, so host is dishonest
                                loop {
                                    openvm::io::println("ERROR: Non quadratic residue hint is invalid. Entering infinite loop.");
                                }
                            }

                            alloc::boxed::Box::new(non_qr)
                        }
                    }

                    // This function is public for use in tests
                    pub fn get_non_qr() -> &'static #struct_name {
                        static non_qr: ::openvm_algebra_guest::once_cell::race::OnceBox<#struct_name> = ::openvm_algebra_guest::once_cell::race::OnceBox::new();
                        &non_qr.get_or_init(Self::init_non_qr)
                    }
                }
            });

            output.push(field_and_sqrt_impl);
        }
    }

    TokenStream::from_iter(output)
}

struct ModuliDefine {
    items: Vec<LitStr>,
}

impl Parse for ModuliDefine {
    fn parse(input: ParseStream) -> syn::Result<Self> {
        let items = input.parse_terminated(<LitStr as Parse>::parse, Token![,])?;
        Ok(Self {
            items: items.into_iter().collect(),
        })
    }
}

#[proc_macro]
pub fn moduli_init(input: TokenStream) -> TokenStream {
    let ModuliDefine { items } = parse_macro_input!(input as ModuliDefine);

    let mut externs = Vec::new();
<<<<<<< HEAD
    let mut setups = Vec::new();
    let mut setup_all_moduli = Vec::new();
=======
    let mut openvm_section = Vec::new();
>>>>>>> 152b6b6c

    // List of all modular limbs in one (that is, with a compile-time known size) array.
    let mut two_modular_limbs_flattened_list = Vec::<u8>::new();
    // List of "bars" between adjacent modular limbs sublists.
    let mut limb_list_borders = vec![0usize];

    let span = proc_macro::Span::call_site();

    for (mod_idx, item) in items.into_iter().enumerate() {
        let modulus = item.value();
        let modulus_bytes = string_to_bytes(&modulus);
        let mut limbs = modulus_bytes.len();
        let mut block_size = 32;

        if limbs <= 32 {
            limbs = 32;
        } else if limbs <= 48 {
            limbs = 48;
            block_size = 16;
        } else {
            panic!("limbs must be at most 48");
        }

        let block_size = proc_macro::Literal::usize_unsuffixed(block_size);
        let block_size = syn::Lit::new(block_size.to_string().parse::<_>().unwrap());

        let modulus_bytes = modulus_bytes
            .into_iter()
            .chain(vec![0u8; limbs])
            .take(limbs)
            .collect::<Vec<_>>();

        // We need two copies of modular limbs for Fp2 setup.
        let doubled_modulus = [modulus_bytes.clone(), modulus_bytes.clone()].concat();
        two_modular_limbs_flattened_list.extend(doubled_modulus);
        limb_list_borders.push(two_modular_limbs_flattened_list.len());

        let modulus_hex = modulus_bytes
            .iter()
            .rev()
            .map(|x| format!("{:02x}", x))
            .collect::<Vec<_>>()
            .join("");

<<<<<<< HEAD
        let setup_function = syn::Ident::new(&format!("setup_{}", mod_idx), span.into());
=======
        let serialized_modulus =
            core::iter::once(1) // 1 for "modulus"
                .chain(core::iter::once(mod_idx as u8)) // mod_idx is u8 for now (can make it u32), because we don't know the order of
                // variables in the elf
                .chain((modulus_bytes.len() as u32).to_le_bytes().iter().copied())
                .chain(modulus_bytes.iter().copied())
                .collect::<Vec<_>>();
        let serialized_name = syn::Ident::new(
            &format!("OPENVM_SERIALIZED_MODULUS_{}", mod_idx),
            span.into(),
        );
        let serialized_len = serialized_modulus.len();
        let setup_extern_func = syn::Ident::new(
            &format!("moduli_setup_extern_func_{}", modulus_hex),
            span.into(),
        );
>>>>>>> 152b6b6c

        for op_type in ["add", "sub", "mul", "div"] {
            let func_name = syn::Ident::new(
                &format!("{}_extern_func_{}", op_type, modulus_hex),
                span.into(),
            );
            let mut chars = op_type.chars().collect::<Vec<_>>();
            chars[0] = chars[0].to_ascii_uppercase();
            let local_opcode = syn::Ident::new(
                &format!("{}Mod", chars.iter().collect::<String>()),
                span.into(),
            );
            externs.push(quote::quote_spanned! { span.into() =>
                #[no_mangle]
                extern "C" fn #func_name(rd: usize, rs1: usize, rs2: usize) {
                    openvm::platform::custom_insn_r!(
                        opcode = ::openvm_algebra_guest::OPCODE,
                        funct3 = ::openvm_algebra_guest::MODULAR_ARITHMETIC_FUNCT3 as usize,
                        funct7 = ::openvm_algebra_guest::ModArithBaseFunct7::#local_opcode as usize + #mod_idx * (::openvm_algebra_guest::ModArithBaseFunct7::MODULAR_ARITHMETIC_MAX_KINDS as usize),
                        rd = In rd,
                        rs1 = In rs1,
                        rs2 = In rs2
                    )
                }
            });
        }

        let is_eq_extern_func =
            syn::Ident::new(&format!("is_eq_extern_func_{}", modulus_hex), span.into());
        externs.push(quote::quote_spanned! { span.into() =>
            #[no_mangle]
            extern "C" fn #is_eq_extern_func(rs1: usize, rs2: usize) -> bool {
                let mut x: u32;
                openvm::platform::custom_insn_r!(
                    opcode = ::openvm_algebra_guest::OPCODE,
                    funct3 = ::openvm_algebra_guest::MODULAR_ARITHMETIC_FUNCT3 as usize,
                    funct7 = ::openvm_algebra_guest::ModArithBaseFunct7::IsEqMod as usize + #mod_idx * (::openvm_algebra_guest::ModArithBaseFunct7::MODULAR_ARITHMETIC_MAX_KINDS as usize),
                    rd = Out x,
                    rs1 = In rs1,
                    rs2 = In rs2
                );
                x != 0
            }
        });

        let hint_non_qr_extern_func = syn::Ident::new(
            &format!("hint_non_qr_extern_func_{}", modulus_hex),
            span.into(),
        );
        externs.push(quote::quote_spanned! { span.into() =>
            #[no_mangle]
            extern "C" fn #hint_non_qr_extern_func() {
                openvm::platform::custom_insn_r!(
                    opcode = ::openvm_algebra_guest::OPCODE,
                    funct3 = ::openvm_algebra_guest::MODULAR_ARITHMETIC_FUNCT3 as usize,
                    funct7 = ::openvm_algebra_guest::ModArithBaseFunct7::HintNonQr as usize + #mod_idx * (::openvm_algebra_guest::ModArithBaseFunct7::MODULAR_ARITHMETIC_MAX_KINDS as usize),
                    rd = Const "x0",
                    rs1 = Const "x0",
                    rs2 = Const "x0"
                );
            }


        });

        // This function will be defined regardless of whether the modulus is prime or not,
        // but it will be called only if the modulus is prime.
        let hint_sqrt_extern_func = syn::Ident::new(
            &format!("hint_sqrt_extern_func_{}", modulus_hex),
            span.into(),
        );
        externs.push(quote::quote_spanned! { span.into() =>
            #[no_mangle]
            extern "C" fn #hint_sqrt_extern_func(rs1: usize) {
                openvm::platform::custom_insn_r!(
                    opcode = ::openvm_algebra_guest::OPCODE,
                    funct3 = ::openvm_algebra_guest::MODULAR_ARITHMETIC_FUNCT3 as usize,
                    funct7 = ::openvm_algebra_guest::ModArithBaseFunct7::HintSqrt as usize + #mod_idx * (::openvm_algebra_guest::ModArithBaseFunct7::MODULAR_ARITHMETIC_MAX_KINDS as usize),
                    rd = Const "x0",
                    rs1 = In rs1,
                    rs2 = Const "x0"
                );
            }
        });

        externs.push(quote::quote_spanned! { span.into() =>
            #[no_mangle]
            extern "C" fn #setup_extern_func() {
                #[cfg(target_os = "zkvm")]
                {
<<<<<<< HEAD
=======
                    let mut ptr = 0;
                    assert_eq!(super::#serialized_name[ptr], 1);
                    ptr += 1;
                    assert_eq!(super::#serialized_name[ptr], #mod_idx as u8);
                    ptr += 1;
                    assert_eq!(super::#serialized_name[ptr..ptr+4].iter().rev().fold(0, |acc, &x| acc * 256 + x as usize), #limbs);
                    ptr += 4;
                    let remaining = &super::#serialized_name[ptr..];

>>>>>>> 152b6b6c
                    // To avoid importing #struct_name, we create a placeholder struct with the same size and alignment.
                    #[repr(C, align(#block_size))]
                    struct AlignedPlaceholder([u8; #limbs]);

                    const MODULUS_BYTES: AlignedPlaceholder = AlignedPlaceholder([#(#modulus_bytes),*]);

                    // We are going to use the numeric representation of the `rs2` register to distinguish the chip to setup.
                    // The transpiler will transform this instruction, based on whether `rs2` is `x0`, `x1` or `x2`, into a `SETUP_ADDSUB`, `SETUP_MULDIV` or `SETUP_ISEQ` instruction.
                    let mut uninit: core::mem::MaybeUninit<AlignedPlaceholder> = core::mem::MaybeUninit::uninit();
                    openvm::platform::custom_insn_r!(
                        opcode = ::openvm_algebra_guest::OPCODE,
                        funct3 = ::openvm_algebra_guest::MODULAR_ARITHMETIC_FUNCT3,
                        funct7 = ::openvm_algebra_guest::ModArithBaseFunct7::SetupMod as usize
                            + #mod_idx
                                * (::openvm_algebra_guest::ModArithBaseFunct7::MODULAR_ARITHMETIC_MAX_KINDS as usize),
                        rd = In uninit.as_mut_ptr(),
                        rs1 = In MODULUS_BYTES.0.as_ptr(),
                        rs2 = Const "x0" // will be parsed as 0 and therefore transpiled to SETUP_ADDMOD
                    );
                    openvm::platform::custom_insn_r!(
                        opcode = ::openvm_algebra_guest::OPCODE,
                        funct3 = ::openvm_algebra_guest::MODULAR_ARITHMETIC_FUNCT3,
                        funct7 = ::openvm_algebra_guest::ModArithBaseFunct7::SetupMod as usize
                            + #mod_idx
                                * (::openvm_algebra_guest::ModArithBaseFunct7::MODULAR_ARITHMETIC_MAX_KINDS as usize),
                        rd = In uninit.as_mut_ptr(),
                        rs1 = In MODULUS_BYTES.0.as_ptr(),
                        rs2 = Const "x1" // will be parsed as 1 and therefore transpiled to SETUP_MULDIV
                    );
                    unsafe {
                        // This should not be x0:
                        let mut tmp = uninit.as_mut_ptr() as usize;
                        openvm::platform::custom_insn_r!(
                            opcode = ::openvm_algebra_guest::OPCODE,
                            funct3 = ::openvm_algebra_guest::MODULAR_ARITHMETIC_FUNCT3 as usize,
                            funct7 = ::openvm_algebra_guest::ModArithBaseFunct7::SetupMod as usize
                                + #mod_idx
                                    * (::openvm_algebra_guest::ModArithBaseFunct7::MODULAR_ARITHMETIC_MAX_KINDS as usize),
                            rd = InOut tmp,
                            rs1 = In MODULUS_BYTES.0.as_ptr(),
                            rs2 = Const "x2" // will be parsed as 2 and therefore transpiled to SETUP_ISEQ
                        );
                        // rd = inout(reg) is necessary because this instruction will write to `rd` register
                    }
                }
            }
        });
    }

    let total_limbs_cnt = two_modular_limbs_flattened_list.len();
    let cnt_limbs_list_len = limb_list_borders.len();
    TokenStream::from(quote::quote_spanned! { span.into() =>
<<<<<<< HEAD
=======
        #(#openvm_section)*
        #[allow(non_snake_case)]
>>>>>>> 152b6b6c
        #[cfg(target_os = "zkvm")]
        mod openvm_intrinsics_ffi {
            #(#externs)*
        }
        #[allow(non_snake_case, non_upper_case_globals)]
        pub mod openvm_intrinsics_meta_do_not_type_this_by_yourself {
            pub const two_modular_limbs_list: [u8; #total_limbs_cnt] = [#(#two_modular_limbs_flattened_list),*];
            pub const limb_list_borders: [usize; #cnt_limbs_list_len] = [#(#limb_list_borders),*];
        }
    })
}<|MERGE_RESOLUTION|>--- conflicted
+++ resolved
@@ -946,12 +946,6 @@
     let ModuliDefine { items } = parse_macro_input!(input as ModuliDefine);
 
     let mut externs = Vec::new();
-<<<<<<< HEAD
-    let mut setups = Vec::new();
-    let mut setup_all_moduli = Vec::new();
-=======
-    let mut openvm_section = Vec::new();
->>>>>>> 152b6b6c
 
     // List of all modular limbs in one (that is, with a compile-time known size) array.
     let mut two_modular_limbs_flattened_list = Vec::<u8>::new();
@@ -996,26 +990,10 @@
             .collect::<Vec<_>>()
             .join("");
 
-<<<<<<< HEAD
-        let setup_function = syn::Ident::new(&format!("setup_{}", mod_idx), span.into());
-=======
-        let serialized_modulus =
-            core::iter::once(1) // 1 for "modulus"
-                .chain(core::iter::once(mod_idx as u8)) // mod_idx is u8 for now (can make it u32), because we don't know the order of
-                // variables in the elf
-                .chain((modulus_bytes.len() as u32).to_le_bytes().iter().copied())
-                .chain(modulus_bytes.iter().copied())
-                .collect::<Vec<_>>();
-        let serialized_name = syn::Ident::new(
-            &format!("OPENVM_SERIALIZED_MODULUS_{}", mod_idx),
-            span.into(),
-        );
-        let serialized_len = serialized_modulus.len();
         let setup_extern_func = syn::Ident::new(
             &format!("moduli_setup_extern_func_{}", modulus_hex),
             span.into(),
         );
->>>>>>> 152b6b6c
 
         for op_type in ["add", "sub", "mul", "div"] {
             let func_name = syn::Ident::new(
@@ -1106,18 +1084,6 @@
             extern "C" fn #setup_extern_func() {
                 #[cfg(target_os = "zkvm")]
                 {
-<<<<<<< HEAD
-=======
-                    let mut ptr = 0;
-                    assert_eq!(super::#serialized_name[ptr], 1);
-                    ptr += 1;
-                    assert_eq!(super::#serialized_name[ptr], #mod_idx as u8);
-                    ptr += 1;
-                    assert_eq!(super::#serialized_name[ptr..ptr+4].iter().rev().fold(0, |acc, &x| acc * 256 + x as usize), #limbs);
-                    ptr += 4;
-                    let remaining = &super::#serialized_name[ptr..];
-
->>>>>>> 152b6b6c
                     // To avoid importing #struct_name, we create a placeholder struct with the same size and alignment.
                     #[repr(C, align(#block_size))]
                     struct AlignedPlaceholder([u8; #limbs]);
@@ -1170,11 +1136,7 @@
     let total_limbs_cnt = two_modular_limbs_flattened_list.len();
     let cnt_limbs_list_len = limb_list_borders.len();
     TokenStream::from(quote::quote_spanned! { span.into() =>
-<<<<<<< HEAD
-=======
-        #(#openvm_section)*
         #[allow(non_snake_case)]
->>>>>>> 152b6b6c
         #[cfg(target_os = "zkvm")]
         mod openvm_intrinsics_ffi {
             #(#externs)*
