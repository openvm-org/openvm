--- conflicted
+++ resolved
@@ -779,17 +779,10 @@
                 fn reduce_le_bytes(bytes: &[u8]) -> Self {
                     let mut res = <Self as openvm_algebra_guest::IntMod>::ZERO;
                     // base should be 2 ^ #limbs which exceeds what Self can represent
-<<<<<<< HEAD
-                    let mut base = <Self as openvm_algebra_guest::IntMod>::from_le_bytes(&[255u8; #limbs]);
-                    base += <Self as openvm_algebra_guest::IntMod>::ONE;
-                    for chunk in bytes.chunks(#limbs).rev() {
-                        res = res * &base + <Self as openvm_algebra_guest::IntMod>::from_le_bytes(chunk);
-=======
                     let mut base = <Self as openvm_algebra_guest::IntMod>::from_le_bytes_unchecked(&[255u8; #limbs]);
                     base += <Self as openvm_algebra_guest::IntMod>::ONE;
                     for chunk in bytes.chunks(#limbs).rev() {
                         res = res * &base + <Self as openvm_algebra_guest::IntMod>::from_le_bytes_unchecked(chunk);
->>>>>>> 70ae9773
                     }
                     openvm_algebra_guest::IntMod::assert_reduced(&res);
                     res
