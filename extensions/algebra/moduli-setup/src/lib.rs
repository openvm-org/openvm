--- conflicted
+++ resolved
@@ -140,18 +140,6 @@
                     }
                     #[cfg(target_os = "zkvm")]
                     {
-<<<<<<< HEAD
-                        axvm_platform::custom_insn_r!(
-                            axvm_algebra_guest::OPCODE,
-                            axvm_algebra_guest::MODULAR_ARITHMETIC_FUNCT3,
-                            axvm_algebra_guest::ModArithBaseFunct7::AddMod as usize
-                                + Self::MOD_IDX
-                                    * (axvm_algebra_guest::ModArithBaseFunct7::MODULAR_ARITHMETIC_MAX_KINDS as usize),
-                            self as *mut Self,
-                            self as *const Self,
-                            other as *const Self
-                        )
-=======
                         unsafe {
                             #add_extern_func(
                                 self as *mut Self as usize,
@@ -159,7 +147,6 @@
                                 other as *const Self as usize,
                             );
                         }
->>>>>>> 34003be6
                     }
                 }
 
@@ -174,18 +161,6 @@
                     }
                     #[cfg(target_os = "zkvm")]
                     {
-<<<<<<< HEAD
-                        axvm_platform::custom_insn_r!(
-                            axvm_algebra_guest::OPCODE,
-                            axvm_algebra_guest::MODULAR_ARITHMETIC_FUNCT3,
-                            axvm_algebra_guest::ModArithBaseFunct7::SubMod as usize
-                                + Self::MOD_IDX
-                                    * (axvm_algebra_guest::ModArithBaseFunct7::MODULAR_ARITHMETIC_MAX_KINDS as usize),
-                            self as *mut Self,
-                            self as *const Self,
-                            other as *const Self
-                        )
-=======
                         unsafe {
                             #sub_extern_func(
                                 self as *mut Self as usize,
@@ -193,7 +168,6 @@
                                 other as *const Self as usize,
                             );
                         }
->>>>>>> 34003be6
                     }
                 }
 
@@ -207,18 +181,6 @@
                     }
                     #[cfg(target_os = "zkvm")]
                     {
-<<<<<<< HEAD
-                        axvm_platform::custom_insn_r!(
-                            axvm_algebra_guest::OPCODE,
-                            axvm_algebra_guest::MODULAR_ARITHMETIC_FUNCT3,
-                            axvm_algebra_guest::ModArithBaseFunct7::MulMod as usize
-                                + Self::MOD_IDX
-                                    * (axvm_algebra_guest::ModArithBaseFunct7::MODULAR_ARITHMETIC_MAX_KINDS as usize),
-                            self as *mut Self,
-                            self as *const Self,
-                            other as *const Self
-                        )
-=======
                         unsafe {
                             #mul_extern_func(
                                 self as *mut Self as usize,
@@ -226,7 +188,6 @@
                                 other as *const Self as usize,
                             );
                         }
->>>>>>> 34003be6
                     }
                 }
 
@@ -240,18 +201,6 @@
                     }
                     #[cfg(target_os = "zkvm")]
                     {
-<<<<<<< HEAD
-                        axvm_platform::custom_insn_r!(
-                            axvm_algebra_guest::OPCODE,
-                            axvm_algebra_guest::MODULAR_ARITHMETIC_FUNCT3,
-                            axvm_algebra_guest::ModArithBaseFunct7::DivMod as usize
-                                + Self::MOD_IDX
-                                    * (axvm_algebra_guest::ModArithBaseFunct7::MODULAR_ARITHMETIC_MAX_KINDS as usize),
-                            self as *mut Self,
-                            self as *const Self,
-                            other as *const Self
-                        )
-=======
                         unsafe {
                             #div_extern_func(
                                 self as *mut Self as usize,
@@ -259,7 +208,6 @@
                                 other as *const Self as usize,
                             );
                         }
->>>>>>> 34003be6
                     }
                 }
 
@@ -277,16 +225,6 @@
                     }
                     #[cfg(target_os = "zkvm")]
                     {
-<<<<<<< HEAD
-                        axvm_platform::custom_insn_r!(
-                            axvm_algebra_guest::OPCODE,
-                            axvm_algebra_guest::MODULAR_ARITHMETIC_FUNCT3,
-                            axvm_algebra_guest::ModArithBaseFunct7::AddMod as usize + Self::MOD_IDX * (axvm_algebra_guest::ModArithBaseFunct7::MODULAR_ARITHMETIC_MAX_KINDS as usize),
-                            dst_ptr,
-                            self as *const #struct_name,
-                            other as *const #struct_name
-                        );
-=======
                         unsafe {
                             #add_extern_func(
                                 dst_ptr as usize,
@@ -294,7 +232,6 @@
                                 other as *const #struct_name as usize,
                             );
                         }
->>>>>>> 34003be6
                     }
                 }
 
@@ -312,16 +249,6 @@
                     }
                     #[cfg(target_os = "zkvm")]
                     {
-<<<<<<< HEAD
-                        axvm_platform::custom_insn_r!(
-                            axvm_algebra_guest::OPCODE,
-                            axvm_algebra_guest::MODULAR_ARITHMETIC_FUNCT3,
-                            axvm_algebra_guest::ModArithBaseFunct7::SubMod as usize + Self::MOD_IDX * (axvm_algebra_guest::ModArithBaseFunct7::MODULAR_ARITHMETIC_MAX_KINDS as usize),
-                            dst_ptr,
-                            self as *const #struct_name,
-                            other as *const #struct_name
-                        );
-=======
                         unsafe {
                             #sub_extern_func(
                                 dst_ptr as usize,
@@ -329,7 +256,6 @@
                                 other as *const #struct_name as usize,
                             );
                         }
->>>>>>> 34003be6
                     }
                 }
 
@@ -347,16 +273,6 @@
                     }
                     #[cfg(target_os = "zkvm")]
                     {
-<<<<<<< HEAD
-                        axvm_platform::custom_insn_r!(
-                            axvm_algebra_guest::OPCODE,
-                            axvm_algebra_guest::MODULAR_ARITHMETIC_FUNCT3,
-                            axvm_algebra_guest::ModArithBaseFunct7::MulMod as usize + Self::MOD_IDX * (axvm_algebra_guest::ModArithBaseFunct7::MODULAR_ARITHMETIC_MAX_KINDS as usize),
-                            dst_ptr,
-                            self as *const #struct_name,
-                            other as *const #struct_name
-                        );
-=======
                         unsafe {
                             #mul_extern_func(
                                 dst_ptr as usize,
@@ -364,7 +280,6 @@
                                 other as *const #struct_name as usize,
                             );
                         }
->>>>>>> 34003be6
                     }
                 }
 
@@ -379,16 +294,6 @@
                     #[cfg(target_os = "zkvm")]
                     {
                         let mut uninit: core::mem::MaybeUninit<#struct_name> = core::mem::MaybeUninit::uninit();
-<<<<<<< HEAD
-                        axvm_platform::custom_insn_r!(
-                            axvm_algebra_guest::OPCODE,
-                            axvm_algebra_guest::MODULAR_ARITHMETIC_FUNCT3,
-                            axvm_algebra_guest::ModArithBaseFunct7::DivMod as usize + Self::MOD_IDX * (axvm_algebra_guest::ModArithBaseFunct7::MODULAR_ARITHMETIC_MAX_KINDS as usize),
-                            uninit.as_mut_ptr(),
-                            self as *const #struct_name,
-                            other as *const #struct_name
-                        );
-=======
                         unsafe {
                             #div_extern_func(
                                 uninit.as_mut_ptr() as usize,
@@ -396,7 +301,6 @@
                                 other as *const #struct_name as usize,
                             );
                         }
->>>>>>> 34003be6
                         unsafe { uninit.assume_init() }
                     }
                 }
@@ -410,19 +314,7 @@
                     #[cfg(target_os = "zkvm")]
                     {
                         unsafe {
-<<<<<<< HEAD
-                            core::arch::asm!(
-                                ".insn r {opcode}, {funct3}, {funct7}, {rd}, {rs1}, {rs2}",
-                                opcode = const axvm_algebra_guest::OPCODE,
-                                funct3 = const axvm_algebra_guest::MODULAR_ARITHMETIC_FUNCT3,
-                                funct7 = const axvm_algebra_guest::ModArithBaseFunct7::IsEqMod as usize + Self::MOD_IDX * (axvm_algebra_guest::ModArithBaseFunct7::MODULAR_ARITHMETIC_MAX_KINDS as usize),
-                                rd = out(reg) x,
-                                rs1 = in(reg) self as *const #struct_name,
-                                rs2 = in(reg) other as *const #struct_name
-                            );
-=======
                             #is_eq_extern_func(self as *const #struct_name as usize, other as *const #struct_name as usize)
->>>>>>> 34003be6
                         }
                     }
                 }
