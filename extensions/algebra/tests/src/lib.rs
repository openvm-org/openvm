#[cfg(test)]
mod tests {
    use std::str::FromStr;

    use eyre::Result;
    use num_bigint::BigUint;
    use openvm_algebra_circuit::{
        Fp2Extension, Rv32ModularBuilder, Rv32ModularConfig, Rv32ModularWithFp2Builder,
        Rv32ModularWithFp2Config,
    };
    use openvm_algebra_transpiler::{Fp2TranspilerExtension, ModularTranspilerExtension};
<<<<<<< HEAD
    use openvm_circuit::utils::{air_test, test_system_config_with_continuations};
=======
    use openvm_circuit::utils::{air_test, test_system_config};
>>>>>>> 8141dacc
    use openvm_ecc_circuit::SECP256K1_CONFIG;
    use openvm_instructions::exe::VmExe;
    use openvm_rv32im_transpiler::{
        Rv32ITranspilerExtension, Rv32IoTranspilerExtension, Rv32MTranspilerExtension,
    };
    use openvm_stark_sdk::p3_baby_bear::BabyBear;
    use openvm_toolchain_tests::{build_example_program_at_path, get_programs_dir, NoInitFile};
    use openvm_transpiler::{transpiler::Transpiler, FromElf};

    type F = BabyBear;

    #[cfg(test)]
    fn test_rv32modular_config(moduli: Vec<BigUint>) -> Rv32ModularConfig {
        let mut config = Rv32ModularConfig::new(moduli);
<<<<<<< HEAD
        config.system = test_system_config_with_continuations();
=======
        config.system = test_system_config();
>>>>>>> 8141dacc
        config
    }

    #[cfg(test)]
    fn test_rv32modularwithfp2_config(
        moduli_with_names: Vec<(String, BigUint)>,
    ) -> Rv32ModularWithFp2Config {
        let mut config = Rv32ModularWithFp2Config::new(moduli_with_names);
<<<<<<< HEAD
        config.system = test_system_config_with_continuations();
=======
        *config.as_mut() = test_system_config();
>>>>>>> 8141dacc
        config
    }

    #[test]
    fn test_moduli_setup() -> Result<()> {
        let moduli = ["4002409555221667393417789825735904156556882819939007885332058136124031650490837864442687629129015664037894272559787", "1000000000000000003", "2305843009213693951"]
            .map(|s| BigUint::from_str(s).unwrap());
        let config = test_rv32modular_config(moduli.to_vec());
        let elf = build_example_program_at_path(get_programs_dir!(), "moduli_setup", &config)?;
        let openvm_exe = VmExe::from_elf(
            elf,
            Transpiler::<F>::default()
                .with_extension(Rv32ITranspilerExtension)
                .with_extension(Rv32MTranspilerExtension)
                .with_extension(Rv32IoTranspilerExtension)
                .with_extension(ModularTranspilerExtension),
        )?;

        air_test(Rv32ModularBuilder, config, openvm_exe);
        Ok(())
    }

    #[test]
    fn test_modular() -> Result<()> {
        let config = test_rv32modular_config(vec![SECP256K1_CONFIG.modulus.clone()]);
        let elf = build_example_program_at_path(get_programs_dir!(), "little", &config)?;
        let openvm_exe = VmExe::from_elf(
            elf,
            Transpiler::<F>::default()
                .with_extension(Rv32ITranspilerExtension)
                .with_extension(Rv32MTranspilerExtension)
                .with_extension(Rv32IoTranspilerExtension)
                .with_extension(ModularTranspilerExtension),
        )?;
        air_test(Rv32ModularBuilder, config, openvm_exe);
        Ok(())
    }

    #[test]
    fn test_complex_two_moduli() -> Result<()> {
        let config = test_rv32modularwithfp2_config(vec![
            (
                "Complex1".to_string(),
                BigUint::from_str("998244353").unwrap(),
            ),
            (
                "Complex2".to_string(),
                BigUint::from_str("1000000007").unwrap(),
            ),
        ]);
        let elf =
            build_example_program_at_path(get_programs_dir!(), "complex_two_moduli", &config)?;
        let openvm_exe = VmExe::from_elf(
            elf,
            Transpiler::<F>::default()
                .with_extension(Rv32ITranspilerExtension)
                .with_extension(Rv32MTranspilerExtension)
                .with_extension(Rv32IoTranspilerExtension)
                .with_extension(Fp2TranspilerExtension)
                .with_extension(ModularTranspilerExtension),
        )?;
        air_test(Rv32ModularWithFp2Builder, config, openvm_exe);
        Ok(())
    }

    #[test]
    fn test_complex_redundant_modulus() -> Result<()> {
        let config = Rv32ModularWithFp2Config {
<<<<<<< HEAD
            system: test_system_config_with_continuations(),
            base: Default::default(),
            mul: Default::default(),
            io: Default::default(),
            modular: ModularExtension::new(vec![
=======
            modular: test_rv32modular_config(vec![
>>>>>>> 8141dacc
                BigUint::from_str("998244353").unwrap(),
                BigUint::from_str("1000000007").unwrap(),
                BigUint::from_str("1000000009").unwrap(),
                BigUint::from_str("987898789").unwrap(),
            ]),
            fp2: Fp2Extension::new(vec![(
                "Complex2".to_string(),
                BigUint::from_str("1000000009").unwrap(),
            )]),
        };
        let elf = build_example_program_at_path(
            get_programs_dir!(),
            "complex_redundant_modulus",
            &config,
        )?;
        let openvm_exe = VmExe::from_elf(
            elf,
            Transpiler::<F>::default()
                .with_extension(Rv32ITranspilerExtension)
                .with_extension(Rv32MTranspilerExtension)
                .with_extension(Rv32IoTranspilerExtension)
                .with_extension(Fp2TranspilerExtension)
                .with_extension(ModularTranspilerExtension),
        )?;
        air_test(Rv32ModularWithFp2Builder, config, openvm_exe);
        Ok(())
    }

    #[test]
    fn test_complex() -> Result<()> {
        let config = test_rv32modularwithfp2_config(vec![(
            "Complex".to_string(),
            SECP256K1_CONFIG.modulus.clone(),
        )]);
        let elf = build_example_program_at_path(get_programs_dir!(), "complex_secp256k1", &config)?;
        let openvm_exe = VmExe::from_elf(
            elf,
            Transpiler::<F>::default()
                .with_extension(Rv32ITranspilerExtension)
                .with_extension(Rv32MTranspilerExtension)
                .with_extension(Rv32IoTranspilerExtension)
                .with_extension(Fp2TranspilerExtension)
                .with_extension(ModularTranspilerExtension),
        )?;
        air_test(Rv32ModularWithFp2Builder, config, openvm_exe);
        Ok(())
    }

    #[test]
    #[should_panic]
    fn test_invalid_setup() {
        let config = test_rv32modular_config(vec![
            BigUint::from_str("998244353").unwrap(),
            BigUint::from_str("1000000007").unwrap(),
        ]);
        let elf = build_example_program_at_path(
            get_programs_dir!(),
            "invalid_setup",
            // We don't want init.rs to be generated for this test because we are testing an
            // invalid moduli_init! call
            &NoInitFile,
        )
        .unwrap();
        let openvm_exe = VmExe::from_elf(
            elf,
            Transpiler::<F>::default()
                .with_extension(Rv32ITranspilerExtension)
                .with_extension(Rv32MTranspilerExtension)
                .with_extension(Rv32IoTranspilerExtension)
                .with_extension(Fp2TranspilerExtension)
                .with_extension(ModularTranspilerExtension),
        )
        .unwrap();
        air_test(Rv32ModularBuilder, config, openvm_exe);
    }

    #[test]
    fn test_sqrt() -> Result<()> {
        let config = test_rv32modular_config(vec![SECP256K1_CONFIG.modulus.clone()]);
        let elf = build_example_program_at_path(get_programs_dir!(), "sqrt", &config)?;
        let openvm_exe = VmExe::from_elf(
            elf,
            Transpiler::<F>::default()
                .with_extension(Rv32ITranspilerExtension)
                .with_extension(Rv32MTranspilerExtension)
                .with_extension(Rv32IoTranspilerExtension)
                .with_extension(ModularTranspilerExtension),
        )?;
        air_test(Rv32ModularBuilder, config, openvm_exe);
        Ok(())
    }
}<|MERGE_RESOLUTION|>--- conflicted
+++ resolved
@@ -9,11 +9,7 @@
         Rv32ModularWithFp2Config,
     };
     use openvm_algebra_transpiler::{Fp2TranspilerExtension, ModularTranspilerExtension};
-<<<<<<< HEAD
-    use openvm_circuit::utils::{air_test, test_system_config_with_continuations};
-=======
     use openvm_circuit::utils::{air_test, test_system_config};
->>>>>>> 8141dacc
     use openvm_ecc_circuit::SECP256K1_CONFIG;
     use openvm_instructions::exe::VmExe;
     use openvm_rv32im_transpiler::{
@@ -28,11 +24,7 @@
     #[cfg(test)]
     fn test_rv32modular_config(moduli: Vec<BigUint>) -> Rv32ModularConfig {
         let mut config = Rv32ModularConfig::new(moduli);
-<<<<<<< HEAD
-        config.system = test_system_config_with_continuations();
-=======
         config.system = test_system_config();
->>>>>>> 8141dacc
         config
     }
 
@@ -41,11 +33,7 @@
         moduli_with_names: Vec<(String, BigUint)>,
     ) -> Rv32ModularWithFp2Config {
         let mut config = Rv32ModularWithFp2Config::new(moduli_with_names);
-<<<<<<< HEAD
-        config.system = test_system_config_with_continuations();
-=======
         *config.as_mut() = test_system_config();
->>>>>>> 8141dacc
         config
     }
 
@@ -114,15 +102,7 @@
     #[test]
     fn test_complex_redundant_modulus() -> Result<()> {
         let config = Rv32ModularWithFp2Config {
-<<<<<<< HEAD
-            system: test_system_config_with_continuations(),
-            base: Default::default(),
-            mul: Default::default(),
-            io: Default::default(),
-            modular: ModularExtension::new(vec![
-=======
             modular: test_rv32modular_config(vec![
->>>>>>> 8141dacc
                 BigUint::from_str("998244353").unwrap(),
                 BigUint::from_str("1000000007").unwrap(),
                 BigUint::from_str("1000000009").unwrap(),
