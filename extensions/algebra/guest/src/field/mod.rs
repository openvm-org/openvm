use alloc::vec::Vec;
use core::{
    fmt::Debug,
    ops::{Add, AddAssign, Mul, MulAssign, Neg, Sub, SubAssign},
};

use crate::{DivAssignUnsafe, DivUnsafe};

// TODO: the shared parts of Field and IntMod should be moved into a new `IntegralDomain` trait.
/// This is a simplified trait for field elements.
pub trait Field:
    Sized
    + Eq
    + Clone
    + Debug
    + Neg<Output = Self>
    + Add<Output = Self>
    + Sub<Output = Self>
    + Mul<Output = Self>
    + for<'a> Add<&'a Self, Output = Self>
    + for<'a> Sub<&'a Self, Output = Self>
    + for<'a> Mul<&'a Self, Output = Self>
    + for<'a> DivUnsafe<&'a Self, Output = Self>
    + AddAssign
    + SubAssign
    + MulAssign
    + DivAssignUnsafe
    + for<'a> AddAssign<&'a Self>
    + for<'a> SubAssign<&'a Self>
    + for<'a> MulAssign<&'a Self>
    + for<'a> DivAssignUnsafe<&'a Self>
{
    type SelfRef<'a>: Add<&'a Self, Output = Self>
        + Sub<&'a Self, Output = Self>
        + Mul<&'a Self, Output = Self>
        + DivUnsafe<&'a Self, Output = Self>
    where
        Self: 'a;

    /// The zero element of the field, the additive identity.
    const ZERO: Self;

    /// The one element of the field, the multiplicative identity.
    const ONE: Self;

    /// Doubles `self` in-place.
    fn double_assign(&mut self);

    /// Square `self` in-place
    fn square_assign(&mut self);

<<<<<<< HEAD
    fn inverse(&self) -> Option<Self> {
        Some(Self::ONE.div_unsafe(self))
=======
    /// Unchecked inversion. See [DivUnsafe].
    ///
    /// ## Panics
    /// If `self` is zero.
    fn invert(&self) -> Self {
        Self::ONE.div_unsafe(self)
>>>>>>> 8be41bd0
    }
}

/// Field extension trait. BaseField is the base field of the extension field.
pub trait FieldExtension<BaseField> {
    /// Extension field degree.
    const D: usize;
    /// This should be [BaseField; D]. It is an associated type due to rust const generic limitations.
    type Coeffs: Sized;

    /// Create an extension field element from its base field coefficients.
    fn from_coeffs(coeffs: Self::Coeffs) -> Self;

    /// Create an extension field element from little-endian bytes.
    fn from_bytes(bytes: &[u8]) -> Self;

    /// Convert an extension field element to its base field coefficients.
    fn to_coeffs(self) -> Self::Coeffs;

    /// Convert an extension field element to little-endian bytes.
    fn to_bytes(&self) -> Vec<u8>;

    /// Embed a base field element into an extension field element.
    fn embed(base_elem: BaseField) -> Self;

    /// Frobenius map: take `self` to the `p^power`th power, where `p` is the prime characteristic of the field.
    fn frobenius_map(&self, power: usize) -> Self;

    /// Multiply an extension field element by an element in the base field
    fn mul_base(&self, rhs: &BaseField) -> Self;
}

pub trait ComplexConjugate {
    /// Conjugate an extension field element.
    fn conjugate(self) -> Self;

    /// Replace `self` with its conjugate.
    fn conjugate_assign(&mut self);
}<|MERGE_RESOLUTION|>--- conflicted
+++ resolved
@@ -49,17 +49,12 @@
     /// Square `self` in-place
     fn square_assign(&mut self);
 
-<<<<<<< HEAD
-    fn inverse(&self) -> Option<Self> {
-        Some(Self::ONE.div_unsafe(self))
-=======
     /// Unchecked inversion. See [DivUnsafe].
     ///
     /// ## Panics
     /// If `self` is zero.
     fn invert(&self) -> Self {
         Self::ONE.div_unsafe(self)
->>>>>>> 8be41bd0
     }
 }
 
