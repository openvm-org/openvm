--- conflicted
+++ resolved
@@ -1,4 +1,3 @@
-//! Modular arithmetic traits for use with axVM intrinsics.
 #![no_std]
 use strum_macros::FromRepr;
 
@@ -39,10 +38,7 @@
     pub const COMPLEX_EXT_FIELD_MAX_KINDS: u8 = 8;
 }
 
-<<<<<<< HEAD
 /// Modular arithmetic traits for use with axVM intrinsics.
-=======
->>>>>>> 34003be6
 extern crate alloc;
 
 use alloc::vec::Vec;
