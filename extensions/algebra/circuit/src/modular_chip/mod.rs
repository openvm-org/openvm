<<<<<<< HEAD
use openvm_circuit::arch::{MatrixRecordArena, NewVmChipWrapper, VmAirWrapper};
use openvm_mod_circuit_builder::FieldExpressionCoreAir;
use openvm_rv32_adapters::Rv32VecHeapAdapterAir;

use crate::FieldExprVecHeapStep;
=======
use openvm_circuit::arch::{VmAirWrapper, VmChipWrapper};
use openvm_circuit_derive::PreflightExecutor;
use openvm_instructions::riscv::{RV32_CELL_BITS, RV32_REGISTER_NUM_LIMBS};
use openvm_mod_circuit_builder::{FieldExpressionCoreAir, FieldExpressionFiller};
use openvm_rv32_adapters::{
    Rv32IsEqualModAdapterAir, Rv32IsEqualModAdapterExecutor, Rv32IsEqualModAdapterFiller,
    Rv32VecHeapAdapterAir, Rv32VecHeapAdapterFiller,
};

use crate::FieldExprVecHeapExecutor;
>>>>>>> 8141dacc

mod is_eq;
pub use is_eq::*;
mod addsub;
pub use addsub::*;
mod muldiv;
pub use muldiv::*;
<<<<<<< HEAD
=======

#[cfg(feature = "cuda")]
mod cuda;
#[cfg(feature = "cuda")]
pub use cuda::*;
>>>>>>> 8141dacc

#[cfg(test)]
mod tests;

<<<<<<< HEAD
pub(crate) type ModularAir<const BLOCKS: usize, const BLOCK_SIZE: usize> = VmAirWrapper<
=======
pub type ModularAir<const BLOCKS: usize, const BLOCK_SIZE: usize> = VmAirWrapper<
>>>>>>> 8141dacc
    Rv32VecHeapAdapterAir<2, BLOCKS, BLOCKS, BLOCK_SIZE, BLOCK_SIZE>,
    FieldExpressionCoreAir,
>;

<<<<<<< HEAD
pub(crate) type ModularStep<const BLOCKS: usize, const BLOCK_SIZE: usize> =
    FieldExprVecHeapStep<2, BLOCKS, BLOCK_SIZE>;

pub(crate) type ModularChip<F, const BLOCKS: usize, const BLOCK_SIZE: usize> = NewVmChipWrapper<
    F,
    ModularAir<BLOCKS, BLOCK_SIZE>,
    ModularStep<BLOCKS, BLOCK_SIZE>,
    MatrixRecordArena<F>,
>;

#[cfg(test)]
pub(crate) type ModularDenseChip<F, const BLOCKS: usize, const BLOCK_SIZE: usize> =
    NewVmChipWrapper<
        F,
        ModularAir<BLOCKS, BLOCK_SIZE>,
        ModularStep<BLOCKS, BLOCK_SIZE>,
        openvm_circuit::arch::DenseRecordArena,
    >;
=======
pub type ModularExecutor<const BLOCKS: usize, const BLOCK_SIZE: usize> =
    FieldExprVecHeapExecutor<BLOCKS, BLOCK_SIZE, false>;

pub type ModularChip<F, const BLOCKS: usize, const BLOCK_SIZE: usize> = VmChipWrapper<
    F,
    FieldExpressionFiller<Rv32VecHeapAdapterFiller<2, BLOCKS, BLOCKS, BLOCK_SIZE, BLOCK_SIZE>>,
>;

// Must have TOTAL_LIMBS = NUM_LANES * LANE_SIZE
pub type ModularIsEqualAir<
    const NUM_LANES: usize,
    const LANE_SIZE: usize,
    const TOTAL_LIMBS: usize,
> = VmAirWrapper<
    Rv32IsEqualModAdapterAir<2, NUM_LANES, LANE_SIZE, TOTAL_LIMBS>,
    ModularIsEqualCoreAir<TOTAL_LIMBS, RV32_REGISTER_NUM_LIMBS, RV32_CELL_BITS>,
>;

#[derive(Clone, PreflightExecutor)]
pub struct VmModularIsEqualExecutor<
    const NUM_LANES: usize,
    const LANE_SIZE: usize,
    const TOTAL_LIMBS: usize,
>(
    ModularIsEqualExecutor<
        Rv32IsEqualModAdapterExecutor<2, NUM_LANES, LANE_SIZE, TOTAL_LIMBS>,
        TOTAL_LIMBS,
        RV32_REGISTER_NUM_LIMBS,
        RV32_CELL_BITS,
    >,
);

pub type ModularIsEqualChip<
    F,
    const NUM_LANES: usize,
    const LANE_SIZE: usize,
    const TOTAL_LIMBS: usize,
> = VmChipWrapper<
    F,
    ModularIsEqualFiller<
        Rv32IsEqualModAdapterFiller<2, NUM_LANES, LANE_SIZE, TOTAL_LIMBS>,
        TOTAL_LIMBS,
        RV32_REGISTER_NUM_LIMBS,
        RV32_CELL_BITS,
    >,
>;
>>>>>>> 8141dacc
<|MERGE_RESOLUTION|>--- conflicted
+++ resolved
@@ -1,10 +1,3 @@
-<<<<<<< HEAD
-use openvm_circuit::arch::{MatrixRecordArena, NewVmChipWrapper, VmAirWrapper};
-use openvm_mod_circuit_builder::FieldExpressionCoreAir;
-use openvm_rv32_adapters::Rv32VecHeapAdapterAir;
-
-use crate::FieldExprVecHeapStep;
-=======
 use openvm_circuit::arch::{VmAirWrapper, VmChipWrapper};
 use openvm_circuit_derive::PreflightExecutor;
 use openvm_instructions::riscv::{RV32_CELL_BITS, RV32_REGISTER_NUM_LIMBS};
@@ -15,7 +8,6 @@
 };
 
 use crate::FieldExprVecHeapExecutor;
->>>>>>> 8141dacc
 
 mod is_eq;
 pub use is_eq::*;
@@ -23,47 +15,20 @@
 pub use addsub::*;
 mod muldiv;
 pub use muldiv::*;
-<<<<<<< HEAD
-=======
 
 #[cfg(feature = "cuda")]
 mod cuda;
 #[cfg(feature = "cuda")]
 pub use cuda::*;
->>>>>>> 8141dacc
 
 #[cfg(test)]
 mod tests;
 
-<<<<<<< HEAD
-pub(crate) type ModularAir<const BLOCKS: usize, const BLOCK_SIZE: usize> = VmAirWrapper<
-=======
 pub type ModularAir<const BLOCKS: usize, const BLOCK_SIZE: usize> = VmAirWrapper<
->>>>>>> 8141dacc
     Rv32VecHeapAdapterAir<2, BLOCKS, BLOCKS, BLOCK_SIZE, BLOCK_SIZE>,
     FieldExpressionCoreAir,
 >;
 
-<<<<<<< HEAD
-pub(crate) type ModularStep<const BLOCKS: usize, const BLOCK_SIZE: usize> =
-    FieldExprVecHeapStep<2, BLOCKS, BLOCK_SIZE>;
-
-pub(crate) type ModularChip<F, const BLOCKS: usize, const BLOCK_SIZE: usize> = NewVmChipWrapper<
-    F,
-    ModularAir<BLOCKS, BLOCK_SIZE>,
-    ModularStep<BLOCKS, BLOCK_SIZE>,
-    MatrixRecordArena<F>,
->;
-
-#[cfg(test)]
-pub(crate) type ModularDenseChip<F, const BLOCKS: usize, const BLOCK_SIZE: usize> =
-    NewVmChipWrapper<
-        F,
-        ModularAir<BLOCKS, BLOCK_SIZE>,
-        ModularStep<BLOCKS, BLOCK_SIZE>,
-        openvm_circuit::arch::DenseRecordArena,
-    >;
-=======
 pub type ModularExecutor<const BLOCKS: usize, const BLOCK_SIZE: usize> =
     FieldExprVecHeapExecutor<BLOCKS, BLOCK_SIZE, false>;
 
@@ -109,5 +74,4 @@
         RV32_REGISTER_NUM_LIMBS,
         RV32_CELL_BITS,
     >,
->;
->>>>>>> 8141dacc
+>;