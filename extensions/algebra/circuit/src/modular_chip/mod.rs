use openvm_circuit::arch::{MatrixRecordArena, NewVmChipWrapper, VmAirWrapper};
use openvm_mod_circuit_builder::FieldExpressionCoreAir;
use openvm_rv32_adapters::Rv32VecHeapAdapterAir;

use crate::FieldExprVecHeapStep;

mod is_eq;
pub use is_eq::*;
mod addsub;
pub use addsub::*;
mod muldiv;
pub use muldiv::*;
<<<<<<< HEAD
use openvm_circuit::arch::{VmAirWrapper, VmChipWrapper};
use openvm_instructions::riscv::{RV32_CELL_BITS, RV32_REGISTER_NUM_LIMBS};
use openvm_mod_circuit_builder::{
    FieldExpressionCoreAir, FieldExpressionFiller, FieldExpressionStep,
};
use openvm_rv32_adapters::{
    Rv32IsEqualModAdapterAir, Rv32IsEqualModAdapterFiller, Rv32IsEqualModAdapterStep,
    Rv32VecHeapAdapterAir, Rv32VecHeapAdapterFiller, Rv32VecHeapAdapterStep,
};
=======
>>>>>>> 97eaf481

#[cfg(test)]
mod tests;

pub(crate) type ModularAir<const BLOCKS: usize, const BLOCK_SIZE: usize> = VmAirWrapper<
    Rv32VecHeapAdapterAir<2, BLOCKS, BLOCKS, BLOCK_SIZE, BLOCK_SIZE>,
    FieldExpressionCoreAir,
>;

pub(crate) type ModularStep<const BLOCKS: usize, const BLOCK_SIZE: usize> =
    FieldExprVecHeapStep<2, BLOCKS, BLOCK_SIZE>;

pub(crate) type ModularChip<F, const BLOCKS: usize, const BLOCK_SIZE: usize> = VmChipWrapper<
    F,
    FieldExpressionFiller<Rv32VecHeapAdapterFiller<2, BLOCKS, BLOCKS, BLOCK_SIZE, BLOCK_SIZE>>,
>;
<<<<<<< HEAD
// Must have TOTAL_LIMBS = NUM_LANES * LANE_SIZE
pub type ModularIsEqualAir<
    const NUM_LANES: usize,
    const LANE_SIZE: usize,
    const TOTAL_LIMBS: usize,
> = VmAirWrapper<
    Rv32IsEqualModAdapterAir<2, NUM_LANES, LANE_SIZE, TOTAL_LIMBS>,
    ModularIsEqualCoreAir<TOTAL_LIMBS, RV32_REGISTER_NUM_LIMBS, RV32_CELL_BITS>,
>;

pub type VmModularIsEqualStep<
    const NUM_LANES: usize,
    const LANE_SIZE: usize,
    const TOTAL_LIMBS: usize,
> = ModularIsEqualStep<
    Rv32IsEqualModAdapterStep<2, NUM_LANES, LANE_SIZE, TOTAL_LIMBS>,
    TOTAL_LIMBS,
    RV32_REGISTER_NUM_LIMBS,
    RV32_CELL_BITS,
>;

pub type ModularIsEqualChip<
    F,
    const NUM_LANES: usize,
    const LANE_SIZE: usize,
    const TOTAL_LIMBS: usize,
> = VmChipWrapper<
    F,
    ModularIsEqualFiller<
        Rv32IsEqualModAdapterFiller<2, NUM_LANES, LANE_SIZE, TOTAL_LIMBS>,
        TOTAL_LIMBS,
        RV32_REGISTER_NUM_LIMBS,
        RV32_CELL_BITS,
    >,
>;
=======

#[cfg(test)]
pub(crate) type ModularDenseChip<F, const BLOCKS: usize, const BLOCK_SIZE: usize> =
    NewVmChipWrapper<
        F,
        ModularAir<BLOCKS, BLOCK_SIZE>,
        ModularStep<BLOCKS, BLOCK_SIZE>,
        openvm_circuit::arch::DenseRecordArena,
    >;
>>>>>>> 97eaf481
<|MERGE_RESOLUTION|>--- conflicted
+++ resolved
@@ -10,7 +10,6 @@
 pub use addsub::*;
 mod muldiv;
 pub use muldiv::*;
-<<<<<<< HEAD
 use openvm_circuit::arch::{VmAirWrapper, VmChipWrapper};
 use openvm_instructions::riscv::{RV32_CELL_BITS, RV32_REGISTER_NUM_LIMBS};
 use openvm_mod_circuit_builder::{
@@ -20,8 +19,6 @@
     Rv32IsEqualModAdapterAir, Rv32IsEqualModAdapterFiller, Rv32IsEqualModAdapterStep,
     Rv32VecHeapAdapterAir, Rv32VecHeapAdapterFiller, Rv32VecHeapAdapterStep,
 };
-=======
->>>>>>> 97eaf481
 
 #[cfg(test)]
 mod tests;
@@ -38,7 +35,6 @@
     F,
     FieldExpressionFiller<Rv32VecHeapAdapterFiller<2, BLOCKS, BLOCKS, BLOCK_SIZE, BLOCK_SIZE>>,
 >;
-<<<<<<< HEAD
 // Must have TOTAL_LIMBS = NUM_LANES * LANE_SIZE
 pub type ModularIsEqualAir<
     const NUM_LANES: usize,
@@ -73,15 +69,4 @@
         RV32_REGISTER_NUM_LIMBS,
         RV32_CELL_BITS,
     >,
->;
-=======
-
-#[cfg(test)]
-pub(crate) type ModularDenseChip<F, const BLOCKS: usize, const BLOCK_SIZE: usize> =
-    NewVmChipWrapper<
-        F,
-        ModularAir<BLOCKS, BLOCK_SIZE>,
-        ModularStep<BLOCKS, BLOCK_SIZE>,
-        openvm_circuit::arch::DenseRecordArena,
-    >;
->>>>>>> 97eaf481
+>;