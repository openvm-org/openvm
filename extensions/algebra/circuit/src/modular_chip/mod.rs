use openvm_circuit::arch::{VmAirWrapper, VmChipWrapper};
use openvm_circuit_derive::PreflightExecutor;
use openvm_instructions::riscv::{RV32_CELL_BITS, RV32_REGISTER_NUM_LIMBS};
use openvm_mod_circuit_builder::{FieldExpressionCoreAir, FieldExpressionFiller};
use openvm_rv32_adapters::{
    Rv32IsEqualModAdapterAir, Rv32IsEqualModAdapterExecutor, Rv32IsEqualModAdapterFiller,
    Rv32VecHeapAdapterAir, Rv32VecHeapAdapterFiller,
};

use crate::FieldExprVecHeapExecutor;

mod is_eq;
pub use is_eq::*;
mod addsub;
pub use addsub::*;
mod muldiv;
pub use muldiv::*;
<<<<<<< HEAD
=======

#[cfg(feature = "cuda")]
mod cuda;
#[cfg(feature = "cuda")]
pub use cuda::*;
>>>>>>> 8ad15357

#[cfg(test)]
mod tests;

pub type ModularAir<const BLOCKS: usize, const BLOCK_SIZE: usize> = VmAirWrapper<
    Rv32VecHeapAdapterAir<2, BLOCKS, BLOCKS, BLOCK_SIZE, BLOCK_SIZE>,
    FieldExpressionCoreAir,
>;

pub type ModularExecutor<const BLOCKS: usize, const BLOCK_SIZE: usize> =
    FieldExprVecHeapExecutor<BLOCKS, BLOCK_SIZE, false>;

pub type ModularChip<F, const BLOCKS: usize, const BLOCK_SIZE: usize> = VmChipWrapper<
    F,
    FieldExpressionFiller<Rv32VecHeapAdapterFiller<2, BLOCKS, BLOCKS, BLOCK_SIZE, BLOCK_SIZE>>,
>;

// Must have TOTAL_LIMBS = NUM_LANES * LANE_SIZE
pub type ModularIsEqualAir<
    const NUM_LANES: usize,
    const LANE_SIZE: usize,
    const TOTAL_LIMBS: usize,
> = VmAirWrapper<
    Rv32IsEqualModAdapterAir<2, NUM_LANES, LANE_SIZE, TOTAL_LIMBS>,
    ModularIsEqualCoreAir<TOTAL_LIMBS, RV32_REGISTER_NUM_LIMBS, RV32_CELL_BITS>,
>;

#[derive(Clone, PreflightExecutor)]
pub struct VmModularIsEqualExecutor<
    const NUM_LANES: usize,
    const LANE_SIZE: usize,
    const TOTAL_LIMBS: usize,
>(
    ModularIsEqualExecutor<
        Rv32IsEqualModAdapterExecutor<2, NUM_LANES, LANE_SIZE, TOTAL_LIMBS>,
        TOTAL_LIMBS,
        RV32_REGISTER_NUM_LIMBS,
        RV32_CELL_BITS,
    >,
);

pub type ModularIsEqualChip<
    F,
    const NUM_LANES: usize,
    const LANE_SIZE: usize,
    const TOTAL_LIMBS: usize,
> = VmChipWrapper<
    F,
    ModularIsEqualFiller<
        Rv32IsEqualModAdapterFiller<2, NUM_LANES, LANE_SIZE, TOTAL_LIMBS>,
        TOTAL_LIMBS,
        RV32_REGISTER_NUM_LIMBS,
        RV32_CELL_BITS,
    >,
>;<|MERGE_RESOLUTION|>--- conflicted
+++ resolved
@@ -15,14 +15,11 @@
 pub use addsub::*;
 mod muldiv;
 pub use muldiv::*;
-<<<<<<< HEAD
-=======
 
 #[cfg(feature = "cuda")]
 mod cuda;
 #[cfg(feature = "cuda")]
 pub use cuda::*;
->>>>>>> 8ad15357
 
 #[cfg(test)]
 mod tests;
