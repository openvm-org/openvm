use std::{
    array::{self, from_fn},
    borrow::{Borrow, BorrowMut},
};

use num_bigint::BigUint;
use openvm_algebra_transpiler::Rv32ModularArithmeticOpcode;
use openvm_circuit::{
<<<<<<< HEAD
    arch::{
        execution_mode::{E1ExecutionCtx, E2ExecutionCtx},
        get_record_from_slice, AdapterAirContext, AdapterTraceFiller, AdapterTraceStep,
        E2PreCompute, EmptyAdapterCoreLayout, ExecuteFunc,
        ExecutionError::InvalidInstruction,
        MatrixRecordArena, MinimalInstruction, NewVmChipWrapper, RecordArena, Result,
        StepExecutorE1, StepExecutorE2, TraceFiller, TraceStep, VmAdapterInterface, VmAirWrapper,
        VmCoreAir, VmSegmentState, VmStateMut,
    },
    system::memory::{online::TracingMemory, MemoryAuxColsFactory, POINTER_MAX_BITS},
=======
    arch::*,
    system::memory::{
        online::{GuestMemory, TracingMemory},
        MemoryAuxColsFactory, POINTER_MAX_BITS,
    },
>>>>>>> 8141dacc
};
use openvm_circuit_derive::{TraceFiller, TraceStep};
use openvm_circuit_primitives::{
    bigint::utils::big_uint_to_limbs,
    bitwise_op_lookup::{BitwiseOperationLookupBus, SharedBitwiseOperationLookupChip},
    is_equal_array::{IsEqArrayIo, IsEqArraySubAir},
    AlignedBytesBorrow, SubAir, TraceSubRowGenerator,
};
use openvm_circuit_primitives_derive::AlignedBorrow;
use openvm_instructions::{
    instruction::Instruction,
    program::DEFAULT_PC_STEP,
<<<<<<< HEAD
    riscv::{RV32_CELL_BITS, RV32_MEMORY_AS, RV32_REGISTER_AS, RV32_REGISTER_NUM_LIMBS},
    LocalOpcode,
};
use openvm_rv32_adapters::{Rv32IsEqualModAdapterAir, Rv32IsEqualModeAdapterStep};
=======
    riscv::{RV32_MEMORY_AS, RV32_REGISTER_AS, RV32_REGISTER_NUM_LIMBS},
    LocalOpcode,
};
use openvm_rv32_adapters::Rv32IsEqualModAdapterExecutor;
>>>>>>> 8141dacc
use openvm_stark_backend::{
    interaction::InteractionBuilder,
    p3_air::{AirBuilder, BaseAir},
    p3_field::{Field, FieldAlgebra, PrimeField32},
    rap::BaseAirWithPublicValues,
};
<<<<<<< HEAD
=======

use crate::modular_chip::VmModularIsEqualExecutor;
>>>>>>> 8141dacc
// Given two numbers b and c, we want to prove that a) b == c or b != c, depending on
// result of cmp_result and b) b, c < N for some modulus N that is passed into the AIR
// at runtime (i.e. when chip is instantiated).

#[repr(C)]
#[derive(AlignedBorrow, Debug)]
pub struct ModularIsEqualCoreCols<T, const READ_LIMBS: usize> {
    pub is_valid: T,
    pub is_setup: T,
    pub b: [T; READ_LIMBS],
    pub c: [T; READ_LIMBS],
    pub cmp_result: T,

    // Auxiliary columns for subair EQ comparison between b and c.
    pub eq_marker: [T; READ_LIMBS],

    // Auxiliary columns to ensure both b and c are smaller than modulus N. Let b_diff_idx be
    // an index such that b[b_diff_idx] < N[b_diff_idx] and b[i] = N[i] for all i > b_diff_idx,
    // where larger indices correspond to more significant limbs. Such an index exists iff b < N.
    // Define c_diff_idx analogously. Then let b_lt_diff = N[b_diff_idx] - b[b_diff_idx] and
    // c_lt_diff = N[c_diff_idx] - c[c_diff_idx], where both must be in [0, 2^LIMB_BITS).
    //
    // To constrain the above, we will use lt_marker, which will indicate where b_diff_idx and
    // c_diff_idx are. Set lt_marker[b_diff_idx] = 1, lt_marker[c_diff_idx] = c_lt_mark, and 0
    // everywhere else. If b_diff_idx == c_diff_idx then c_lt_mark = 1, else c_lt_mark = 2. The
    // purpose of c_lt_mark is to handle the edge case where b_diff_idx == c_diff_idx (because
    // we cannot set lt_marker[b_diff_idx] to 1 and 2 at the same time).
    pub lt_marker: [T; READ_LIMBS],
    pub b_lt_diff: T,
    pub c_lt_diff: T,
    pub c_lt_mark: T,
}

#[derive(Clone, Debug)]
pub struct ModularIsEqualCoreAir<
    const READ_LIMBS: usize,
    const WRITE_LIMBS: usize,
    const LIMB_BITS: usize,
> {
    pub bus: BitwiseOperationLookupBus,
    pub subair: IsEqArraySubAir<READ_LIMBS>,
    pub modulus_limbs: [u32; READ_LIMBS],
    pub offset: usize,
}

impl<const READ_LIMBS: usize, const WRITE_LIMBS: usize, const LIMB_BITS: usize>
    ModularIsEqualCoreAir<READ_LIMBS, WRITE_LIMBS, LIMB_BITS>
{
    pub fn new(modulus: BigUint, bus: BitwiseOperationLookupBus, offset: usize) -> Self {
        let mod_vec = big_uint_to_limbs(&modulus, LIMB_BITS);
        assert!(mod_vec.len() <= READ_LIMBS);
        let modulus_limbs = array::from_fn(|i| {
            if i < mod_vec.len() {
                mod_vec[i] as u32
            } else {
                0
            }
        });
        Self {
            bus,
            subair: IsEqArraySubAir::<READ_LIMBS>,
            modulus_limbs,
            offset,
        }
    }
}

impl<F: Field, const READ_LIMBS: usize, const WRITE_LIMBS: usize, const LIMB_BITS: usize> BaseAir<F>
    for ModularIsEqualCoreAir<READ_LIMBS, WRITE_LIMBS, LIMB_BITS>
{
    fn width(&self) -> usize {
        ModularIsEqualCoreCols::<F, READ_LIMBS>::width()
    }
}
impl<F: Field, const READ_LIMBS: usize, const WRITE_LIMBS: usize, const LIMB_BITS: usize>
    BaseAirWithPublicValues<F> for ModularIsEqualCoreAir<READ_LIMBS, WRITE_LIMBS, LIMB_BITS>
{
}

impl<AB, I, const READ_LIMBS: usize, const WRITE_LIMBS: usize, const LIMB_BITS: usize>
    VmCoreAir<AB, I> for ModularIsEqualCoreAir<READ_LIMBS, WRITE_LIMBS, LIMB_BITS>
where
    AB: InteractionBuilder,
    I: VmAdapterInterface<AB::Expr>,
    I::Reads: From<[[AB::Expr; READ_LIMBS]; 2]>,
    I::Writes: From<[[AB::Expr; WRITE_LIMBS]; 1]>,
    I::ProcessedInstruction: From<MinimalInstruction<AB::Expr>>,
{
    fn eval(
        &self,
        builder: &mut AB,
        local_core: &[AB::Var],
        _from_pc: AB::Var,
    ) -> AdapterAirContext<AB::Expr, I> {
        let cols: &ModularIsEqualCoreCols<_, READ_LIMBS> = local_core.borrow();

        builder.assert_bool(cols.is_valid);
        builder.assert_bool(cols.is_setup);
        builder.when(cols.is_setup).assert_one(cols.is_valid);
        builder.assert_bool(cols.cmp_result);

        // Constrain that either b == c or b != c, depending on the value of cmp_result.
        let eq_subair_io = IsEqArrayIo {
            x: cols.b.map(Into::into),
            y: cols.c.map(Into::into),
            out: cols.cmp_result.into(),
            condition: cols.is_valid - cols.is_setup,
        };
        self.subair.eval(builder, (eq_subair_io, cols.eq_marker));

        // Constrain that auxiliary columns lt_columns and c_lt_mark are as defined above.
        // When c_lt_mark is 1, lt_marker should have exactly one index i where lt_marker[i]
        // is 1, and be 0 elsewhere. When c_lt_mark is 2, lt_marker[i] should have an
        // additional index j such that lt_marker[j] is 2. To constrain this:
        //
        // * When c_lt_mark = 1 the sum of all lt_marker[i] must be 1
        // * When c_lt_mark = 2 the sum of lt_marker[i] * (lt_marker[i] - 1) must be 2.
        //   Additionally, the sum of all lt_marker[i] must be 3.
        //
        // All this doesn't apply when is_setup.
        let lt_marker_sum = cols
            .lt_marker
            .iter()
            .fold(AB::Expr::ZERO, |acc, x| acc + *x);
        let lt_marker_one_check_sum = cols
            .lt_marker
            .iter()
            .fold(AB::Expr::ZERO, |acc, x| acc + (*x) * (*x - AB::F::ONE));

        // Constrain that c_lt_mark is either 1 or 2.
        builder
            .when(cols.is_valid - cols.is_setup)
            .assert_bool(cols.c_lt_mark - AB::F::ONE);

        // If c_lt_mark is 1, then lt_marker_sum is 1
        builder
            .when(cols.is_valid - cols.is_setup)
            .when_ne(cols.c_lt_mark, AB::F::from_canonical_u8(2))
            .assert_one(lt_marker_sum.clone());

        // If c_lt_mark is 2, then lt_marker_sum is 3
        builder
            .when(cols.is_valid - cols.is_setup)
            .when_ne(cols.c_lt_mark, AB::F::ONE)
            .assert_eq(lt_marker_sum.clone(), AB::F::from_canonical_u8(3));

        // This constraint, along with the constraint (below) that lt_marker[i] is 0, 1, or 2,
        // ensures that lt_marker has exactly one 2.
        builder.when_ne(cols.c_lt_mark, AB::F::ONE).assert_eq(
            lt_marker_one_check_sum,
            cols.is_valid * AB::F::from_canonical_u8(2),
        );

        // Handle the setup row constraints.
        // When is_setup = 1, constrain c_lt_mark = 2 and lt_marker_sum = 2
        // This ensures that lt_marker has exactly one 2 and the remaining entries are 0.
        // Since lt_marker has no 1, we will end up constraining that b[i] = N[i] for all i
        // instead of just for i > b_diff_idx.
        builder
            .when(cols.is_setup)
            .assert_eq(cols.c_lt_mark, AB::F::from_canonical_u8(2));
        builder
            .when(cols.is_setup)
            .assert_eq(lt_marker_sum.clone(), AB::F::from_canonical_u8(2));

        // Constrain that b, c < N (i.e. modulus).
        let modulus = self.modulus_limbs.map(AB::F::from_canonical_u32);
        let mut prefix_sum = AB::Expr::ZERO;

        for i in (0..READ_LIMBS).rev() {
            prefix_sum += cols.lt_marker[i].into();
            builder.assert_zero(
                cols.lt_marker[i]
                    * (cols.lt_marker[i] - AB::F::ONE)
                    * (cols.lt_marker[i] - cols.c_lt_mark),
            );

            // Constrain b < N.
            // First, we constrain b[i] = N[i] for i > b_diff_idx.
            // We do this by constraining that b[i] = N[i] when prefix_sum is not 1 or
            // lt_marker_sum.
            //  - If is_setup = 0, then lt_marker_sum is either 1 or 3. In this case, prefix_sum is
            //    0, 1, 2, or 3. It can be verified by casework that i > b_diff_idx iff prefix_sum
            //    is not 1 or lt_marker_sum.
            //  - If is_setup = 1, then we want to constrain b[i] = N[i] for all i. In this case,
            //    lt_marker_sum is 2 and prefix_sum is 0 or 2. So we constrain b[i] = N[i] when
            //    prefix_sum is not 1, which works.
            builder
                .when_ne(prefix_sum.clone(), AB::F::ONE)
                .when_ne(prefix_sum.clone(), lt_marker_sum.clone() - cols.is_setup)
                .assert_eq(cols.b[i], modulus[i]);
            // Note that lt_marker[i] is either 0, 1, or 2 and lt_marker[i] being 1 indicates b[i] <
            // N[i] (i.e. i == b_diff_idx).
            builder
                .when_ne(cols.lt_marker[i], AB::F::ZERO)
                .when_ne(cols.lt_marker[i], AB::F::from_canonical_u8(2))
                .assert_eq(AB::Expr::from(modulus[i]) - cols.b[i], cols.b_lt_diff);

            // Constrain c < N.
            // First, we constrain c[i] = N[i] for i > c_diff_idx.
            // We do this by constraining that c[i] = N[i] when prefix_sum is not c_lt_mark or
            // lt_marker_sum. It can be verified by casework that i > c_diff_idx iff
            // prefix_sum is not c_lt_mark or lt_marker_sum.
            builder
                .when_ne(prefix_sum.clone(), cols.c_lt_mark)
                .when_ne(prefix_sum.clone(), lt_marker_sum.clone())
                .assert_eq(cols.c[i], modulus[i]);
            // Note that lt_marker[i] is either 0, 1, or 2 and lt_marker[i] being c_lt_mark
            // indicates c[i] < N[i] (i.e. i == c_diff_idx). Since c_lt_mark is 1 or 2,
            // we have {0, 1, 2} \ {0, 3 - c_lt_mark} = {c_lt_mark}.
            builder
                .when_ne(cols.lt_marker[i], AB::F::ZERO)
                .when_ne(
                    cols.lt_marker[i],
                    AB::Expr::from_canonical_u8(3) - cols.c_lt_mark,
                )
                .assert_eq(AB::Expr::from(modulus[i]) - cols.c[i], cols.c_lt_diff);
        }

        // Check that b_lt_diff and c_lt_diff are positive
        self.bus
            .send_range(
                cols.b_lt_diff - AB::Expr::ONE,
                cols.c_lt_diff - AB::Expr::ONE,
            )
            .eval(builder, cols.is_valid - cols.is_setup);

        let expected_opcode = AB::Expr::from_canonical_usize(self.offset)
            + cols.is_setup
                * AB::Expr::from_canonical_usize(Rv32ModularArithmeticOpcode::SETUP_ISEQ as usize)
            + (AB::Expr::ONE - cols.is_setup)
                * AB::Expr::from_canonical_usize(Rv32ModularArithmeticOpcode::IS_EQ as usize);
        let mut a: [AB::Expr; WRITE_LIMBS] = array::from_fn(|_| AB::Expr::ZERO);
        a[0] = cols.cmp_result.into();

        AdapterAirContext {
            to_pc: None,
            reads: [cols.b.map(Into::into), cols.c.map(Into::into)].into(),
            writes: [a].into(),
            instruction: MinimalInstruction {
                is_valid: cols.is_valid.into(),
                opcode: expected_opcode,
            }
            .into(),
        }
    }

    fn start_offset(&self) -> usize {
        self.offset
    }
}

#[repr(C)]
#[derive(AlignedBytesBorrow, Debug)]
pub struct ModularIsEqualRecord<const READ_LIMBS: usize> {
    pub is_setup: bool,
    pub b: [u8; READ_LIMBS],
    pub c: [u8; READ_LIMBS],
}

<<<<<<< HEAD
#[derive(derive_new::new)]
pub struct ModularIsEqualStep<
=======
#[derive(derive_new::new, Clone)]
pub struct ModularIsEqualExecutor<
>>>>>>> 8141dacc
    A,
    const READ_LIMBS: usize,
    const WRITE_LIMBS: usize,
    const LIMB_BITS: usize,
> {
    adapter: A,
<<<<<<< HEAD
    pub modulus_limbs: [u8; READ_LIMBS],
    pub offset: usize,
    pub bitwise_lookup_chip: SharedBitwiseOperationLookupChip<LIMB_BITS>,
}

impl<F, CTX, A, const READ_LIMBS: usize, const WRITE_LIMBS: usize, const LIMB_BITS: usize>
    TraceStep<F, CTX> for ModularIsEqualStep<A, READ_LIMBS, WRITE_LIMBS, LIMB_BITS>
where
    F: PrimeField32,
    A: 'static
        + for<'a> AdapterTraceStep<
            F,
            CTX,
            ReadData: Into<[[u8; READ_LIMBS]; 2]>,
            WriteData: From<[u8; WRITE_LIMBS]>,
        >,
{
    type RecordLayout = EmptyAdapterCoreLayout<F, A>;
    type RecordMut<'a> = (A::RecordMut<'a>, &'a mut ModularIsEqualRecord<READ_LIMBS>);

    fn execute<'buf, RA>(
        &mut self,
        state: VmStateMut<F, TracingMemory<F>, CTX>,
        instruction: &Instruction<F>,
        arena: &'buf mut RA,
    ) -> Result<()>
    where
        RA: RecordArena<'buf, Self::RecordLayout, Self::RecordMut<'buf>>,
    {
=======
    pub offset: usize,
    pub modulus_limbs: [u8; READ_LIMBS],
}

#[derive(derive_new::new, Clone)]
pub struct ModularIsEqualFiller<
    A,
    const READ_LIMBS: usize,
    const WRITE_LIMBS: usize,
    const LIMB_BITS: usize,
> {
    adapter: A,
    pub offset: usize,
    pub modulus_limbs: [u8; READ_LIMBS],
    pub bitwise_lookup_chip: SharedBitwiseOperationLookupChip<LIMB_BITS>,
}

impl<F, A, RA, const READ_LIMBS: usize, const WRITE_LIMBS: usize, const LIMB_BITS: usize>
    PreflightExecutor<F, RA> for ModularIsEqualExecutor<A, READ_LIMBS, WRITE_LIMBS, LIMB_BITS>
where
    F: PrimeField32,
    A: 'static
        + AdapterTraceExecutor<
            F,
            ReadData: Into<[[u8; READ_LIMBS]; 2]>,
            WriteData: From<[u8; WRITE_LIMBS]>,
        >,
    for<'buf> RA: RecordArena<
        'buf,
        EmptyAdapterCoreLayout<F, A>,
        (
            A::RecordMut<'buf>,
            &'buf mut ModularIsEqualRecord<READ_LIMBS>,
        ),
    >,
{
    fn execute(
        &self,
        state: VmStateMut<F, TracingMemory, RA>,
        instruction: &Instruction<F>,
    ) -> Result<(), ExecutionError> {
>>>>>>> 8141dacc
        let Instruction { opcode, .. } = instruction;

        let local_opcode =
            Rv32ModularArithmeticOpcode::from_usize(opcode.local_opcode_idx(self.offset));
        matches!(
            local_opcode,
            Rv32ModularArithmeticOpcode::IS_EQ | Rv32ModularArithmeticOpcode::SETUP_ISEQ
        );

<<<<<<< HEAD
        let (mut adapter_record, core_record) = arena.alloc(EmptyAdapterCoreLayout::new());
=======
        let (mut adapter_record, core_record) = state.ctx.alloc(EmptyAdapterCoreLayout::new());
>>>>>>> 8141dacc

        A::start(*state.pc, state.memory, &mut adapter_record);
        [core_record.b, core_record.c] = self
            .adapter
            .read(state.memory, instruction, &mut adapter_record)
            .into();

        core_record.is_setup = instruction.opcode.local_opcode_idx(self.offset)
            == Rv32ModularArithmeticOpcode::SETUP_ISEQ as usize;

        let mut write_data = [0u8; WRITE_LIMBS];
        write_data[0] = (core_record.b == core_record.c) as u8;

        self.adapter.write(
            state.memory,
            instruction,
            write_data.into(),
            &mut adapter_record,
        );
<<<<<<< HEAD

        *state.pc = state.pc.wrapping_add(DEFAULT_PC_STEP);

=======

        *state.pc = state.pc.wrapping_add(DEFAULT_PC_STEP);

>>>>>>> 8141dacc
        Ok(())
    }

    fn get_opcode_name(&self, opcode: usize) -> String {
        format!(
            "{:?}",
            Rv32ModularArithmeticOpcode::from_usize(opcode - self.offset)
        )
    }
}

<<<<<<< HEAD
impl<F, CTX, A, const READ_LIMBS: usize, const WRITE_LIMBS: usize, const LIMB_BITS: usize>
    TraceFiller<F, CTX> for ModularIsEqualStep<A, READ_LIMBS, WRITE_LIMBS, LIMB_BITS>
where
    F: PrimeField32,
    A: 'static + AdapterTraceFiller<F, CTX>,
=======
impl<F, A, const READ_LIMBS: usize, const WRITE_LIMBS: usize, const LIMB_BITS: usize> TraceFiller<F>
    for ModularIsEqualFiller<A, READ_LIMBS, WRITE_LIMBS, LIMB_BITS>
where
    F: PrimeField32,
    A: 'static + AdapterTraceFiller<F>,
>>>>>>> 8141dacc
{
    fn fill_trace_row(&self, mem_helper: &MemoryAuxColsFactory<F>, row_slice: &mut [F]) {
        let (adapter_row, mut core_row) = row_slice.split_at_mut(A::WIDTH);
        self.adapter.fill_trace_row(mem_helper, adapter_row);
<<<<<<< HEAD
=======
        // SAFETY:
        // - row_slice is guaranteed by the caller to have at least A::WIDTH +
        //   ModularIsEqualCoreCols::width() elements
        // - caller ensures core_row contains a valid record written by the executor during trace
        //   generation
>>>>>>> 8141dacc
        let record: &ModularIsEqualRecord<READ_LIMBS> =
            unsafe { get_record_from_slice(&mut core_row, ()) };
        let cols: &mut ModularIsEqualCoreCols<F, READ_LIMBS> = core_row.borrow_mut();
        let (b_cmp, b_diff_idx) =
            run_unsigned_less_than::<READ_LIMBS>(&record.b, &self.modulus_limbs);
        let (c_cmp, c_diff_idx) =
            run_unsigned_less_than::<READ_LIMBS>(&record.c, &self.modulus_limbs);

        if !record.is_setup {
            assert!(b_cmp, "{:?} >= {:?}", record.b, self.modulus_limbs);
        }
        assert!(c_cmp, "{:?} >= {:?}", record.c, self.modulus_limbs);

        // Writing in reverse order
        cols.c_lt_mark = if b_diff_idx == c_diff_idx {
            F::ONE
        } else {
            F::TWO
        };

        cols.c_lt_diff =
            F::from_canonical_u8(self.modulus_limbs[c_diff_idx] - record.c[c_diff_idx]);
        if !record.is_setup {
            cols.b_lt_diff =
                F::from_canonical_u8(self.modulus_limbs[b_diff_idx] - record.b[b_diff_idx]);
            self.bitwise_lookup_chip.request_range(
                (self.modulus_limbs[b_diff_idx] - record.b[b_diff_idx] - 1) as u32,
                (self.modulus_limbs[c_diff_idx] - record.c[c_diff_idx] - 1) as u32,
            );
        } else {
            cols.b_lt_diff = F::ZERO;
        }

        cols.lt_marker = from_fn(|i| {
            if i == b_diff_idx {
                F::ONE
            } else if i == c_diff_idx {
                cols.c_lt_mark
            } else {
                F::ZERO
            }
        });

        cols.c = record.c.map(F::from_canonical_u8);
        cols.b = record.b.map(F::from_canonical_u8);
        let sub_air = IsEqArraySubAir::<READ_LIMBS>;
        sub_air.generate_subrow(
            (&cols.b, &cols.c),
            (&mut cols.eq_marker, &mut cols.cmp_result),
        );

        cols.is_setup = F::from_bool(record.is_setup);
        cols.is_valid = F::ONE;
<<<<<<< HEAD
    }
}

#[derive(TraceStep, TraceFiller)]
pub struct VmModularIsEqualStep<
    const NUM_LANES: usize,
    const LANE_SIZE: usize,
    const TOTAL_LIMBS: usize,
>(
    ModularIsEqualStep<
        Rv32IsEqualModeAdapterStep<2, NUM_LANES, LANE_SIZE, TOTAL_LIMBS>,
        TOTAL_LIMBS,
        RV32_REGISTER_NUM_LIMBS,
        RV32_CELL_BITS,
    >,
);

impl<const NUM_LANES: usize, const LANE_SIZE: usize, const TOTAL_READ_SIZE: usize>
    VmModularIsEqualStep<NUM_LANES, LANE_SIZE, TOTAL_READ_SIZE>
{
    pub fn new(
        adapter: Rv32IsEqualModeAdapterStep<2, NUM_LANES, LANE_SIZE, TOTAL_READ_SIZE>,
        modulus_limbs: [u8; TOTAL_READ_SIZE],
        offset: usize,
        bitwise_lookup_chip: SharedBitwiseOperationLookupChip<RV32_CELL_BITS>,
    ) -> Self {
        Self(ModularIsEqualStep::new(
            adapter,
            modulus_limbs,
            offset,
            bitwise_lookup_chip,
        ))
    }
}

#[derive(AlignedBytesBorrow, Clone)]
#[repr(C)]
struct ModularIsEqualPreCompute<const READ_LIMBS: usize> {
    a: u8,
    rs_addrs: [u8; 2],
    modulus_limbs: [u8; READ_LIMBS],
}

impl<const NUM_LANES: usize, const LANE_SIZE: usize, const TOTAL_READ_SIZE: usize>
    VmModularIsEqualStep<NUM_LANES, LANE_SIZE, TOTAL_READ_SIZE>
{
    fn pre_compute_impl<F: PrimeField32>(
        &self,
        pc: u32,
        inst: &Instruction<F>,
        data: &mut ModularIsEqualPreCompute<TOTAL_READ_SIZE>,
    ) -> Result<bool> {
        let Instruction {
            opcode,
            a,
            b,
            c,
            d,
            e,
            ..
        } = inst;

        let local_opcode =
            Rv32ModularArithmeticOpcode::from_usize(opcode.local_opcode_idx(self.0.offset));

        // Validate instruction format
        let a = a.as_canonical_u32();
        let b = b.as_canonical_u32();
        let c = c.as_canonical_u32();
        let d = d.as_canonical_u32();
        let e = e.as_canonical_u32();
        if d != RV32_REGISTER_AS || e != RV32_MEMORY_AS {
            return Err(InvalidInstruction(pc));
        }

        if !matches!(
            local_opcode,
            Rv32ModularArithmeticOpcode::IS_EQ | Rv32ModularArithmeticOpcode::SETUP_ISEQ
        ) {
            return Err(InvalidInstruction(pc));
        }

=======
    }
}

impl<const NUM_LANES: usize, const LANE_SIZE: usize, const TOTAL_LIMBS: usize>
    VmModularIsEqualExecutor<NUM_LANES, LANE_SIZE, TOTAL_LIMBS>
{
    pub fn new(
        adapter: Rv32IsEqualModAdapterExecutor<2, NUM_LANES, LANE_SIZE, TOTAL_LIMBS>,
        offset: usize,
        modulus_limbs: [u8; TOTAL_LIMBS],
    ) -> Self {
        Self(ModularIsEqualExecutor::new(adapter, offset, modulus_limbs))
    }
}

#[derive(AlignedBytesBorrow, Clone)]
#[repr(C)]
struct ModularIsEqualPreCompute<const READ_LIMBS: usize> {
    a: u8,
    rs_addrs: [u8; 2],
    modulus_limbs: [u8; READ_LIMBS],
}

impl<const NUM_LANES: usize, const LANE_SIZE: usize, const TOTAL_READ_SIZE: usize>
    VmModularIsEqualExecutor<NUM_LANES, LANE_SIZE, TOTAL_READ_SIZE>
{
    fn pre_compute_impl<F: PrimeField32>(
        &self,
        pc: u32,
        inst: &Instruction<F>,
        data: &mut ModularIsEqualPreCompute<TOTAL_READ_SIZE>,
    ) -> Result<bool, StaticProgramError> {
        let Instruction {
            opcode,
            a,
            b,
            c,
            d,
            e,
            ..
        } = inst;

        let local_opcode =
            Rv32ModularArithmeticOpcode::from_usize(opcode.local_opcode_idx(self.0.offset));

        // Validate instruction format
        let a = a.as_canonical_u32();
        let b = b.as_canonical_u32();
        let c = c.as_canonical_u32();
        let d = d.as_canonical_u32();
        let e = e.as_canonical_u32();
        if d != RV32_REGISTER_AS || e != RV32_MEMORY_AS {
            return Err(StaticProgramError::InvalidInstruction(pc));
        }

        if !matches!(
            local_opcode,
            Rv32ModularArithmeticOpcode::IS_EQ | Rv32ModularArithmeticOpcode::SETUP_ISEQ
        ) {
            return Err(StaticProgramError::InvalidInstruction(pc));
        }

>>>>>>> 8141dacc
        let rs_addrs = from_fn(|i| if i == 0 { b } else { c } as u8);
        *data = ModularIsEqualPreCompute {
            a: a as u8,
            rs_addrs,
            modulus_limbs: self.0.modulus_limbs,
        };

        let is_setup = local_opcode == Rv32ModularArithmeticOpcode::SETUP_ISEQ;

        Ok(is_setup)
<<<<<<< HEAD
    }
}

impl<F, const NUM_LANES: usize, const LANE_SIZE: usize, const TOTAL_READ_SIZE: usize>
    StepExecutorE1<F> for VmModularIsEqualStep<NUM_LANES, LANE_SIZE, TOTAL_READ_SIZE>
where
    F: PrimeField32,
{
    #[inline(always)]
    fn pre_compute_size(&self) -> usize {
        std::mem::size_of::<ModularIsEqualPreCompute<TOTAL_READ_SIZE>>()
    }

    fn pre_compute_e1<Ctx: E1ExecutionCtx>(
        &self,
        pc: u32,
        inst: &Instruction<F>,
        data: &mut [u8],
    ) -> Result<ExecuteFunc<F, Ctx>> {
        let pre_compute: &mut ModularIsEqualPreCompute<TOTAL_READ_SIZE> = data.borrow_mut();

        let is_setup = self.pre_compute_impl(pc, inst, pre_compute)?;
        let fn_ptr = if is_setup {
            execute_e1_impl::<_, _, NUM_LANES, LANE_SIZE, TOTAL_READ_SIZE, true>
        } else {
            execute_e1_impl::<_, _, NUM_LANES, LANE_SIZE, TOTAL_READ_SIZE, false>
        };

        Ok(fn_ptr)
    }
}

impl<F, const NUM_LANES: usize, const LANE_SIZE: usize, const TOTAL_READ_SIZE: usize>
    StepExecutorE2<F> for VmModularIsEqualStep<NUM_LANES, LANE_SIZE, TOTAL_READ_SIZE>
where
    F: PrimeField32,
{
    #[inline(always)]
    fn e2_pre_compute_size(&self) -> usize {
        std::mem::size_of::<E2PreCompute<ModularIsEqualPreCompute<TOTAL_READ_SIZE>>>()
    }

    fn pre_compute_e2<Ctx: E2ExecutionCtx>(
        &self,
        chip_idx: usize,
        pc: u32,
        inst: &Instruction<F>,
        data: &mut [u8],
    ) -> Result<ExecuteFunc<F, Ctx>> {
        let pre_compute: &mut E2PreCompute<ModularIsEqualPreCompute<TOTAL_READ_SIZE>> =
            data.borrow_mut();
        pre_compute.chip_idx = chip_idx as u32;

        let is_setup = self.pre_compute_impl(pc, inst, &mut pre_compute.data)?;
        let fn_ptr = if is_setup {
            execute_e2_impl::<_, _, NUM_LANES, LANE_SIZE, TOTAL_READ_SIZE, true>
        } else {
            execute_e2_impl::<_, _, NUM_LANES, LANE_SIZE, TOTAL_READ_SIZE, false>
        };

        Ok(fn_ptr)
    }
}

unsafe fn execute_e1_impl<
    F: PrimeField32,
    CTX: E1ExecutionCtx,
=======
    }
}

macro_rules! dispatch {
    ($execute_impl:ident, $is_setup:ident) => {
        Ok(if $is_setup {
            $execute_impl::<_, _, NUM_LANES, LANE_SIZE, TOTAL_READ_SIZE, true>
        } else {
            $execute_impl::<_, _, NUM_LANES, LANE_SIZE, TOTAL_READ_SIZE, false>
        })
    };
}

impl<F, const NUM_LANES: usize, const LANE_SIZE: usize, const TOTAL_READ_SIZE: usize> Executor<F>
    for VmModularIsEqualExecutor<NUM_LANES, LANE_SIZE, TOTAL_READ_SIZE>
where
    F: PrimeField32,
{
    #[inline(always)]
    fn pre_compute_size(&self) -> usize {
        std::mem::size_of::<ModularIsEqualPreCompute<TOTAL_READ_SIZE>>()
    }

    #[cfg(not(feature = "tco"))]
    fn pre_compute<Ctx: ExecutionCtxTrait>(
        &self,
        pc: u32,
        inst: &Instruction<F>,
        data: &mut [u8],
    ) -> Result<ExecuteFunc<F, Ctx>, StaticProgramError> {
        let pre_compute: &mut ModularIsEqualPreCompute<TOTAL_READ_SIZE> = data.borrow_mut();
        let is_setup = self.pre_compute_impl(pc, inst, pre_compute)?;

        dispatch!(execute_e1_handler, is_setup)
    }

    #[cfg(feature = "tco")]
    fn handler<Ctx>(
        &self,
        pc: u32,
        inst: &Instruction<F>,
        data: &mut [u8],
    ) -> Result<Handler<F, Ctx>, StaticProgramError>
    where
        Ctx: ExecutionCtxTrait,
    {
        let pre_compute: &mut ModularIsEqualPreCompute<TOTAL_READ_SIZE> = data.borrow_mut();
        let is_setup = self.pre_compute_impl(pc, inst, pre_compute)?;

        dispatch!(execute_e1_handler, is_setup)
    }
}

impl<F, const NUM_LANES: usize, const LANE_SIZE: usize, const TOTAL_READ_SIZE: usize>
    MeteredExecutor<F> for VmModularIsEqualExecutor<NUM_LANES, LANE_SIZE, TOTAL_READ_SIZE>
where
    F: PrimeField32,
{
    #[inline(always)]
    fn metered_pre_compute_size(&self) -> usize {
        std::mem::size_of::<E2PreCompute<ModularIsEqualPreCompute<TOTAL_READ_SIZE>>>()
    }

    #[cfg(not(feature = "tco"))]
    fn metered_pre_compute<Ctx: MeteredExecutionCtxTrait>(
        &self,
        chip_idx: usize,
        pc: u32,
        inst: &Instruction<F>,
        data: &mut [u8],
    ) -> Result<ExecuteFunc<F, Ctx>, StaticProgramError> {
        let pre_compute: &mut E2PreCompute<ModularIsEqualPreCompute<TOTAL_READ_SIZE>> =
            data.borrow_mut();
        pre_compute.chip_idx = chip_idx as u32;

        let is_setup = self.pre_compute_impl(pc, inst, &mut pre_compute.data)?;

        dispatch!(execute_e2_handler, is_setup)
    }

    #[cfg(feature = "tco")]
    fn metered_handler<Ctx: MeteredExecutionCtxTrait>(
        &self,
        chip_idx: usize,
        pc: u32,
        inst: &Instruction<F>,
        data: &mut [u8],
    ) -> Result<Handler<F, Ctx>, StaticProgramError> {
        let pre_compute: &mut E2PreCompute<ModularIsEqualPreCompute<TOTAL_READ_SIZE>> =
            data.borrow_mut();
        pre_compute.chip_idx = chip_idx as u32;

        let is_setup = self.pre_compute_impl(pc, inst, &mut pre_compute.data)?;

        dispatch!(execute_e2_handler, is_setup)
    }
}

#[create_handler]
#[inline(always)]
unsafe fn execute_e1_impl<
    F: PrimeField32,
    CTX: ExecutionCtxTrait,
>>>>>>> 8141dacc
    const NUM_LANES: usize,
    const LANE_SIZE: usize,
    const TOTAL_READ_SIZE: usize,
    const IS_SETUP: bool,
>(
    pre_compute: &[u8],
<<<<<<< HEAD
    vm_state: &mut VmSegmentState<F, CTX>,
=======
    instret: &mut u64,
    pc: &mut u32,
    _instret_end: u64,
    exec_state: &mut VmExecState<F, GuestMemory, CTX>,
>>>>>>> 8141dacc
) {
    let pre_compute: &ModularIsEqualPreCompute<TOTAL_READ_SIZE> = pre_compute.borrow();

    execute_e12_impl::<_, _, NUM_LANES, LANE_SIZE, TOTAL_READ_SIZE, IS_SETUP>(
        pre_compute,
<<<<<<< HEAD
        vm_state,
    );
}

unsafe fn execute_e2_impl<
    F: PrimeField32,
    CTX: E2ExecutionCtx,
=======
        instret,
        pc,
        exec_state,
    );
}

#[create_handler]
#[inline(always)]
unsafe fn execute_e2_impl<
    F: PrimeField32,
    CTX: MeteredExecutionCtxTrait,
>>>>>>> 8141dacc
    const NUM_LANES: usize,
    const LANE_SIZE: usize,
    const TOTAL_READ_SIZE: usize,
    const IS_SETUP: bool,
>(
    pre_compute: &[u8],
<<<<<<< HEAD
    vm_state: &mut VmSegmentState<F, CTX>,
) {
    let pre_compute: &E2PreCompute<ModularIsEqualPreCompute<TOTAL_READ_SIZE>> =
        pre_compute.borrow();
    vm_state
=======
    instret: &mut u64,
    pc: &mut u32,
    _arg: u64,
    exec_state: &mut VmExecState<F, GuestMemory, CTX>,
) {
    let pre_compute: &E2PreCompute<ModularIsEqualPreCompute<TOTAL_READ_SIZE>> =
        pre_compute.borrow();
    exec_state
>>>>>>> 8141dacc
        .ctx
        .on_height_change(pre_compute.chip_idx as usize, 1);
    execute_e12_impl::<_, _, NUM_LANES, LANE_SIZE, TOTAL_READ_SIZE, IS_SETUP>(
        &pre_compute.data,
<<<<<<< HEAD
        vm_state,
    );
}

unsafe fn execute_e12_impl<
    F: PrimeField32,
    CTX: E1ExecutionCtx,
=======
        instret,
        pc,
        exec_state,
    );
}

#[inline(always)]
unsafe fn execute_e12_impl<
    F: PrimeField32,
    CTX: ExecutionCtxTrait,
>>>>>>> 8141dacc
    const NUM_LANES: usize,
    const LANE_SIZE: usize,
    const TOTAL_READ_SIZE: usize,
    const IS_SETUP: bool,
>(
    pre_compute: &ModularIsEqualPreCompute<TOTAL_READ_SIZE>,
<<<<<<< HEAD
    vm_state: &mut VmSegmentState<F, CTX>,
=======
    instret: &mut u64,
    pc: &mut u32,
    exec_state: &mut VmExecState<F, GuestMemory, CTX>,
>>>>>>> 8141dacc
) {
    // Read register values
    let rs_vals = pre_compute
        .rs_addrs
<<<<<<< HEAD
        .map(|addr| u32::from_le_bytes(vm_state.vm_read(RV32_REGISTER_AS, addr as u32)));
=======
        .map(|addr| u32::from_le_bytes(exec_state.vm_read(RV32_REGISTER_AS, addr as u32)));
>>>>>>> 8141dacc

    // Read memory values
    let [b, c]: [[u8; TOTAL_READ_SIZE]; 2] = rs_vals.map(|address| {
        debug_assert!(address as usize + TOTAL_READ_SIZE - 1 < (1 << POINTER_MAX_BITS));
        from_fn::<_, NUM_LANES, _>(|i| {
<<<<<<< HEAD
            vm_state.vm_read::<_, LANE_SIZE>(RV32_MEMORY_AS, address + (i * LANE_SIZE) as u32)
=======
            exec_state.vm_read::<_, LANE_SIZE>(RV32_MEMORY_AS, address + (i * LANE_SIZE) as u32)
>>>>>>> 8141dacc
        })
        .concat()
        .try_into()
        .unwrap()
    });

    if !IS_SETUP {
        let (b_cmp, _) = run_unsigned_less_than::<TOTAL_READ_SIZE>(&b, &pre_compute.modulus_limbs);
        debug_assert!(b_cmp, "{:?} >= {:?}", b, pre_compute.modulus_limbs);
    }

    let (c_cmp, _) = run_unsigned_less_than::<TOTAL_READ_SIZE>(&c, &pre_compute.modulus_limbs);
    debug_assert!(c_cmp, "{:?} >= {:?}", c, pre_compute.modulus_limbs);

    // Compute result
    let mut write_data = [0u8; RV32_REGISTER_NUM_LIMBS];
    write_data[0] = (b == c) as u8;

    // Write result to register
<<<<<<< HEAD
    vm_state.vm_write(RV32_REGISTER_AS, pre_compute.a as u32, &write_data);

    vm_state.pc = vm_state.pc.wrapping_add(DEFAULT_PC_STEP);
    vm_state.instret += 1;
=======
    exec_state.vm_write(RV32_REGISTER_AS, pre_compute.a as u32, &write_data);

    *pc = pc.wrapping_add(DEFAULT_PC_STEP);
    *instret += 1;
>>>>>>> 8141dacc
}

// Returns (cmp_result, diff_idx)
#[inline(always)]
pub(super) fn run_unsigned_less_than<const NUM_LIMBS: usize>(
    x: &[u8; NUM_LIMBS],
    y: &[u8; NUM_LIMBS],
) -> (bool, usize) {
    for i in (0..NUM_LIMBS).rev() {
        if x[i] != y[i] {
            return (x[i] < y[i], i);
        }
    }
    (false, NUM_LIMBS)
}

// Must have TOTAL_LIMBS = NUM_LANES * LANE_SIZE
pub type ModularIsEqualAir<
    const NUM_LANES: usize,
    const LANE_SIZE: usize,
    const TOTAL_LIMBS: usize,
> = VmAirWrapper<
    Rv32IsEqualModAdapterAir<2, NUM_LANES, LANE_SIZE, TOTAL_LIMBS>,
    ModularIsEqualCoreAir<TOTAL_LIMBS, RV32_REGISTER_NUM_LIMBS, RV32_CELL_BITS>,
>;

pub type ModularIsEqualChip<
    F,
    const NUM_LANES: usize,
    const LANE_SIZE: usize,
    const TOTAL_LIMBS: usize,
> = NewVmChipWrapper<
    F,
    ModularIsEqualAir<NUM_LANES, LANE_SIZE, TOTAL_LIMBS>,
    VmModularIsEqualStep<NUM_LANES, LANE_SIZE, TOTAL_LIMBS>,
    MatrixRecordArena<F>,
>;<|MERGE_RESOLUTION|>--- conflicted
+++ resolved
@@ -6,26 +6,12 @@
 use num_bigint::BigUint;
 use openvm_algebra_transpiler::Rv32ModularArithmeticOpcode;
 use openvm_circuit::{
-<<<<<<< HEAD
-    arch::{
-        execution_mode::{E1ExecutionCtx, E2ExecutionCtx},
-        get_record_from_slice, AdapterAirContext, AdapterTraceFiller, AdapterTraceStep,
-        E2PreCompute, EmptyAdapterCoreLayout, ExecuteFunc,
-        ExecutionError::InvalidInstruction,
-        MatrixRecordArena, MinimalInstruction, NewVmChipWrapper, RecordArena, Result,
-        StepExecutorE1, StepExecutorE2, TraceFiller, TraceStep, VmAdapterInterface, VmAirWrapper,
-        VmCoreAir, VmSegmentState, VmStateMut,
-    },
-    system::memory::{online::TracingMemory, MemoryAuxColsFactory, POINTER_MAX_BITS},
-=======
     arch::*,
     system::memory::{
         online::{GuestMemory, TracingMemory},
         MemoryAuxColsFactory, POINTER_MAX_BITS,
     },
->>>>>>> 8141dacc
 };
-use openvm_circuit_derive::{TraceFiller, TraceStep};
 use openvm_circuit_primitives::{
     bigint::utils::big_uint_to_limbs,
     bitwise_op_lookup::{BitwiseOperationLookupBus, SharedBitwiseOperationLookupChip},
@@ -36,28 +22,18 @@
 use openvm_instructions::{
     instruction::Instruction,
     program::DEFAULT_PC_STEP,
-<<<<<<< HEAD
-    riscv::{RV32_CELL_BITS, RV32_MEMORY_AS, RV32_REGISTER_AS, RV32_REGISTER_NUM_LIMBS},
-    LocalOpcode,
-};
-use openvm_rv32_adapters::{Rv32IsEqualModAdapterAir, Rv32IsEqualModeAdapterStep};
-=======
     riscv::{RV32_MEMORY_AS, RV32_REGISTER_AS, RV32_REGISTER_NUM_LIMBS},
     LocalOpcode,
 };
 use openvm_rv32_adapters::Rv32IsEqualModAdapterExecutor;
->>>>>>> 8141dacc
 use openvm_stark_backend::{
     interaction::InteractionBuilder,
     p3_air::{AirBuilder, BaseAir},
     p3_field::{Field, FieldAlgebra, PrimeField32},
     rap::BaseAirWithPublicValues,
 };
-<<<<<<< HEAD
-=======
 
 use crate::modular_chip::VmModularIsEqualExecutor;
->>>>>>> 8141dacc
 // Given two numbers b and c, we want to prove that a) b == c or b != c, depending on
 // result of cmp_result and b) b, c < N for some modulus N that is passed into the AIR
 // at runtime (i.e. when chip is instantiated).
@@ -318,50 +294,14 @@
     pub c: [u8; READ_LIMBS],
 }
 
-<<<<<<< HEAD
-#[derive(derive_new::new)]
-pub struct ModularIsEqualStep<
-=======
 #[derive(derive_new::new, Clone)]
 pub struct ModularIsEqualExecutor<
->>>>>>> 8141dacc
     A,
     const READ_LIMBS: usize,
     const WRITE_LIMBS: usize,
     const LIMB_BITS: usize,
 > {
     adapter: A,
-<<<<<<< HEAD
-    pub modulus_limbs: [u8; READ_LIMBS],
-    pub offset: usize,
-    pub bitwise_lookup_chip: SharedBitwiseOperationLookupChip<LIMB_BITS>,
-}
-
-impl<F, CTX, A, const READ_LIMBS: usize, const WRITE_LIMBS: usize, const LIMB_BITS: usize>
-    TraceStep<F, CTX> for ModularIsEqualStep<A, READ_LIMBS, WRITE_LIMBS, LIMB_BITS>
-where
-    F: PrimeField32,
-    A: 'static
-        + for<'a> AdapterTraceStep<
-            F,
-            CTX,
-            ReadData: Into<[[u8; READ_LIMBS]; 2]>,
-            WriteData: From<[u8; WRITE_LIMBS]>,
-        >,
-{
-    type RecordLayout = EmptyAdapterCoreLayout<F, A>;
-    type RecordMut<'a> = (A::RecordMut<'a>, &'a mut ModularIsEqualRecord<READ_LIMBS>);
-
-    fn execute<'buf, RA>(
-        &mut self,
-        state: VmStateMut<F, TracingMemory<F>, CTX>,
-        instruction: &Instruction<F>,
-        arena: &'buf mut RA,
-    ) -> Result<()>
-    where
-        RA: RecordArena<'buf, Self::RecordLayout, Self::RecordMut<'buf>>,
-    {
-=======
     pub offset: usize,
     pub modulus_limbs: [u8; READ_LIMBS],
 }
@@ -403,7 +343,6 @@
         state: VmStateMut<F, TracingMemory, RA>,
         instruction: &Instruction<F>,
     ) -> Result<(), ExecutionError> {
->>>>>>> 8141dacc
         let Instruction { opcode, .. } = instruction;
 
         let local_opcode =
@@ -413,11 +352,7 @@
             Rv32ModularArithmeticOpcode::IS_EQ | Rv32ModularArithmeticOpcode::SETUP_ISEQ
         );
 
-<<<<<<< HEAD
-        let (mut adapter_record, core_record) = arena.alloc(EmptyAdapterCoreLayout::new());
-=======
         let (mut adapter_record, core_record) = state.ctx.alloc(EmptyAdapterCoreLayout::new());
->>>>>>> 8141dacc
 
         A::start(*state.pc, state.memory, &mut adapter_record);
         [core_record.b, core_record.c] = self
@@ -437,15 +372,9 @@
             write_data.into(),
             &mut adapter_record,
         );
-<<<<<<< HEAD
 
         *state.pc = state.pc.wrapping_add(DEFAULT_PC_STEP);
 
-=======
-
-        *state.pc = state.pc.wrapping_add(DEFAULT_PC_STEP);
-
->>>>>>> 8141dacc
         Ok(())
     }
 
@@ -457,31 +386,20 @@
     }
 }
 
-<<<<<<< HEAD
-impl<F, CTX, A, const READ_LIMBS: usize, const WRITE_LIMBS: usize, const LIMB_BITS: usize>
-    TraceFiller<F, CTX> for ModularIsEqualStep<A, READ_LIMBS, WRITE_LIMBS, LIMB_BITS>
-where
-    F: PrimeField32,
-    A: 'static + AdapterTraceFiller<F, CTX>,
-=======
 impl<F, A, const READ_LIMBS: usize, const WRITE_LIMBS: usize, const LIMB_BITS: usize> TraceFiller<F>
     for ModularIsEqualFiller<A, READ_LIMBS, WRITE_LIMBS, LIMB_BITS>
 where
     F: PrimeField32,
     A: 'static + AdapterTraceFiller<F>,
->>>>>>> 8141dacc
 {
     fn fill_trace_row(&self, mem_helper: &MemoryAuxColsFactory<F>, row_slice: &mut [F]) {
         let (adapter_row, mut core_row) = row_slice.split_at_mut(A::WIDTH);
         self.adapter.fill_trace_row(mem_helper, adapter_row);
-<<<<<<< HEAD
-=======
         // SAFETY:
         // - row_slice is guaranteed by the caller to have at least A::WIDTH +
         //   ModularIsEqualCoreCols::width() elements
         // - caller ensures core_row contains a valid record written by the executor during trace
         //   generation
->>>>>>> 8141dacc
         let record: &ModularIsEqualRecord<READ_LIMBS> =
             unsafe { get_record_from_slice(&mut core_row, ()) };
         let cols: &mut ModularIsEqualCoreCols<F, READ_LIMBS> = core_row.borrow_mut();
@@ -535,90 +453,6 @@
 
         cols.is_setup = F::from_bool(record.is_setup);
         cols.is_valid = F::ONE;
-<<<<<<< HEAD
-    }
-}
-
-#[derive(TraceStep, TraceFiller)]
-pub struct VmModularIsEqualStep<
-    const NUM_LANES: usize,
-    const LANE_SIZE: usize,
-    const TOTAL_LIMBS: usize,
->(
-    ModularIsEqualStep<
-        Rv32IsEqualModeAdapterStep<2, NUM_LANES, LANE_SIZE, TOTAL_LIMBS>,
-        TOTAL_LIMBS,
-        RV32_REGISTER_NUM_LIMBS,
-        RV32_CELL_BITS,
-    >,
-);
-
-impl<const NUM_LANES: usize, const LANE_SIZE: usize, const TOTAL_READ_SIZE: usize>
-    VmModularIsEqualStep<NUM_LANES, LANE_SIZE, TOTAL_READ_SIZE>
-{
-    pub fn new(
-        adapter: Rv32IsEqualModeAdapterStep<2, NUM_LANES, LANE_SIZE, TOTAL_READ_SIZE>,
-        modulus_limbs: [u8; TOTAL_READ_SIZE],
-        offset: usize,
-        bitwise_lookup_chip: SharedBitwiseOperationLookupChip<RV32_CELL_BITS>,
-    ) -> Self {
-        Self(ModularIsEqualStep::new(
-            adapter,
-            modulus_limbs,
-            offset,
-            bitwise_lookup_chip,
-        ))
-    }
-}
-
-#[derive(AlignedBytesBorrow, Clone)]
-#[repr(C)]
-struct ModularIsEqualPreCompute<const READ_LIMBS: usize> {
-    a: u8,
-    rs_addrs: [u8; 2],
-    modulus_limbs: [u8; READ_LIMBS],
-}
-
-impl<const NUM_LANES: usize, const LANE_SIZE: usize, const TOTAL_READ_SIZE: usize>
-    VmModularIsEqualStep<NUM_LANES, LANE_SIZE, TOTAL_READ_SIZE>
-{
-    fn pre_compute_impl<F: PrimeField32>(
-        &self,
-        pc: u32,
-        inst: &Instruction<F>,
-        data: &mut ModularIsEqualPreCompute<TOTAL_READ_SIZE>,
-    ) -> Result<bool> {
-        let Instruction {
-            opcode,
-            a,
-            b,
-            c,
-            d,
-            e,
-            ..
-        } = inst;
-
-        let local_opcode =
-            Rv32ModularArithmeticOpcode::from_usize(opcode.local_opcode_idx(self.0.offset));
-
-        // Validate instruction format
-        let a = a.as_canonical_u32();
-        let b = b.as_canonical_u32();
-        let c = c.as_canonical_u32();
-        let d = d.as_canonical_u32();
-        let e = e.as_canonical_u32();
-        if d != RV32_REGISTER_AS || e != RV32_MEMORY_AS {
-            return Err(InvalidInstruction(pc));
-        }
-
-        if !matches!(
-            local_opcode,
-            Rv32ModularArithmeticOpcode::IS_EQ | Rv32ModularArithmeticOpcode::SETUP_ISEQ
-        ) {
-            return Err(InvalidInstruction(pc));
-        }
-
-=======
     }
 }
 
@@ -681,7 +515,6 @@
             return Err(StaticProgramError::InvalidInstruction(pc));
         }
 
->>>>>>> 8141dacc
         let rs_addrs = from_fn(|i| if i == 0 { b } else { c } as u8);
         *data = ModularIsEqualPreCompute {
             a: a as u8,
@@ -692,75 +525,6 @@
         let is_setup = local_opcode == Rv32ModularArithmeticOpcode::SETUP_ISEQ;
 
         Ok(is_setup)
-<<<<<<< HEAD
-    }
-}
-
-impl<F, const NUM_LANES: usize, const LANE_SIZE: usize, const TOTAL_READ_SIZE: usize>
-    StepExecutorE1<F> for VmModularIsEqualStep<NUM_LANES, LANE_SIZE, TOTAL_READ_SIZE>
-where
-    F: PrimeField32,
-{
-    #[inline(always)]
-    fn pre_compute_size(&self) -> usize {
-        std::mem::size_of::<ModularIsEqualPreCompute<TOTAL_READ_SIZE>>()
-    }
-
-    fn pre_compute_e1<Ctx: E1ExecutionCtx>(
-        &self,
-        pc: u32,
-        inst: &Instruction<F>,
-        data: &mut [u8],
-    ) -> Result<ExecuteFunc<F, Ctx>> {
-        let pre_compute: &mut ModularIsEqualPreCompute<TOTAL_READ_SIZE> = data.borrow_mut();
-
-        let is_setup = self.pre_compute_impl(pc, inst, pre_compute)?;
-        let fn_ptr = if is_setup {
-            execute_e1_impl::<_, _, NUM_LANES, LANE_SIZE, TOTAL_READ_SIZE, true>
-        } else {
-            execute_e1_impl::<_, _, NUM_LANES, LANE_SIZE, TOTAL_READ_SIZE, false>
-        };
-
-        Ok(fn_ptr)
-    }
-}
-
-impl<F, const NUM_LANES: usize, const LANE_SIZE: usize, const TOTAL_READ_SIZE: usize>
-    StepExecutorE2<F> for VmModularIsEqualStep<NUM_LANES, LANE_SIZE, TOTAL_READ_SIZE>
-where
-    F: PrimeField32,
-{
-    #[inline(always)]
-    fn e2_pre_compute_size(&self) -> usize {
-        std::mem::size_of::<E2PreCompute<ModularIsEqualPreCompute<TOTAL_READ_SIZE>>>()
-    }
-
-    fn pre_compute_e2<Ctx: E2ExecutionCtx>(
-        &self,
-        chip_idx: usize,
-        pc: u32,
-        inst: &Instruction<F>,
-        data: &mut [u8],
-    ) -> Result<ExecuteFunc<F, Ctx>> {
-        let pre_compute: &mut E2PreCompute<ModularIsEqualPreCompute<TOTAL_READ_SIZE>> =
-            data.borrow_mut();
-        pre_compute.chip_idx = chip_idx as u32;
-
-        let is_setup = self.pre_compute_impl(pc, inst, &mut pre_compute.data)?;
-        let fn_ptr = if is_setup {
-            execute_e2_impl::<_, _, NUM_LANES, LANE_SIZE, TOTAL_READ_SIZE, true>
-        } else {
-            execute_e2_impl::<_, _, NUM_LANES, LANE_SIZE, TOTAL_READ_SIZE, false>
-        };
-
-        Ok(fn_ptr)
-    }
-}
-
-unsafe fn execute_e1_impl<
-    F: PrimeField32,
-    CTX: E1ExecutionCtx,
-=======
     }
 }
 
@@ -864,35 +628,21 @@
 unsafe fn execute_e1_impl<
     F: PrimeField32,
     CTX: ExecutionCtxTrait,
->>>>>>> 8141dacc
     const NUM_LANES: usize,
     const LANE_SIZE: usize,
     const TOTAL_READ_SIZE: usize,
     const IS_SETUP: bool,
 >(
     pre_compute: &[u8],
-<<<<<<< HEAD
-    vm_state: &mut VmSegmentState<F, CTX>,
-=======
     instret: &mut u64,
     pc: &mut u32,
     _instret_end: u64,
     exec_state: &mut VmExecState<F, GuestMemory, CTX>,
->>>>>>> 8141dacc
 ) {
     let pre_compute: &ModularIsEqualPreCompute<TOTAL_READ_SIZE> = pre_compute.borrow();
 
     execute_e12_impl::<_, _, NUM_LANES, LANE_SIZE, TOTAL_READ_SIZE, IS_SETUP>(
         pre_compute,
-<<<<<<< HEAD
-        vm_state,
-    );
-}
-
-unsafe fn execute_e2_impl<
-    F: PrimeField32,
-    CTX: E2ExecutionCtx,
-=======
         instret,
         pc,
         exec_state,
@@ -904,20 +654,12 @@
 unsafe fn execute_e2_impl<
     F: PrimeField32,
     CTX: MeteredExecutionCtxTrait,
->>>>>>> 8141dacc
     const NUM_LANES: usize,
     const LANE_SIZE: usize,
     const TOTAL_READ_SIZE: usize,
     const IS_SETUP: bool,
 >(
     pre_compute: &[u8],
-<<<<<<< HEAD
-    vm_state: &mut VmSegmentState<F, CTX>,
-) {
-    let pre_compute: &E2PreCompute<ModularIsEqualPreCompute<TOTAL_READ_SIZE>> =
-        pre_compute.borrow();
-    vm_state
-=======
     instret: &mut u64,
     pc: &mut u32,
     _arg: u64,
@@ -926,20 +668,10 @@
     let pre_compute: &E2PreCompute<ModularIsEqualPreCompute<TOTAL_READ_SIZE>> =
         pre_compute.borrow();
     exec_state
->>>>>>> 8141dacc
         .ctx
         .on_height_change(pre_compute.chip_idx as usize, 1);
     execute_e12_impl::<_, _, NUM_LANES, LANE_SIZE, TOTAL_READ_SIZE, IS_SETUP>(
         &pre_compute.data,
-<<<<<<< HEAD
-        vm_state,
-    );
-}
-
-unsafe fn execute_e12_impl<
-    F: PrimeField32,
-    CTX: E1ExecutionCtx,
-=======
         instret,
         pc,
         exec_state,
@@ -950,39 +682,26 @@
 unsafe fn execute_e12_impl<
     F: PrimeField32,
     CTX: ExecutionCtxTrait,
->>>>>>> 8141dacc
     const NUM_LANES: usize,
     const LANE_SIZE: usize,
     const TOTAL_READ_SIZE: usize,
     const IS_SETUP: bool,
 >(
     pre_compute: &ModularIsEqualPreCompute<TOTAL_READ_SIZE>,
-<<<<<<< HEAD
-    vm_state: &mut VmSegmentState<F, CTX>,
-=======
     instret: &mut u64,
     pc: &mut u32,
     exec_state: &mut VmExecState<F, GuestMemory, CTX>,
->>>>>>> 8141dacc
 ) {
     // Read register values
     let rs_vals = pre_compute
         .rs_addrs
-<<<<<<< HEAD
-        .map(|addr| u32::from_le_bytes(vm_state.vm_read(RV32_REGISTER_AS, addr as u32)));
-=======
         .map(|addr| u32::from_le_bytes(exec_state.vm_read(RV32_REGISTER_AS, addr as u32)));
->>>>>>> 8141dacc
 
     // Read memory values
     let [b, c]: [[u8; TOTAL_READ_SIZE]; 2] = rs_vals.map(|address| {
         debug_assert!(address as usize + TOTAL_READ_SIZE - 1 < (1 << POINTER_MAX_BITS));
         from_fn::<_, NUM_LANES, _>(|i| {
-<<<<<<< HEAD
-            vm_state.vm_read::<_, LANE_SIZE>(RV32_MEMORY_AS, address + (i * LANE_SIZE) as u32)
-=======
             exec_state.vm_read::<_, LANE_SIZE>(RV32_MEMORY_AS, address + (i * LANE_SIZE) as u32)
->>>>>>> 8141dacc
         })
         .concat()
         .try_into()
@@ -1002,17 +721,10 @@
     write_data[0] = (b == c) as u8;
 
     // Write result to register
-<<<<<<< HEAD
-    vm_state.vm_write(RV32_REGISTER_AS, pre_compute.a as u32, &write_data);
-
-    vm_state.pc = vm_state.pc.wrapping_add(DEFAULT_PC_STEP);
-    vm_state.instret += 1;
-=======
     exec_state.vm_write(RV32_REGISTER_AS, pre_compute.a as u32, &write_data);
 
     *pc = pc.wrapping_add(DEFAULT_PC_STEP);
     *instret += 1;
->>>>>>> 8141dacc
 }
 
 // Returns (cmp_result, diff_idx)
@@ -1027,26 +739,4 @@
         }
     }
     (false, NUM_LIMBS)
-}
-
-// Must have TOTAL_LIMBS = NUM_LANES * LANE_SIZE
-pub type ModularIsEqualAir<
-    const NUM_LANES: usize,
-    const LANE_SIZE: usize,
-    const TOTAL_LIMBS: usize,
-> = VmAirWrapper<
-    Rv32IsEqualModAdapterAir<2, NUM_LANES, LANE_SIZE, TOTAL_LIMBS>,
-    ModularIsEqualCoreAir<TOTAL_LIMBS, RV32_REGISTER_NUM_LIMBS, RV32_CELL_BITS>,
->;
-
-pub type ModularIsEqualChip<
-    F,
-    const NUM_LANES: usize,
-    const LANE_SIZE: usize,
-    const TOTAL_LIMBS: usize,
-> = NewVmChipWrapper<
-    F,
-    ModularIsEqualAir<NUM_LANES, LANE_SIZE, TOTAL_LIMBS>,
-    VmModularIsEqualStep<NUM_LANES, LANE_SIZE, TOTAL_LIMBS>,
-    MatrixRecordArena<F>,
->;+}