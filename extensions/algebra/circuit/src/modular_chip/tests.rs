--- conflicted
+++ resolved
@@ -1,21 +1,10 @@
-<<<<<<< HEAD
-use std::{array::from_fn, borrow::BorrowMut, sync::Arc};
-=======
 use std::{borrow::BorrowMut, str::FromStr, sync::Arc};
->>>>>>> 8ad15357
 
 use num_bigint::BigUint;
 use num_traits::Zero;
 use openvm_algebra_transpiler::Rv32ModularArithmeticOpcode;
 use openvm_circuit::arch::{
     instructions::LocalOpcode,
-<<<<<<< HEAD
-    testing::{TestChipHarness, VmChipTestBuilder, BITWISE_OP_LOOKUP_BUS},
-    Arena, DenseRecordArena, MatrixRecordArena, PreflightExecutor,
-};
-use openvm_circuit_primitives::{
-    bigint::utils::{big_uint_to_limbs, secp256k1_coord_prime, secp256k1_scalar_prime},
-=======
     testing::{
         memory::gen_pointer, TestBuilder, TestChipHarness, VmChipTestBuilder, BITWISE_OP_LOOKUP_BUS,
     },
@@ -23,41 +12,27 @@
 };
 use openvm_circuit_primitives::{
     bigint::utils::{secp256k1_coord_prime, secp256k1_scalar_prime},
->>>>>>> 8ad15357
     bitwise_op_lookup::{
         BitwiseOperationLookupAir, BitwiseOperationLookupBus, BitwiseOperationLookupChip,
         SharedBitwiseOperationLookupChip,
     },
-<<<<<<< HEAD
-=======
 };
 use openvm_instructions::{
     instruction::Instruction,
     riscv::{RV32_CELL_BITS, RV32_MEMORY_AS, RV32_REGISTER_AS},
     VmOpcode,
->>>>>>> 8ad15357
 };
 use openvm_mod_circuit_builder::{
-<<<<<<< HEAD
-    test_utils::{biguint_to_limbs, generate_field_element},
-    ExprBuilderConfig, FieldExpressionCoreRecordMut,
-};
-use openvm_pairing_guest::bls12_381::BLS12_381_MODULUS;
-use openvm_rv32_adapters::{rv32_write_heap_default, write_ptr_reg, Rv32VecHeapAdapterRecord};
-=======
     test_utils::{generate_field_element, generate_random_biguint},
     utils::biguint_to_limbs_vec,
     ExprBuilderConfig,
 };
 use openvm_pairing_guest::{bls12_381::BLS12_381_MODULUS, bn254::BN254_MODULUS};
 use openvm_rv32_adapters::{rv32_write_heap_default, write_ptr_reg};
->>>>>>> 8ad15357
 use openvm_rv32im_circuit::adapters::RV32_REGISTER_NUM_LIMBS;
 use openvm_stark_backend::p3_field::FieldAlgebra;
 use openvm_stark_sdk::{p3_baby_bear::BabyBear, utils::create_seeded_rng};
 use rand::{rngs::StdRng, Rng};
-<<<<<<< HEAD
-=======
 #[cfg(feature = "cuda")]
 use {
     crate::modular_chip::{ModularAddSubChipGpu, ModularIsEqualChipGpu, ModularMulDivChipGpu},
@@ -67,7 +42,6 @@
     },
     openvm_circuit_primitives::var_range::VariableRangeCheckerChip,
 };
->>>>>>> 8ad15357
 
 use crate::modular_chip::{
     get_modular_addsub_air, get_modular_addsub_chip, get_modular_addsub_step,
@@ -77,31 +51,10 @@
 };
 
 const LIMB_BITS: usize = 8;
-<<<<<<< HEAD
-const _BLOCK_SIZE: usize = 32;
-=======
->>>>>>> 8ad15357
 const MAX_INS_CAPACITY: usize = 128;
 type F = BabyBear;
 
 #[cfg(test)]
-<<<<<<< HEAD
-mod addsubtests {
-    use test_case::test_case;
-
-    use super::*;
-
-    type Harness<RA> = TestChipHarness<
-        F,
-        ModularExecutor<1, NUM_LIMBS>,
-        ModularAir<1, NUM_LIMBS>,
-        ModularChip<F, 1, NUM_LIMBS>,
-        RA,
-    >;
-    const ADD_LOCAL: usize = Rv32ModularArithmeticOpcode::ADD as usize;
-
-    fn create_test_chip<RA: Arena>(
-=======
 mod addsub_tests {
     use super::*;
 
@@ -124,16 +77,11 @@
     >;
 
     fn create_harness<const BLOCKS: usize, const BLOCK_SIZE: usize>(
->>>>>>> 8ad15357
         tester: &VmChipTestBuilder<F>,
         config: ExprBuilderConfig,
         offset: usize,
     ) -> (
-<<<<<<< HEAD
-        Harness<RA>,
-=======
         Harness<BLOCKS, BLOCK_SIZE>,
->>>>>>> 8ad15357
         (
             BitwiseOperationLookupAir<RV32_CELL_BITS>,
             SharedBitwiseOperationLookupChip<RV32_CELL_BITS>,
@@ -169,12 +117,6 @@
         let harness = Harness::with_capacity(executor, air, chip, MAX_INS_CAPACITY);
 
         (harness, (bitwise_chip.air, bitwise_chip))
-<<<<<<< HEAD
-    }
-    fn set_and_execute_addsub<RA: Arena>(
-        tester: &mut VmChipTestBuilder<F>,
-        harness: &mut Harness<RA>,
-=======
     }
 
     #[cfg(feature = "cuda")]
@@ -233,32 +175,10 @@
         executor: &mut ModularExecutor<BLOCKS, BLOCK_SIZE>,
         arena: &mut RA,
         rng: &mut StdRng,
->>>>>>> 8ad15357
         modulus: &BigUint,
         is_setup: bool,
         offset: usize,
     ) where
-<<<<<<< HEAD
-        ModularExecutor<1, NUM_LIMBS>: PreflightExecutor<F, RA>,
-    {
-        let mut rng = create_seeded_rng();
-
-        let (a, b, op) = if is_setup {
-            (modulus.clone(), BigUint::zero(), ADD_LOCAL + 2)
-        } else {
-            let a_digits: Vec<_> = (0..NUM_LIMBS)
-                .map(|_| rng.gen_range(0..(1 << LIMB_BITS)))
-                .collect();
-            let mut a = BigUint::new(a_digits.clone());
-            let b_digits: Vec<_> = (0..NUM_LIMBS)
-                .map(|_| rng.gen_range(0..(1 << LIMB_BITS)))
-                .collect();
-            let mut b = BigUint::new(b_digits.clone());
-
-            let op = rng.gen_range(0..2) + ADD_LOCAL; // 0 for add, 1 for sub
-            a %= modulus;
-            b %= modulus;
-=======
         ModularExecutor<BLOCKS, BLOCK_SIZE>: PreflightExecutor<F, RA>,
     {
         let (a, b, op) = if is_setup {
@@ -268,7 +188,6 @@
             let b = generate_random_biguint(modulus);
 
             let op = rng.gen_range(0..2) + ADD_LOCAL; // 0 for add, 1 for sub
->>>>>>> 8ad15357
             (a, b, op)
         };
 
@@ -289,16 +208,6 @@
         let addr_ptr2 = 3 * RV32_REGISTER_NUM_LIMBS;
         let addr_ptr3 = 6 * RV32_REGISTER_NUM_LIMBS;
 
-<<<<<<< HEAD
-        let data_as = 2;
-        let address1 = 0u32;
-        let address2 = 128u32;
-        let address3 = (1 << 28) + 1228; // a large memory address to test heap adapter
-
-        write_ptr_reg(tester, ptr_as, addr_ptr1, address1);
-        write_ptr_reg(tester, ptr_as, addr_ptr2, address2);
-        write_ptr_reg(tester, ptr_as, addr_ptr3, address3);
-=======
         let data_as = RV32_MEMORY_AS as usize;
         let address1 = gen_pointer(rng, BLOCK_SIZE) as u32;
         let address2 = gen_pointer(rng, BLOCK_SIZE) as u32;
@@ -316,7 +225,6 @@
             .into_iter()
             .map(F::from_canonical_u8)
             .collect();
->>>>>>> 8ad15357
 
         for i in (0..NUM_LIMBS).step_by(BLOCK_SIZE) {
             tester.write::<BLOCK_SIZE>(
@@ -339,18 +247,6 @@
             ptr_as as isize,
             data_as as isize,
         );
-<<<<<<< HEAD
-        tester.execute(harness, &instruction);
-
-        let expected_limbs = biguint_to_limbs::<NUM_LIMBS>(expected_answer, LIMB_BITS);
-        let read_vals = tester.read::<NUM_LIMBS>(data_as, address3 as usize);
-        assert_eq!(read_vals, expected_limbs.map(F::from_canonical_u32));
-    }
-
-    #[test_case(0, secp256k1_coord_prime(), 50)]
-    #[test_case(4, secp256k1_scalar_prime(), 50)]
-    fn test_addsub(opcode_offset: usize, modulus: BigUint, num_ops: usize) {
-=======
         tester.execute(executor, arena, &instruction);
 
         let expected_limbs: Vec<F> = biguint_to_limbs_vec(&expected_answer, NUM_LIMBS)
@@ -372,7 +268,6 @@
         num_ops: usize,
     ) {
         let mut rng = create_seeded_rng();
->>>>>>> 8ad15357
         let mut tester: VmChipTestBuilder<F> = VmChipTestBuilder::default();
         let offset = Rv32ModularArithmeticOpcode::CLASS_OFFSET + opcode_offset;
         let config = ExprBuilderConfig {
@@ -381,14 +276,6 @@
             limb_bits: LIMB_BITS,
         };
 
-<<<<<<< HEAD
-        // doing 1xNUM_LIMBS reads and writes
-        let (mut harness, bitwise) =
-            create_test_chip::<MatrixRecordArena<F>>(&tester, config, offset);
-
-        for i in 0..num_ops {
-            set_and_execute_addsub(&mut tester, &mut harness, &modulus, i == 0, offset);
-=======
         let (mut harness, bitwise) = create_harness::<BLOCKS, BLOCK_SIZE>(&tester, config, offset);
 
         for i in 0..num_ops {
@@ -401,7 +288,6 @@
                 i == 0,
                 offset,
             );
->>>>>>> 8ad15357
         }
 
         let tester = tester
@@ -410,14 +296,6 @@
             .load_periphery(bitwise)
             .finalize();
         tester.simple_test().expect("Verification failed");
-<<<<<<< HEAD
-    }
-
-    #[test_case(0, secp256k1_coord_prime(), 50)]
-    #[test_case(4, secp256k1_scalar_prime(), 50)]
-    fn dense_record_arena_test(opcode_offset: usize, modulus: BigUint, num_ops: usize) {
-        let mut tester: VmChipTestBuilder<F> = VmChipTestBuilder::default();
-=======
     }
 
     #[test]
@@ -463,44 +341,11 @@
             GpuChipTestBuilder::default().with_bitwise_op_lookup(default_bitwise_lookup_bus());
 
         let offset = Rv32ModularArithmeticOpcode::CLASS_OFFSET + opcode_offset;
->>>>>>> 8ad15357
         let config = ExprBuilderConfig {
             modulus: modulus.clone(),
             num_limbs: NUM_LIMBS,
             limb_bits: LIMB_BITS,
         };
-<<<<<<< HEAD
-        let offset = Rv32ModularArithmeticOpcode::CLASS_OFFSET + opcode_offset;
-
-        let (mut sparse_harness, bitwise) =
-            create_test_chip::<MatrixRecordArena<F>>(&tester, config.clone(), offset);
-
-        {
-            // doing 1xNUM_LIMBS reads and writes
-            let mut dense_harness = create_test_chip::<DenseRecordArena>(&tester, config, offset).0;
-
-            for i in 0..num_ops {
-                set_and_execute_addsub(&mut tester, &mut dense_harness, &modulus, i == 0, offset);
-            }
-
-            type Record<'a> = (
-                &'a mut Rv32VecHeapAdapterRecord<2, 1, 1, NUM_LIMBS, NUM_LIMBS>,
-                FieldExpressionCoreRecordMut<'a>,
-            );
-            let mut record_interpreter = dense_harness.arena.get_record_seeker::<Record, _>();
-            record_interpreter.transfer_to_matrix_arena(
-                &mut sparse_harness.arena,
-                dense_harness.executor.get_record_layout::<F>(),
-            );
-        }
-
-        let tester = tester
-            .build()
-            .load(sparse_harness)
-            .load_periphery(bitwise)
-            .finalize();
-        tester.simple_test().expect("Verification failed");
-=======
 
         let mut harness = create_cuda_harness::<BLOCKS, BLOCK_SIZE>(&tester, config, offset);
 
@@ -544,49 +389,10 @@
         run_cuda_addsub_test_with_config::<1, 32, 32>(4, secp256k1_scalar_prime(), 50);
         run_cuda_addsub_test_with_config::<1, 32, 32>(0, BN254_MODULUS.clone(), 50);
         run_cuda_addsub_test_with_config::<3, 16, 48>(0, BLS12_381_MODULUS.clone(), 50);
->>>>>>> 8ad15357
     }
 }
 
 #[cfg(test)]
-<<<<<<< HEAD
-mod muldivtests {
-    use test_case::test_case;
-
-    use super::*;
-
-    const MUL_LOCAL: usize = Rv32ModularArithmeticOpcode::MUL as usize;
-    type Harness = TestChipHarness<
-        F,
-        ModularExecutor<1, NUM_LIMBS>,
-        ModularAir<1, NUM_LIMBS>,
-        ModularChip<F, 1, NUM_LIMBS>,
-    >;
-
-    fn set_and_execute_muldiv(
-        tester: &mut VmChipTestBuilder<F>,
-        harness: &mut Harness,
-        modulus: &BigUint,
-        is_setup: bool,
-    ) {
-        let mut rng = create_seeded_rng();
-
-        let (a, b, op) = if is_setup {
-            (modulus.clone(), BigUint::zero(), MUL_LOCAL + 2)
-        } else {
-            let a_digits: Vec<_> = (0..NUM_LIMBS)
-                .map(|_| rng.gen_range(0..(1 << LIMB_BITS)))
-                .collect();
-            let mut a = BigUint::new(a_digits.clone());
-            let b_digits: Vec<_> = (0..NUM_LIMBS)
-                .map(|_| rng.gen_range(0..(1 << LIMB_BITS)))
-                .collect();
-            let mut b = BigUint::new(b_digits.clone());
-
-            let op = rng.gen_range(0..2) + MUL_LOCAL; // 0 for add, 1 for sub
-            a %= modulus;
-            b %= modulus;
-=======
 mod muldiv_tests {
     use super::*;
 
@@ -729,7 +535,6 @@
 
             let op = rng.gen_range(0..2) + MUL_LOCAL; // 0 for add, 1 for sub
 
->>>>>>> 8ad15357
             (a, b, op)
         };
 
@@ -758,18 +563,6 @@
         write_ptr_reg(tester, ptr_as, addr_ptr1, address1);
         write_ptr_reg(tester, ptr_as, addr_ptr2, address2);
         write_ptr_reg(tester, ptr_as, addr_ptr3, address3);
-<<<<<<< HEAD
-
-        let a_limbs: [F; NUM_LIMBS] =
-            biguint_to_limbs(a.clone(), LIMB_BITS).map(F::from_canonical_u32);
-        tester.write(data_as, address1 as usize, a_limbs);
-        let b_limbs: [F; NUM_LIMBS] =
-            biguint_to_limbs(b.clone(), LIMB_BITS).map(F::from_canonical_u32);
-        tester.write(data_as, address2 as usize, b_limbs);
-
-        let instruction = Instruction::from_isize(
-            VmOpcode::from_usize(harness.executor.offset + op),
-=======
 
         let a_limbs: Vec<F> = biguint_to_limbs_vec(&a, NUM_LIMBS)
             .into_iter()
@@ -795,188 +588,12 @@
 
         let instruction = Instruction::from_isize(
             VmOpcode::from_usize(offset + op),
->>>>>>> 8ad15357
             addr_ptr3 as isize,
             addr_ptr1 as isize,
             addr_ptr2 as isize,
             ptr_as as isize,
             data_as as isize,
         );
-<<<<<<< HEAD
-        tester.execute(harness, &instruction);
-
-        let expected_limbs = biguint_to_limbs::<NUM_LIMBS>(expected_answer, LIMB_BITS);
-        let read_vals = tester.read::<NUM_LIMBS>(data_as, address3 as usize);
-        assert_eq!(read_vals, expected_limbs.map(F::from_canonical_u32));
-    }
-
-    #[test_case(0, secp256k1_coord_prime(), 50)]
-    #[test_case(4, secp256k1_scalar_prime(), 50)]
-    fn test_muldiv(opcode_offset: usize, modulus: BigUint, num_ops: usize) {
-        let mut tester: VmChipTestBuilder<F> = VmChipTestBuilder::default();
-        let config = ExprBuilderConfig {
-            modulus: modulus.clone(),
-            num_limbs: NUM_LIMBS,
-            limb_bits: LIMB_BITS,
-        };
-        let offset = Rv32ModularArithmeticOpcode::CLASS_OFFSET + opcode_offset;
-        let bitwise_bus = BitwiseOperationLookupBus::new(BITWISE_OP_LOOKUP_BUS);
-        let bitwise_chip = Arc::new(BitwiseOperationLookupChip::<RV32_CELL_BITS>::new(
-            bitwise_bus,
-        ));
-        // doing 1xNUM_LIMBS reads and writes
-        let air = get_modular_muldiv_air(
-            tester.execution_bridge(),
-            tester.memory_bridge(),
-            config.clone(),
-            tester.range_checker().bus(),
-            bitwise_bus,
-            tester.address_bits(),
-            offset,
-        );
-        let executor = get_modular_muldiv_step(
-            config.clone(),
-            tester.range_checker().bus(),
-            tester.address_bits(),
-            offset,
-        );
-        let chip = get_modular_muldiv_chip(
-            config,
-            tester.memory_helper(),
-            tester.range_checker(),
-            bitwise_chip.clone(),
-            tester.address_bits(),
-        );
-
-        let mut harness = Harness::with_capacity(executor, air, chip, MAX_INS_CAPACITY);
-
-        for i in 0..num_ops {
-            set_and_execute_muldiv(&mut tester, &mut harness, &modulus, i == 0);
-        }
-        let tester = tester
-            .build()
-            .load(harness)
-            .load_periphery((bitwise_chip.air, bitwise_chip))
-            .finalize();
-
-        tester.simple_test().expect("Verification failed");
-    }
-}
-
-#[cfg(test)]
-mod is_equal_tests {
-    use openvm_rv32_adapters::{
-        Rv32IsEqualModAdapterAir, Rv32IsEqualModAdapterExecutor, Rv32IsEqualModAdapterFiller,
-    };
-    use openvm_stark_backend::{
-        p3_air::BaseAir,
-        p3_matrix::{
-            dense::{DenseMatrix, RowMajorMatrix},
-            Matrix,
-        },
-        utils::disable_debug_builder,
-        verifier::VerificationError,
-    };
-
-    use super::*;
-
-    type Harness<const NUM_LANES: usize, const LANE_SIZE: usize, const TOTAL_LIMBS: usize> =
-        TestChipHarness<
-            F,
-            VmModularIsEqualExecutor<NUM_LANES, LANE_SIZE, TOTAL_LIMBS>,
-            ModularIsEqualAir<NUM_LANES, LANE_SIZE, TOTAL_LIMBS>,
-            ModularIsEqualChip<F, NUM_LANES, LANE_SIZE, TOTAL_LIMBS>,
-        >;
-
-    fn create_test_chips<
-        const NUM_LANES: usize,
-        const LANE_SIZE: usize,
-        const TOTAL_LIMBS: usize,
-    >(
-        tester: &mut VmChipTestBuilder<F>,
-        modulus: &BigUint,
-        modulus_limbs: [u8; TOTAL_LIMBS],
-        offset: usize,
-    ) -> (
-        Harness<NUM_LANES, LANE_SIZE, TOTAL_LIMBS>,
-        (
-            BitwiseOperationLookupAir<LIMB_BITS>,
-            SharedBitwiseOperationLookupChip<LIMB_BITS>,
-        ),
-    ) {
-        let bitwise_bus = BitwiseOperationLookupBus::new(BITWISE_OP_LOOKUP_BUS);
-        let bitwise_chip = Arc::new(BitwiseOperationLookupChip::<LIMB_BITS>::new(bitwise_bus));
-
-        let air = ModularIsEqualAir::new(
-            Rv32IsEqualModAdapterAir::new(
-                tester.execution_bridge(),
-                tester.memory_bridge(),
-                bitwise_bus,
-                tester.address_bits(),
-            ),
-            ModularIsEqualCoreAir::new(modulus.clone(), bitwise_bus, offset),
-        );
-        let executor = VmModularIsEqualExecutor::new(
-            Rv32IsEqualModAdapterExecutor::new(tester.address_bits()),
-            offset,
-            modulus_limbs,
-        );
-        let chip = ModularIsEqualChip::<F, NUM_LANES, LANE_SIZE, TOTAL_LIMBS>::new(
-            ModularIsEqualFiller::new(
-                Rv32IsEqualModAdapterFiller::new(tester.address_bits(), bitwise_chip.clone()),
-                offset,
-                modulus_limbs,
-                bitwise_chip.clone(),
-            ),
-            tester.memory_helper(),
-        );
-        let harness = Harness::with_capacity(executor, air, chip, MAX_INS_CAPACITY);
-
-        (harness, (bitwise_chip.air, bitwise_chip))
-    }
-
-    #[allow(clippy::too_many_arguments)]
-    fn set_and_execute_is_equal<
-        const NUM_LANES: usize,
-        const LANE_SIZE: usize,
-        const TOTAL_LIMBS: usize,
-    >(
-        tester: &mut VmChipTestBuilder<F>,
-        harness: &mut Harness<NUM_LANES, LANE_SIZE, TOTAL_LIMBS>,
-        rng: &mut StdRng,
-        modulus: &BigUint,
-        offset: usize,
-        modulus_limbs: [F; TOTAL_LIMBS],
-        is_setup: bool,
-        b: Option<[F; TOTAL_LIMBS]>,
-        c: Option<[F; TOTAL_LIMBS]>,
-    ) {
-        let instruction = if is_setup {
-            rv32_write_heap_default::<TOTAL_LIMBS>(
-                tester,
-                vec![modulus_limbs],
-                vec![[F::ZERO; TOTAL_LIMBS]],
-                offset + Rv32ModularArithmeticOpcode::SETUP_ISEQ as usize,
-            )
-        } else {
-            let b = b.unwrap_or(
-                generate_field_element::<TOTAL_LIMBS, LIMB_BITS>(modulus, rng)
-                    .map(F::from_canonical_u32),
-            );
-            let c = c.unwrap_or(if rng.gen_bool(0.5) {
-                b
-            } else {
-                generate_field_element::<TOTAL_LIMBS, LIMB_BITS>(modulus, rng)
-                    .map(F::from_canonical_u32)
-            });
-
-            rv32_write_heap_default::<TOTAL_LIMBS>(
-                tester,
-                vec![b],
-                vec![c],
-                offset + Rv32ModularArithmeticOpcode::IS_EQ as usize,
-            )
-=======
         tester.execute(executor, arena, &instruction);
 
         let expected_limbs: Vec<F> = biguint_to_limbs_vec(&expected_answer, NUM_LIMBS)
@@ -1075,49 +692,8 @@
             modulus: modulus.clone(),
             num_limbs: NUM_LIMBS,
             limb_bits: LIMB_BITS,
->>>>>>> 8ad15357
         };
-        tester.execute(harness, &instruction);
-    }
-
-<<<<<<< HEAD
-    //////////////////////////////////////////////////////////////////////////////////////
-    // POSITIVE TESTS
-    //
-    // Randomly generate computations and execute, ensuring that the generated trace
-    // passes all constraints.
-    //////////////////////////////////////////////////////////////////////////////////////
-
-    #[test]
-    fn test_modular_is_equal_1x32() {
-        test_is_equal::<1, 32, 32>(17, secp256k1_coord_prime(), 100);
-    }
-
-    #[test]
-    fn test_modular_is_equal_3x16() {
-        test_is_equal::<3, 16, 48>(17, BLS12_381_MODULUS.clone(), 100);
-    }
-
-    fn test_is_equal<const NUM_LANES: usize, const LANE_SIZE: usize, const TOTAL_LIMBS: usize>(
-        opcode_offset: usize,
-        modulus: BigUint,
-        num_tests: usize,
-    ) {
-        let mut rng = create_seeded_rng();
-        let mut tester: VmChipTestBuilder<F> = VmChipTestBuilder::default();
-
-        let vec = big_uint_to_limbs(&modulus, LIMB_BITS);
-        let modulus_limbs: [u8; TOTAL_LIMBS] =
-            from_fn(|i| if i < vec.len() { vec[i] as u8 } else { 0 });
-
-        let (mut harness, bitwise) = create_test_chips::<NUM_LANES, LANE_SIZE, TOTAL_LIMBS>(
-            &mut tester,
-            &modulus,
-            modulus_limbs,
-            opcode_offset,
-        );
-
-=======
+
         let mut harness = create_cuda_harness::<BLOCKS, BLOCK_SIZE>(&tester, config, offset);
 
         for i in 0..num_ops {
@@ -1372,26 +948,17 @@
             opcode_offset,
         );
 
->>>>>>> 8ad15357
         let modulus_limbs = modulus_limbs.map(F::from_canonical_u8);
 
         for i in 0..num_tests {
             set_and_execute_is_equal(
                 &mut tester,
-<<<<<<< HEAD
-                &mut harness,
-                &mut rng,
-                &modulus,
-                opcode_offset,
-                modulus_limbs,
-=======
                 &mut harness.executor,
                 &mut harness.arena,
                 &mut rng,
                 &modulus,
                 modulus_limbs,
                 opcode_offset,
->>>>>>> 8ad15357
                 i == 0, // the first test is a setup test
                 None,
                 None,
@@ -1403,20 +970,12 @@
         b[0] -= F::ONE;
         set_and_execute_is_equal(
             &mut tester,
-<<<<<<< HEAD
-            &mut harness,
-            &mut rng,
-            &modulus,
-            opcode_offset,
-            modulus_limbs,
-=======
             &mut harness.executor,
             &mut harness.arena,
             &mut rng,
             &modulus,
             modulus_limbs,
             opcode_offset,
->>>>>>> 8ad15357
             false,
             Some(b),
             Some(b),
@@ -1430,7 +989,92 @@
         tester.simple_test().expect("Verification failed");
     }
 
-<<<<<<< HEAD
+    #[test]
+    fn test_modular_is_equal_1x32() {
+        test_is_equal::<1, 32, 32>(17, secp256k1_coord_prime(), 100);
+    }
+
+    #[test]
+    fn test_modular_is_equal_3x16() {
+        test_is_equal::<3, 16, 48>(17, BLS12_381_MODULUS.clone(), 100);
+    }
+
+    #[cfg(feature = "cuda")]
+    fn run_cuda_test_with_config<
+        const NUM_LANES: usize,
+        const LANE_SIZE: usize,
+        const TOTAL_LIMBS: usize,
+    >(
+        opcode_offset: usize,
+        modulus: BigUint,
+        num_ops: usize,
+    ) {
+        use openvm_circuit::arch::EmptyAdapterCoreLayout;
+        use openvm_rv32_adapters::Rv32IsEqualModAdapterRecord;
+
+        use crate::modular_chip::ModularIsEqualRecord;
+
+        let mut rng = create_seeded_rng();
+        let mut tester =
+            GpuChipTestBuilder::default().with_bitwise_op_lookup(default_bitwise_lookup_bus());
+
+        let modulus_limbs =
+            biguint_to_limbs::<TOTAL_LIMBS>(modulus.clone(), LIMB_BITS).map(|x| x as u8);
+
+        let mut harness = create_cuda_harness::<NUM_LANES, LANE_SIZE, TOTAL_LIMBS>(
+            &tester,
+            modulus.clone(),
+            modulus_limbs,
+            opcode_offset,
+        );
+
+        let modulus_limbs = modulus_limbs.map(F::from_canonical_u8);
+
+        for i in 0..num_ops {
+            set_and_execute_is_equal(
+                &mut tester,
+                &mut harness.executor,
+                &mut harness.dense_arena,
+                &mut rng,
+                &modulus,
+                modulus_limbs,
+                opcode_offset,
+                i == 0, // the first test is a setup test
+                None,
+                None,
+            );
+        }
+
+        type Record<'a, const NUM_LANES: usize, const LANE_SIZE: usize, const TOTAL_LIMBS: usize> = (
+            &'a mut Rv32IsEqualModAdapterRecord<2, NUM_LANES, LANE_SIZE, TOTAL_LIMBS>,
+            &'a mut ModularIsEqualRecord<TOTAL_LIMBS>,
+        );
+        harness
+            .dense_arena
+            .get_record_seeker::<Record<NUM_LANES, LANE_SIZE, TOTAL_LIMBS>, _>()
+            .transfer_to_matrix_arena(
+                &mut harness.matrix_arena,
+                EmptyAdapterCoreLayout::<
+                    F,
+                    Rv32IsEqualModAdapterExecutor<2, NUM_LANES, LANE_SIZE, TOTAL_LIMBS>,
+                >::new(),
+            );
+
+        tester
+            .build()
+            .load_gpu_harness(harness)
+            .finalize()
+            .simple_test()
+            .unwrap();
+    }
+
+    #[cfg(feature = "cuda")]
+    #[test]
+    fn cuda_test_modular_is_equal() {
+        run_cuda_test_with_config::<1, 32, 32>(17, secp256k1_coord_prime(), 50);
+        run_cuda_test_with_config::<1, 32, 32>(17, secp256k1_scalar_prime(), 50);
+    }
+
     //////////////////////////////////////////////////////////////////////////////////////
     // NEGATIVE TESTS
     //
@@ -1452,11 +1096,11 @@
         let mut rng = create_seeded_rng();
         let mut tester: VmChipTestBuilder<F> = VmChipTestBuilder::default();
 
-        let vec = big_uint_to_limbs(&modulus, LIMB_BITS);
-        let modulus_limbs: [u8; READ_LIMBS] =
-            from_fn(|i| if i < vec.len() { vec[i] as u8 } else { 0 });
-
-        let (mut harness, bitwise) = create_test_chips::<NUM_LANES, LANE_SIZE, READ_LIMBS>(
+        let modulus_limbs: [u8; READ_LIMBS] = biguint_to_limbs_vec(&modulus, READ_LIMBS)
+            .try_into()
+            .unwrap();
+
+        let (mut harness, bitwise) = create_harness::<NUM_LANES, LANE_SIZE, READ_LIMBS>(
             &mut tester,
             &modulus,
             modulus_limbs,
@@ -1467,11 +1111,12 @@
 
         set_and_execute_is_equal(
             &mut tester,
-            &mut harness,
+            &mut harness.executor,
+            &mut harness.arena,
             &mut rng,
             &modulus,
+            modulus_limbs,
             opcode_offset,
-            modulus_limbs,
             true,
             None,
             None,
@@ -1536,200 +1181,6 @@
             VerificationError::OodEvaluationMismatch,
         );
 
-=======
-    #[test]
-    fn test_modular_is_equal_1x32() {
-        test_is_equal::<1, 32, 32>(17, secp256k1_coord_prime(), 100);
-    }
-
-    #[test]
-    fn test_modular_is_equal_3x16() {
-        test_is_equal::<3, 16, 48>(17, BLS12_381_MODULUS.clone(), 100);
-    }
-
-    #[cfg(feature = "cuda")]
-    fn run_cuda_test_with_config<
-        const NUM_LANES: usize,
-        const LANE_SIZE: usize,
-        const TOTAL_LIMBS: usize,
-    >(
-        opcode_offset: usize,
-        modulus: BigUint,
-        num_ops: usize,
-    ) {
-        use openvm_circuit::arch::EmptyAdapterCoreLayout;
-        use openvm_rv32_adapters::Rv32IsEqualModAdapterRecord;
-
-        use crate::modular_chip::ModularIsEqualRecord;
-
-        let mut rng = create_seeded_rng();
-        let mut tester =
-            GpuChipTestBuilder::default().with_bitwise_op_lookup(default_bitwise_lookup_bus());
-
-        let modulus_limbs =
-            biguint_to_limbs::<TOTAL_LIMBS>(modulus.clone(), LIMB_BITS).map(|x| x as u8);
-
-        let mut harness = create_cuda_harness::<NUM_LANES, LANE_SIZE, TOTAL_LIMBS>(
-            &tester,
-            modulus.clone(),
-            modulus_limbs,
-            opcode_offset,
-        );
-
-        let modulus_limbs = modulus_limbs.map(F::from_canonical_u8);
-
-        for i in 0..num_ops {
-            set_and_execute_is_equal(
-                &mut tester,
-                &mut harness.executor,
-                &mut harness.dense_arena,
-                &mut rng,
-                &modulus,
-                modulus_limbs,
-                opcode_offset,
-                i == 0, // the first test is a setup test
-                None,
-                None,
-            );
-        }
-
-        type Record<'a, const NUM_LANES: usize, const LANE_SIZE: usize, const TOTAL_LIMBS: usize> = (
-            &'a mut Rv32IsEqualModAdapterRecord<2, NUM_LANES, LANE_SIZE, TOTAL_LIMBS>,
-            &'a mut ModularIsEqualRecord<TOTAL_LIMBS>,
-        );
-        harness
-            .dense_arena
-            .get_record_seeker::<Record<NUM_LANES, LANE_SIZE, TOTAL_LIMBS>, _>()
-            .transfer_to_matrix_arena(
-                &mut harness.matrix_arena,
-                EmptyAdapterCoreLayout::<
-                    F,
-                    Rv32IsEqualModAdapterExecutor<2, NUM_LANES, LANE_SIZE, TOTAL_LIMBS>,
-                >::new(),
-            );
-
-        tester
-            .build()
-            .load_gpu_harness(harness)
-            .finalize()
-            .simple_test()
-            .unwrap();
-    }
-
-    #[cfg(feature = "cuda")]
-    #[test]
-    fn cuda_test_modular_is_equal() {
-        run_cuda_test_with_config::<1, 32, 32>(17, secp256k1_coord_prime(), 50);
-        run_cuda_test_with_config::<1, 32, 32>(17, secp256k1_scalar_prime(), 50);
-    }
-
-    //////////////////////////////////////////////////////////////////////////////////////
-    // NEGATIVE TESTS
-    //
-    // Given a fake trace of a single operation, setup a chip and run the test. We replace
-    // part of the trace and check that the chip throws the expected error.
-    //////////////////////////////////////////////////////////////////////////////////////
-
-    /// Negative tests test for 3 "type" of errors determined by the value of b[0]:
-    fn run_negative_is_equal_test<
-        const NUM_LANES: usize,
-        const LANE_SIZE: usize,
-        const READ_LIMBS: usize,
-    >(
-        modulus: BigUint,
-        opcode_offset: usize,
-        test_case: usize,
-        expected_error: VerificationError,
-    ) {
-        let mut rng = create_seeded_rng();
-        let mut tester: VmChipTestBuilder<F> = VmChipTestBuilder::default();
-
-        let modulus_limbs: [u8; READ_LIMBS] = biguint_to_limbs_vec(&modulus, READ_LIMBS)
-            .try_into()
-            .unwrap();
-
-        let (mut harness, bitwise) = create_harness::<NUM_LANES, LANE_SIZE, READ_LIMBS>(
-            &mut tester,
-            &modulus,
-            modulus_limbs,
-            opcode_offset,
-        );
-
-        let modulus_limbs = modulus_limbs.map(F::from_canonical_u8);
-
-        set_and_execute_is_equal(
-            &mut tester,
-            &mut harness.executor,
-            &mut harness.arena,
-            &mut rng,
-            &modulus,
-            modulus_limbs,
-            opcode_offset,
-            true,
-            None,
-            None,
-        );
-
-        let adapter_width = BaseAir::<F>::width(&harness.air.adapter);
-        let modify_trace = |trace: &mut DenseMatrix<F>| {
-            let mut trace_row = trace.row_slice(0).to_vec();
-            let cols: &mut ModularIsEqualCoreCols<_, READ_LIMBS> =
-                trace_row.split_at_mut(adapter_width).1.borrow_mut();
-            if test_case == 1 {
-                // test the constraint that c_lt_mark = 2 when is_setup = 1
-                cols.b[0] = F::from_canonical_u32(1);
-                cols.c_lt_mark = F::ONE;
-                cols.lt_marker = [F::ZERO; READ_LIMBS];
-                cols.lt_marker[READ_LIMBS - 1] = F::ONE;
-                cols.c_lt_diff = modulus_limbs[READ_LIMBS - 1] - cols.c[READ_LIMBS - 1];
-                cols.b_lt_diff = modulus_limbs[READ_LIMBS - 1] - cols.b[READ_LIMBS - 1];
-            } else if test_case == 2 {
-                // test the constraint that b[i] = N[i] for all i when prefix_sum is not 1 or
-                // lt_marker_sum - is_setup
-                cols.b[0] = F::from_canonical_u32(2);
-                cols.c_lt_mark = F::from_canonical_u8(2);
-                cols.lt_marker = [F::ZERO; READ_LIMBS];
-                cols.lt_marker[READ_LIMBS - 1] = F::from_canonical_u8(2);
-                cols.c_lt_diff = modulus_limbs[READ_LIMBS - 1] - cols.c[READ_LIMBS - 1];
-            } else if test_case == 3 {
-                // test the constraint that sum_i lt_marker[i] = 2 when is_setup = 1
-                cols.b[0] = F::from_canonical_u32(3);
-                cols.c_lt_mark = F::from_canonical_u8(2);
-                cols.lt_marker = [F::ZERO; READ_LIMBS];
-                cols.lt_marker[READ_LIMBS - 1] = F::from_canonical_u8(2);
-                cols.lt_marker[0] = F::ONE;
-                cols.b_lt_diff = modulus_limbs[0] - cols.b[0];
-                cols.c_lt_diff = modulus_limbs[READ_LIMBS - 1] - cols.c[READ_LIMBS - 1];
-            }
-            *trace = RowMajorMatrix::new(trace_row, trace.width());
-        };
-
-        disable_debug_builder();
-        let tester = tester
-            .build()
-            .load_and_prank_trace(harness, modify_trace)
-            .load_periphery(bitwise)
-            .finalize();
-        tester.simple_test_with_expected_error(expected_error);
-    }
-
-    #[test]
-    fn negative_test_modular_is_equal_1x32() {
-        run_negative_is_equal_test::<1, 32, 32>(
-            secp256k1_coord_prime(),
-            17,
-            1,
-            VerificationError::OodEvaluationMismatch,
-        );
-
-        run_negative_is_equal_test::<1, 32, 32>(
-            secp256k1_coord_prime(),
-            17,
-            2,
-            VerificationError::OodEvaluationMismatch,
-        );
-
->>>>>>> 8ad15357
         run_negative_is_equal_test::<1, 32, 32>(
             secp256k1_coord_prime(),
             17,
