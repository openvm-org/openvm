--- conflicted
+++ resolved
@@ -5,20 +5,6 @@
     arch::ExecutionBridge,
     system::memory::{offline_checker::MemoryBridge, SharedMemoryHelper},
 };
-<<<<<<< HEAD
-use openvm_circuit_derive::{InsExecutorE1, InsExecutorE2, InstructionExecutor};
-use openvm_circuit_primitives::{
-    bitwise_op_lookup::SharedBitwiseOperationLookupChip,
-    var_range::{SharedVariableRangeCheckerChip, VariableRangeCheckerBus},
-    Chip, ChipUsageGetter,
-};
-use openvm_instructions::riscv::RV32_CELL_BITS;
-use openvm_mod_circuit_builder::{
-    ExprBuilder, ExprBuilderConfig, FieldExpr, FieldExpressionCoreAir, FieldVariable,
-};
-use openvm_rv32_adapters::{Rv32VecHeapAdapterAir, Rv32VecHeapAdapterStep};
-use openvm_stark_backend::p3_field::PrimeField32;
-=======
 use openvm_circuit_primitives::{
     bitwise_op_lookup::{BitwiseOperationLookupBus, SharedBitwiseOperationLookupChip},
     var_range::{SharedVariableRangeCheckerChip, VariableRangeCheckerBus},
@@ -34,9 +20,6 @@
 
 use super::{ModularAir, ModularChip, ModularExecutor};
 use crate::FieldExprVecHeapExecutor;
->>>>>>> 8141dacc
-
-use super::{ModularAir, ModularChip, ModularStep};
 
 pub fn addsub_expr(
     config: ExprBuilderConfig,
@@ -64,54 +47,6 @@
     )
 }
 
-<<<<<<< HEAD
-#[derive(Chip, ChipUsageGetter, InstructionExecutor, InsExecutorE1, InsExecutorE2)]
-pub struct ModularAddSubChip<F: PrimeField32, const BLOCKS: usize, const BLOCK_SIZE: usize>(
-    pub ModularChip<F, BLOCKS, BLOCK_SIZE>,
-);
-
-impl<F: PrimeField32, const BLOCKS: usize, const BLOCK_SIZE: usize>
-    ModularAddSubChip<F, BLOCKS, BLOCK_SIZE>
-{
-    #[allow(clippy::too_many_arguments)]
-    pub fn new(
-        execution_bridge: ExecutionBridge,
-        memory_bridge: MemoryBridge,
-        mem_helper: SharedMemoryHelper<F>,
-        pointer_max_bits: usize,
-        config: ExprBuilderConfig,
-        offset: usize,
-        bitwise_lookup_chip: SharedBitwiseOperationLookupChip<RV32_CELL_BITS>,
-        range_checker: SharedVariableRangeCheckerChip,
-    ) -> Self {
-        let (expr, is_add_flag, is_sub_flag) = addsub_expr(config, range_checker.bus());
-
-        let local_opcode_idx = vec![
-            Rv32ModularArithmeticOpcode::ADD as usize,
-            Rv32ModularArithmeticOpcode::SUB as usize,
-            Rv32ModularArithmeticOpcode::SETUP_ADDSUB as usize,
-        ];
-        let opcode_flag_idx = vec![is_add_flag, is_sub_flag];
-        let air = ModularAir::new(
-            Rv32VecHeapAdapterAir::new(
-                execution_bridge,
-                memory_bridge,
-                bitwise_lookup_chip.bus(),
-                pointer_max_bits,
-            ),
-            FieldExpressionCoreAir::new(
-                expr.clone(),
-                offset,
-                local_opcode_idx.clone(),
-                opcode_flag_idx.clone(),
-            ),
-        );
-
-        let step = ModularStep::new(
-            Rv32VecHeapAdapterStep::new(pointer_max_bits, bitwise_lookup_chip),
-            expr,
-            offset,
-=======
 fn gen_base_expr(
     config: ExprBuilderConfig,
     range_checker_bus: VariableRangeCheckerBus,
@@ -179,18 +114,11 @@
         FieldExpressionFiller::new(
             Rv32VecHeapAdapterFiller::new(pointer_max_bits, bitwise_lookup_chip),
             expr,
->>>>>>> 8141dacc
             local_opcode_idx,
             opcode_flag_idx,
             range_checker,
             false,
-<<<<<<< HEAD
-        );
-        Self(ModularChip::new(air, step, mem_helper))
-    }
-=======
         ),
         mem_helper,
     )
->>>>>>> 8141dacc
 }