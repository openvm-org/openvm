<<<<<<< HEAD
use std::{
    array::from_fn,
    borrow::{Borrow, BorrowMut},
};

use openvm_circuit::{
    arch::{
        execution::ExecuteFunc,
        execution_mode::{E1ExecutionCtx, E2ExecutionCtx},
        instructions::riscv::{RV32_MEMORY_AS, RV32_REGISTER_AS},
        DynArray, E2PreCompute,
        ExecutionError::InvalidInstruction,
        Result, StepExecutorE1, StepExecutorE2, VmSegmentState,
    },
    system::memory::POINTER_MAX_BITS,
};
use openvm_circuit_derive::{TraceFiller, TraceStep};
use openvm_circuit_primitives::{var_range::SharedVariableRangeCheckerChip, AlignedBytesBorrow};
use openvm_instructions::{instruction::Instruction, program::DEFAULT_PC_STEP};
use openvm_mod_circuit_builder::{
    run_field_expression_precomputed, FieldExpr, FieldExpressionStep,
};
use openvm_rv32_adapters::Rv32VecHeapAdapterStep;
use openvm_stark_backend::p3_field::PrimeField32;
=======
#![cfg_attr(feature = "tco", allow(incomplete_features))]
#![cfg_attr(feature = "tco", feature(explicit_tail_calls))]
#![cfg_attr(feature = "tco", feature(core_intrinsics))]

use derive_more::derive::{Deref, DerefMut};
use openvm_circuit_derive::PreflightExecutor;
use openvm_mod_circuit_builder::FieldExpressionExecutor;
use openvm_rv32_adapters::Rv32VecHeapAdapterExecutor;
#[cfg(feature = "cuda")]
use {
    openvm_mod_circuit_builder::FieldExpressionCoreRecordMut,
    openvm_rv32_adapters::Rv32VecHeapAdapterRecord,
};
>>>>>>> 8141dacc

pub mod fp2_chip;
pub mod modular_chip;

mod execution;
mod fp2;
pub use fp2::*;
<<<<<<< HEAD
mod modular_extension;
pub use modular_extension::*;
mod fp2_extension;
pub use fp2_extension::*;
mod config;
pub use config::*;

#[derive(TraceStep, TraceFiller)]
pub struct FieldExprVecHeapStep<
    const NUM_READS: usize,
    const BLOCKS: usize,
    const BLOCK_SIZE: usize,
>(
    pub  FieldExpressionStep<
        Rv32VecHeapAdapterStep<NUM_READS, BLOCKS, BLOCKS, BLOCK_SIZE, BLOCK_SIZE>,
    >,
);

impl<const NUM_READS: usize, const BLOCKS: usize, const BLOCK_SIZE: usize>
    FieldExprVecHeapStep<NUM_READS, BLOCKS, BLOCK_SIZE>
{
    #[allow(clippy::too_many_arguments)]
    pub fn new(
        adapter: Rv32VecHeapAdapterStep<NUM_READS, BLOCKS, BLOCKS, BLOCK_SIZE, BLOCK_SIZE>,
        expr: FieldExpr,
        offset: usize,
        local_opcode_idx: Vec<usize>,
        opcode_flag_idx: Vec<usize>,
        range_checker: SharedVariableRangeCheckerChip,
        name: &str,
        should_finalize: bool,
    ) -> Self {
        Self(FieldExpressionStep::new(
            adapter,
            expr,
            offset,
            local_opcode_idx,
            opcode_flag_idx,
            range_checker,
            name,
            should_finalize,
        ))
    }
}

#[derive(AlignedBytesBorrow, Clone)]
#[repr(C)]
struct FieldExpressionPreCompute<'a, const NUM_READS: usize> {
    a: u8,
    // NUM_READS <= 2 as in Rv32VecHeapAdapter
    rs_addrs: [u8; NUM_READS],
    expr: &'a FieldExpr,
    flag_idx: u8,
}

impl<'a, const NUM_READS: usize, const BLOCKS: usize, const BLOCK_SIZE: usize>
    FieldExprVecHeapStep<NUM_READS, BLOCKS, BLOCK_SIZE>
{
    fn pre_compute_impl<F: PrimeField32>(
        &'a self,
        pc: u32,
        inst: &Instruction<F>,
        data: &mut FieldExpressionPreCompute<'a, NUM_READS>,
    ) -> Result<bool> {
        let Instruction {
            opcode,
            a,
            b,
            c,
            d,
            e,
            ..
        } = inst;

        // Validate instruction format
        let a = a.as_canonical_u32();
        let b = b.as_canonical_u32();
        let c = c.as_canonical_u32();
        let d = d.as_canonical_u32();
        let e = e.as_canonical_u32();
        if d != RV32_REGISTER_AS || e != RV32_MEMORY_AS {
            return Err(InvalidInstruction(pc));
        }

        let local_opcode = opcode.local_opcode_idx(self.0.offset);

        // Pre-compute flag_idx
        let needs_setup = self.0.expr.needs_setup();
        let mut flag_idx = self.0.expr.num_flags() as u8;
        if needs_setup {
            // Find which opcode this is in our local_opcode_idx list
            if let Some(opcode_position) = self
                .0
                .local_opcode_idx
                .iter()
                .position(|&idx| idx == local_opcode)
            {
                // If this is NOT the last opcode (setup), get the corresponding flag_idx
                if opcode_position < self.0.opcode_flag_idx.len() {
                    flag_idx = self.0.opcode_flag_idx[opcode_position] as u8;
                }
            }
        }

        let rs_addrs = from_fn(|i| if i == 0 { b } else { c } as u8);
        *data = FieldExpressionPreCompute {
            a: a as u8,
            rs_addrs,
            expr: &self.0.expr,
            flag_idx,
        };

        Ok(needs_setup)
    }
}

impl<F: PrimeField32, const NUM_READS: usize, const BLOCKS: usize, const BLOCK_SIZE: usize>
    StepExecutorE1<F> for FieldExprVecHeapStep<NUM_READS, BLOCKS, BLOCK_SIZE>
{
    #[inline(always)]
    fn pre_compute_size(&self) -> usize {
        std::mem::size_of::<FieldExpressionPreCompute<NUM_READS>>()
    }

    fn pre_compute_e1<Ctx>(
        &self,
        pc: u32,
        inst: &Instruction<F>,
        data: &mut [u8],
    ) -> Result<ExecuteFunc<F, Ctx>>
    where
        Ctx: E1ExecutionCtx,
    {
        let pre_compute: &mut FieldExpressionPreCompute<NUM_READS> = data.borrow_mut();

        let needs_setup = self.pre_compute_impl(pc, inst, pre_compute)?;
        let fn_ptr = if needs_setup {
            execute_e1_impl::<_, _, NUM_READS, BLOCKS, BLOCK_SIZE, true>
        } else {
            execute_e1_impl::<_, _, NUM_READS, BLOCKS, BLOCK_SIZE, false>
        };

        Ok(fn_ptr)
    }
}

impl<F: PrimeField32, const NUM_READS: usize, const BLOCKS: usize, const BLOCK_SIZE: usize>
    StepExecutorE2<F> for FieldExprVecHeapStep<NUM_READS, BLOCKS, BLOCK_SIZE>
{
    #[inline(always)]
    fn e2_pre_compute_size(&self) -> usize {
        std::mem::size_of::<E2PreCompute<FieldExpressionPreCompute<NUM_READS>>>()
    }

    fn pre_compute_e2<Ctx>(
        &self,
        chip_idx: usize,
        pc: u32,
        inst: &Instruction<F>,
        data: &mut [u8],
    ) -> Result<ExecuteFunc<F, Ctx>>
    where
        Ctx: E2ExecutionCtx,
    {
        let pre_compute: &mut E2PreCompute<FieldExpressionPreCompute<NUM_READS>> =
            data.borrow_mut();
        pre_compute.chip_idx = chip_idx as u32;

        let needs_setup = self.pre_compute_impl(pc, inst, &mut pre_compute.data)?;
        let fn_ptr = if needs_setup {
            execute_e2_impl::<_, _, NUM_READS, BLOCKS, BLOCK_SIZE, true>
        } else {
            execute_e2_impl::<_, _, NUM_READS, BLOCKS, BLOCK_SIZE, false>
        };

        Ok(fn_ptr)
    }
}

unsafe fn execute_e1_impl<
    F: PrimeField32,
    CTX: E1ExecutionCtx,
    const NUM_READS: usize,
    const BLOCKS: usize,
    const BLOCK_SIZE: usize,
    const NEEDS_SETUP: bool,
>(
    pre_compute: &[u8],
    vm_state: &mut VmSegmentState<F, CTX>,
) {
    let pre_compute: &FieldExpressionPreCompute<NUM_READS> = pre_compute.borrow();

    execute_e12_impl::<_, _, NUM_READS, BLOCKS, BLOCK_SIZE, NEEDS_SETUP>(pre_compute, vm_state);
}

unsafe fn execute_e2_impl<
    F: PrimeField32,
    CTX: E2ExecutionCtx,
    const NUM_READS: usize,
    const BLOCKS: usize,
    const BLOCK_SIZE: usize,
    const NEEDS_SETUP: bool,
>(
    pre_compute: &[u8],
    vm_state: &mut VmSegmentState<F, CTX>,
) {
    let pre_compute: &E2PreCompute<FieldExpressionPreCompute<NUM_READS>> = pre_compute.borrow();
    vm_state
        .ctx
        .on_height_change(pre_compute.chip_idx as usize, 1);
    execute_e12_impl::<_, _, NUM_READS, BLOCKS, BLOCK_SIZE, NEEDS_SETUP>(
        &pre_compute.data,
        vm_state,
    );
}

unsafe fn execute_e12_impl<
    F: PrimeField32,
    CTX: E1ExecutionCtx,
    const NUM_READS: usize,
    const BLOCKS: usize,
    const BLOCK_SIZE: usize,
    const NEEDS_SETUP: bool,
>(
    pre_compute: &FieldExpressionPreCompute<NUM_READS>,
    vm_state: &mut VmSegmentState<F, CTX>,
) {
    // Read register values
    let rs_vals = pre_compute
        .rs_addrs
        .map(|addr| u32::from_le_bytes(vm_state.vm_read(RV32_REGISTER_AS, addr as u32)));

    // Read memory values
    let read_data: [[[u8; BLOCK_SIZE]; BLOCKS]; NUM_READS] = rs_vals.map(|address| {
        debug_assert!(address as usize + BLOCK_SIZE * BLOCKS - 1 < (1 << POINTER_MAX_BITS));
        from_fn(|i| vm_state.vm_read(RV32_MEMORY_AS, address + (i * BLOCK_SIZE) as u32))
    });
    let read_data: DynArray<u8> = read_data.into();

    let writes = run_field_expression_precomputed::<NEEDS_SETUP>(
        pre_compute.expr,
        pre_compute.flag_idx as usize,
        &read_data.0,
    );

    let rd_val = u32::from_le_bytes(vm_state.vm_read(RV32_REGISTER_AS, pre_compute.a as u32));
    debug_assert!(rd_val as usize + BLOCK_SIZE * BLOCKS - 1 < (1 << POINTER_MAX_BITS));

    // Write output data to memory
    let data: [[u8; BLOCK_SIZE]; BLOCKS] = writes.into();
    for (i, block) in data.into_iter().enumerate() {
        vm_state.vm_write(RV32_MEMORY_AS, rd_val + (i * BLOCK_SIZE) as u32, &block);
    }

    vm_state.pc = vm_state.pc.wrapping_add(DEFAULT_PC_STEP);
    vm_state.instret += 1;
}
=======
mod extension;
pub use extension::*;
pub mod fields;

#[derive(Clone, PreflightExecutor, Deref, DerefMut)]
pub struct FieldExprVecHeapExecutor<
    const BLOCKS: usize,
    const BLOCK_SIZE: usize,
    const IS_FP2: bool,
>(FieldExpressionExecutor<Rv32VecHeapAdapterExecutor<2, BLOCKS, BLOCKS, BLOCK_SIZE, BLOCK_SIZE>>);

#[cfg(feature = "cuda")]
pub(crate) type AlgebraRecord<
    'a,
    const NUM_READS: usize,
    const BLOCKS: usize,
    const BLOCK_SIZE: usize,
> = (
    &'a mut Rv32VecHeapAdapterRecord<NUM_READS, BLOCKS, BLOCKS, BLOCK_SIZE, BLOCK_SIZE>,
    FieldExpressionCoreRecordMut<'a>,
);
>>>>>>> 8141dacc
<|MERGE_RESOLUTION|>--- conflicted
+++ resolved
@@ -1,29 +1,3 @@
-<<<<<<< HEAD
-use std::{
-    array::from_fn,
-    borrow::{Borrow, BorrowMut},
-};
-
-use openvm_circuit::{
-    arch::{
-        execution::ExecuteFunc,
-        execution_mode::{E1ExecutionCtx, E2ExecutionCtx},
-        instructions::riscv::{RV32_MEMORY_AS, RV32_REGISTER_AS},
-        DynArray, E2PreCompute,
-        ExecutionError::InvalidInstruction,
-        Result, StepExecutorE1, StepExecutorE2, VmSegmentState,
-    },
-    system::memory::POINTER_MAX_BITS,
-};
-use openvm_circuit_derive::{TraceFiller, TraceStep};
-use openvm_circuit_primitives::{var_range::SharedVariableRangeCheckerChip, AlignedBytesBorrow};
-use openvm_instructions::{instruction::Instruction, program::DEFAULT_PC_STEP};
-use openvm_mod_circuit_builder::{
-    run_field_expression_precomputed, FieldExpr, FieldExpressionStep,
-};
-use openvm_rv32_adapters::Rv32VecHeapAdapterStep;
-use openvm_stark_backend::p3_field::PrimeField32;
-=======
 #![cfg_attr(feature = "tco", allow(incomplete_features))]
 #![cfg_attr(feature = "tco", feature(explicit_tail_calls))]
 #![cfg_attr(feature = "tco", feature(core_intrinsics))]
@@ -37,7 +11,6 @@
     openvm_mod_circuit_builder::FieldExpressionCoreRecordMut,
     openvm_rv32_adapters::Rv32VecHeapAdapterRecord,
 };
->>>>>>> 8141dacc
 
 pub mod fp2_chip;
 pub mod modular_chip;
@@ -45,265 +18,6 @@
 mod execution;
 mod fp2;
 pub use fp2::*;
-<<<<<<< HEAD
-mod modular_extension;
-pub use modular_extension::*;
-mod fp2_extension;
-pub use fp2_extension::*;
-mod config;
-pub use config::*;
-
-#[derive(TraceStep, TraceFiller)]
-pub struct FieldExprVecHeapStep<
-    const NUM_READS: usize,
-    const BLOCKS: usize,
-    const BLOCK_SIZE: usize,
->(
-    pub  FieldExpressionStep<
-        Rv32VecHeapAdapterStep<NUM_READS, BLOCKS, BLOCKS, BLOCK_SIZE, BLOCK_SIZE>,
-    >,
-);
-
-impl<const NUM_READS: usize, const BLOCKS: usize, const BLOCK_SIZE: usize>
-    FieldExprVecHeapStep<NUM_READS, BLOCKS, BLOCK_SIZE>
-{
-    #[allow(clippy::too_many_arguments)]
-    pub fn new(
-        adapter: Rv32VecHeapAdapterStep<NUM_READS, BLOCKS, BLOCKS, BLOCK_SIZE, BLOCK_SIZE>,
-        expr: FieldExpr,
-        offset: usize,
-        local_opcode_idx: Vec<usize>,
-        opcode_flag_idx: Vec<usize>,
-        range_checker: SharedVariableRangeCheckerChip,
-        name: &str,
-        should_finalize: bool,
-    ) -> Self {
-        Self(FieldExpressionStep::new(
-            adapter,
-            expr,
-            offset,
-            local_opcode_idx,
-            opcode_flag_idx,
-            range_checker,
-            name,
-            should_finalize,
-        ))
-    }
-}
-
-#[derive(AlignedBytesBorrow, Clone)]
-#[repr(C)]
-struct FieldExpressionPreCompute<'a, const NUM_READS: usize> {
-    a: u8,
-    // NUM_READS <= 2 as in Rv32VecHeapAdapter
-    rs_addrs: [u8; NUM_READS],
-    expr: &'a FieldExpr,
-    flag_idx: u8,
-}
-
-impl<'a, const NUM_READS: usize, const BLOCKS: usize, const BLOCK_SIZE: usize>
-    FieldExprVecHeapStep<NUM_READS, BLOCKS, BLOCK_SIZE>
-{
-    fn pre_compute_impl<F: PrimeField32>(
-        &'a self,
-        pc: u32,
-        inst: &Instruction<F>,
-        data: &mut FieldExpressionPreCompute<'a, NUM_READS>,
-    ) -> Result<bool> {
-        let Instruction {
-            opcode,
-            a,
-            b,
-            c,
-            d,
-            e,
-            ..
-        } = inst;
-
-        // Validate instruction format
-        let a = a.as_canonical_u32();
-        let b = b.as_canonical_u32();
-        let c = c.as_canonical_u32();
-        let d = d.as_canonical_u32();
-        let e = e.as_canonical_u32();
-        if d != RV32_REGISTER_AS || e != RV32_MEMORY_AS {
-            return Err(InvalidInstruction(pc));
-        }
-
-        let local_opcode = opcode.local_opcode_idx(self.0.offset);
-
-        // Pre-compute flag_idx
-        let needs_setup = self.0.expr.needs_setup();
-        let mut flag_idx = self.0.expr.num_flags() as u8;
-        if needs_setup {
-            // Find which opcode this is in our local_opcode_idx list
-            if let Some(opcode_position) = self
-                .0
-                .local_opcode_idx
-                .iter()
-                .position(|&idx| idx == local_opcode)
-            {
-                // If this is NOT the last opcode (setup), get the corresponding flag_idx
-                if opcode_position < self.0.opcode_flag_idx.len() {
-                    flag_idx = self.0.opcode_flag_idx[opcode_position] as u8;
-                }
-            }
-        }
-
-        let rs_addrs = from_fn(|i| if i == 0 { b } else { c } as u8);
-        *data = FieldExpressionPreCompute {
-            a: a as u8,
-            rs_addrs,
-            expr: &self.0.expr,
-            flag_idx,
-        };
-
-        Ok(needs_setup)
-    }
-}
-
-impl<F: PrimeField32, const NUM_READS: usize, const BLOCKS: usize, const BLOCK_SIZE: usize>
-    StepExecutorE1<F> for FieldExprVecHeapStep<NUM_READS, BLOCKS, BLOCK_SIZE>
-{
-    #[inline(always)]
-    fn pre_compute_size(&self) -> usize {
-        std::mem::size_of::<FieldExpressionPreCompute<NUM_READS>>()
-    }
-
-    fn pre_compute_e1<Ctx>(
-        &self,
-        pc: u32,
-        inst: &Instruction<F>,
-        data: &mut [u8],
-    ) -> Result<ExecuteFunc<F, Ctx>>
-    where
-        Ctx: E1ExecutionCtx,
-    {
-        let pre_compute: &mut FieldExpressionPreCompute<NUM_READS> = data.borrow_mut();
-
-        let needs_setup = self.pre_compute_impl(pc, inst, pre_compute)?;
-        let fn_ptr = if needs_setup {
-            execute_e1_impl::<_, _, NUM_READS, BLOCKS, BLOCK_SIZE, true>
-        } else {
-            execute_e1_impl::<_, _, NUM_READS, BLOCKS, BLOCK_SIZE, false>
-        };
-
-        Ok(fn_ptr)
-    }
-}
-
-impl<F: PrimeField32, const NUM_READS: usize, const BLOCKS: usize, const BLOCK_SIZE: usize>
-    StepExecutorE2<F> for FieldExprVecHeapStep<NUM_READS, BLOCKS, BLOCK_SIZE>
-{
-    #[inline(always)]
-    fn e2_pre_compute_size(&self) -> usize {
-        std::mem::size_of::<E2PreCompute<FieldExpressionPreCompute<NUM_READS>>>()
-    }
-
-    fn pre_compute_e2<Ctx>(
-        &self,
-        chip_idx: usize,
-        pc: u32,
-        inst: &Instruction<F>,
-        data: &mut [u8],
-    ) -> Result<ExecuteFunc<F, Ctx>>
-    where
-        Ctx: E2ExecutionCtx,
-    {
-        let pre_compute: &mut E2PreCompute<FieldExpressionPreCompute<NUM_READS>> =
-            data.borrow_mut();
-        pre_compute.chip_idx = chip_idx as u32;
-
-        let needs_setup = self.pre_compute_impl(pc, inst, &mut pre_compute.data)?;
-        let fn_ptr = if needs_setup {
-            execute_e2_impl::<_, _, NUM_READS, BLOCKS, BLOCK_SIZE, true>
-        } else {
-            execute_e2_impl::<_, _, NUM_READS, BLOCKS, BLOCK_SIZE, false>
-        };
-
-        Ok(fn_ptr)
-    }
-}
-
-unsafe fn execute_e1_impl<
-    F: PrimeField32,
-    CTX: E1ExecutionCtx,
-    const NUM_READS: usize,
-    const BLOCKS: usize,
-    const BLOCK_SIZE: usize,
-    const NEEDS_SETUP: bool,
->(
-    pre_compute: &[u8],
-    vm_state: &mut VmSegmentState<F, CTX>,
-) {
-    let pre_compute: &FieldExpressionPreCompute<NUM_READS> = pre_compute.borrow();
-
-    execute_e12_impl::<_, _, NUM_READS, BLOCKS, BLOCK_SIZE, NEEDS_SETUP>(pre_compute, vm_state);
-}
-
-unsafe fn execute_e2_impl<
-    F: PrimeField32,
-    CTX: E2ExecutionCtx,
-    const NUM_READS: usize,
-    const BLOCKS: usize,
-    const BLOCK_SIZE: usize,
-    const NEEDS_SETUP: bool,
->(
-    pre_compute: &[u8],
-    vm_state: &mut VmSegmentState<F, CTX>,
-) {
-    let pre_compute: &E2PreCompute<FieldExpressionPreCompute<NUM_READS>> = pre_compute.borrow();
-    vm_state
-        .ctx
-        .on_height_change(pre_compute.chip_idx as usize, 1);
-    execute_e12_impl::<_, _, NUM_READS, BLOCKS, BLOCK_SIZE, NEEDS_SETUP>(
-        &pre_compute.data,
-        vm_state,
-    );
-}
-
-unsafe fn execute_e12_impl<
-    F: PrimeField32,
-    CTX: E1ExecutionCtx,
-    const NUM_READS: usize,
-    const BLOCKS: usize,
-    const BLOCK_SIZE: usize,
-    const NEEDS_SETUP: bool,
->(
-    pre_compute: &FieldExpressionPreCompute<NUM_READS>,
-    vm_state: &mut VmSegmentState<F, CTX>,
-) {
-    // Read register values
-    let rs_vals = pre_compute
-        .rs_addrs
-        .map(|addr| u32::from_le_bytes(vm_state.vm_read(RV32_REGISTER_AS, addr as u32)));
-
-    // Read memory values
-    let read_data: [[[u8; BLOCK_SIZE]; BLOCKS]; NUM_READS] = rs_vals.map(|address| {
-        debug_assert!(address as usize + BLOCK_SIZE * BLOCKS - 1 < (1 << POINTER_MAX_BITS));
-        from_fn(|i| vm_state.vm_read(RV32_MEMORY_AS, address + (i * BLOCK_SIZE) as u32))
-    });
-    let read_data: DynArray<u8> = read_data.into();
-
-    let writes = run_field_expression_precomputed::<NEEDS_SETUP>(
-        pre_compute.expr,
-        pre_compute.flag_idx as usize,
-        &read_data.0,
-    );
-
-    let rd_val = u32::from_le_bytes(vm_state.vm_read(RV32_REGISTER_AS, pre_compute.a as u32));
-    debug_assert!(rd_val as usize + BLOCK_SIZE * BLOCKS - 1 < (1 << POINTER_MAX_BITS));
-
-    // Write output data to memory
-    let data: [[u8; BLOCK_SIZE]; BLOCKS] = writes.into();
-    for (i, block) in data.into_iter().enumerate() {
-        vm_state.vm_write(RV32_MEMORY_AS, rd_val + (i * BLOCK_SIZE) as u32, &block);
-    }
-
-    vm_state.pc = vm_state.pc.wrapping_add(DEFAULT_PC_STEP);
-    vm_state.instret += 1;
-}
-=======
 mod extension;
 pub use extension::*;
 pub mod fields;
@@ -324,5 +38,4 @@
 > = (
     &'a mut Rv32VecHeapAdapterRecord<NUM_READS, BLOCKS, BLOCKS, BLOCK_SIZE, BLOCK_SIZE>,
     FieldExpressionCoreRecordMut<'a>,
-);
->>>>>>> 8141dacc
+);