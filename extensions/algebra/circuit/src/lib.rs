<<<<<<< HEAD
use std::{
    array::from_fn,
    borrow::{Borrow, BorrowMut},
};

use derive_more::derive::{Deref, DerefMut};
use num_bigint::BigUint;
use openvm_algebra_transpiler::{Fp2Opcode, Rv32ModularArithmeticOpcode};
use openvm_circuit::{
    arch::*,
    system::memory::{online::GuestMemory, POINTER_MAX_BITS},
};
use openvm_circuit_derive::PreflightExecutor;
use openvm_circuit_primitives::AlignedBytesBorrow;
use openvm_instructions::{
    instruction::Instruction,
    program::DEFAULT_PC_STEP,
    riscv::{RV32_MEMORY_AS, RV32_REGISTER_AS},
};
use openvm_mod_circuit_builder::{
    run_field_expression_precomputed, FieldExpr, FieldExpressionExecutor,
};
use openvm_rv32_adapters::Rv32VecHeapAdapterExecutor;
use openvm_stark_backend::p3_field::PrimeField32;

use self::fields::{
    field_operation, fp2_operation, get_field_type, get_fp2_field_type, FieldType, Operation,
};

macro_rules! generate_field_dispatch {
    (
        $field_type:expr,
        $op:expr,
        $blocks:expr,
        $block_size:expr,
        $execute_fn:ident,
        [$(($curve:ident, $operation:ident)),* $(,)?]
    ) => {
        match ($field_type, $op) {
            $(
                (FieldType::$curve, Operation::$operation) => Ok($execute_fn::<
                    _,
                    _,
                    $blocks,
                    $block_size,
                    false,
                    { FieldType::$curve as u8 },
                    { Operation::$operation as u8 },
                >),
            )*
        }
    };
}

macro_rules! generate_fp2_dispatch {
    (
        $field_type:expr,
        $op:expr,
        $blocks:expr,
        $block_size:expr,
        $execute_fn:ident,
        [$(($curve:ident, $operation:ident)),* $(,)?]
    ) => {
        match ($field_type, $op) {
            $(
                (FieldType::$curve, Operation::$operation) => Ok($execute_fn::<
                    _,
                    _,
                    $blocks,
                    $block_size,
                    true,
                    { FieldType::$curve as u8 },
                    { Operation::$operation as u8 },
                >),
            )*
            _ => panic!("Unsupported fp2 field")
        }
    };
}

=======
#![cfg_attr(feature = "tco", allow(incomplete_features))]
#![cfg_attr(feature = "tco", feature(explicit_tail_calls))]
#![cfg_attr(feature = "tco", allow(internal_features))]
#![cfg_attr(feature = "tco", feature(core_intrinsics))]

use derive_more::derive::{Deref, DerefMut};
use openvm_circuit_derive::PreflightExecutor;
use openvm_mod_circuit_builder::FieldExpressionExecutor;
use openvm_rv32_adapters::Rv32VecHeapAdapterExecutor;
#[cfg(feature = "cuda")]
use {
    openvm_mod_circuit_builder::FieldExpressionCoreRecordMut,
    openvm_rv32_adapters::Rv32VecHeapAdapterRecord,
};

>>>>>>> 8ad15357
pub mod fp2_chip;
pub mod modular_chip;

mod execution;
mod fp2;
pub use fp2::*;
<<<<<<< HEAD
mod modular_extension;
pub use modular_extension::*;
mod fp2_extension;
pub use fp2_extension::*;
mod config;
pub use config::*;
pub mod fields;

pub struct AlgebraCpuProverExt;

=======
mod extension;
pub use extension::*;
pub mod fields;

>>>>>>> 8ad15357
#[derive(Clone, PreflightExecutor, Deref, DerefMut)]
pub struct FieldExprVecHeapExecutor<
    const BLOCKS: usize,
    const BLOCK_SIZE: usize,
    const IS_FP2: bool,
>(FieldExpressionExecutor<Rv32VecHeapAdapterExecutor<2, BLOCKS, BLOCKS, BLOCK_SIZE, BLOCK_SIZE>>);

<<<<<<< HEAD
#[derive(AlignedBytesBorrow, Clone)]
#[repr(C)]
struct FieldExpressionPreCompute<'a> {
    expr: &'a FieldExpr,
    rs_addrs: [u8; 2],
    a: u8,
    flag_idx: u8,
}

impl<'a, const BLOCKS: usize, const BLOCK_SIZE: usize, const IS_FP2: bool>
    FieldExprVecHeapExecutor<BLOCKS, BLOCK_SIZE, IS_FP2>
{
    fn pre_compute_impl<F: PrimeField32>(
        &'a self,
        pc: u32,
        inst: &Instruction<F>,
        data: &mut FieldExpressionPreCompute<'a>,
    ) -> Result<Option<Operation>, StaticProgramError> {
        let Instruction {
            opcode,
            a,
            b,
            c,
            d,
            e,
            ..
        } = inst;

        let a = a.as_canonical_u32();
        let b = b.as_canonical_u32();
        let c = c.as_canonical_u32();
        let d = d.as_canonical_u32();
        let e = e.as_canonical_u32();
        if d != RV32_REGISTER_AS || e != RV32_MEMORY_AS {
            return Err(StaticProgramError::InvalidInstruction(pc));
        }

        let local_opcode = opcode.local_opcode_idx(self.0.offset);

        let needs_setup = self.0.expr.needs_setup();
        let mut flag_idx = self.0.expr.num_flags() as u8;
        if needs_setup {
            if let Some(opcode_position) = self
                .0
                .local_opcode_idx
                .iter()
                .position(|&idx| idx == local_opcode)
            {
                if opcode_position < self.0.opcode_flag_idx.len() {
                    flag_idx = self.0.opcode_flag_idx[opcode_position] as u8;
                }
            }
        }

        let rs_addrs = from_fn(|i| if i == 0 { b } else { c } as u8);
        *data = FieldExpressionPreCompute {
            a: a as u8,
            rs_addrs,
            expr: &self.0.expr,
            flag_idx,
        };

        if IS_FP2 {
            let is_setup = local_opcode == Fp2Opcode::SETUP_ADDSUB as usize
                || local_opcode == Fp2Opcode::SETUP_MULDIV as usize;

            let op = if is_setup {
                None
            } else {
                match local_opcode {
                    x if x == Fp2Opcode::ADD as usize => Some(Operation::Add),
                    x if x == Fp2Opcode::SUB as usize => Some(Operation::Sub),
                    x if x == Fp2Opcode::MUL as usize => Some(Operation::Mul),
                    x if x == Fp2Opcode::DIV as usize => Some(Operation::Div),
                    _ => unreachable!(),
                }
            };

            Ok(op)
        } else {
            let is_setup = local_opcode == Rv32ModularArithmeticOpcode::SETUP_ADDSUB as usize
                || local_opcode == Rv32ModularArithmeticOpcode::SETUP_MULDIV as usize;

            let op = if is_setup {
                None
            } else {
                match local_opcode {
                    x if x == Rv32ModularArithmeticOpcode::ADD as usize => Some(Operation::Add),
                    x if x == Rv32ModularArithmeticOpcode::SUB as usize => Some(Operation::Sub),
                    x if x == Rv32ModularArithmeticOpcode::MUL as usize => Some(Operation::Mul),
                    x if x == Rv32ModularArithmeticOpcode::DIV as usize => Some(Operation::Div),
                    _ => unreachable!(),
                }
            };

            Ok(op)
        }
    }
}

impl<F: PrimeField32, const BLOCKS: usize, const BLOCK_SIZE: usize, const IS_FP2: bool> Executor<F>
    for FieldExprVecHeapExecutor<BLOCKS, BLOCK_SIZE, IS_FP2>
{
    #[inline(always)]
    fn pre_compute_size(&self) -> usize {
        std::mem::size_of::<FieldExpressionPreCompute>()
    }

    fn pre_compute<Ctx>(
        &self,
        pc: u32,
        inst: &Instruction<F>,
        data: &mut [u8],
    ) -> Result<ExecuteFunc<F, Ctx>, StaticProgramError>
    where
        Ctx: E1ExecutionCtx,
    {
        let pre_compute: &mut FieldExpressionPreCompute = data.borrow_mut();

        let op = self.pre_compute_impl(pc, inst, pre_compute)?;

        if let Some(op) = op {
            let modulus = &pre_compute.expr.prime;
            if IS_FP2 {
                if let Some(field_type) = get_fp2_field_type(modulus) {
                    generate_fp2_dispatch!(
                        field_type,
                        op,
                        BLOCKS,
                        BLOCK_SIZE,
                        execute_e1_impl,
                        [
                            (BN254Coordinate, Add),
                            (BN254Coordinate, Sub),
                            (BN254Coordinate, Mul),
                            (BN254Coordinate, Div),
                            (BLS12_381Coordinate, Add),
                            (BLS12_381Coordinate, Sub),
                            (BLS12_381Coordinate, Mul),
                            (BLS12_381Coordinate, Div),
                        ]
                    )
                } else {
                    Ok(execute_e1_generic_impl::<_, _, BLOCKS, BLOCK_SIZE, IS_FP2>)
                }
            } else if let Some(field_type) = get_field_type(modulus) {
                generate_field_dispatch!(
                    field_type,
                    op,
                    BLOCKS,
                    BLOCK_SIZE,
                    execute_e1_impl,
                    [
                        (K256Coordinate, Add),
                        (K256Coordinate, Sub),
                        (K256Coordinate, Mul),
                        (K256Coordinate, Div),
                        (K256Scalar, Add),
                        (K256Scalar, Sub),
                        (K256Scalar, Mul),
                        (K256Scalar, Div),
                        (P256Coordinate, Add),
                        (P256Coordinate, Sub),
                        (P256Coordinate, Mul),
                        (P256Coordinate, Div),
                        (P256Scalar, Add),
                        (P256Scalar, Sub),
                        (P256Scalar, Mul),
                        (P256Scalar, Div),
                        (BN254Coordinate, Add),
                        (BN254Coordinate, Sub),
                        (BN254Coordinate, Mul),
                        (BN254Coordinate, Div),
                        (BN254Scalar, Add),
                        (BN254Scalar, Sub),
                        (BN254Scalar, Mul),
                        (BN254Scalar, Div),
                        (BLS12_381Coordinate, Add),
                        (BLS12_381Coordinate, Sub),
                        (BLS12_381Coordinate, Mul),
                        (BLS12_381Coordinate, Div),
                        (BLS12_381Scalar, Add),
                        (BLS12_381Scalar, Sub),
                        (BLS12_381Scalar, Mul),
                        (BLS12_381Scalar, Div),
                    ]
                )
            } else {
                Ok(execute_e1_generic_impl::<_, _, BLOCKS, BLOCK_SIZE, IS_FP2>)
            }
        } else {
            Ok(execute_e1_setup_impl::<_, _, BLOCKS, BLOCK_SIZE, IS_FP2>)
        }
    }
}

impl<F: PrimeField32, const BLOCKS: usize, const BLOCK_SIZE: usize, const IS_FP2: bool>
    MeteredExecutor<F> for FieldExprVecHeapExecutor<BLOCKS, BLOCK_SIZE, IS_FP2>
{
    #[inline(always)]
    fn metered_pre_compute_size(&self) -> usize {
        std::mem::size_of::<E2PreCompute<FieldExpressionPreCompute>>()
    }

    fn metered_pre_compute<Ctx>(
        &self,
        chip_idx: usize,
        pc: u32,
        inst: &Instruction<F>,
        data: &mut [u8],
    ) -> Result<ExecuteFunc<F, Ctx>, StaticProgramError>
    where
        Ctx: E2ExecutionCtx,
    {
        let pre_compute: &mut E2PreCompute<FieldExpressionPreCompute> = data.borrow_mut();
        pre_compute.chip_idx = chip_idx as u32;

        let op = self.pre_compute_impl(pc, inst, &mut pre_compute.data)?;

        if let Some(op) = op {
            let modulus = &pre_compute.data.expr.prime;
            if IS_FP2 {
                if let Some(field_type) = get_fp2_field_type(modulus) {
                    generate_fp2_dispatch!(
                        field_type,
                        op,
                        BLOCKS,
                        BLOCK_SIZE,
                        execute_e2_impl,
                        [
                            (BN254Coordinate, Add),
                            (BN254Coordinate, Sub),
                            (BN254Coordinate, Mul),
                            (BN254Coordinate, Div),
                            (BLS12_381Coordinate, Add),
                            (BLS12_381Coordinate, Sub),
                            (BLS12_381Coordinate, Mul),
                            (BLS12_381Coordinate, Div),
                        ]
                    )
                } else {
                    Ok(execute_e2_generic_impl::<_, _, BLOCKS, BLOCK_SIZE, IS_FP2>)
                }
            } else if let Some(field_type) = get_field_type(modulus) {
                generate_field_dispatch!(
                    field_type,
                    op,
                    BLOCKS,
                    BLOCK_SIZE,
                    execute_e2_impl,
                    [
                        (K256Coordinate, Add),
                        (K256Coordinate, Sub),
                        (K256Coordinate, Mul),
                        (K256Coordinate, Div),
                        (K256Scalar, Add),
                        (K256Scalar, Sub),
                        (K256Scalar, Mul),
                        (K256Scalar, Div),
                        (P256Coordinate, Add),
                        (P256Coordinate, Sub),
                        (P256Coordinate, Mul),
                        (P256Coordinate, Div),
                        (P256Scalar, Add),
                        (P256Scalar, Sub),
                        (P256Scalar, Mul),
                        (P256Scalar, Div),
                        (BN254Coordinate, Add),
                        (BN254Coordinate, Sub),
                        (BN254Coordinate, Mul),
                        (BN254Coordinate, Div),
                        (BN254Scalar, Add),
                        (BN254Scalar, Sub),
                        (BN254Scalar, Mul),
                        (BN254Scalar, Div),
                        (BLS12_381Coordinate, Add),
                        (BLS12_381Coordinate, Sub),
                        (BLS12_381Coordinate, Mul),
                        (BLS12_381Coordinate, Div),
                        (BLS12_381Scalar, Add),
                        (BLS12_381Scalar, Sub),
                        (BLS12_381Scalar, Mul),
                        (BLS12_381Scalar, Div),
                    ]
                )
            } else {
                Ok(execute_e2_generic_impl::<_, _, BLOCKS, BLOCK_SIZE, IS_FP2>)
            }
        } else {
            Ok(execute_e2_setup_impl::<_, _, BLOCKS, BLOCK_SIZE, IS_FP2>)
        }
    }
}
unsafe fn execute_e1_setup_impl<
    F: PrimeField32,
    CTX: E1ExecutionCtx,
    const BLOCKS: usize,
    const BLOCK_SIZE: usize,
    const IS_FP2: bool,
>(
    pre_compute: &[u8],
    vm_state: &mut VmExecState<F, GuestMemory, CTX>,
) {
    let pre_compute: &FieldExpressionPreCompute = pre_compute.borrow();
    execute_e12_setup_impl::<_, _, BLOCKS, BLOCK_SIZE, IS_FP2>(pre_compute, vm_state);
}

unsafe fn execute_e2_setup_impl<
    F: PrimeField32,
    CTX: E2ExecutionCtx,
    const BLOCKS: usize,
    const BLOCK_SIZE: usize,
    const IS_FP2: bool,
>(
    pre_compute: &[u8],
    vm_state: &mut VmExecState<F, GuestMemory, CTX>,
) {
    let pre_compute: &E2PreCompute<FieldExpressionPreCompute> = pre_compute.borrow();
    vm_state
        .ctx
        .on_height_change(pre_compute.chip_idx as usize, 1);
    execute_e12_setup_impl::<_, _, BLOCKS, BLOCK_SIZE, IS_FP2>(&pre_compute.data, vm_state);
}

unsafe fn execute_e1_impl<
    F: PrimeField32,
    CTX: E1ExecutionCtx,
    const BLOCKS: usize,
    const BLOCK_SIZE: usize,
    const IS_FP2: bool,
    const FIELD_TYPE: u8,
    const OP: u8,
>(
    pre_compute: &[u8],
    vm_state: &mut VmExecState<F, GuestMemory, CTX>,
) {
    let pre_compute: &FieldExpressionPreCompute = pre_compute.borrow();
    execute_e12_impl::<_, _, BLOCKS, BLOCK_SIZE, IS_FP2, FIELD_TYPE, OP>(pre_compute, vm_state);
}

unsafe fn execute_e2_impl<
    F: PrimeField32,
    CTX: E2ExecutionCtx,
    const BLOCKS: usize,
    const BLOCK_SIZE: usize,
    const IS_FP2: bool,
    const FIELD_TYPE: u8,
    const OP: u8,
>(
    pre_compute: &[u8],
    vm_state: &mut VmExecState<F, GuestMemory, CTX>,
) {
    let pre_compute: &E2PreCompute<FieldExpressionPreCompute> = pre_compute.borrow();
    vm_state
        .ctx
        .on_height_change(pre_compute.chip_idx as usize, 1);
    execute_e12_impl::<_, _, BLOCKS, BLOCK_SIZE, IS_FP2, FIELD_TYPE, OP>(
        &pre_compute.data,
        vm_state,
    );
}

unsafe fn execute_e1_generic_impl<
    F: PrimeField32,
    CTX: E1ExecutionCtx,
    const BLOCKS: usize,
    const BLOCK_SIZE: usize,
    const IS_FP2: bool,
>(
    pre_compute: &[u8],
    vm_state: &mut VmExecState<F, GuestMemory, CTX>,
) {
    let pre_compute: &FieldExpressionPreCompute = pre_compute.borrow();
    execute_e12_generic_impl::<_, _, BLOCKS, BLOCK_SIZE>(pre_compute, vm_state);
}

unsafe fn execute_e2_generic_impl<
    F: PrimeField32,
    CTX: E2ExecutionCtx,
    const BLOCKS: usize,
    const BLOCK_SIZE: usize,
    const IS_FP2: bool,
>(
    pre_compute: &[u8],
    vm_state: &mut VmExecState<F, GuestMemory, CTX>,
) {
    let pre_compute: &E2PreCompute<FieldExpressionPreCompute> = pre_compute.borrow();
    vm_state
        .ctx
        .on_height_change(pre_compute.chip_idx as usize, 1);
    execute_e12_generic_impl::<_, _, BLOCKS, BLOCK_SIZE>(&pre_compute.data, vm_state);
}

unsafe fn execute_e12_impl<
    F: PrimeField32,
    CTX: E1ExecutionCtx,
    const BLOCKS: usize,
    const BLOCK_SIZE: usize,
    const IS_FP2: bool,
    const FIELD_TYPE: u8,
    const OP: u8,
>(
    pre_compute: &FieldExpressionPreCompute,
    vm_state: &mut VmExecState<F, GuestMemory, CTX>,
) {
    let rs_vals = pre_compute
        .rs_addrs
        .map(|addr| u32::from_le_bytes(vm_state.vm_read(RV32_REGISTER_AS, addr as u32)));

    let read_data: [[[u8; BLOCK_SIZE]; BLOCKS]; 2] = rs_vals.map(|address| {
        debug_assert!(address as usize + BLOCK_SIZE * BLOCKS - 1 < (1 << POINTER_MAX_BITS));
        from_fn(|i| vm_state.vm_read(RV32_MEMORY_AS, address + (i * BLOCK_SIZE) as u32))
    });

    let output_data = if IS_FP2 {
        fp2_operation::<FIELD_TYPE, BLOCKS, BLOCK_SIZE, OP>(read_data)
    } else {
        field_operation::<FIELD_TYPE, BLOCKS, BLOCK_SIZE, OP>(read_data)
    };

    let rd_val = u32::from_le_bytes(vm_state.vm_read(RV32_REGISTER_AS, pre_compute.a as u32));
    debug_assert!(rd_val as usize + BLOCK_SIZE * BLOCKS - 1 < (1 << POINTER_MAX_BITS));

    for (i, block) in output_data.into_iter().enumerate() {
        vm_state.vm_write(RV32_MEMORY_AS, rd_val + (i * BLOCK_SIZE) as u32, &block);
    }

    vm_state.pc = vm_state.pc.wrapping_add(DEFAULT_PC_STEP);
    vm_state.instret += 1;
}

unsafe fn execute_e12_generic_impl<
    F: PrimeField32,
    CTX: E1ExecutionCtx,
    const BLOCKS: usize,
    const BLOCK_SIZE: usize,
>(
    pre_compute: &FieldExpressionPreCompute,
    vm_state: &mut VmExecState<F, GuestMemory, CTX>,
) {
    let rs_vals = pre_compute
        .rs_addrs
        .map(|addr| u32::from_le_bytes(vm_state.vm_read(RV32_REGISTER_AS, addr as u32)));

    let read_data: [[[u8; BLOCK_SIZE]; BLOCKS]; 2] = rs_vals.map(|address| {
        debug_assert!(address as usize + BLOCK_SIZE * BLOCKS - 1 < (1 << POINTER_MAX_BITS));
        from_fn(|i| vm_state.vm_read(RV32_MEMORY_AS, address + (i * BLOCK_SIZE) as u32))
    });
    let read_data_dyn: DynArray<u8> = read_data.into();

    let writes = run_field_expression_precomputed::<true>(
        pre_compute.expr,
        pre_compute.flag_idx as usize,
        &read_data_dyn.0,
    );

    let rd_val = u32::from_le_bytes(vm_state.vm_read(RV32_REGISTER_AS, pre_compute.a as u32));
    debug_assert!(rd_val as usize + BLOCK_SIZE * BLOCKS - 1 < (1 << POINTER_MAX_BITS));

    let data: [[u8; BLOCK_SIZE]; BLOCKS] = writes.into();
    for (i, block) in data.into_iter().enumerate() {
        vm_state.vm_write(RV32_MEMORY_AS, rd_val + (i * BLOCK_SIZE) as u32, &block);
    }

    vm_state.pc = vm_state.pc.wrapping_add(DEFAULT_PC_STEP);
    vm_state.instret += 1;
}

unsafe fn execute_e12_setup_impl<
    F: PrimeField32,
    CTX: E1ExecutionCtx,
    const BLOCKS: usize,
    const BLOCK_SIZE: usize,
    const IS_FP2: bool,
>(
    pre_compute: &FieldExpressionPreCompute,
    vm_state: &mut VmExecState<F, GuestMemory, CTX>,
) {
    // Read the first input (which should be the prime)
    let rs_vals = pre_compute
        .rs_addrs
        .map(|addr| u32::from_le_bytes(vm_state.vm_read(RV32_REGISTER_AS, addr as u32)));
    let read_data: [[[u8; BLOCK_SIZE]; BLOCKS]; 2] = rs_vals.map(|address| {
        debug_assert!(address as usize + BLOCK_SIZE * BLOCKS - 1 < (1 << POINTER_MAX_BITS));
        from_fn(|i| vm_state.vm_read(RV32_MEMORY_AS, address + (i * BLOCK_SIZE) as u32))
    });

    // Extract first field element as the prime
    let input_prime = if IS_FP2 {
        BigUint::from_bytes_le(read_data[0][..BLOCKS / 2].as_flattened())
    } else {
        BigUint::from_bytes_le(read_data[0].as_flattened())
    };

    if input_prime != pre_compute.expr.prime {
        vm_state.exit_code = Err(ExecutionError::Fail {
            pc: vm_state.pc,
            msg: "ModularSetup: mismatched prime",
        });
        return;
    }

    let read_data_dyn: DynArray<u8> = read_data.into();

    let writes = run_field_expression_precomputed::<true>(
        pre_compute.expr,
        pre_compute.flag_idx as usize,
        &read_data_dyn.0,
    );

    let rd_val = u32::from_le_bytes(vm_state.vm_read(RV32_REGISTER_AS, pre_compute.a as u32));
    debug_assert!(rd_val as usize + BLOCK_SIZE * BLOCKS - 1 < (1 << POINTER_MAX_BITS));

    let data: [[u8; BLOCK_SIZE]; BLOCKS] = writes.into();
    for (i, block) in data.into_iter().enumerate() {
        vm_state.vm_write(RV32_MEMORY_AS, rd_val + (i * BLOCK_SIZE) as u32, &block);
    }

    vm_state.pc = vm_state.pc.wrapping_add(DEFAULT_PC_STEP);
    vm_state.instret += 1;
}
=======
#[cfg(feature = "cuda")]
pub(crate) type AlgebraRecord<
    'a,
    const NUM_READS: usize,
    const BLOCKS: usize,
    const BLOCK_SIZE: usize,
> = (
    &'a mut Rv32VecHeapAdapterRecord<NUM_READS, BLOCKS, BLOCKS, BLOCK_SIZE, BLOCK_SIZE>,
    FieldExpressionCoreRecordMut<'a>,
);
>>>>>>> 8ad15357
<|MERGE_RESOLUTION|>--- conflicted
+++ resolved
@@ -1,85 +1,3 @@
-<<<<<<< HEAD
-use std::{
-    array::from_fn,
-    borrow::{Borrow, BorrowMut},
-};
-
-use derive_more::derive::{Deref, DerefMut};
-use num_bigint::BigUint;
-use openvm_algebra_transpiler::{Fp2Opcode, Rv32ModularArithmeticOpcode};
-use openvm_circuit::{
-    arch::*,
-    system::memory::{online::GuestMemory, POINTER_MAX_BITS},
-};
-use openvm_circuit_derive::PreflightExecutor;
-use openvm_circuit_primitives::AlignedBytesBorrow;
-use openvm_instructions::{
-    instruction::Instruction,
-    program::DEFAULT_PC_STEP,
-    riscv::{RV32_MEMORY_AS, RV32_REGISTER_AS},
-};
-use openvm_mod_circuit_builder::{
-    run_field_expression_precomputed, FieldExpr, FieldExpressionExecutor,
-};
-use openvm_rv32_adapters::Rv32VecHeapAdapterExecutor;
-use openvm_stark_backend::p3_field::PrimeField32;
-
-use self::fields::{
-    field_operation, fp2_operation, get_field_type, get_fp2_field_type, FieldType, Operation,
-};
-
-macro_rules! generate_field_dispatch {
-    (
-        $field_type:expr,
-        $op:expr,
-        $blocks:expr,
-        $block_size:expr,
-        $execute_fn:ident,
-        [$(($curve:ident, $operation:ident)),* $(,)?]
-    ) => {
-        match ($field_type, $op) {
-            $(
-                (FieldType::$curve, Operation::$operation) => Ok($execute_fn::<
-                    _,
-                    _,
-                    $blocks,
-                    $block_size,
-                    false,
-                    { FieldType::$curve as u8 },
-                    { Operation::$operation as u8 },
-                >),
-            )*
-        }
-    };
-}
-
-macro_rules! generate_fp2_dispatch {
-    (
-        $field_type:expr,
-        $op:expr,
-        $blocks:expr,
-        $block_size:expr,
-        $execute_fn:ident,
-        [$(($curve:ident, $operation:ident)),* $(,)?]
-    ) => {
-        match ($field_type, $op) {
-            $(
-                (FieldType::$curve, Operation::$operation) => Ok($execute_fn::<
-                    _,
-                    _,
-                    $blocks,
-                    $block_size,
-                    true,
-                    { FieldType::$curve as u8 },
-                    { Operation::$operation as u8 },
-                >),
-            )*
-            _ => panic!("Unsupported fp2 field")
-        }
-    };
-}
-
-=======
 #![cfg_attr(feature = "tco", allow(incomplete_features))]
 #![cfg_attr(feature = "tco", feature(explicit_tail_calls))]
 #![cfg_attr(feature = "tco", allow(internal_features))]
@@ -95,30 +13,16 @@
     openvm_rv32_adapters::Rv32VecHeapAdapterRecord,
 };
 
->>>>>>> 8ad15357
 pub mod fp2_chip;
 pub mod modular_chip;
 
 mod execution;
 mod fp2;
 pub use fp2::*;
-<<<<<<< HEAD
-mod modular_extension;
-pub use modular_extension::*;
-mod fp2_extension;
-pub use fp2_extension::*;
-mod config;
-pub use config::*;
-pub mod fields;
-
-pub struct AlgebraCpuProverExt;
-
-=======
 mod extension;
 pub use extension::*;
 pub mod fields;
 
->>>>>>> 8ad15357
 #[derive(Clone, PreflightExecutor, Deref, DerefMut)]
 pub struct FieldExprVecHeapExecutor<
     const BLOCKS: usize,
@@ -126,529 +30,6 @@
     const IS_FP2: bool,
 >(FieldExpressionExecutor<Rv32VecHeapAdapterExecutor<2, BLOCKS, BLOCKS, BLOCK_SIZE, BLOCK_SIZE>>);
 
-<<<<<<< HEAD
-#[derive(AlignedBytesBorrow, Clone)]
-#[repr(C)]
-struct FieldExpressionPreCompute<'a> {
-    expr: &'a FieldExpr,
-    rs_addrs: [u8; 2],
-    a: u8,
-    flag_idx: u8,
-}
-
-impl<'a, const BLOCKS: usize, const BLOCK_SIZE: usize, const IS_FP2: bool>
-    FieldExprVecHeapExecutor<BLOCKS, BLOCK_SIZE, IS_FP2>
-{
-    fn pre_compute_impl<F: PrimeField32>(
-        &'a self,
-        pc: u32,
-        inst: &Instruction<F>,
-        data: &mut FieldExpressionPreCompute<'a>,
-    ) -> Result<Option<Operation>, StaticProgramError> {
-        let Instruction {
-            opcode,
-            a,
-            b,
-            c,
-            d,
-            e,
-            ..
-        } = inst;
-
-        let a = a.as_canonical_u32();
-        let b = b.as_canonical_u32();
-        let c = c.as_canonical_u32();
-        let d = d.as_canonical_u32();
-        let e = e.as_canonical_u32();
-        if d != RV32_REGISTER_AS || e != RV32_MEMORY_AS {
-            return Err(StaticProgramError::InvalidInstruction(pc));
-        }
-
-        let local_opcode = opcode.local_opcode_idx(self.0.offset);
-
-        let needs_setup = self.0.expr.needs_setup();
-        let mut flag_idx = self.0.expr.num_flags() as u8;
-        if needs_setup {
-            if let Some(opcode_position) = self
-                .0
-                .local_opcode_idx
-                .iter()
-                .position(|&idx| idx == local_opcode)
-            {
-                if opcode_position < self.0.opcode_flag_idx.len() {
-                    flag_idx = self.0.opcode_flag_idx[opcode_position] as u8;
-                }
-            }
-        }
-
-        let rs_addrs = from_fn(|i| if i == 0 { b } else { c } as u8);
-        *data = FieldExpressionPreCompute {
-            a: a as u8,
-            rs_addrs,
-            expr: &self.0.expr,
-            flag_idx,
-        };
-
-        if IS_FP2 {
-            let is_setup = local_opcode == Fp2Opcode::SETUP_ADDSUB as usize
-                || local_opcode == Fp2Opcode::SETUP_MULDIV as usize;
-
-            let op = if is_setup {
-                None
-            } else {
-                match local_opcode {
-                    x if x == Fp2Opcode::ADD as usize => Some(Operation::Add),
-                    x if x == Fp2Opcode::SUB as usize => Some(Operation::Sub),
-                    x if x == Fp2Opcode::MUL as usize => Some(Operation::Mul),
-                    x if x == Fp2Opcode::DIV as usize => Some(Operation::Div),
-                    _ => unreachable!(),
-                }
-            };
-
-            Ok(op)
-        } else {
-            let is_setup = local_opcode == Rv32ModularArithmeticOpcode::SETUP_ADDSUB as usize
-                || local_opcode == Rv32ModularArithmeticOpcode::SETUP_MULDIV as usize;
-
-            let op = if is_setup {
-                None
-            } else {
-                match local_opcode {
-                    x if x == Rv32ModularArithmeticOpcode::ADD as usize => Some(Operation::Add),
-                    x if x == Rv32ModularArithmeticOpcode::SUB as usize => Some(Operation::Sub),
-                    x if x == Rv32ModularArithmeticOpcode::MUL as usize => Some(Operation::Mul),
-                    x if x == Rv32ModularArithmeticOpcode::DIV as usize => Some(Operation::Div),
-                    _ => unreachable!(),
-                }
-            };
-
-            Ok(op)
-        }
-    }
-}
-
-impl<F: PrimeField32, const BLOCKS: usize, const BLOCK_SIZE: usize, const IS_FP2: bool> Executor<F>
-    for FieldExprVecHeapExecutor<BLOCKS, BLOCK_SIZE, IS_FP2>
-{
-    #[inline(always)]
-    fn pre_compute_size(&self) -> usize {
-        std::mem::size_of::<FieldExpressionPreCompute>()
-    }
-
-    fn pre_compute<Ctx>(
-        &self,
-        pc: u32,
-        inst: &Instruction<F>,
-        data: &mut [u8],
-    ) -> Result<ExecuteFunc<F, Ctx>, StaticProgramError>
-    where
-        Ctx: E1ExecutionCtx,
-    {
-        let pre_compute: &mut FieldExpressionPreCompute = data.borrow_mut();
-
-        let op = self.pre_compute_impl(pc, inst, pre_compute)?;
-
-        if let Some(op) = op {
-            let modulus = &pre_compute.expr.prime;
-            if IS_FP2 {
-                if let Some(field_type) = get_fp2_field_type(modulus) {
-                    generate_fp2_dispatch!(
-                        field_type,
-                        op,
-                        BLOCKS,
-                        BLOCK_SIZE,
-                        execute_e1_impl,
-                        [
-                            (BN254Coordinate, Add),
-                            (BN254Coordinate, Sub),
-                            (BN254Coordinate, Mul),
-                            (BN254Coordinate, Div),
-                            (BLS12_381Coordinate, Add),
-                            (BLS12_381Coordinate, Sub),
-                            (BLS12_381Coordinate, Mul),
-                            (BLS12_381Coordinate, Div),
-                        ]
-                    )
-                } else {
-                    Ok(execute_e1_generic_impl::<_, _, BLOCKS, BLOCK_SIZE, IS_FP2>)
-                }
-            } else if let Some(field_type) = get_field_type(modulus) {
-                generate_field_dispatch!(
-                    field_type,
-                    op,
-                    BLOCKS,
-                    BLOCK_SIZE,
-                    execute_e1_impl,
-                    [
-                        (K256Coordinate, Add),
-                        (K256Coordinate, Sub),
-                        (K256Coordinate, Mul),
-                        (K256Coordinate, Div),
-                        (K256Scalar, Add),
-                        (K256Scalar, Sub),
-                        (K256Scalar, Mul),
-                        (K256Scalar, Div),
-                        (P256Coordinate, Add),
-                        (P256Coordinate, Sub),
-                        (P256Coordinate, Mul),
-                        (P256Coordinate, Div),
-                        (P256Scalar, Add),
-                        (P256Scalar, Sub),
-                        (P256Scalar, Mul),
-                        (P256Scalar, Div),
-                        (BN254Coordinate, Add),
-                        (BN254Coordinate, Sub),
-                        (BN254Coordinate, Mul),
-                        (BN254Coordinate, Div),
-                        (BN254Scalar, Add),
-                        (BN254Scalar, Sub),
-                        (BN254Scalar, Mul),
-                        (BN254Scalar, Div),
-                        (BLS12_381Coordinate, Add),
-                        (BLS12_381Coordinate, Sub),
-                        (BLS12_381Coordinate, Mul),
-                        (BLS12_381Coordinate, Div),
-                        (BLS12_381Scalar, Add),
-                        (BLS12_381Scalar, Sub),
-                        (BLS12_381Scalar, Mul),
-                        (BLS12_381Scalar, Div),
-                    ]
-                )
-            } else {
-                Ok(execute_e1_generic_impl::<_, _, BLOCKS, BLOCK_SIZE, IS_FP2>)
-            }
-        } else {
-            Ok(execute_e1_setup_impl::<_, _, BLOCKS, BLOCK_SIZE, IS_FP2>)
-        }
-    }
-}
-
-impl<F: PrimeField32, const BLOCKS: usize, const BLOCK_SIZE: usize, const IS_FP2: bool>
-    MeteredExecutor<F> for FieldExprVecHeapExecutor<BLOCKS, BLOCK_SIZE, IS_FP2>
-{
-    #[inline(always)]
-    fn metered_pre_compute_size(&self) -> usize {
-        std::mem::size_of::<E2PreCompute<FieldExpressionPreCompute>>()
-    }
-
-    fn metered_pre_compute<Ctx>(
-        &self,
-        chip_idx: usize,
-        pc: u32,
-        inst: &Instruction<F>,
-        data: &mut [u8],
-    ) -> Result<ExecuteFunc<F, Ctx>, StaticProgramError>
-    where
-        Ctx: E2ExecutionCtx,
-    {
-        let pre_compute: &mut E2PreCompute<FieldExpressionPreCompute> = data.borrow_mut();
-        pre_compute.chip_idx = chip_idx as u32;
-
-        let op = self.pre_compute_impl(pc, inst, &mut pre_compute.data)?;
-
-        if let Some(op) = op {
-            let modulus = &pre_compute.data.expr.prime;
-            if IS_FP2 {
-                if let Some(field_type) = get_fp2_field_type(modulus) {
-                    generate_fp2_dispatch!(
-                        field_type,
-                        op,
-                        BLOCKS,
-                        BLOCK_SIZE,
-                        execute_e2_impl,
-                        [
-                            (BN254Coordinate, Add),
-                            (BN254Coordinate, Sub),
-                            (BN254Coordinate, Mul),
-                            (BN254Coordinate, Div),
-                            (BLS12_381Coordinate, Add),
-                            (BLS12_381Coordinate, Sub),
-                            (BLS12_381Coordinate, Mul),
-                            (BLS12_381Coordinate, Div),
-                        ]
-                    )
-                } else {
-                    Ok(execute_e2_generic_impl::<_, _, BLOCKS, BLOCK_SIZE, IS_FP2>)
-                }
-            } else if let Some(field_type) = get_field_type(modulus) {
-                generate_field_dispatch!(
-                    field_type,
-                    op,
-                    BLOCKS,
-                    BLOCK_SIZE,
-                    execute_e2_impl,
-                    [
-                        (K256Coordinate, Add),
-                        (K256Coordinate, Sub),
-                        (K256Coordinate, Mul),
-                        (K256Coordinate, Div),
-                        (K256Scalar, Add),
-                        (K256Scalar, Sub),
-                        (K256Scalar, Mul),
-                        (K256Scalar, Div),
-                        (P256Coordinate, Add),
-                        (P256Coordinate, Sub),
-                        (P256Coordinate, Mul),
-                        (P256Coordinate, Div),
-                        (P256Scalar, Add),
-                        (P256Scalar, Sub),
-                        (P256Scalar, Mul),
-                        (P256Scalar, Div),
-                        (BN254Coordinate, Add),
-                        (BN254Coordinate, Sub),
-                        (BN254Coordinate, Mul),
-                        (BN254Coordinate, Div),
-                        (BN254Scalar, Add),
-                        (BN254Scalar, Sub),
-                        (BN254Scalar, Mul),
-                        (BN254Scalar, Div),
-                        (BLS12_381Coordinate, Add),
-                        (BLS12_381Coordinate, Sub),
-                        (BLS12_381Coordinate, Mul),
-                        (BLS12_381Coordinate, Div),
-                        (BLS12_381Scalar, Add),
-                        (BLS12_381Scalar, Sub),
-                        (BLS12_381Scalar, Mul),
-                        (BLS12_381Scalar, Div),
-                    ]
-                )
-            } else {
-                Ok(execute_e2_generic_impl::<_, _, BLOCKS, BLOCK_SIZE, IS_FP2>)
-            }
-        } else {
-            Ok(execute_e2_setup_impl::<_, _, BLOCKS, BLOCK_SIZE, IS_FP2>)
-        }
-    }
-}
-unsafe fn execute_e1_setup_impl<
-    F: PrimeField32,
-    CTX: E1ExecutionCtx,
-    const BLOCKS: usize,
-    const BLOCK_SIZE: usize,
-    const IS_FP2: bool,
->(
-    pre_compute: &[u8],
-    vm_state: &mut VmExecState<F, GuestMemory, CTX>,
-) {
-    let pre_compute: &FieldExpressionPreCompute = pre_compute.borrow();
-    execute_e12_setup_impl::<_, _, BLOCKS, BLOCK_SIZE, IS_FP2>(pre_compute, vm_state);
-}
-
-unsafe fn execute_e2_setup_impl<
-    F: PrimeField32,
-    CTX: E2ExecutionCtx,
-    const BLOCKS: usize,
-    const BLOCK_SIZE: usize,
-    const IS_FP2: bool,
->(
-    pre_compute: &[u8],
-    vm_state: &mut VmExecState<F, GuestMemory, CTX>,
-) {
-    let pre_compute: &E2PreCompute<FieldExpressionPreCompute> = pre_compute.borrow();
-    vm_state
-        .ctx
-        .on_height_change(pre_compute.chip_idx as usize, 1);
-    execute_e12_setup_impl::<_, _, BLOCKS, BLOCK_SIZE, IS_FP2>(&pre_compute.data, vm_state);
-}
-
-unsafe fn execute_e1_impl<
-    F: PrimeField32,
-    CTX: E1ExecutionCtx,
-    const BLOCKS: usize,
-    const BLOCK_SIZE: usize,
-    const IS_FP2: bool,
-    const FIELD_TYPE: u8,
-    const OP: u8,
->(
-    pre_compute: &[u8],
-    vm_state: &mut VmExecState<F, GuestMemory, CTX>,
-) {
-    let pre_compute: &FieldExpressionPreCompute = pre_compute.borrow();
-    execute_e12_impl::<_, _, BLOCKS, BLOCK_SIZE, IS_FP2, FIELD_TYPE, OP>(pre_compute, vm_state);
-}
-
-unsafe fn execute_e2_impl<
-    F: PrimeField32,
-    CTX: E2ExecutionCtx,
-    const BLOCKS: usize,
-    const BLOCK_SIZE: usize,
-    const IS_FP2: bool,
-    const FIELD_TYPE: u8,
-    const OP: u8,
->(
-    pre_compute: &[u8],
-    vm_state: &mut VmExecState<F, GuestMemory, CTX>,
-) {
-    let pre_compute: &E2PreCompute<FieldExpressionPreCompute> = pre_compute.borrow();
-    vm_state
-        .ctx
-        .on_height_change(pre_compute.chip_idx as usize, 1);
-    execute_e12_impl::<_, _, BLOCKS, BLOCK_SIZE, IS_FP2, FIELD_TYPE, OP>(
-        &pre_compute.data,
-        vm_state,
-    );
-}
-
-unsafe fn execute_e1_generic_impl<
-    F: PrimeField32,
-    CTX: E1ExecutionCtx,
-    const BLOCKS: usize,
-    const BLOCK_SIZE: usize,
-    const IS_FP2: bool,
->(
-    pre_compute: &[u8],
-    vm_state: &mut VmExecState<F, GuestMemory, CTX>,
-) {
-    let pre_compute: &FieldExpressionPreCompute = pre_compute.borrow();
-    execute_e12_generic_impl::<_, _, BLOCKS, BLOCK_SIZE>(pre_compute, vm_state);
-}
-
-unsafe fn execute_e2_generic_impl<
-    F: PrimeField32,
-    CTX: E2ExecutionCtx,
-    const BLOCKS: usize,
-    const BLOCK_SIZE: usize,
-    const IS_FP2: bool,
->(
-    pre_compute: &[u8],
-    vm_state: &mut VmExecState<F, GuestMemory, CTX>,
-) {
-    let pre_compute: &E2PreCompute<FieldExpressionPreCompute> = pre_compute.borrow();
-    vm_state
-        .ctx
-        .on_height_change(pre_compute.chip_idx as usize, 1);
-    execute_e12_generic_impl::<_, _, BLOCKS, BLOCK_SIZE>(&pre_compute.data, vm_state);
-}
-
-unsafe fn execute_e12_impl<
-    F: PrimeField32,
-    CTX: E1ExecutionCtx,
-    const BLOCKS: usize,
-    const BLOCK_SIZE: usize,
-    const IS_FP2: bool,
-    const FIELD_TYPE: u8,
-    const OP: u8,
->(
-    pre_compute: &FieldExpressionPreCompute,
-    vm_state: &mut VmExecState<F, GuestMemory, CTX>,
-) {
-    let rs_vals = pre_compute
-        .rs_addrs
-        .map(|addr| u32::from_le_bytes(vm_state.vm_read(RV32_REGISTER_AS, addr as u32)));
-
-    let read_data: [[[u8; BLOCK_SIZE]; BLOCKS]; 2] = rs_vals.map(|address| {
-        debug_assert!(address as usize + BLOCK_SIZE * BLOCKS - 1 < (1 << POINTER_MAX_BITS));
-        from_fn(|i| vm_state.vm_read(RV32_MEMORY_AS, address + (i * BLOCK_SIZE) as u32))
-    });
-
-    let output_data = if IS_FP2 {
-        fp2_operation::<FIELD_TYPE, BLOCKS, BLOCK_SIZE, OP>(read_data)
-    } else {
-        field_operation::<FIELD_TYPE, BLOCKS, BLOCK_SIZE, OP>(read_data)
-    };
-
-    let rd_val = u32::from_le_bytes(vm_state.vm_read(RV32_REGISTER_AS, pre_compute.a as u32));
-    debug_assert!(rd_val as usize + BLOCK_SIZE * BLOCKS - 1 < (1 << POINTER_MAX_BITS));
-
-    for (i, block) in output_data.into_iter().enumerate() {
-        vm_state.vm_write(RV32_MEMORY_AS, rd_val + (i * BLOCK_SIZE) as u32, &block);
-    }
-
-    vm_state.pc = vm_state.pc.wrapping_add(DEFAULT_PC_STEP);
-    vm_state.instret += 1;
-}
-
-unsafe fn execute_e12_generic_impl<
-    F: PrimeField32,
-    CTX: E1ExecutionCtx,
-    const BLOCKS: usize,
-    const BLOCK_SIZE: usize,
->(
-    pre_compute: &FieldExpressionPreCompute,
-    vm_state: &mut VmExecState<F, GuestMemory, CTX>,
-) {
-    let rs_vals = pre_compute
-        .rs_addrs
-        .map(|addr| u32::from_le_bytes(vm_state.vm_read(RV32_REGISTER_AS, addr as u32)));
-
-    let read_data: [[[u8; BLOCK_SIZE]; BLOCKS]; 2] = rs_vals.map(|address| {
-        debug_assert!(address as usize + BLOCK_SIZE * BLOCKS - 1 < (1 << POINTER_MAX_BITS));
-        from_fn(|i| vm_state.vm_read(RV32_MEMORY_AS, address + (i * BLOCK_SIZE) as u32))
-    });
-    let read_data_dyn: DynArray<u8> = read_data.into();
-
-    let writes = run_field_expression_precomputed::<true>(
-        pre_compute.expr,
-        pre_compute.flag_idx as usize,
-        &read_data_dyn.0,
-    );
-
-    let rd_val = u32::from_le_bytes(vm_state.vm_read(RV32_REGISTER_AS, pre_compute.a as u32));
-    debug_assert!(rd_val as usize + BLOCK_SIZE * BLOCKS - 1 < (1 << POINTER_MAX_BITS));
-
-    let data: [[u8; BLOCK_SIZE]; BLOCKS] = writes.into();
-    for (i, block) in data.into_iter().enumerate() {
-        vm_state.vm_write(RV32_MEMORY_AS, rd_val + (i * BLOCK_SIZE) as u32, &block);
-    }
-
-    vm_state.pc = vm_state.pc.wrapping_add(DEFAULT_PC_STEP);
-    vm_state.instret += 1;
-}
-
-unsafe fn execute_e12_setup_impl<
-    F: PrimeField32,
-    CTX: E1ExecutionCtx,
-    const BLOCKS: usize,
-    const BLOCK_SIZE: usize,
-    const IS_FP2: bool,
->(
-    pre_compute: &FieldExpressionPreCompute,
-    vm_state: &mut VmExecState<F, GuestMemory, CTX>,
-) {
-    // Read the first input (which should be the prime)
-    let rs_vals = pre_compute
-        .rs_addrs
-        .map(|addr| u32::from_le_bytes(vm_state.vm_read(RV32_REGISTER_AS, addr as u32)));
-    let read_data: [[[u8; BLOCK_SIZE]; BLOCKS]; 2] = rs_vals.map(|address| {
-        debug_assert!(address as usize + BLOCK_SIZE * BLOCKS - 1 < (1 << POINTER_MAX_BITS));
-        from_fn(|i| vm_state.vm_read(RV32_MEMORY_AS, address + (i * BLOCK_SIZE) as u32))
-    });
-
-    // Extract first field element as the prime
-    let input_prime = if IS_FP2 {
-        BigUint::from_bytes_le(read_data[0][..BLOCKS / 2].as_flattened())
-    } else {
-        BigUint::from_bytes_le(read_data[0].as_flattened())
-    };
-
-    if input_prime != pre_compute.expr.prime {
-        vm_state.exit_code = Err(ExecutionError::Fail {
-            pc: vm_state.pc,
-            msg: "ModularSetup: mismatched prime",
-        });
-        return;
-    }
-
-    let read_data_dyn: DynArray<u8> = read_data.into();
-
-    let writes = run_field_expression_precomputed::<true>(
-        pre_compute.expr,
-        pre_compute.flag_idx as usize,
-        &read_data_dyn.0,
-    );
-
-    let rd_val = u32::from_le_bytes(vm_state.vm_read(RV32_REGISTER_AS, pre_compute.a as u32));
-    debug_assert!(rd_val as usize + BLOCK_SIZE * BLOCKS - 1 < (1 << POINTER_MAX_BITS));
-
-    let data: [[u8; BLOCK_SIZE]; BLOCKS] = writes.into();
-    for (i, block) in data.into_iter().enumerate() {
-        vm_state.vm_write(RV32_MEMORY_AS, rd_val + (i * BLOCK_SIZE) as u32, &block);
-    }
-
-    vm_state.pc = vm_state.pc.wrapping_add(DEFAULT_PC_STEP);
-    vm_state.instret += 1;
-}
-=======
 #[cfg(feature = "cuda")]
 pub(crate) type AlgebraRecord<
     'a,
@@ -658,5 +39,4 @@
 > = (
     &'a mut Rv32VecHeapAdapterRecord<NUM_READS, BLOCKS, BLOCKS, BLOCK_SIZE, BLOCK_SIZE>,
     FieldExpressionCoreRecordMut<'a>,
-);
->>>>>>> 8ad15357
+);