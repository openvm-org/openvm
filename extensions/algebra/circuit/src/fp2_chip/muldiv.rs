use std::{cell::RefCell, rc::Rc};

use openvm_algebra_transpiler::Fp2Opcode;
use openvm_circuit::{
    arch::ExecutionBridge,
    system::memory::{offline_checker::MemoryBridge, SharedMemoryHelper},
};
<<<<<<< HEAD
use openvm_circuit_derive::{InsExecutorE1, InsExecutorE2, InstructionExecutor};
use openvm_circuit_primitives::{
    bitwise_op_lookup::SharedBitwiseOperationLookupChip,
    var_range::{SharedVariableRangeCheckerChip, VariableRangeCheckerBus},
    Chip, ChipUsageGetter,
};
use openvm_instructions::riscv::RV32_CELL_BITS;
use openvm_mod_circuit_builder::{
    ExprBuilder, ExprBuilderConfig, FieldExpr, FieldExpressionCoreAir, SymbolicExpr,
};
use openvm_rv32_adapters::{Rv32VecHeapAdapterAir, Rv32VecHeapAdapterStep};
use openvm_stark_backend::p3_field::PrimeField32;

use super::{Fp2Air, Fp2Chip, Fp2Step};
use crate::Fp2;

=======
use openvm_circuit_primitives::{
    bitwise_op_lookup::{BitwiseOperationLookupBus, SharedBitwiseOperationLookupChip},
    var_range::{SharedVariableRangeCheckerChip, VariableRangeCheckerBus},
};
use openvm_instructions::riscv::RV32_CELL_BITS;
use openvm_mod_circuit_builder::{
    ExprBuilder, ExprBuilderConfig, FieldExpr, FieldExpressionCoreAir, FieldExpressionExecutor,
    FieldExpressionFiller, SymbolicExpr,
};
use openvm_rv32_adapters::{
    Rv32VecHeapAdapterAir, Rv32VecHeapAdapterExecutor, Rv32VecHeapAdapterFiller,
};

use super::{Fp2Air, Fp2Chip, Fp2Executor};
use crate::{FieldExprVecHeapExecutor, Fp2};

>>>>>>> 8141dacc
pub fn fp2_muldiv_expr(
    config: ExprBuilderConfig,
    range_bus: VariableRangeCheckerBus,
) -> (FieldExpr, usize, usize) {
    config.check_valid();
    let builder = ExprBuilder::new(config, range_bus.range_max_bits);
    let builder = Rc::new(RefCell::new(builder));

    let x = Fp2::new(builder.clone());
    let mut y = Fp2::new(builder.clone());
    let is_mul_flag = builder.borrow_mut().new_flag();
    let is_div_flag = builder.borrow_mut().new_flag();
    let (z_idx, mut z) = Fp2::new_var(builder.clone());

    let mut lvar = Fp2::select(is_mul_flag, &x, &z);

    let mut rvar = Fp2::select(is_mul_flag, &z, &x);
    let fp2_constraint = lvar.mul(&mut y).sub(&mut rvar);
    // When it's SETUP op, the constraints is z * y - x = 0, it still works as:
    // x.c0 = x.c1 = p == 0, y.c0 = y.c1 = 0, so whatever z is, z * 0 - 0 = 0

    z.save_output();
    builder
        .borrow_mut()
        .set_constraint(z_idx.0, fp2_constraint.c0.expr);
    builder
        .borrow_mut()
        .set_constraint(z_idx.1, fp2_constraint.c1.expr);

    // Compute expression has to be done manually at the SymbolicExpr level.
    // Otherwise it saves the quotient and introduces new variables.
    let compute_z0_div = (&x.c0.expr * &y.c0.expr + &x.c1.expr * &y.c1.expr)
        / (&y.c0.expr * &y.c0.expr + &y.c1.expr * &y.c1.expr);
    let compute_z0_mul = &x.c0.expr * &y.c0.expr - &x.c1.expr * &y.c1.expr;
    let compute_z0 = SymbolicExpr::Select(
        is_mul_flag,
        Box::new(compute_z0_mul),
        Box::new(SymbolicExpr::Select(
            is_div_flag,
            Box::new(compute_z0_div),
            Box::new(x.c0.expr.clone()),
        )),
    );
    let compute_z1_div = (&x.c1.expr * &y.c0.expr - &x.c0.expr * &y.c1.expr)
        / (&y.c0.expr * &y.c0.expr + &y.c1.expr * &y.c1.expr);
    let compute_z1_mul = &x.c1.expr * &y.c0.expr + &x.c0.expr * &y.c1.expr;
    let compute_z1 = SymbolicExpr::Select(
        is_mul_flag,
        Box::new(compute_z1_mul),
        Box::new(SymbolicExpr::Select(
            is_div_flag,
            Box::new(compute_z1_div),
            Box::new(x.c1.expr),
        )),
    );
    builder.borrow_mut().set_compute(z_idx.0, compute_z0);
    builder.borrow_mut().set_compute(z_idx.1, compute_z1);

    let builder = builder.borrow().clone();
    (
        FieldExpr::new(builder, range_bus, true),
        is_mul_flag,
        is_div_flag,
    )
}

// Input: Fp2 * 2
// Output: Fp2
<<<<<<< HEAD
#[derive(Chip, ChipUsageGetter, InstructionExecutor, InsExecutorE1, InsExecutorE2)]
pub struct Fp2MulDivChip<F: PrimeField32, const BLOCKS: usize, const BLOCK_SIZE: usize>(
    pub Fp2Chip<F, BLOCKS, BLOCK_SIZE>,
);

impl<F: PrimeField32, const BLOCKS: usize, const BLOCK_SIZE: usize>
    Fp2MulDivChip<F, BLOCKS, BLOCK_SIZE>
{
    #[allow(clippy::too_many_arguments)]
    pub fn new(
        execution_bridge: ExecutionBridge,
        memory_bridge: MemoryBridge,
        mem_helper: SharedMemoryHelper<F>,
        pointer_max_bits: usize,
        config: ExprBuilderConfig,
        offset: usize,
        bitwise_lookup_chip: SharedBitwiseOperationLookupChip<RV32_CELL_BITS>,
        range_checker: SharedVariableRangeCheckerChip,
    ) -> Self {
        let (expr, is_mul_flag, is_div_flag) = fp2_muldiv_expr(config, range_checker.bus());

        let local_opcode_idx = vec![
            Fp2Opcode::MUL as usize,
            Fp2Opcode::DIV as usize,
            Fp2Opcode::SETUP_MULDIV as usize,
        ];
        let opcode_flag_idx = vec![is_mul_flag, is_div_flag];
        let air = Fp2Air::new(
            Rv32VecHeapAdapterAir::new(
                execution_bridge,
                memory_bridge,
                bitwise_lookup_chip.bus(),
                pointer_max_bits,
            ),
            FieldExpressionCoreAir::new(
                expr.clone(),
                offset,
                local_opcode_idx.clone(),
                opcode_flag_idx.clone(),
            ),
        );

        let step = Fp2Step::new(
            Rv32VecHeapAdapterStep::new(pointer_max_bits, bitwise_lookup_chip),
            expr,
            offset,
            local_opcode_idx,
            opcode_flag_idx,
            range_checker,
            "Fp2MulDiv",
            false,
        );
        Self(Fp2Chip::new(air, step, mem_helper))
    }

    pub fn expr(&self) -> &FieldExpr {
        &self.0.step.0.expr
    }
}

#[cfg(test)]
mod tests {

    use halo2curves_axiom::{bn256::Fq2, ff::Field};
    use itertools::Itertools;
    use num_bigint::BigUint;
    use openvm_algebra_transpiler::Fp2Opcode;
    use openvm_circuit::arch::{
        testing::{VmChipTestBuilder, BITWISE_OP_LOOKUP_BUS},
        InsExecutorE1,
    };
    use openvm_circuit_primitives::bitwise_op_lookup::{
        BitwiseOperationLookupBus, SharedBitwiseOperationLookupChip,
    };
    use openvm_instructions::{riscv::RV32_CELL_BITS, LocalOpcode};
    use openvm_mod_circuit_builder::{
        test_utils::{biguint_to_limbs, bn254_fq2_to_biguint_vec, bn254_fq_to_biguint},
        ExprBuilderConfig,
    };
    use openvm_pairing_guest::bn254::BN254_MODULUS;
    use openvm_rv32_adapters::rv32_write_heap_default;
    use openvm_stark_backend::p3_field::FieldAlgebra;
    use openvm_stark_sdk::{p3_baby_bear::BabyBear, utils::create_seeded_rng};

    use crate::fp2_chip::Fp2MulDivChip;

    const NUM_LIMBS: usize = 32;
    const LIMB_BITS: usize = 8;
    const OFFSET: usize = Fp2Opcode::CLASS_OFFSET;
    const MAX_INS_CAPACITY: usize = 128;
    type F = BabyBear;

    fn set_and_execute_rand(
        tester: &mut VmChipTestBuilder<F>,
        chip: &mut Fp2MulDivChip<F, 2, NUM_LIMBS>,
        modulus: &BigUint,
    ) {
        let mut rng = create_seeded_rng();
        let x = Fq2::random(&mut rng);
        let y = Fq2::random(&mut rng);
        let inputs = [x.c0, x.c1, y.c0, y.c1].map(bn254_fq_to_biguint);

        let expected_mul = bn254_fq2_to_biguint_vec(x * y);
        let r_mul = chip
            .expr()
            .execute_with_output(inputs.to_vec(), vec![true, false]);
        assert_eq!(r_mul.len(), 2);
        assert_eq!(r_mul[0], expected_mul[0]);
        assert_eq!(r_mul[1], expected_mul[1]);

        let expected_div = bn254_fq2_to_biguint_vec(x * y.invert().unwrap());
        let r_div = chip
            .expr()
            .execute_with_output(inputs.to_vec(), vec![false, true]);
        assert_eq!(r_div.len(), 2);
        assert_eq!(r_div[0], expected_div[0]);
        assert_eq!(r_div[1], expected_div[1]);

        let x_limbs = inputs[0..2]
            .iter()
            .map(|x| {
                biguint_to_limbs::<NUM_LIMBS>(x.clone(), LIMB_BITS)
                    .map(BabyBear::from_canonical_u32)
            })
            .collect_vec();
        let y_limbs = inputs[2..4]
            .iter()
            .map(|x| {
                biguint_to_limbs::<NUM_LIMBS>(x.clone(), LIMB_BITS)
                    .map(BabyBear::from_canonical_u32)
            })
            .collect_vec();
        let modulus = biguint_to_limbs::<NUM_LIMBS>(modulus.clone(), LIMB_BITS)
            .map(BabyBear::from_canonical_u32);
        let zero = [BabyBear::ZERO; NUM_LIMBS];
        let setup_instruction = rv32_write_heap_default(
            tester,
            vec![modulus, zero],
            vec![zero; 2],
            OFFSET + Fp2Opcode::SETUP_MULDIV as usize,
        );
        let instruction1 = rv32_write_heap_default(
            tester,
            x_limbs.clone(),
            y_limbs.clone(),
            OFFSET + Fp2Opcode::MUL as usize,
        );
        let instruction2 =
            rv32_write_heap_default(tester, x_limbs, y_limbs, OFFSET + Fp2Opcode::DIV as usize);
        tester.execute(chip, &setup_instruction);
        tester.execute(chip, &instruction1);
        tester.execute(chip, &instruction2);
    }

    #[test]
    fn test_fp2_muldiv() {
        let mut tester: VmChipTestBuilder<F> = VmChipTestBuilder::default();
        let modulus = BN254_MODULUS.clone();
        let config = ExprBuilderConfig {
            modulus: modulus.clone(),
            num_limbs: NUM_LIMBS,
            limb_bits: LIMB_BITS,
        };
        let bitwise_bus = BitwiseOperationLookupBus::new(BITWISE_OP_LOOKUP_BUS);
        let bitwise_chip = SharedBitwiseOperationLookupChip::<RV32_CELL_BITS>::new(bitwise_bus);

        let mut chip = Fp2MulDivChip::new(
            tester.execution_bridge(),
            tester.memory_bridge(),
            tester.memory_helper(),
            tester.address_bits(),
            config,
            OFFSET,
            bitwise_chip.clone(),
            tester.range_checker(),
        );
        chip.set_trace_height(MAX_INS_CAPACITY);

        assert_eq!(
            chip.expr().builder.num_variables,
            2,
            "Fp2MulDiv should only introduce new z Fp2 variable (2 Fp var)"
        );

        let num_ops = 10;
        for _ in 0..num_ops {
            set_and_execute_rand(&mut tester, &mut chip, &modulus);
        }

        let tester = tester.build().load(chip).load(bitwise_chip).finalize();
        tester.simple_test().expect("Verification failed");
    }
=======

fn gen_base_expr(
    config: ExprBuilderConfig,
    range_checker_bus: VariableRangeCheckerBus,
) -> (FieldExpr, Vec<usize>, Vec<usize>) {
    let (expr, is_mul_flag, is_div_flag) = fp2_muldiv_expr(config, range_checker_bus);

    let local_opcode_idx = vec![
        Fp2Opcode::MUL as usize,
        Fp2Opcode::DIV as usize,
        Fp2Opcode::SETUP_MULDIV as usize,
    ];
    let opcode_flag_idx = vec![is_mul_flag, is_div_flag];

    (expr, local_opcode_idx, opcode_flag_idx)
}

pub fn get_fp2_muldiv_air<const BLOCKS: usize, const BLOCK_SIZE: usize>(
    exec_bridge: ExecutionBridge,
    mem_bridge: MemoryBridge,
    config: ExprBuilderConfig,
    range_checker_bus: VariableRangeCheckerBus,
    bitwise_lookup_bus: BitwiseOperationLookupBus,
    pointer_max_bits: usize,
    offset: usize,
) -> Fp2Air<BLOCKS, BLOCK_SIZE> {
    let (expr, local_opcode_idx, opcode_flag_idx) = gen_base_expr(config, range_checker_bus);
    Fp2Air::new(
        Rv32VecHeapAdapterAir::new(
            exec_bridge,
            mem_bridge,
            bitwise_lookup_bus,
            pointer_max_bits,
        ),
        FieldExpressionCoreAir::new(expr, offset, local_opcode_idx, opcode_flag_idx),
    )
}

pub fn get_fp2_muldiv_step<const BLOCKS: usize, const BLOCK_SIZE: usize>(
    config: ExprBuilderConfig,
    range_checker_bus: VariableRangeCheckerBus,
    pointer_max_bits: usize,
    offset: usize,
) -> Fp2Executor<BLOCKS, BLOCK_SIZE> {
    let (expr, local_opcode_idx, opcode_flag_idx) = gen_base_expr(config, range_checker_bus);

    FieldExprVecHeapExecutor(FieldExpressionExecutor::new(
        Rv32VecHeapAdapterExecutor::new(pointer_max_bits),
        expr,
        offset,
        local_opcode_idx,
        opcode_flag_idx,
        "Fp2MulDiv",
    ))
}

pub fn get_fp2_muldiv_chip<F, const BLOCKS: usize, const BLOCK_SIZE: usize>(
    config: ExprBuilderConfig,
    mem_helper: SharedMemoryHelper<F>,
    range_checker: SharedVariableRangeCheckerChip,
    bitwise_lookup_chip: SharedBitwiseOperationLookupChip<RV32_CELL_BITS>,
    pointer_max_bits: usize,
) -> Fp2Chip<F, BLOCKS, BLOCK_SIZE> {
    let (expr, local_opcode_idx, opcode_flag_idx) = gen_base_expr(config, range_checker.bus());
    Fp2Chip::new(
        FieldExpressionFiller::new(
            Rv32VecHeapAdapterFiller::new(pointer_max_bits, bitwise_lookup_chip),
            expr,
            local_opcode_idx,
            opcode_flag_idx,
            range_checker,
            false,
        ),
        mem_helper,
    )
>>>>>>> 8141dacc
}<|MERGE_RESOLUTION|>--- conflicted
+++ resolved
@@ -5,24 +5,6 @@
     arch::ExecutionBridge,
     system::memory::{offline_checker::MemoryBridge, SharedMemoryHelper},
 };
-<<<<<<< HEAD
-use openvm_circuit_derive::{InsExecutorE1, InsExecutorE2, InstructionExecutor};
-use openvm_circuit_primitives::{
-    bitwise_op_lookup::SharedBitwiseOperationLookupChip,
-    var_range::{SharedVariableRangeCheckerChip, VariableRangeCheckerBus},
-    Chip, ChipUsageGetter,
-};
-use openvm_instructions::riscv::RV32_CELL_BITS;
-use openvm_mod_circuit_builder::{
-    ExprBuilder, ExprBuilderConfig, FieldExpr, FieldExpressionCoreAir, SymbolicExpr,
-};
-use openvm_rv32_adapters::{Rv32VecHeapAdapterAir, Rv32VecHeapAdapterStep};
-use openvm_stark_backend::p3_field::PrimeField32;
-
-use super::{Fp2Air, Fp2Chip, Fp2Step};
-use crate::Fp2;
-
-=======
 use openvm_circuit_primitives::{
     bitwise_op_lookup::{BitwiseOperationLookupBus, SharedBitwiseOperationLookupChip},
     var_range::{SharedVariableRangeCheckerChip, VariableRangeCheckerBus},
@@ -39,7 +21,6 @@
 use super::{Fp2Air, Fp2Chip, Fp2Executor};
 use crate::{FieldExprVecHeapExecutor, Fp2};
 
->>>>>>> 8141dacc
 pub fn fp2_muldiv_expr(
     config: ExprBuilderConfig,
     range_bus: VariableRangeCheckerBus,
@@ -108,200 +89,6 @@
 
 // Input: Fp2 * 2
 // Output: Fp2
-<<<<<<< HEAD
-#[derive(Chip, ChipUsageGetter, InstructionExecutor, InsExecutorE1, InsExecutorE2)]
-pub struct Fp2MulDivChip<F: PrimeField32, const BLOCKS: usize, const BLOCK_SIZE: usize>(
-    pub Fp2Chip<F, BLOCKS, BLOCK_SIZE>,
-);
-
-impl<F: PrimeField32, const BLOCKS: usize, const BLOCK_SIZE: usize>
-    Fp2MulDivChip<F, BLOCKS, BLOCK_SIZE>
-{
-    #[allow(clippy::too_many_arguments)]
-    pub fn new(
-        execution_bridge: ExecutionBridge,
-        memory_bridge: MemoryBridge,
-        mem_helper: SharedMemoryHelper<F>,
-        pointer_max_bits: usize,
-        config: ExprBuilderConfig,
-        offset: usize,
-        bitwise_lookup_chip: SharedBitwiseOperationLookupChip<RV32_CELL_BITS>,
-        range_checker: SharedVariableRangeCheckerChip,
-    ) -> Self {
-        let (expr, is_mul_flag, is_div_flag) = fp2_muldiv_expr(config, range_checker.bus());
-
-        let local_opcode_idx = vec![
-            Fp2Opcode::MUL as usize,
-            Fp2Opcode::DIV as usize,
-            Fp2Opcode::SETUP_MULDIV as usize,
-        ];
-        let opcode_flag_idx = vec![is_mul_flag, is_div_flag];
-        let air = Fp2Air::new(
-            Rv32VecHeapAdapterAir::new(
-                execution_bridge,
-                memory_bridge,
-                bitwise_lookup_chip.bus(),
-                pointer_max_bits,
-            ),
-            FieldExpressionCoreAir::new(
-                expr.clone(),
-                offset,
-                local_opcode_idx.clone(),
-                opcode_flag_idx.clone(),
-            ),
-        );
-
-        let step = Fp2Step::new(
-            Rv32VecHeapAdapterStep::new(pointer_max_bits, bitwise_lookup_chip),
-            expr,
-            offset,
-            local_opcode_idx,
-            opcode_flag_idx,
-            range_checker,
-            "Fp2MulDiv",
-            false,
-        );
-        Self(Fp2Chip::new(air, step, mem_helper))
-    }
-
-    pub fn expr(&self) -> &FieldExpr {
-        &self.0.step.0.expr
-    }
-}
-
-#[cfg(test)]
-mod tests {
-
-    use halo2curves_axiom::{bn256::Fq2, ff::Field};
-    use itertools::Itertools;
-    use num_bigint::BigUint;
-    use openvm_algebra_transpiler::Fp2Opcode;
-    use openvm_circuit::arch::{
-        testing::{VmChipTestBuilder, BITWISE_OP_LOOKUP_BUS},
-        InsExecutorE1,
-    };
-    use openvm_circuit_primitives::bitwise_op_lookup::{
-        BitwiseOperationLookupBus, SharedBitwiseOperationLookupChip,
-    };
-    use openvm_instructions::{riscv::RV32_CELL_BITS, LocalOpcode};
-    use openvm_mod_circuit_builder::{
-        test_utils::{biguint_to_limbs, bn254_fq2_to_biguint_vec, bn254_fq_to_biguint},
-        ExprBuilderConfig,
-    };
-    use openvm_pairing_guest::bn254::BN254_MODULUS;
-    use openvm_rv32_adapters::rv32_write_heap_default;
-    use openvm_stark_backend::p3_field::FieldAlgebra;
-    use openvm_stark_sdk::{p3_baby_bear::BabyBear, utils::create_seeded_rng};
-
-    use crate::fp2_chip::Fp2MulDivChip;
-
-    const NUM_LIMBS: usize = 32;
-    const LIMB_BITS: usize = 8;
-    const OFFSET: usize = Fp2Opcode::CLASS_OFFSET;
-    const MAX_INS_CAPACITY: usize = 128;
-    type F = BabyBear;
-
-    fn set_and_execute_rand(
-        tester: &mut VmChipTestBuilder<F>,
-        chip: &mut Fp2MulDivChip<F, 2, NUM_LIMBS>,
-        modulus: &BigUint,
-    ) {
-        let mut rng = create_seeded_rng();
-        let x = Fq2::random(&mut rng);
-        let y = Fq2::random(&mut rng);
-        let inputs = [x.c0, x.c1, y.c0, y.c1].map(bn254_fq_to_biguint);
-
-        let expected_mul = bn254_fq2_to_biguint_vec(x * y);
-        let r_mul = chip
-            .expr()
-            .execute_with_output(inputs.to_vec(), vec![true, false]);
-        assert_eq!(r_mul.len(), 2);
-        assert_eq!(r_mul[0], expected_mul[0]);
-        assert_eq!(r_mul[1], expected_mul[1]);
-
-        let expected_div = bn254_fq2_to_biguint_vec(x * y.invert().unwrap());
-        let r_div = chip
-            .expr()
-            .execute_with_output(inputs.to_vec(), vec![false, true]);
-        assert_eq!(r_div.len(), 2);
-        assert_eq!(r_div[0], expected_div[0]);
-        assert_eq!(r_div[1], expected_div[1]);
-
-        let x_limbs = inputs[0..2]
-            .iter()
-            .map(|x| {
-                biguint_to_limbs::<NUM_LIMBS>(x.clone(), LIMB_BITS)
-                    .map(BabyBear::from_canonical_u32)
-            })
-            .collect_vec();
-        let y_limbs = inputs[2..4]
-            .iter()
-            .map(|x| {
-                biguint_to_limbs::<NUM_LIMBS>(x.clone(), LIMB_BITS)
-                    .map(BabyBear::from_canonical_u32)
-            })
-            .collect_vec();
-        let modulus = biguint_to_limbs::<NUM_LIMBS>(modulus.clone(), LIMB_BITS)
-            .map(BabyBear::from_canonical_u32);
-        let zero = [BabyBear::ZERO; NUM_LIMBS];
-        let setup_instruction = rv32_write_heap_default(
-            tester,
-            vec![modulus, zero],
-            vec![zero; 2],
-            OFFSET + Fp2Opcode::SETUP_MULDIV as usize,
-        );
-        let instruction1 = rv32_write_heap_default(
-            tester,
-            x_limbs.clone(),
-            y_limbs.clone(),
-            OFFSET + Fp2Opcode::MUL as usize,
-        );
-        let instruction2 =
-            rv32_write_heap_default(tester, x_limbs, y_limbs, OFFSET + Fp2Opcode::DIV as usize);
-        tester.execute(chip, &setup_instruction);
-        tester.execute(chip, &instruction1);
-        tester.execute(chip, &instruction2);
-    }
-
-    #[test]
-    fn test_fp2_muldiv() {
-        let mut tester: VmChipTestBuilder<F> = VmChipTestBuilder::default();
-        let modulus = BN254_MODULUS.clone();
-        let config = ExprBuilderConfig {
-            modulus: modulus.clone(),
-            num_limbs: NUM_LIMBS,
-            limb_bits: LIMB_BITS,
-        };
-        let bitwise_bus = BitwiseOperationLookupBus::new(BITWISE_OP_LOOKUP_BUS);
-        let bitwise_chip = SharedBitwiseOperationLookupChip::<RV32_CELL_BITS>::new(bitwise_bus);
-
-        let mut chip = Fp2MulDivChip::new(
-            tester.execution_bridge(),
-            tester.memory_bridge(),
-            tester.memory_helper(),
-            tester.address_bits(),
-            config,
-            OFFSET,
-            bitwise_chip.clone(),
-            tester.range_checker(),
-        );
-        chip.set_trace_height(MAX_INS_CAPACITY);
-
-        assert_eq!(
-            chip.expr().builder.num_variables,
-            2,
-            "Fp2MulDiv should only introduce new z Fp2 variable (2 Fp var)"
-        );
-
-        let num_ops = 10;
-        for _ in 0..num_ops {
-            set_and_execute_rand(&mut tester, &mut chip, &modulus);
-        }
-
-        let tester = tester.build().load(chip).load(bitwise_chip).finalize();
-        tester.simple_test().expect("Verification failed");
-    }
-=======
 
 fn gen_base_expr(
     config: ExprBuilderConfig,
@@ -377,5 +164,4 @@
         ),
         mem_helper,
     )
->>>>>>> 8141dacc
 }