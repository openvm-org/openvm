--- conflicted
+++ resolved
@@ -5,10 +5,7 @@
     arch::ExecutionBridge,
     system::memory::{offline_checker::MemoryBridge, SharedMemoryHelper},
 };
-<<<<<<< HEAD
-=======
 use openvm_circuit_derive::{InsExecutorE1, InsExecutorE2, InstructionExecutor};
->>>>>>> 97eaf481
 use openvm_circuit_primitives::{
     bitwise_op_lookup::{BitwiseOperationLookupBus, SharedBitwiseOperationLookupChip},
     var_range::{SharedVariableRangeCheckerChip, VariableRangeCheckerBus},
@@ -53,55 +50,11 @@
 
 // Input: Fp2 * 2
 // Output: Fp2
-<<<<<<< HEAD
 fn gen_base_expr(
     config: ExprBuilderConfig,
     range_checker_bus: VariableRangeCheckerBus,
 ) -> (FieldExpr, Vec<usize>, Vec<usize>) {
     let (expr, is_add_flag, is_sub_flag) = fp2_addsub_expr(config, range_checker_bus);
-=======
-#[derive(Chip, ChipUsageGetter, InstructionExecutor, InsExecutorE1, InsExecutorE2)]
-pub struct Fp2AddSubChip<F: PrimeField32, const BLOCKS: usize, const BLOCK_SIZE: usize>(
-    pub Fp2Chip<F, BLOCKS, BLOCK_SIZE>,
-);
-
-impl<F: PrimeField32, const BLOCKS: usize, const BLOCK_SIZE: usize>
-    Fp2AddSubChip<F, BLOCKS, BLOCK_SIZE>
-{
-    #[allow(clippy::too_many_arguments)]
-    pub fn new(
-        execution_bridge: ExecutionBridge,
-        memory_bridge: MemoryBridge,
-        mem_helper: SharedMemoryHelper<F>,
-        pointer_max_bits: usize,
-        config: ExprBuilderConfig,
-        offset: usize,
-        bitwise_lookup_chip: SharedBitwiseOperationLookupChip<RV32_CELL_BITS>,
-        range_checker: SharedVariableRangeCheckerChip,
-    ) -> Self {
-        let (expr, is_add_flag, is_sub_flag) = fp2_addsub_expr(config, range_checker.bus());
-
-        let local_opcode_idx = vec![
-            Fp2Opcode::ADD as usize,
-            Fp2Opcode::SUB as usize,
-            Fp2Opcode::SETUP_ADDSUB as usize,
-        ];
-        let opcode_flag_idx = vec![is_add_flag, is_sub_flag];
-        let air = Fp2Air::new(
-            Rv32VecHeapAdapterAir::new(
-                execution_bridge,
-                memory_bridge,
-                bitwise_lookup_chip.bus(),
-                pointer_max_bits,
-            ),
-            FieldExpressionCoreAir::new(
-                expr.clone(),
-                offset,
-                local_opcode_idx.clone(),
-                opcode_flag_idx.clone(),
-            ),
-        );
->>>>>>> 97eaf481
 
     let local_opcode_idx = vec![
         Fp2Opcode::ADD as usize,
@@ -168,19 +121,9 @@
             opcode_flag_idx,
             range_checker,
             false,
-<<<<<<< HEAD
         ),
         mem_helper,
     )
-=======
-        );
-        Self(Fp2Chip::new(air, step, mem_helper))
-    }
-
-    pub fn expr(&self) -> &FieldExpr {
-        &self.0.step.0.expr
-    }
->>>>>>> 97eaf481
 }
 
 #[cfg(test)]
