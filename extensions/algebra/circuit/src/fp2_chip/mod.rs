use openvm_circuit::arch::{VmAirWrapper, VmChipWrapper};
use openvm_mod_circuit_builder::{FieldExpressionCoreAir, FieldExpressionFiller};
use openvm_rv32_adapters::{Rv32VecHeapAdapterAir, Rv32VecHeapAdapterFiller};

use crate::FieldExprVecHeapExecutor;

mod addsub;
pub use addsub::*;
mod muldiv;
pub use muldiv::*;

<<<<<<< HEAD
=======
#[cfg(feature = "cuda")]
mod cuda;
#[cfg(feature = "cuda")]
pub use cuda::*;

>>>>>>> 8ad15357
pub type Fp2Air<const BLOCKS: usize, const BLOCK_SIZE: usize> = VmAirWrapper<
    Rv32VecHeapAdapterAir<2, BLOCKS, BLOCKS, BLOCK_SIZE, BLOCK_SIZE>,
    FieldExpressionCoreAir,
>;

pub type Fp2Executor<const BLOCKS: usize, const BLOCK_SIZE: usize> =
    FieldExprVecHeapExecutor<BLOCKS, BLOCK_SIZE, true>;

pub type Fp2Chip<F, const BLOCKS: usize, const BLOCK_SIZE: usize> = VmChipWrapper<
    F,
    FieldExpressionFiller<Rv32VecHeapAdapterFiller<2, BLOCKS, BLOCKS, BLOCK_SIZE, BLOCK_SIZE>>,
<<<<<<< HEAD
>;
=======
>;

#[cfg(test)]
mod tests;
>>>>>>> 8ad15357
<|MERGE_RESOLUTION|>--- conflicted
+++ resolved
@@ -9,14 +9,11 @@
 mod muldiv;
 pub use muldiv::*;
 
-<<<<<<< HEAD
-=======
 #[cfg(feature = "cuda")]
 mod cuda;
 #[cfg(feature = "cuda")]
 pub use cuda::*;
 
->>>>>>> 8ad15357
 pub type Fp2Air<const BLOCKS: usize, const BLOCK_SIZE: usize> = VmAirWrapper<
     Rv32VecHeapAdapterAir<2, BLOCKS, BLOCKS, BLOCK_SIZE, BLOCK_SIZE>,
     FieldExpressionCoreAir,
@@ -28,11 +25,7 @@
 pub type Fp2Chip<F, const BLOCKS: usize, const BLOCK_SIZE: usize> = VmChipWrapper<
     F,
     FieldExpressionFiller<Rv32VecHeapAdapterFiller<2, BLOCKS, BLOCKS, BLOCK_SIZE, BLOCK_SIZE>>,
-<<<<<<< HEAD
->;
-=======
 >;
 
 #[cfg(test)]
-mod tests;
->>>>>>> 8ad15357
+mod tests;