use std::{array, sync::Arc};

use num_bigint::{BigUint, RandBigInt};
use num_traits::{FromPrimitive, One};
use openvm_algebra_transpiler::{ModularPhantom, Rv32ModularArithmeticOpcode};
use openvm_circuit::{
    self,
    arch::{
        AirInventory, AirInventoryError, ChipInventory, ChipInventoryError, ExecutionBridge,
        ExecutorInventoryBuilder, ExecutorInventoryError, RowMajorMatrixArena, VmCircuitExtension,
        VmExecutionExtension, VmProverExtension,
    },
    system::{memory::SharedMemoryHelper, SystemPort},
};
use openvm_circuit_derive::{AnyEnum, InsExecutorE1, InsExecutorE2, InstructionExecutor};
use openvm_circuit_primitives::{
    bigint::utils::big_uint_to_limbs,
    bitwise_op_lookup::{
        BitwiseOperationLookupAir, BitwiseOperationLookupBus, BitwiseOperationLookupChip,
        SharedBitwiseOperationLookupChip,
    },
    var_range::VariableRangeCheckerBus,
};
use openvm_instructions::{LocalOpcode, PhantomDiscriminant, VmOpcode};
use openvm_mod_circuit_builder::ExprBuilderConfig;
use openvm_rv32_adapters::{
    Rv32IsEqualModAdapterAir, Rv32IsEqualModAdapterFiller, Rv32IsEqualModAdapterStep,
};
use openvm_stark_backend::{
    config::{StarkGenericConfig, Val},
    p3_field::PrimeField32,
    prover::cpu::CpuBackend,
};
use rand::Rng;
use serde::{Deserialize, Serialize};
use serde_with::{serde_as, DisplayFromStr};
use strum::EnumCount;

use crate::modular_chip::{
<<<<<<< HEAD
    get_modular_addsub_air, get_modular_addsub_chip, get_modular_addsub_step,
    get_modular_muldiv_air, get_modular_muldiv_chip, get_modular_muldiv_step, ModularAir,
    ModularIsEqualAir, ModularIsEqualChip, ModularIsEqualCoreAir, ModularIsEqualFiller,
    ModularStep, VmModularIsEqualStep,
=======
    ModularAddSubChip, ModularIsEqualAir, ModularIsEqualChip, ModularIsEqualCoreAir,
    ModularMulDivChip, VmModularIsEqualStep,
>>>>>>> 97eaf481
};

#[serde_as]
#[derive(Clone, Debug, derive_new::new, Serialize, Deserialize)]
pub struct ModularExtension {
    #[serde_as(as = "Vec<DisplayFromStr>")]
    pub supported_moduli: Vec<BigUint>,
}

impl ModularExtension {
    // Generates a call to the moduli_init! macro with moduli in the correct order
    pub fn generate_moduli_init(&self) -> String {
        let supported_moduli = self
            .supported_moduli
            .iter()
            .map(|modulus| format!("\"{}\"", modulus))
            .collect::<Vec<String>>()
            .join(", ");

        format!("openvm_algebra_guest::moduli_macros::moduli_init! {{ {supported_moduli} }}",)
    }
}

<<<<<<< HEAD
#[derive(Clone, AnyEnum, InsExecutorE1, InstructionExecutor)]
pub enum ModularExtensionExecutor {
=======
#[derive(
    ChipUsageGetter, Chip, InstructionExecutor, AnyEnum, From, InsExecutorE1, InsExecutorE2,
)]
pub enum ModularExtensionExecutor<F: PrimeField32> {
>>>>>>> 97eaf481
    // 32 limbs prime
    ModularAddSubRv32_32(ModularStep<1, 32>), // ModularAddSub
    ModularMulDivRv32_32(ModularStep<1, 32>), // ModularMulDiv
    ModularIsEqualRv32_32(VmModularIsEqualStep<1, 32, 32>), // ModularIsEqual
    // 48 limbs prime
    ModularAddSubRv32_48(ModularStep<3, 16>), // ModularAddSub
    ModularMulDivRv32_48(ModularStep<3, 16>), // ModularMulDiv
    ModularIsEqualRv32_48(VmModularIsEqualStep<3, 16, 48>), // ModularIsEqual
}

impl<F: PrimeField32> VmExecutionExtension<F> for ModularExtension {
    type Executor = ModularExtensionExecutor;

    fn extend_execution(
        &self,
        inventory: &mut ExecutorInventoryBuilder<F, ModularExtensionExecutor>,
    ) -> Result<(), ExecutorInventoryError> {
        let pointer_max_bits = inventory.pointer_max_bits();
        // TODO: somehow get the range checker bus from `ExecutorInventory`
        let dummy_range_checker_bus = VariableRangeCheckerBus::new(u16::MAX, 16);
        for (i, modulus) in self.supported_moduli.iter().enumerate() {
            // determine the number of bytes needed to represent a prime field element
            let bytes = modulus.bits().div_ceil(8);
            let start_offset =
                Rv32ModularArithmeticOpcode::CLASS_OFFSET + i * Rv32ModularArithmeticOpcode::COUNT;
            let modulus_limbs = big_uint_to_limbs(modulus, 8);
            if bytes <= 32 {
                let config = ExprBuilderConfig {
                    modulus: modulus.clone(),
                    num_limbs: 32,
                    limb_bits: 8,
                };
                let addsub = get_modular_addsub_step(
                    config.clone(),
                    dummy_range_checker_bus,
                    pointer_max_bits,
                    start_offset,
                );

                inventory.add_executor(
                    ModularExtensionExecutor::ModularAddSubRv32_32(addsub),
                    ((Rv32ModularArithmeticOpcode::ADD as usize)
                        ..=(Rv32ModularArithmeticOpcode::SETUP_ADDSUB as usize))
                        .map(|x| VmOpcode::from_usize(x + start_offset)),
                )?;

                let muldiv = get_modular_muldiv_step(
                    config,
                    dummy_range_checker_bus,
                    pointer_max_bits,
                    start_offset,
                );

                inventory.add_executor(
                    ModularExtensionExecutor::ModularMulDivRv32_32(muldiv),
                    ((Rv32ModularArithmeticOpcode::MUL as usize)
                        ..=(Rv32ModularArithmeticOpcode::SETUP_MULDIV as usize))
                        .map(|x| VmOpcode::from_usize(x + start_offset)),
                )?;

                let modulus_limbs = array::from_fn(|i| {
                    if i < modulus_limbs.len() {
                        modulus_limbs[i] as u8
                    } else {
                        0
                    }
                });
<<<<<<< HEAD

                let is_eq = VmModularIsEqualStep::new(
                    Rv32IsEqualModAdapterStep::new(pointer_max_bits),
                    start_offset,
                    modulus_limbs,
=======
                let isequal_chip = ModularIsEqualChip::new(
                    ModularIsEqualAir::new(
                        Rv32IsEqualModAdapterAir::new(
                            execution_bridge,
                            memory_bridge,
                            bitwise_lu_chip.bus(),
                            pointer_max_bits,
                        ),
                        ModularIsEqualCoreAir::new(
                            modulus.clone(),
                            bitwise_lu_chip.bus(),
                            start_offset,
                        ),
                    ),
                    VmModularIsEqualStep::new(
                        Rv32IsEqualModeAdapterStep::new(pointer_max_bits, bitwise_lu_chip.clone()),
                        modulus_limbs,
                        start_offset,
                        bitwise_lu_chip.clone(),
                    ),
                    builder.system_base().memory_controller.helper(),
>>>>>>> 97eaf481
                );

                inventory.add_executor(
                    ModularExtensionExecutor::ModularIsEqualRv32_32(is_eq),
                    ((Rv32ModularArithmeticOpcode::IS_EQ as usize)
                        ..=(Rv32ModularArithmeticOpcode::SETUP_ISEQ as usize))
                        .map(|x| VmOpcode::from_usize(x + start_offset)),
                )?;
            } else if bytes <= 48 {
                let config = ExprBuilderConfig {
                    modulus: modulus.clone(),
                    num_limbs: 48,
                    limb_bits: 8,
                };
                let addsub = get_modular_addsub_step(
                    config.clone(),
                    dummy_range_checker_bus,
                    pointer_max_bits,
                    start_offset,
                );

                inventory.add_executor(
                    ModularExtensionExecutor::ModularAddSubRv32_48(addsub),
                    ((Rv32ModularArithmeticOpcode::ADD as usize)
                        ..=(Rv32ModularArithmeticOpcode::SETUP_ADDSUB as usize))
                        .map(|x| VmOpcode::from_usize(x + start_offset)),
                )?;

                let muldiv = get_modular_muldiv_step(
                    config,
                    dummy_range_checker_bus,
                    pointer_max_bits,
                    start_offset,
                );

                inventory.add_executor(
                    ModularExtensionExecutor::ModularMulDivRv32_48(muldiv),
                    ((Rv32ModularArithmeticOpcode::MUL as usize)
                        ..=(Rv32ModularArithmeticOpcode::SETUP_MULDIV as usize))
                        .map(|x| VmOpcode::from_usize(x + start_offset)),
                )?;

                let modulus_limbs = array::from_fn(|i| {
                    if i < modulus_limbs.len() {
                        modulus_limbs[i] as u8
                    } else {
                        0
                    }
                });
<<<<<<< HEAD

                let is_eq = VmModularIsEqualStep::new(
                    Rv32IsEqualModAdapterStep::new(pointer_max_bits),
                    start_offset,
                    modulus_limbs,
=======
                let isequal_chip = ModularIsEqualChip::new(
                    ModularIsEqualAir::new(
                        Rv32IsEqualModAdapterAir::new(
                            execution_bridge,
                            memory_bridge,
                            bitwise_lu_chip.bus(),
                            pointer_max_bits,
                        ),
                        ModularIsEqualCoreAir::new(
                            modulus.clone(),
                            bitwise_lu_chip.bus(),
                            start_offset,
                        ),
                    ),
                    VmModularIsEqualStep::new(
                        Rv32IsEqualModeAdapterStep::new(pointer_max_bits, bitwise_lu_chip.clone()),
                        modulus_limbs,
                        start_offset,
                        bitwise_lu_chip.clone(),
                    ),
                    builder.system_base().memory_controller.helper(),
>>>>>>> 97eaf481
                );

                inventory.add_executor(
                    ModularExtensionExecutor::ModularIsEqualRv32_48(is_eq),
                    ((Rv32ModularArithmeticOpcode::IS_EQ as usize)
                        ..=(Rv32ModularArithmeticOpcode::SETUP_ISEQ as usize))
                        .map(|x| VmOpcode::from_usize(x + start_offset)),
                )?;
            } else {
                panic!("Modulus too large");
            }
        }

        let non_qr_hint_sub_ex = phantom::NonQrHintSubEx::new(self.supported_moduli.clone());
        inventory.add_phantom_sub_executor(
            non_qr_hint_sub_ex.clone(),
            PhantomDiscriminant(ModularPhantom::HintNonQr as u16),
        )?;

        let sqrt_hint_sub_ex = phantom::SqrtHintSubEx::new(non_qr_hint_sub_ex);
        inventory.add_phantom_sub_executor(
            sqrt_hint_sub_ex,
            PhantomDiscriminant(ModularPhantom::HintSqrt as u16),
        )?;

        Ok(())
    }
}

impl<SC: StarkGenericConfig> VmCircuitExtension<SC> for ModularExtension {
    fn extend_circuit(&self, inventory: &mut AirInventory<SC>) -> Result<(), AirInventoryError> {
        let SystemPort {
            execution_bus,
            program_bus,
            memory_bridge,
        } = inventory.system().port();

        let exec_bridge = ExecutionBridge::new(execution_bus, program_bus);
        let range_checker_bus = inventory.range_checker().bus;
        let pointer_max_bits = inventory.pointer_max_bits();

        let bitwise_lu = {
            // A trick to get around Rust's borrow rules
            let existing_air = inventory.find_air::<BitwiseOperationLookupAir<8>>().next();
            if let Some(air) = existing_air {
                air.bus
            } else {
                let bus = BitwiseOperationLookupBus::new(inventory.new_bus_idx());
                let air = BitwiseOperationLookupAir::<8>::new(bus);
                inventory.add_air(air);
                air.bus
            }
        };
        for (i, modulus) in self.supported_moduli.iter().enumerate() {
            // determine the number of bytes needed to represent a prime field element
            let bytes = modulus.bits().div_ceil(8);
            let start_offset =
                Rv32ModularArithmeticOpcode::CLASS_OFFSET + i * Rv32ModularArithmeticOpcode::COUNT;

            if bytes <= 32 {
                let config = ExprBuilderConfig {
                    modulus: modulus.clone(),
                    num_limbs: 32,
                    limb_bits: 8,
                };

                let addsub = get_modular_addsub_air::<1, 32>(
                    exec_bridge,
                    memory_bridge,
                    config.clone(),
                    range_checker_bus,
                    bitwise_lu,
                    pointer_max_bits,
                    start_offset,
                );
                inventory.add_air(addsub);

                let muldiv = get_modular_muldiv_air::<1, 32>(
                    exec_bridge,
                    memory_bridge,
                    config,
                    range_checker_bus,
                    bitwise_lu,
                    pointer_max_bits,
                    start_offset,
                );
                inventory.add_air(muldiv);

                let is_eq = ModularIsEqualAir::<1, 32, 32>::new(
                    Rv32IsEqualModAdapterAir::new(
                        exec_bridge,
                        memory_bridge,
                        bitwise_lu,
                        pointer_max_bits,
                    ),
                    ModularIsEqualCoreAir::new(modulus.clone(), bitwise_lu, start_offset),
                );
                inventory.add_air(is_eq);
            } else if bytes <= 48 {
                let config = ExprBuilderConfig {
                    modulus: modulus.clone(),
                    num_limbs: 48,
                    limb_bits: 8,
                };

                let addsub = get_modular_addsub_air::<3, 16>(
                    exec_bridge,
                    memory_bridge,
                    config.clone(),
                    range_checker_bus,
                    bitwise_lu,
                    pointer_max_bits,
                    start_offset,
                );
                inventory.add_air(addsub);

                let muldiv = get_modular_muldiv_air::<3, 16>(
                    exec_bridge,
                    memory_bridge,
                    config,
                    range_checker_bus,
                    bitwise_lu,
                    pointer_max_bits,
                    start_offset,
                );
                inventory.add_air(muldiv);

                let is_eq = ModularIsEqualAir::<3, 16, 48>::new(
                    Rv32IsEqualModAdapterAir::new(
                        exec_bridge,
                        memory_bridge,
                        bitwise_lu,
                        pointer_max_bits,
                    ),
                    ModularIsEqualCoreAir::new(modulus.clone(), bitwise_lu, start_offset),
                );
                inventory.add_air(is_eq);
            } else {
                panic!("Modulus too large");
            }
        }

        Ok(())
    }
}

// This implementation is specific to CpuBackend because the lookup chips (VariableRangeChecker,
// BitwiseOperationLookupChip) are specific to CpuBackend.
impl<SC, RA> VmProverExtension<SC, RA, CpuBackend<SC>> for ModularExtension
where
    SC: StarkGenericConfig,
    RA: RowMajorMatrixArena<Val<SC>>,
    Val<SC>: PrimeField32,
{
    fn extend_prover(
        &self,
        inventory: &mut ChipInventory<SC, RA, CpuBackend<SC>>,
    ) -> Result<(), ChipInventoryError> {
        let range_checker = inventory.range_checker()?.clone();
        let timestamp_max_bits = inventory.timestamp_max_bits();
        let pointer_max_bits = inventory.airs().pointer_max_bits();
        let mem_helper = SharedMemoryHelper::new(range_checker.clone(), timestamp_max_bits);
        let bitwise_lu = {
            let existing_chip = inventory
                .find_chip::<SharedBitwiseOperationLookupChip<8>>()
                .next();
            if let Some(chip) = existing_chip {
                chip.clone()
            } else {
                let air: &BitwiseOperationLookupAir<8> = inventory.next_air()?;
                let chip = Arc::new(BitwiseOperationLookupChip::new(air.bus));
                inventory.add_periphery_chip(chip.clone());
                chip
            }
        };
        for (i, modulus) in self.supported_moduli.iter().enumerate() {
            // determine the number of bytes needed to represent a prime field element
            let bytes = modulus.bits().div_ceil(8);
            let start_offset =
                Rv32ModularArithmeticOpcode::CLASS_OFFSET + i * Rv32ModularArithmeticOpcode::COUNT;

            let modulus_limbs = big_uint_to_limbs(modulus, 8);

            if bytes <= 32 {
                let config = ExprBuilderConfig {
                    modulus: modulus.clone(),
                    num_limbs: 32,
                    limb_bits: 8,
                };

                inventory.next_air::<ModularAir<1, 32>>()?;
                let addsub = get_modular_addsub_chip::<Val<SC>, 1, 32>(
                    config.clone(),
                    mem_helper.clone(),
                    range_checker.clone(),
                    bitwise_lu.clone(),
                    pointer_max_bits,
                );
                inventory.add_executor_chip(addsub);

                inventory.next_air::<ModularAir<1, 32>>()?;
                let muldiv = get_modular_muldiv_chip::<Val<SC>, 1, 32>(
                    config,
                    mem_helper.clone(),
                    range_checker.clone(),
                    bitwise_lu.clone(),
                    pointer_max_bits,
                );
                inventory.add_executor_chip(muldiv);

                let modulus_limbs = array::from_fn(|i| {
                    if i < modulus_limbs.len() {
                        modulus_limbs[i] as u8
                    } else {
                        0
                    }
                });
                inventory.next_air::<ModularIsEqualAir<1, 32, 32>>()?;
                let is_eq = ModularIsEqualChip::<Val<SC>, 1, 32, 32>::new(
                    ModularIsEqualFiller::new(
                        Rv32IsEqualModAdapterFiller::new(pointer_max_bits, bitwise_lu.clone()),
                        start_offset,
                        modulus_limbs,
                        bitwise_lu.clone(),
                    ),
                    mem_helper.clone(),
                );
                inventory.add_executor_chip(is_eq);
            } else if bytes <= 48 {
                let config = ExprBuilderConfig {
                    modulus: modulus.clone(),
                    num_limbs: 48,
                    limb_bits: 8,
                };

                inventory.next_air::<ModularAir<3, 16>>()?;
                let addsub = get_modular_addsub_chip::<Val<SC>, 3, 16>(
                    config.clone(),
                    mem_helper.clone(),
                    range_checker.clone(),
                    bitwise_lu.clone(),
                    pointer_max_bits,
                );
                inventory.add_executor_chip(addsub);

                inventory.next_air::<ModularAir<3, 16>>()?;
                let muldiv = get_modular_muldiv_chip::<Val<SC>, 3, 16>(
                    config,
                    mem_helper.clone(),
                    range_checker.clone(),
                    bitwise_lu.clone(),
                    pointer_max_bits,
                );
                inventory.add_executor_chip(muldiv);

                let modulus_limbs = array::from_fn(|i| {
                    if i < modulus_limbs.len() {
                        modulus_limbs[i] as u8
                    } else {
                        0
                    }
                });
                inventory.next_air::<ModularIsEqualAir<3, 16, 48>>()?;
                let is_eq = ModularIsEqualChip::<Val<SC>, 3, 16, 48>::new(
                    ModularIsEqualFiller::new(
                        Rv32IsEqualModAdapterFiller::new(pointer_max_bits, bitwise_lu.clone()),
                        start_offset,
                        modulus_limbs,
                        bitwise_lu.clone(),
                    ),
                    mem_helper.clone(),
                );
                inventory.add_executor_chip(is_eq);
            } else {
                panic!("Modulus too large");
            }
        }

        Ok(())
    }
}

pub(crate) mod phantom {
    use std::{
        iter::{once, repeat},
        ops::Deref,
    };

    use eyre::bail;
    use num_bigint::BigUint;
    use openvm_circuit::{
        arch::{PhantomSubExecutor, Streams},
        system::memory::online::GuestMemory,
    };
    use openvm_instructions::{riscv::RV32_MEMORY_AS, PhantomDiscriminant};
    use openvm_rv32im_circuit::adapters::read_rv32_register;
    use openvm_stark_backend::p3_field::PrimeField32;
    use rand::{rngs::StdRng, SeedableRng};

    use super::{find_non_qr, mod_sqrt};

    #[derive(derive_new::new)]
    pub struct SqrtHintSubEx(NonQrHintSubEx);

    impl Deref for SqrtHintSubEx {
        type Target = NonQrHintSubEx;

        fn deref(&self) -> &NonQrHintSubEx {
            &self.0
        }
    }

    // Given x returns either a sqrt of x or a sqrt of x * non_qr, whichever exists.
    // Note that non_qr is fixed for each modulus.
    impl<F: PrimeField32> PhantomSubExecutor<F> for SqrtHintSubEx {
        fn phantom_execute(
            &self,
            memory: &GuestMemory,
            streams: &mut Streams<F>,
            _: &mut StdRng,
            _: PhantomDiscriminant,
            a: u32,
            _: u32,
            c_upper: u16,
        ) -> eyre::Result<()> {
            let mod_idx = c_upper as usize;
            if mod_idx >= self.supported_moduli.len() {
                bail!(
                    "Modulus index {mod_idx} out of range: {} supported moduli",
                    self.supported_moduli.len()
                );
            }
            let modulus = &self.supported_moduli[mod_idx];
            let num_limbs: usize = if modulus.bits().div_ceil(8) <= 32 {
                32
            } else if modulus.bits().div_ceil(8) <= 48 {
                48
            } else {
                bail!("Modulus too large")
            };

            let rs1 = read_rv32_register(memory, a);
            // SAFETY:
            // - MEMORY_AS consists of `u8`s
            // - MEMORY_AS is in bounds
            let x_limbs: Vec<u8> =
                unsafe { memory.memory.get_slice((RV32_MEMORY_AS, rs1), num_limbs) }.to_vec();
            let x = BigUint::from_bytes_le(&x_limbs);

            let (success, sqrt) = match mod_sqrt(&x, modulus, &self.non_qrs[mod_idx]) {
                Some(sqrt) => (true, sqrt),
                None => {
                    let sqrt = mod_sqrt(
                        &(&x * &self.non_qrs[mod_idx]),
                        modulus,
                        &self.non_qrs[mod_idx],
                    )
                    .expect("Either x or x * non_qr should be a square");
                    (false, sqrt)
                }
            };

            let hint_bytes = once(F::from_bool(success))
                .chain(repeat(F::ZERO))
                .take(4)
                .chain(
                    sqrt.to_bytes_le()
                        .into_iter()
                        .map(F::from_canonical_u8)
                        .chain(repeat(F::ZERO))
                        .take(num_limbs),
                )
                .collect();
            streams.hint_stream = hint_bytes;
            Ok(())
        }
    }

    #[derive(Clone)]
    pub struct NonQrHintSubEx {
        pub supported_moduli: Vec<BigUint>,
        pub non_qrs: Vec<BigUint>,
    }

    impl NonQrHintSubEx {
        pub fn new(supported_moduli: Vec<BigUint>) -> Self {
            // Use deterministic seed so that the non-QR are deterministic between different
            // instances of the VM. The seed determines the runtime of Tonelli-Shanks, if the
            // algorithm is necessary, which affects the time it takes to construct and initialize
            // the VM but does not affect the runtime.
            let mut rng = StdRng::from_seed([0u8; 32]);
            let non_qrs = supported_moduli
                .iter()
                .map(|modulus| find_non_qr(modulus, &mut rng))
                .collect();
            Self {
                supported_moduli,
                non_qrs,
            }
        }
    }

    impl<F: PrimeField32> PhantomSubExecutor<F> for NonQrHintSubEx {
        fn phantom_execute(
            &self,
            _: &GuestMemory,
            streams: &mut Streams<F>,
            _: &mut StdRng,
            _: PhantomDiscriminant,
            _: u32,
            _: u32,
            c_upper: u16,
        ) -> eyre::Result<()> {
            let mod_idx = c_upper as usize;
            if mod_idx >= self.supported_moduli.len() {
                bail!(
                    "Modulus index {mod_idx} out of range: {} supported moduli",
                    self.supported_moduli.len()
                );
            }
            let modulus = &self.supported_moduli[mod_idx];

            let num_limbs: usize = if modulus.bits().div_ceil(8) <= 32 {
                32
            } else if modulus.bits().div_ceil(8) <= 48 {
                48
            } else {
                bail!("Modulus too large")
            };

            let hint_bytes = self.non_qrs[mod_idx]
                .to_bytes_le()
                .into_iter()
                .map(F::from_canonical_u8)
                .chain(repeat(F::ZERO))
                .take(num_limbs)
                .collect();
            streams.hint_stream = hint_bytes;
            Ok(())
        }
    }
}

/// Find the square root of `x` modulo `modulus` with `non_qr` a
/// quadratic nonresidue of the field.
pub fn mod_sqrt(x: &BigUint, modulus: &BigUint, non_qr: &BigUint) -> Option<BigUint> {
    if modulus % 4u32 == BigUint::from_u8(3).unwrap() {
        // x^(1/2) = x^((p+1)/4) when p = 3 mod 4
        let exponent = (modulus + BigUint::one()) >> 2;
        let ret = x.modpow(&exponent, modulus);
        if &ret * &ret % modulus == x % modulus {
            Some(ret)
        } else {
            None
        }
    } else {
        // Tonelli-Shanks algorithm
        // https://en.wikipedia.org/wiki/Tonelli%E2%80%93Shanks_algorithm#The_algorithm
        let mut q = modulus - BigUint::one();
        let mut s = 0;
        while &q % 2u32 == BigUint::ZERO {
            s += 1;
            q /= 2u32;
        }
        let z = non_qr;
        let mut m = s;
        let mut c = z.modpow(&q, modulus);
        let mut t = x.modpow(&q, modulus);
        let mut r = x.modpow(&((q + BigUint::one()) >> 1), modulus);
        loop {
            if t == BigUint::ZERO {
                return Some(BigUint::ZERO);
            }
            if t == BigUint::one() {
                return Some(r);
            }
            let mut i = 0;
            let mut tmp = t.clone();
            while tmp != BigUint::one() && i < m {
                tmp = &tmp * &tmp % modulus;
                i += 1;
            }
            if i == m {
                // self is not a quadratic residue
                return None;
            }
            for _ in 0..m - i - 1 {
                c = &c * &c % modulus;
            }
            let b = c;
            m = i;
            c = &b * &b % modulus;
            t = ((t * &b % modulus) * &b) % modulus;
            r = (r * b) % modulus;
        }
    }
}

// Returns a non-quadratic residue in the field
pub fn find_non_qr(modulus: &BigUint, rng: &mut impl Rng) -> BigUint {
    if modulus % 4u32 == BigUint::from(3u8) {
        // p = 3 mod 4 then -1 is a quadratic residue
        modulus - BigUint::one()
    } else if modulus % 8u32 == BigUint::from(5u8) {
        // p = 5 mod 8 then 2 is a non-quadratic residue
        // since 2^((p-1)/2) = (-1)^((p^2-1)/8)
        BigUint::from_u8(2u8).unwrap()
    } else {
        let mut non_qr = rng.gen_biguint_range(
            &BigUint::from_u8(2).unwrap(),
            &(modulus - BigUint::from_u8(1).unwrap()),
        );
        // To check if non_qr is a quadratic nonresidue, we compute non_qr^((p-1)/2)
        // If the result is p-1, then non_qr is a quadratic nonresidue
        // Otherwise, non_qr is a quadratic residue
        let exponent = (modulus - BigUint::one()) >> 1;
        while non_qr.modpow(&exponent, modulus) != modulus - BigUint::one() {
            non_qr = rng.gen_biguint_range(
                &BigUint::from_u8(2).unwrap(),
                &(modulus - BigUint::from_u8(1).unwrap()),
            );
        }
        non_qr
    }
}<|MERGE_RESOLUTION|>--- conflicted
+++ resolved
@@ -37,15 +37,10 @@
 use strum::EnumCount;
 
 use crate::modular_chip::{
-<<<<<<< HEAD
     get_modular_addsub_air, get_modular_addsub_chip, get_modular_addsub_step,
     get_modular_muldiv_air, get_modular_muldiv_chip, get_modular_muldiv_step, ModularAir,
     ModularIsEqualAir, ModularIsEqualChip, ModularIsEqualCoreAir, ModularIsEqualFiller,
     ModularStep, VmModularIsEqualStep,
-=======
-    ModularAddSubChip, ModularIsEqualAir, ModularIsEqualChip, ModularIsEqualCoreAir,
-    ModularMulDivChip, VmModularIsEqualStep,
->>>>>>> 97eaf481
 };
 
 #[serde_as]
@@ -69,15 +64,8 @@
     }
 }
 
-<<<<<<< HEAD
 #[derive(Clone, AnyEnum, InsExecutorE1, InstructionExecutor)]
 pub enum ModularExtensionExecutor {
-=======
-#[derive(
-    ChipUsageGetter, Chip, InstructionExecutor, AnyEnum, From, InsExecutorE1, InsExecutorE2,
-)]
-pub enum ModularExtensionExecutor<F: PrimeField32> {
->>>>>>> 97eaf481
     // 32 limbs prime
     ModularAddSubRv32_32(ModularStep<1, 32>), // ModularAddSub
     ModularMulDivRv32_32(ModularStep<1, 32>), // ModularMulDiv
@@ -145,35 +133,11 @@
                         0
                     }
                 });
-<<<<<<< HEAD
 
                 let is_eq = VmModularIsEqualStep::new(
                     Rv32IsEqualModAdapterStep::new(pointer_max_bits),
                     start_offset,
                     modulus_limbs,
-=======
-                let isequal_chip = ModularIsEqualChip::new(
-                    ModularIsEqualAir::new(
-                        Rv32IsEqualModAdapterAir::new(
-                            execution_bridge,
-                            memory_bridge,
-                            bitwise_lu_chip.bus(),
-                            pointer_max_bits,
-                        ),
-                        ModularIsEqualCoreAir::new(
-                            modulus.clone(),
-                            bitwise_lu_chip.bus(),
-                            start_offset,
-                        ),
-                    ),
-                    VmModularIsEqualStep::new(
-                        Rv32IsEqualModeAdapterStep::new(pointer_max_bits, bitwise_lu_chip.clone()),
-                        modulus_limbs,
-                        start_offset,
-                        bitwise_lu_chip.clone(),
-                    ),
-                    builder.system_base().memory_controller.helper(),
->>>>>>> 97eaf481
                 );
 
                 inventory.add_executor(
@@ -223,35 +187,11 @@
                         0
                     }
                 });
-<<<<<<< HEAD
 
                 let is_eq = VmModularIsEqualStep::new(
                     Rv32IsEqualModAdapterStep::new(pointer_max_bits),
                     start_offset,
                     modulus_limbs,
-=======
-                let isequal_chip = ModularIsEqualChip::new(
-                    ModularIsEqualAir::new(
-                        Rv32IsEqualModAdapterAir::new(
-                            execution_bridge,
-                            memory_bridge,
-                            bitwise_lu_chip.bus(),
-                            pointer_max_bits,
-                        ),
-                        ModularIsEqualCoreAir::new(
-                            modulus.clone(),
-                            bitwise_lu_chip.bus(),
-                            start_offset,
-                        ),
-                    ),
-                    VmModularIsEqualStep::new(
-                        Rv32IsEqualModeAdapterStep::new(pointer_max_bits, bitwise_lu_chip.clone()),
-                        modulus_limbs,
-                        start_offset,
-                        bitwise_lu_chip.clone(),
-                    ),
-                    builder.system_base().memory_controller.helper(),
->>>>>>> 97eaf481
                 );
 
                 inventory.add_executor(
