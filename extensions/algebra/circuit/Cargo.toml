[package]
name = "openvm-algebra-circuit"
description = "OpenVM circuit extension for algebra (modular arithmetic)"
version.workspace = true
authors.workspace = true
edition.workspace = true
homepage.workspace = true
repository.workspace = true

[dependencies]
openvm-circuit-primitives = { workspace = true }
openvm-circuit-primitives-derive = { workspace = true }
openvm-instructions = { workspace = true }
openvm-circuit-derive = { workspace = true }
openvm-circuit = { workspace = true }
openvm-stark-backend = { workspace = true }
openvm-mod-circuit-builder = { workspace = true }
openvm-stark-sdk = { workspace = true }
openvm-rv32im-circuit = { workspace = true }
openvm-rv32-adapters = { workspace = true }
openvm-algebra-transpiler = { workspace = true }
openvm-cuda-backend = { workspace = true, optional = true }
openvm-cuda-common = { workspace = true, optional = true }

<<<<<<< HEAD
halo2curves-axiom = { workspace = true }
itertools = { workspace = true }
=======
>>>>>>> 8ad15357
num-bigint = { workspace = true, features = ["serde"] }
num-traits = { workspace = true }
rand = { workspace = true }
derive_more = { workspace = true, features = ["from", "deref", "deref_mut"] }
strum = { workspace = true }
derive-new = { workspace = true }
serde.workspace = true
serde_with = { workspace = true }
eyre = { workspace = true }
cfg-if = { workspace = true }

<<<<<<< HEAD
=======
halo2curves-axiom = { workspace = true }
blstrs = { workspace = true, features = ["__private_bench"] }

>>>>>>> 8ad15357
[dev-dependencies]
openvm-mod-circuit-builder = { workspace = true, features = ["test-utils"] }
openvm-circuit = { workspace = true, features = ["test-utils"] }
openvm-rv32-adapters = { workspace = true, features = ["test-utils"] }
openvm-pairing-guest = { workspace = true, features = ["halo2curves"] }
test-case = { workspace = true }

<<<<<<< HEAD
=======
[build-dependencies]
openvm-cuda-builder = { workspace = true, optional = true }

[features]
default = []
tco = ["openvm-rv32im-circuit/tco"]
aot = ["openvm-circuit/aot", "openvm-rv32im-circuit/aot", "halo2curves-axiom/asm"]
cuda = [
    "dep:openvm-cuda-common",
    "dep:openvm-cuda-backend",
    "dep:openvm-cuda-builder",
    "openvm-circuit-primitives/cuda",
    "openvm-mod-circuit-builder/cuda",
    "openvm-circuit/cuda",
    "openvm-rv32im-circuit/cuda",
]
touchemall = [
    "cuda",
    "openvm-circuit/touchemall",
    "openvm-circuit-primitives/touchemall",
    "openvm-cuda-backend/touchemall",
    "openvm-cuda-common/touchemall",
]

>>>>>>> 8ad15357
[package.metadata.cargo-shear]
ignored = ["derive_more"]<|MERGE_RESOLUTION|>--- conflicted
+++ resolved
@@ -22,11 +22,6 @@
 openvm-cuda-backend = { workspace = true, optional = true }
 openvm-cuda-common = { workspace = true, optional = true }
 
-<<<<<<< HEAD
-halo2curves-axiom = { workspace = true }
-itertools = { workspace = true }
-=======
->>>>>>> 8ad15357
 num-bigint = { workspace = true, features = ["serde"] }
 num-traits = { workspace = true }
 rand = { workspace = true }
@@ -38,12 +33,9 @@
 eyre = { workspace = true }
 cfg-if = { workspace = true }
 
-<<<<<<< HEAD
-=======
 halo2curves-axiom = { workspace = true }
 blstrs = { workspace = true, features = ["__private_bench"] }
 
->>>>>>> 8ad15357
 [dev-dependencies]
 openvm-mod-circuit-builder = { workspace = true, features = ["test-utils"] }
 openvm-circuit = { workspace = true, features = ["test-utils"] }
@@ -51,8 +43,6 @@
 openvm-pairing-guest = { workspace = true, features = ["halo2curves"] }
 test-case = { workspace = true }
 
-<<<<<<< HEAD
-=======
 [build-dependencies]
 openvm-cuda-builder = { workspace = true, optional = true }
 
@@ -77,6 +67,5 @@
     "openvm-cuda-common/touchemall",
 ]
 
->>>>>>> 8ad15357
 [package.metadata.cargo-shear]
 ignored = ["derive_more"]