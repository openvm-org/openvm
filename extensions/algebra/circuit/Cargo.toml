[package]
name = "openvm-algebra-circuit"
description = "OpenVM circuit extension for algebra (modular arithmetic)"
version.workspace = true
authors.workspace = true
edition.workspace = true
homepage.workspace = true
repository.workspace = true

[dependencies]
openvm-circuit-primitives = { workspace = true }
openvm-circuit-primitives-derive = { workspace = true }
openvm-instructions = { workspace = true }
openvm-circuit-derive = { workspace = true }
openvm-circuit = { workspace = true }
openvm-stark-backend = { workspace = true }
openvm-mod-circuit-builder = { workspace = true }
openvm-stark-sdk = { workspace = true }
openvm-rv32im-circuit = { workspace = true }
openvm-rv32-adapters = { workspace = true }
openvm-algebra-transpiler = { workspace = true }
openvm-cuda-backend = { workspace = true, optional = true }
openvm-cuda-common = { workspace = true, optional = true }

halo2curves-axiom = { workspace = true }
num-bigint = { workspace = true, features = ["serde"] }
num-traits = { workspace = true }
rand = { workspace = true }
derive_more = { workspace = true, features = ["from", "deref", "deref_mut"] }
strum = { workspace = true }
derive-new = { workspace = true }
serde.workspace = true
serde_with = { workspace = true }
eyre = { workspace = true }
cfg-if = { workspace = true }

[dev-dependencies]
openvm-mod-circuit-builder = { workspace = true, features = ["test-utils"] }
openvm-circuit = { workspace = true, features = ["test-utils"] }
openvm-rv32-adapters = { workspace = true, features = ["test-utils"] }
openvm-pairing-guest = { workspace = true, features = ["halo2curves"] }
<<<<<<< HEAD
test-case = {workspace = true}
=======
test-case = { workspace = true }

[build-dependencies]
openvm-cuda-builder = { workspace = true, optional = true }

[features]
default = []
tco = ["openvm-rv32im-circuit/tco"]
cuda = [
    "dep:openvm-cuda-common",
    "dep:openvm-cuda-backend",
    "dep:openvm-cuda-builder",
    "openvm-circuit-primitives/cuda",
    "openvm-mod-circuit-builder/cuda",
    "openvm-circuit/cuda",
    "openvm-rv32im-circuit/cuda",
]
touchemall = [
    "cuda",
    "openvm-circuit/touchemall",
    "openvm-circuit-primitives/touchemall",
    "openvm-cuda-backend/touchemall",
    "openvm-cuda-common/touchemall",
]

[package.metadata.cargo-shear]
ignored = ["derive_more"]
>>>>>>> 8141dacc
<|MERGE_RESOLUTION|>--- conflicted
+++ resolved
@@ -39,9 +39,6 @@
 openvm-circuit = { workspace = true, features = ["test-utils"] }
 openvm-rv32-adapters = { workspace = true, features = ["test-utils"] }
 openvm-pairing-guest = { workspace = true, features = ["halo2curves"] }
-<<<<<<< HEAD
-test-case = {workspace = true}
-=======
 test-case = { workspace = true }
 
 [build-dependencies]
@@ -68,5 +65,4 @@
 ]
 
 [package.metadata.cargo-shear]
-ignored = ["derive_more"]
->>>>>>> 8141dacc
+ignored = ["derive_more"]