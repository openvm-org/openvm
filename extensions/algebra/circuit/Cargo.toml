--- conflicted
+++ resolved
@@ -41,20 +41,12 @@
 openvm-pairing-guest = { workspace = true, features = ["halo2curves"] }
 test-case = { workspace = true }
 
-<<<<<<< HEAD
 [build-dependencies]
 openvm-cuda-builder = { workspace = true, optional = true }
-=======
+
 [features]
 default = []
 tco = ["openvm-rv32im-circuit/tco"]
->>>>>>> fd362bc9
-
-[package.metadata.cargo-shear]
-ignored = ["derive_more"]
-
-[features]
-default = []
 cuda = [
     "dep:openvm-cuda-common",
     "dep:openvm-cuda-backend",
@@ -65,9 +57,12 @@
     "openvm-rv32im-circuit/cuda",
 ]
 touchemall = [
-    "cuda", 
+    "cuda",
     "openvm-circuit/touchemall",
     "openvm-circuit-primitives/touchemall",
     "openvm-cuda-backend/touchemall",
     "openvm-cuda-common/touchemall",
-]+]
+
+[package.metadata.cargo-shear]
+ignored = ["derive_more"]