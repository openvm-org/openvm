[package]
name = "openvm-native-circuit"
description = "OpenVM circuit extension for native instructions"
version.workspace = true
authors.workspace = true
edition.workspace = true
homepage.workspace = true
repository.workspace = true

[dependencies]
openvm-stark-backend = { workspace = true }
openvm-stark-sdk = { workspace = true }
openvm-circuit-primitives = { workspace = true }
openvm-circuit-primitives-derive = { workspace = true }
openvm-poseidon2-air = { workspace = true }
openvm-circuit = { workspace = true }
openvm-circuit-derive = { workspace = true }
openvm-instructions = { workspace = true }
openvm-rv32im-circuit = { workspace = true }
openvm-native-compiler = { workspace = true }

strum.workspace = true
itertools.workspace = true
tracing.workspace = true
derive-new.workspace = true
derive_more = { workspace = true, features = ["from"] }
rand.workspace = true
eyre.workspace = true
serde.workspace = true
serde-big-array.workspace = true
serde_with.workspace = true
<<<<<<< HEAD
=======
rayon.workspace = true
bitcode.workspace = true
>>>>>>> 3b60c66a

[dev-dependencies]
openvm-stark-sdk = { workspace = true }
test-case.workspace = true
test-log.workspace = true
lazy_static.workspace = true
openvm-circuit = { workspace = true, features = ["test-utils"] }
hex.workspace = true

[features]
default = ["parallel"]
parallel = ["openvm-circuit/parallel"]
test-utils = ["openvm-circuit/test-utils"]<|MERGE_RESOLUTION|>--- conflicted
+++ resolved
@@ -28,12 +28,7 @@
 eyre.workspace = true
 serde.workspace = true
 serde-big-array.workspace = true
-serde_with.workspace = true
-<<<<<<< HEAD
-=======
-rayon.workspace = true
 bitcode.workspace = true
->>>>>>> 3b60c66a
 
 [dev-dependencies]
 openvm-stark-sdk = { workspace = true }
