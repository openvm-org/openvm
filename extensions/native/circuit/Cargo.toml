--- conflicted
+++ resolved
@@ -20,14 +20,11 @@
 openvm-rv32im-transpiler = { workspace = true }
 openvm-native-compiler = { workspace = true }
 
-<<<<<<< HEAD
 openvm-cuda-backend = { workspace = true, optional = true }
 openvm-cuda-common = { workspace = true, optional = true }
 
 p3-field = { workspace = true }
 
-=======
->>>>>>> fd362bc9
 strum.workspace = true
 itertools.workspace = true
 derive-new.workspace = true
