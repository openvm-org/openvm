--- conflicted
+++ resolved
@@ -28,11 +28,6 @@
     builder.halt();
 
     let program = builder.compile_isa();
-<<<<<<< HEAD
-    println!("{}", program);
-    test_execute_program(program, vec![]);
-=======
     println!("{program}");
     execute_program(program, vec![]);
->>>>>>> 6d0b6282
 }