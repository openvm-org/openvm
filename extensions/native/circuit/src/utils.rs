--- conflicted
+++ resolved
@@ -11,21 +11,12 @@
 
     use openvm_circuit::{
         arch::{
-<<<<<<< HEAD
-            execution_mode::metered::Segment,
-            testing::{memory::gen_pointer, VmChipTestBuilder},
-            MatrixRecordArena, PreflightExecutionOutput, Streams, VirtualMachine,
-            VirtualMachineError, VmBuilder, VmState,
-        },
-        utils::test_system_config,
-=======
             execution_mode::Segment,
             testing::{memory::gen_pointer, TestBuilder},
             PreflightExecutionOutput, PreflightExecutor, Streams, VirtualMachine,
             VirtualMachineError, VmBuilder, VmExecutionConfig, VmState,
         },
         utils::test_system_config_without_continuations,
->>>>>>> 8ad15357
     };
     use openvm_instructions::{
         exe::VmExe,
@@ -48,11 +39,7 @@
     // If immediate, returns (value, AS::Immediate). Otherwise, writes to native memory and returns
     // (ptr, AS::Native). If is_imm is None, randomizes it.
     pub fn write_native_or_imm<F: PrimeField32>(
-<<<<<<< HEAD
-        tester: &mut VmChipTestBuilder<F>,
-=======
         tester: &mut impl TestBuilder<F>,
->>>>>>> 8ad15357
         rng: &mut StdRng,
         value: F,
         is_imm: Option<bool>,
@@ -70,11 +57,7 @@
     // Writes value to native memory and returns a pointer to the first element together with the
     // value If `value` is None, randomizes it.
     pub fn write_native_array<F: PrimeField32, const N: usize>(
-<<<<<<< HEAD
-        tester: &mut VmChipTestBuilder<F>,
-=======
         tester: &mut impl TestBuilder<F>,
->>>>>>> 8ad15357
         rng: &mut StdRng,
         value: Option<[F; N]>,
     ) -> ([F; N], usize)
@@ -97,11 +80,7 @@
         config: VB::VmConfig,
     ) -> Result<
         (
-<<<<<<< HEAD
-            PreflightExecutionOutput<BabyBear, MatrixRecordArena<BabyBear>>,
-=======
             PreflightExecutionOutput<BabyBear, <VB as VmBuilder<E>>::RecordArena>,
->>>>>>> 8ad15357
             VirtualMachine<E, VB>,
         ),
         VirtualMachineError,
@@ -109,36 +88,21 @@
     where
         E: StarkFriEngine,
         Domain<E::SC>: PolynomialSpace<Val = BabyBear>,
-<<<<<<< HEAD
-        VB: VmBuilder<E, VmConfig = NativeConfig, RecordArena = MatrixRecordArena<BabyBear>>,
-=======
         VB: VmBuilder<E, VmConfig = NativeConfig>,
         <VB::VmConfig as VmExecutionConfig<BabyBear>>::Executor:
             PreflightExecutor<BabyBear, VB::RecordArena>,
->>>>>>> 8ad15357
     {
         setup_tracing();
         assert!(!config.as_ref().continuation_enabled);
         let input = input_stream.into();
 
         let engine = E::new(FriParameters::new_for_testing(1));
-<<<<<<< HEAD
-        let (vm, _) = VirtualMachine::new_with_keygen(engine, builder, config)?;
-        let ctx = vm.build_metered_ctx();
-        let executor_idx_to_air_idx = vm.executor_idx_to_air_idx();
-        let exe = VmExe::new(program);
-        let interpreter = vm
-            .executor()
-            .metered_instance(&exe, &executor_idx_to_air_idx)?;
-        let (mut segments, _) = interpreter.execute_metered(input.clone(), ctx)?;
-=======
         let exe = VmExe::new(program);
         let (vm, _) = VirtualMachine::new_with_keygen(engine, builder, config)?;
         let ctx = vm.build_metered_ctx(&exe);
         let (mut segments, _) = vm
             .metered_interpreter(&exe)?
             .execute_metered(input.clone(), ctx)?;
->>>>>>> 8ad15357
         assert_eq!(segments.len(), 1, "test only supports one segment");
         let Segment {
             instret_start,
@@ -147,13 +111,6 @@
         } = segments.pop().unwrap();
         assert_eq!(instret_start, 0);
         let state = vm.create_initial_state(&exe, input);
-<<<<<<< HEAD
-        let output = vm.execute_preflight(&exe, state, None, &trace_heights)?;
-        assert_eq!(
-            output.to_state.instret, num_insns,
-            "metered execution insn count doesn't match preflight execution"
-        );
-=======
         let mut preflight_interpreter = vm.preflight_interpreter(&exe)?;
         let output = vm.execute_preflight(
             &mut preflight_interpreter,
@@ -162,7 +119,6 @@
             &trace_heights,
         )?;
 
->>>>>>> 8ad15357
         Ok((output, vm))
     }
 
@@ -184,11 +140,7 @@
     }
 
     pub fn test_native_config() -> NativeConfig {
-<<<<<<< HEAD
-        let mut system = test_system_config();
-=======
         let mut system = test_system_config_without_continuations();
->>>>>>> 8ad15357
         system.memory_config.addr_spaces[RV32_REGISTER_AS as usize].num_cells = 0;
         system.memory_config.addr_spaces[RV32_MEMORY_AS as usize].num_cells = 0;
         NativeConfig {
@@ -199,22 +151,14 @@
 
     pub fn test_native_continuations_config() -> NativeConfig {
         NativeConfig {
-<<<<<<< HEAD
-            system: test_system_config().with_continuations(),
-=======
             system: test_system_config_without_continuations().with_continuations(),
->>>>>>> 8ad15357
             native: Default::default(),
         }
     }
 
     pub fn test_rv32_with_kernels_config() -> Rv32WithKernelsConfig {
         Rv32WithKernelsConfig {
-<<<<<<< HEAD
-            system: test_system_config().with_continuations(),
-=======
             system: test_system_config_without_continuations().with_continuations(),
->>>>>>> 8ad15357
             ..Default::default()
         }
     }
