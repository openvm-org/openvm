use openvm_circuit::arch::{Streams, SystemConfig, VirtualMachine};
use openvm_instructions::program::Program;
use openvm_stark_sdk::{config::baby_bear_poseidon2::default_engine, p3_baby_bear::BabyBear};

use crate::{Native, NativeConfig};

<<<<<<< HEAD
pub fn execute_program_with_system_config(
    program: Program<BabyBear>,
    input_stream: impl Into<Streams<BabyBear>>,
    system_config: SystemConfig,
) {
=======
pub(crate) const CASTF_MAX_BITS: usize = 30;

pub fn execute_program(program: Program<BabyBear>, input_stream: impl Into<Streams<BabyBear>>) {
    let system_config = SystemConfig::default()
        .with_public_values(4)
        .with_max_segment_len((1 << 25) - 100);
>>>>>>> 6cbe7d12
    let config = NativeConfig::new(system_config, Native);
    let input = input_stream.into();

    let vm = VirtualMachine::new(default_engine(), config);
    let pk = vm.keygen();
    let vk = pk.get_vk();
    let segments = vm
        .executor
        .execute_metered(
            program.clone(),
            input.clone(),
            &vk.total_widths(),
            &vk.num_interactions(),
        )
        .unwrap();
    vm.execute(program, input, &segments).unwrap();
}

pub fn execute_program(program: Program<BabyBear>, input_stream: impl Into<Streams<BabyBear>>) {
    let system_config = SystemConfig::default()
        .with_public_values(4)
        .with_max_segment_len((1 << 25) - 100);
    execute_program_with_system_config(program, input_stream, system_config);
}

pub(crate) const fn const_max(a: usize, b: usize) -> usize {
    [a, b][(a < b) as usize]
}

/// Testing framework
#[cfg(any(test, feature = "test-utils"))]
pub mod test_utils {
    use std::array;

    use openvm_circuit::arch::testing::{memory::gen_pointer, VmChipTestBuilder};
    use openvm_native_compiler::conversion::AS;
    use openvm_stark_backend::p3_field::PrimeField32;
    use rand::{distributions::Standard, prelude::Distribution, rngs::StdRng, Rng};

    // If immediate, returns (value, AS::Immediate). Otherwise, writes to native memory and returns
    // (ptr, AS::Native). If is_imm is None, randomizes it.
    pub fn write_native_or_imm<F: PrimeField32>(
        tester: &mut VmChipTestBuilder<F>,
        rng: &mut StdRng,
        value: F,
        is_imm: Option<bool>,
    ) -> (F, usize) {
        let is_imm = is_imm.unwrap_or(rng.gen_bool(0.5));
        if is_imm {
            (value, AS::Immediate as usize)
        } else {
            let ptr = gen_pointer(rng, 1);
            tester.write::<1>(AS::Native as usize, ptr, [value]);
            (F::from_canonical_usize(ptr), AS::Native as usize)
        }
    }

    // Writes value to native memory and returns a pointer to the first element together with the
    // value If `value` is None, randomizes it.
    pub fn write_native_array<F: PrimeField32, const N: usize>(
        tester: &mut VmChipTestBuilder<F>,
        rng: &mut StdRng,
        value: Option<[F; N]>,
    ) -> ([F; N], usize)
    where
        Standard: Distribution<F>, // Needed for `rng.gen`
    {
        let value = value.unwrap_or(array::from_fn(|_| rng.gen()));
        let ptr = gen_pointer(rng, N);
        tester.write::<N>(AS::Native as usize, ptr, value);
        (value, ptr)
    }
}<|MERGE_RESOLUTION|>--- conflicted
+++ resolved
@@ -4,20 +4,13 @@
 
 use crate::{Native, NativeConfig};
 
-<<<<<<< HEAD
+pub(crate) const CASTF_MAX_BITS: usize = 30;
+
 pub fn execute_program_with_system_config(
     program: Program<BabyBear>,
     input_stream: impl Into<Streams<BabyBear>>,
     system_config: SystemConfig,
 ) {
-=======
-pub(crate) const CASTF_MAX_BITS: usize = 30;
-
-pub fn execute_program(program: Program<BabyBear>, input_stream: impl Into<Streams<BabyBear>>) {
-    let system_config = SystemConfig::default()
-        .with_public_values(4)
-        .with_max_segment_len((1 << 25) - 100);
->>>>>>> 6cbe7d12
     let config = NativeConfig::new(system_config, Native);
     let input = input_stream.into();
 
