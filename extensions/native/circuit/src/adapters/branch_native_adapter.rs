--- conflicted
+++ resolved
@@ -5,11 +5,7 @@
 
 use openvm_circuit::{
     arch::{
-<<<<<<< HEAD
-        get_record_from_slice, AdapterAirContext, AdapterTraceFiller, AdapterTraceStep,
-=======
         get_record_from_slice, AdapterAirContext, AdapterTraceExecutor, AdapterTraceFiller,
->>>>>>> 8141dacc
         BasicAdapterInterface, ExecutionBridge, ExecutionState, ImmInstruction, VmAdapterAir,
     },
     system::{
@@ -138,12 +134,6 @@
     pub reads_aux: [MemoryReadAuxRecord; 2],
 }
 
-<<<<<<< HEAD
-#[derive(derive_new::new)]
-pub struct BranchNativeAdapterStep;
-
-impl<F, CTX> AdapterTraceStep<F, CTX> for BranchNativeAdapterStep
-=======
 #[derive(derive_new::new, Clone, Copy)]
 pub struct BranchNativeAdapterExecutor;
 
@@ -151,7 +141,6 @@
 pub struct BranchNativeAdapterFiller;
 
 impl<F> AdapterTraceExecutor<F> for BranchNativeAdapterExecutor
->>>>>>> 8141dacc
 where
     F: PrimeField32,
 {
@@ -161,11 +150,7 @@
     type RecordMut<'a> = &'a mut BranchNativeAdapterRecord<F>;
 
     #[inline(always)]
-<<<<<<< HEAD
-    fn start(pc: u32, memory: &TracingMemory<F>, record: &mut Self::RecordMut<'_>) {
-=======
     fn start(pc: u32, memory: &TracingMemory, record: &mut Self::RecordMut<'_>) {
->>>>>>> 8141dacc
         record.from_pc = pc;
         record.from_timestamp = memory.timestamp;
     }
@@ -173,47 +158,23 @@
     #[inline(always)]
     fn read(
         &self,
-<<<<<<< HEAD
-        memory: &mut TracingMemory<F>,
-=======
         memory: &mut TracingMemory,
->>>>>>> 8141dacc
         instruction: &Instruction<F>,
         record: &mut Self::RecordMut<'_>,
     ) -> Self::ReadData {
         let &Instruction { a, b, d, e, .. } = instruction;
 
         record.ptrs[0] = a;
-<<<<<<< HEAD
-        let rs1 = tracing_read_or_imm_native(
-            memory,
-            d.as_canonical_u32(),
-            a,
-            &mut record.reads_aux[0].prev_timestamp,
-        );
-        record.ptrs[1] = b;
-        let rs2 = tracing_read_or_imm_native(
-            memory,
-            e.as_canonical_u32(),
-            b,
-            &mut record.reads_aux[1].prev_timestamp,
-        );
-=======
         let rs1 = tracing_read_or_imm_native(memory, d, a, &mut record.reads_aux[0].prev_timestamp);
         record.ptrs[1] = b;
         let rs2 = tracing_read_or_imm_native(memory, e, b, &mut record.reads_aux[1].prev_timestamp);
->>>>>>> 8141dacc
         [rs1, rs2]
     }
 
     #[inline(always)]
     fn write(
         &self,
-<<<<<<< HEAD
-        _memory: &mut TracingMemory<F>,
-=======
         _memory: &mut TracingMemory,
->>>>>>> 8141dacc
         _instruction: &Instruction<F>,
         _data: Self::WriteData,
         _record: &mut Self::RecordMut<'_>,
@@ -222,11 +183,6 @@
     }
 }
 
-<<<<<<< HEAD
-impl<F: PrimeField32, CTX> AdapterTraceFiller<F, CTX> for BranchNativeAdapterStep {
-    #[inline(always)]
-    fn fill_trace_row(&self, mem_helper: &MemoryAuxColsFactory<F>, mut adapter_row: &mut [F]) {
-=======
 impl<F: PrimeField32> AdapterTraceFiller<F> for BranchNativeAdapterFiller {
     const WIDTH: usize = size_of::<BranchNativeAdapterCols<u8>>();
 
@@ -235,7 +191,6 @@
         // SAFETY:
         // - caller ensures `adapter_row` contains a valid record representation that was previously
         //   written by the executor
->>>>>>> 8141dacc
         let record: &BranchNativeAdapterRecord<F> =
             unsafe { get_record_from_slice(&mut adapter_row, ()) };
         let adapter_row: &mut BranchNativeAdapterCols<F> = adapter_row.borrow_mut();
