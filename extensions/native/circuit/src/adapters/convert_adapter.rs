--- conflicted
+++ resolved
@@ -5,11 +5,7 @@
 
 use openvm_circuit::{
     arch::{
-<<<<<<< HEAD
-        get_record_from_slice, AdapterAirContext, AdapterTraceFiller, AdapterTraceStep,
-=======
         get_record_from_slice, AdapterAirContext, AdapterTraceExecutor, AdapterTraceFiller,
->>>>>>> 8141dacc
         BasicAdapterInterface, ExecutionBridge, ExecutionState, MinimalInstruction, VmAdapterAir,
     },
     system::{
@@ -137,14 +133,6 @@
     pub read_aux: MemoryReadAuxRecord,
     pub write_aux: MemoryWriteBytesAuxRecord<WRITE_SIZE>,
 }
-<<<<<<< HEAD
-
-#[derive(derive_new::new)]
-pub struct ConvertAdapterStep<const READ_SIZE: usize, const WRITE_SIZE: usize>;
-
-impl<F: PrimeField32, CTX, const READ_SIZE: usize, const WRITE_SIZE: usize> AdapterTraceStep<F, CTX>
-    for ConvertAdapterStep<READ_SIZE, WRITE_SIZE>
-=======
 
 #[derive(derive_new::new, Clone, Copy)]
 pub struct ConvertAdapterExecutor<const READ_SIZE: usize, const WRITE_SIZE: usize>;
@@ -154,7 +142,6 @@
 
 impl<F: PrimeField32, const READ_SIZE: usize, const WRITE_SIZE: usize> AdapterTraceExecutor<F>
     for ConvertAdapterExecutor<READ_SIZE, WRITE_SIZE>
->>>>>>> 8141dacc
 {
     const WIDTH: usize = size_of::<ConvertAdapterCols<u8, READ_SIZE, WRITE_SIZE>>();
     type ReadData = [F; READ_SIZE];
@@ -162,11 +149,7 @@
     type RecordMut<'a> = &'a mut ConvertAdapterRecord<F, READ_SIZE, WRITE_SIZE>;
 
     #[inline(always)]
-<<<<<<< HEAD
-    fn start(pc: u32, memory: &TracingMemory<F>, record: &mut Self::RecordMut<'_>) {
-=======
     fn start(pc: u32, memory: &TracingMemory, record: &mut Self::RecordMut<'_>) {
->>>>>>> 8141dacc
         record.from_pc = pc;
         record.from_timestamp = memory.timestamp;
     }
@@ -174,11 +157,7 @@
     #[inline(always)]
     fn read(
         &self,
-<<<<<<< HEAD
-        memory: &mut TracingMemory<F>,
-=======
         memory: &mut TracingMemory,
->>>>>>> 8141dacc
         instruction: &Instruction<F>,
         record: &mut Self::RecordMut<'_>,
     ) -> Self::ReadData {
@@ -197,11 +176,7 @@
     #[inline(always)]
     fn write(
         &self,
-<<<<<<< HEAD
-        memory: &mut TracingMemory<F>,
-=======
         memory: &mut TracingMemory,
->>>>>>> 8141dacc
         instruction: &Instruction<F>,
         data: Self::WriteData,
         record: &mut Self::RecordMut<'_>,
@@ -222,13 +197,6 @@
     }
 }
 
-<<<<<<< HEAD
-impl<F: PrimeField32, CTX, const READ_SIZE: usize, const WRITE_SIZE: usize>
-    AdapterTraceFiller<F, CTX> for ConvertAdapterStep<READ_SIZE, WRITE_SIZE>
-{
-    #[inline(always)]
-    fn fill_trace_row(&self, mem_helper: &MemoryAuxColsFactory<F>, mut row_slice: &mut [F]) {
-=======
 impl<F: PrimeField32, const READ_SIZE: usize, const WRITE_SIZE: usize> AdapterTraceFiller<F>
     for ConvertAdapterFiller<READ_SIZE, WRITE_SIZE>
 {
@@ -239,7 +207,6 @@
         // SAFETY:
         // - caller ensures `adapter_row` contains a valid record representation that was previously
         //   written by the executor
->>>>>>> 8141dacc
         let record: &ConvertAdapterRecord<F, READ_SIZE, WRITE_SIZE> =
             unsafe { get_record_from_slice(&mut row_slice, ()) };
         let adapter_row: &mut ConvertAdapterCols<F, READ_SIZE, WRITE_SIZE> = row_slice.borrow_mut();
