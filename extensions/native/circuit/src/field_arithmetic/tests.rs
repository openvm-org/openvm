use std::borrow::BorrowMut;

<<<<<<< HEAD
use openvm_circuit::arch::testing::{memory::gen_pointer, TestChipHarness, VmChipTestBuilder};
=======
use openvm_circuit::arch::{
    testing::{memory::gen_pointer, TestBuilder, TestChipHarness, VmChipTestBuilder},
    Arena, PreflightExecutor,
};
#[cfg(feature = "cuda")]
use openvm_circuit::arch::{
    testing::{GpuChipTestBuilder, GpuTestChipHarness},
    EmptyAdapterCoreLayout,
};
>>>>>>> 8ad15357
use openvm_instructions::{instruction::Instruction, LocalOpcode};
use openvm_native_compiler::{conversion::AS, FieldArithmeticOpcode};
use openvm_stark_backend::{
    p3_air::BaseAir,
    p3_field::{Field, FieldAlgebra, PrimeField32},
    p3_matrix::{
        dense::{DenseMatrix, RowMajorMatrix},
        Matrix,
    },
    utils::disable_debug_builder,
    verifier::VerificationError,
};
use openvm_stark_sdk::{p3_baby_bear::BabyBear, utils::create_seeded_rng};
use rand::{rngs::StdRng, Rng};
use test_case::test_case;

#[cfg(feature = "cuda")]
use super::FieldArithmeticChipGpu;
use super::{
    FieldArithmeticChip, FieldArithmeticCoreAir, FieldArithmeticCoreCols, FieldArithmeticExecutor,
};
<<<<<<< HEAD
use crate::{
    adapters::{AluNativeAdapterAir, AluNativeAdapterExecutor, AluNativeAdapterFiller},
    field_arithmetic::{run_field_arithmetic, FieldArithmeticAir},
    test_utils::write_native_or_imm,
    FieldArithmeticCoreFiller,
=======
#[cfg(feature = "cuda")]
use crate::{adapters::AluNativeAdapterRecord, field_arithmetic::FieldArithmeticRecord};
use crate::{
    adapters::{AluNativeAdapterAir, AluNativeAdapterExecutor, AluNativeAdapterFiller},
    field_arithmetic::{run_field_arithmetic, FieldArithmeticAir, FieldArithmeticCoreFiller},
    test_utils::write_native_or_imm,
>>>>>>> 8ad15357
};

const MAX_INS_CAPACITY: usize = 128;
type F = BabyBear;
type Harness =
    TestChipHarness<F, FieldArithmeticExecutor, FieldArithmeticAir, FieldArithmeticChip<F>>;

fn create_test_chip(tester: &VmChipTestBuilder<F>) -> Harness {
    let air = FieldArithmeticAir::new(
        AluNativeAdapterAir::new(tester.execution_bridge(), tester.memory_bridge()),
        FieldArithmeticCoreAir::new(),
    );
    let executor = FieldArithmeticExecutor::new(AluNativeAdapterExecutor::new());
    let chip = FieldArithmeticChip::<F>::new(
        FieldArithmeticCoreFiller::new(AluNativeAdapterFiller),
        tester.memory_helper(),
    );

    Harness::with_capacity(executor, air, chip, MAX_INS_CAPACITY)
}

<<<<<<< HEAD
#[allow(clippy::too_many_arguments)]
fn set_and_execute(
    tester: &mut VmChipTestBuilder<F>,
    harness: &mut Harness,
=======
#[cfg(feature = "cuda")]
fn create_test_harness(
    tester: &GpuChipTestBuilder,
) -> GpuTestChipHarness<
    F,
    FieldArithmeticExecutor,
    FieldArithmeticAir,
    FieldArithmeticChipGpu,
    FieldArithmeticChip<F>,
> {
    let adapter_air = AluNativeAdapterAir::new(tester.execution_bridge(), tester.memory_bridge());
    let core_air = FieldArithmeticCoreAir::new();
    let air = FieldArithmeticAir::new(adapter_air, core_air);

    let adapter_step = AluNativeAdapterExecutor::new();
    let executor = FieldArithmeticExecutor::new(adapter_step);

    let core_filler = FieldArithmeticCoreFiller::new(AluNativeAdapterFiller);

    let cpu_chip = FieldArithmeticChip::new(core_filler, tester.dummy_memory_helper());
    let gpu_chip = FieldArithmeticChipGpu::new(tester.range_checker(), tester.timestamp_max_bits());

    GpuTestChipHarness::with_capacity(executor, air, gpu_chip, cpu_chip, MAX_INS_CAPACITY)
}

#[allow(clippy::too_many_arguments)]
fn set_and_execute<E, RA>(
    tester: &mut impl TestBuilder<F>,
    executor: &mut E,
    arena: &mut RA,
>>>>>>> 8ad15357
    rng: &mut StdRng,
    opcode: FieldArithmeticOpcode,
    b: Option<F>,
    c: Option<F>,
<<<<<<< HEAD
) {
=======
) where
    E: PreflightExecutor<F, RA>,
    RA: Arena,
{
>>>>>>> 8ad15357
    let b_val = b.unwrap_or(rng.gen());
    let c_val = c.unwrap_or(if opcode == FieldArithmeticOpcode::DIV {
        // If division, make sure c is not zero
        F::from_canonical_u32(rng.gen_range(0..F::NEG_ONE.as_canonical_u32()) + 1)
    } else {
        rng.gen()
    });
    assert!(!c_val.is_zero(), "Division by zero");
    let (b, b_as) = write_native_or_imm(tester, rng, b_val, None);
    let (c, c_as) = write_native_or_imm(tester, rng, c_val, None);
    let a = gen_pointer(rng, 1);

    tester.execute(
<<<<<<< HEAD
        harness,
=======
        executor,
        arena,
>>>>>>> 8ad15357
        &Instruction::new(
            opcode.global_opcode(),
            F::from_canonical_usize(a),
            b,
            c,
            F::from_canonical_usize(AS::Native as usize),
            F::from_canonical_usize(b_as),
            F::from_canonical_usize(c_as),
            F::ZERO,
        ),
    );

    let expected = run_field_arithmetic(opcode, b_val, c_val);
    let result = tester.read::<1>(AS::Native as usize, a)[0];
    assert_eq!(result, expected);
}

//////////////////////////////////////////////////////////////////////////////////////
// POSITIVE TESTS
//
// Randomly generate computations and execute, ensuring that the generated trace
// passes all constraints.
//////////////////////////////////////////////////////////////////////////////////////
<<<<<<< HEAD
#[test_case(FieldArithmeticOpcode::ADD, 100)]
#[test_case(FieldArithmeticOpcode::SUB, 100)]
#[test_case(FieldArithmeticOpcode::MUL, 100)]
#[test_case(FieldArithmeticOpcode::DIV, 100)]
fn new_field_arithmetic_air_test(opcode: FieldArithmeticOpcode, num_ops: usize) {
=======
fn rand_set_and_execute<E, RA>(
    tester: &mut impl TestBuilder<F>,
    executor: &mut E,
    arena: &mut RA,
    opcode: FieldArithmeticOpcode,
    num_ops: usize,
) where
    E: PreflightExecutor<F, RA>,
    RA: Arena,
{
>>>>>>> 8ad15357
    let mut rng = create_seeded_rng();
    let mut tester = VmChipTestBuilder::default_native();
    let mut harness = create_test_chip(&tester);

    for _ in 0..num_ops {
<<<<<<< HEAD
        set_and_execute(&mut tester, &mut harness, &mut rng, opcode, None, None);
    }

    set_and_execute(
        &mut tester,
        &mut harness,
=======
        set_and_execute(tester, executor, arena, &mut rng, opcode, None, None);
    }

    set_and_execute(
        tester,
        executor,
        arena,
>>>>>>> 8ad15357
        &mut rng,
        opcode,
        Some(F::ZERO),
        None,
    );
<<<<<<< HEAD

    let tester = tester.build().load(harness).finalize();
    tester.simple_test().expect("Verification failed");
}

//////////////////////////////////////////////////////////////////////////////////////
// NEGATIVE TESTS
//
// Given a fake trace of a single operation, setup a chip and run the test. We replace
// part of the trace and check that the chip throws the expected error.
//////////////////////////////////////////////////////////////////////////////////////

#[derive(Default)]
struct FieldExpressionPrankVals {
    a: Option<F>,
    b: Option<F>,
    c: Option<F>,
    opcode_flags: Option<[bool; 4]>,
    divisor_inv: Option<F>,
}
#[allow(clippy::too_many_arguments)]
fn run_negative_field_arithmetic_test(
    opcode: FieldArithmeticOpcode,
    b: F,
    c: F,
    prank_vals: FieldExpressionPrankVals,
    error: VerificationError,
) {
    let mut rng = create_seeded_rng();
    let mut tester = VmChipTestBuilder::default_native();
    let mut harness = create_test_chip(&tester);

    set_and_execute(
        &mut tester,
        &mut harness,
        &mut rng,
        opcode,
        Some(b),
        Some(c),
    );

    let adapter_width = BaseAir::<F>::width(&harness.air.adapter);
    let modify_trace = |trace: &mut DenseMatrix<F>| {
        let mut values = trace.row_slice(0).to_vec();
        let cols: &mut FieldArithmeticCoreCols<F> =
            values.split_at_mut(adapter_width).1.borrow_mut();
        if let Some(a) = prank_vals.a {
            cols.a = a;
        }
        if let Some(b) = prank_vals.b {
            cols.b = b;
        }
        if let Some(c) = prank_vals.c {
            cols.c = c;
        }
        if let Some(opcode_flags) = prank_vals.opcode_flags {
            [cols.is_add, cols.is_sub, cols.is_mul, cols.is_div] = opcode_flags.map(F::from_bool);
        }
        if let Some(divisor_inv) = prank_vals.divisor_inv {
            cols.divisor_inv = divisor_inv;
        }
        *trace = RowMajorMatrix::new(values, trace.width());
    };

=======
}

#[test_case(FieldArithmeticOpcode::ADD, 100)]
#[test_case(FieldArithmeticOpcode::SUB, 100)]
#[test_case(FieldArithmeticOpcode::MUL, 100)]
#[test_case(FieldArithmeticOpcode::DIV, 100)]
fn new_field_arithmetic_air_test(opcode: FieldArithmeticOpcode, num_ops: usize) {
    let mut tester = VmChipTestBuilder::default_native();
    let mut harness = create_test_chip(&tester);
    rand_set_and_execute(
        &mut tester,
        &mut harness.executor,
        &mut harness.arena,
        opcode,
        num_ops,
    );

    let tester = tester.build().load(harness).finalize();
    tester.simple_test().expect("Verification failed");
}

#[cfg(feature = "cuda")]
#[test_case(FieldArithmeticOpcode::ADD, 100)]
#[test_case(FieldArithmeticOpcode::SUB, 100)]
#[test_case(FieldArithmeticOpcode::MUL, 100)]
#[test_case(FieldArithmeticOpcode::DIV, 100)]
fn test_cuda_field_arithmetic_air_test(opcode: FieldArithmeticOpcode, num_ops: usize) {
    let mut tester = GpuChipTestBuilder::default();
    let mut harness = create_test_harness(&tester);
    rand_set_and_execute(
        &mut tester,
        &mut harness.executor,
        &mut harness.dense_arena,
        opcode,
        num_ops,
    );
    type Record<'a> = (
        &'a mut AluNativeAdapterRecord<F>,
        &'a mut FieldArithmeticRecord<F>,
    );
    harness
        .dense_arena
        .get_record_seeker::<Record<'_>, _>()
        .transfer_to_matrix_arena(
            &mut harness.matrix_arena,
            EmptyAdapterCoreLayout::<F, AluNativeAdapterExecutor>::new(),
        );
    tester
        .build()
        .load_gpu_harness(harness)
        .finalize()
        .simple_test()
        .unwrap();
}

//////////////////////////////////////////////////////////////////////////////////////
// NEGATIVE TESTS
//
// Given a fake trace of a single operation, setup a chip and run the test. We replace
// part of the trace and check that the chip throws the expected error.
//////////////////////////////////////////////////////////////////////////////////////

#[derive(Default)]
struct FieldExpressionPrankVals {
    a: Option<F>,
    b: Option<F>,
    c: Option<F>,
    opcode_flags: Option<[bool; 4]>,
    divisor_inv: Option<F>,
}
#[allow(clippy::too_many_arguments)]
fn run_negative_field_arithmetic_test(
    opcode: FieldArithmeticOpcode,
    b: F,
    c: F,
    prank_vals: FieldExpressionPrankVals,
    error: VerificationError,
) {
    let mut rng = create_seeded_rng();
    let mut tester = VmChipTestBuilder::default_native();
    let mut harness = create_test_chip(&tester);

    set_and_execute(
        &mut tester,
        &mut harness.executor,
        &mut harness.arena,
        &mut rng,
        opcode,
        Some(b),
        Some(c),
    );

    let adapter_width = BaseAir::<F>::width(&harness.air.adapter);
    let modify_trace = |trace: &mut DenseMatrix<F>| {
        let mut values = trace.row_slice(0).to_vec();
        let cols: &mut FieldArithmeticCoreCols<F> =
            values.split_at_mut(adapter_width).1.borrow_mut();
        if let Some(a) = prank_vals.a {
            cols.a = a;
        }
        if let Some(b) = prank_vals.b {
            cols.b = b;
        }
        if let Some(c) = prank_vals.c {
            cols.c = c;
        }
        if let Some(opcode_flags) = prank_vals.opcode_flags {
            [cols.is_add, cols.is_sub, cols.is_mul, cols.is_div] = opcode_flags.map(F::from_bool);
        }
        if let Some(divisor_inv) = prank_vals.divisor_inv {
            cols.divisor_inv = divisor_inv;
        }
        *trace = RowMajorMatrix::new(values, trace.width());
    };

>>>>>>> 8ad15357
    disable_debug_builder();
    let tester = tester
        .build()
        .load_and_prank_trace(harness, modify_trace)
        .finalize();
    tester.simple_test_with_expected_error(error);
}

#[test]
fn field_arithmetic_negative_zero_div_test() {
    run_negative_field_arithmetic_test(
        FieldArithmeticOpcode::DIV,
        F::from_canonical_u32(111),
        F::from_canonical_u32(222),
        FieldExpressionPrankVals {
            b: Some(F::ZERO),
            ..Default::default()
        },
        VerificationError::OodEvaluationMismatch,
    );

    run_negative_field_arithmetic_test(
        FieldArithmeticOpcode::DIV,
        F::ZERO,
        F::TWO,
        FieldExpressionPrankVals {
            c: Some(F::ZERO),
            ..Default::default()
        },
        VerificationError::OodEvaluationMismatch,
    );

    run_negative_field_arithmetic_test(
        FieldArithmeticOpcode::DIV,
        F::ZERO,
        F::TWO,
        FieldExpressionPrankVals {
            c: Some(F::ZERO),
            opcode_flags: Some([false, false, true, false]),
            ..Default::default()
        },
        VerificationError::ChallengePhaseError,
    );
}

#[test]
fn field_arithmetic_negative_rand() {
    let mut rng = create_seeded_rng();
    run_negative_field_arithmetic_test(
        FieldArithmeticOpcode::DIV,
        F::from_canonical_u32(111),
        F::from_canonical_u32(222),
        FieldExpressionPrankVals {
            a: Some(rng.gen()),
            b: Some(rng.gen()),
            c: Some(rng.gen()),
            opcode_flags: Some([rng.gen(), rng.gen(), rng.gen(), rng.gen()]),
            divisor_inv: Some(rng.gen()),
        },
        VerificationError::OodEvaluationMismatch,
    );
}

#[should_panic]
#[test]
fn new_field_arithmetic_air_test_panic() {
    let mut tester = VmChipTestBuilder::default_native();
    let mut harness = create_test_chip(&tester);
    tester.write(4, 0, [BabyBear::ZERO]);
    // should panic
    tester.execute(
<<<<<<< HEAD
        &mut harness,
=======
        &mut harness.executor,
        &mut harness.arena,
>>>>>>> 8ad15357
        &Instruction::from_usize(
            FieldArithmeticOpcode::DIV.global_opcode(),
            [0, 0, 0, 4, 4, 4],
        ),
    );
}<|MERGE_RESOLUTION|>--- conflicted
+++ resolved
@@ -1,8 +1,5 @@
 use std::borrow::BorrowMut;
 
-<<<<<<< HEAD
-use openvm_circuit::arch::testing::{memory::gen_pointer, TestChipHarness, VmChipTestBuilder};
-=======
 use openvm_circuit::arch::{
     testing::{memory::gen_pointer, TestBuilder, TestChipHarness, VmChipTestBuilder},
     Arena, PreflightExecutor,
@@ -12,7 +9,6 @@
     testing::{GpuChipTestBuilder, GpuTestChipHarness},
     EmptyAdapterCoreLayout,
 };
->>>>>>> 8ad15357
 use openvm_instructions::{instruction::Instruction, LocalOpcode};
 use openvm_native_compiler::{conversion::AS, FieldArithmeticOpcode};
 use openvm_stark_backend::{
@@ -34,20 +30,12 @@
 use super::{
     FieldArithmeticChip, FieldArithmeticCoreAir, FieldArithmeticCoreCols, FieldArithmeticExecutor,
 };
-<<<<<<< HEAD
-use crate::{
-    adapters::{AluNativeAdapterAir, AluNativeAdapterExecutor, AluNativeAdapterFiller},
-    field_arithmetic::{run_field_arithmetic, FieldArithmeticAir},
-    test_utils::write_native_or_imm,
-    FieldArithmeticCoreFiller,
-=======
 #[cfg(feature = "cuda")]
 use crate::{adapters::AluNativeAdapterRecord, field_arithmetic::FieldArithmeticRecord};
 use crate::{
     adapters::{AluNativeAdapterAir, AluNativeAdapterExecutor, AluNativeAdapterFiller},
     field_arithmetic::{run_field_arithmetic, FieldArithmeticAir, FieldArithmeticCoreFiller},
     test_utils::write_native_or_imm,
->>>>>>> 8ad15357
 };
 
 const MAX_INS_CAPACITY: usize = 128;
@@ -69,12 +57,6 @@
     Harness::with_capacity(executor, air, chip, MAX_INS_CAPACITY)
 }
 
-<<<<<<< HEAD
-#[allow(clippy::too_many_arguments)]
-fn set_and_execute(
-    tester: &mut VmChipTestBuilder<F>,
-    harness: &mut Harness,
-=======
 #[cfg(feature = "cuda")]
 fn create_test_harness(
     tester: &GpuChipTestBuilder,
@@ -105,19 +87,14 @@
     tester: &mut impl TestBuilder<F>,
     executor: &mut E,
     arena: &mut RA,
->>>>>>> 8ad15357
     rng: &mut StdRng,
     opcode: FieldArithmeticOpcode,
     b: Option<F>,
     c: Option<F>,
-<<<<<<< HEAD
-) {
-=======
 ) where
     E: PreflightExecutor<F, RA>,
     RA: Arena,
 {
->>>>>>> 8ad15357
     let b_val = b.unwrap_or(rng.gen());
     let c_val = c.unwrap_or(if opcode == FieldArithmeticOpcode::DIV {
         // If division, make sure c is not zero
@@ -131,12 +108,8 @@
     let a = gen_pointer(rng, 1);
 
     tester.execute(
-<<<<<<< HEAD
-        harness,
-=======
         executor,
         arena,
->>>>>>> 8ad15357
         &Instruction::new(
             opcode.global_opcode(),
             F::from_canonical_usize(a),
@@ -160,13 +133,6 @@
 // Randomly generate computations and execute, ensuring that the generated trace
 // passes all constraints.
 //////////////////////////////////////////////////////////////////////////////////////
-<<<<<<< HEAD
-#[test_case(FieldArithmeticOpcode::ADD, 100)]
-#[test_case(FieldArithmeticOpcode::SUB, 100)]
-#[test_case(FieldArithmeticOpcode::MUL, 100)]
-#[test_case(FieldArithmeticOpcode::DIV, 100)]
-fn new_field_arithmetic_air_test(opcode: FieldArithmeticOpcode, num_ops: usize) {
-=======
 fn rand_set_and_execute<E, RA>(
     tester: &mut impl TestBuilder<F>,
     executor: &mut E,
@@ -177,20 +143,9 @@
     E: PreflightExecutor<F, RA>,
     RA: Arena,
 {
->>>>>>> 8ad15357
     let mut rng = create_seeded_rng();
-    let mut tester = VmChipTestBuilder::default_native();
-    let mut harness = create_test_chip(&tester);
 
     for _ in 0..num_ops {
-<<<<<<< HEAD
-        set_and_execute(&mut tester, &mut harness, &mut rng, opcode, None, None);
-    }
-
-    set_and_execute(
-        &mut tester,
-        &mut harness,
-=======
         set_and_execute(tester, executor, arena, &mut rng, opcode, None, None);
     }
 
@@ -198,78 +153,11 @@
         tester,
         executor,
         arena,
->>>>>>> 8ad15357
         &mut rng,
         opcode,
         Some(F::ZERO),
         None,
     );
-<<<<<<< HEAD
-
-    let tester = tester.build().load(harness).finalize();
-    tester.simple_test().expect("Verification failed");
-}
-
-//////////////////////////////////////////////////////////////////////////////////////
-// NEGATIVE TESTS
-//
-// Given a fake trace of a single operation, setup a chip and run the test. We replace
-// part of the trace and check that the chip throws the expected error.
-//////////////////////////////////////////////////////////////////////////////////////
-
-#[derive(Default)]
-struct FieldExpressionPrankVals {
-    a: Option<F>,
-    b: Option<F>,
-    c: Option<F>,
-    opcode_flags: Option<[bool; 4]>,
-    divisor_inv: Option<F>,
-}
-#[allow(clippy::too_many_arguments)]
-fn run_negative_field_arithmetic_test(
-    opcode: FieldArithmeticOpcode,
-    b: F,
-    c: F,
-    prank_vals: FieldExpressionPrankVals,
-    error: VerificationError,
-) {
-    let mut rng = create_seeded_rng();
-    let mut tester = VmChipTestBuilder::default_native();
-    let mut harness = create_test_chip(&tester);
-
-    set_and_execute(
-        &mut tester,
-        &mut harness,
-        &mut rng,
-        opcode,
-        Some(b),
-        Some(c),
-    );
-
-    let adapter_width = BaseAir::<F>::width(&harness.air.adapter);
-    let modify_trace = |trace: &mut DenseMatrix<F>| {
-        let mut values = trace.row_slice(0).to_vec();
-        let cols: &mut FieldArithmeticCoreCols<F> =
-            values.split_at_mut(adapter_width).1.borrow_mut();
-        if let Some(a) = prank_vals.a {
-            cols.a = a;
-        }
-        if let Some(b) = prank_vals.b {
-            cols.b = b;
-        }
-        if let Some(c) = prank_vals.c {
-            cols.c = c;
-        }
-        if let Some(opcode_flags) = prank_vals.opcode_flags {
-            [cols.is_add, cols.is_sub, cols.is_mul, cols.is_div] = opcode_flags.map(F::from_bool);
-        }
-        if let Some(divisor_inv) = prank_vals.divisor_inv {
-            cols.divisor_inv = divisor_inv;
-        }
-        *trace = RowMajorMatrix::new(values, trace.width());
-    };
-
-=======
 }
 
 #[test_case(FieldArithmeticOpcode::ADD, 100)]
@@ -385,7 +273,6 @@
         *trace = RowMajorMatrix::new(values, trace.width());
     };
 
->>>>>>> 8ad15357
     disable_debug_builder();
     let tester = tester
         .build()
@@ -457,12 +344,8 @@
     tester.write(4, 0, [BabyBear::ZERO]);
     // should panic
     tester.execute(
-<<<<<<< HEAD
-        &mut harness,
-=======
         &mut harness.executor,
         &mut harness.arena,
->>>>>>> 8ad15357
         &Instruction::from_usize(
             FieldArithmeticOpcode::DIV.global_opcode(),
             [0, 0, 0, 4, 4, 4],
