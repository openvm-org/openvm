--- conflicted
+++ resolved
@@ -30,13 +30,8 @@
 type F = BabyBear;
 
 fn create_test_chip(tester: &VmChipTestBuilder<F>) -> FieldArithmeticChip<F> {
-<<<<<<< HEAD
     FieldArithmeticChip::<F>::new(
         FieldArithmeticAir::new(
-=======
-    let mut chip = FieldArithmeticChip::<F>::new(
-        VmAirWrapper::new(
->>>>>>> 9364d656
             AluNativeAdapterAir::new(tester.execution_bridge(), tester.memory_bridge()),
             FieldArithmeticCoreAir::new(),
         ),
