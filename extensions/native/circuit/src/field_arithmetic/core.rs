--- conflicted
+++ resolved
@@ -3,7 +3,6 @@
 use itertools::izip;
 use openvm_circuit::{
     arch::{
-<<<<<<< HEAD
         execution_mode::{metered::MeteredCtx, E1E2ExecutionCtx},
         get_record_from_slice, AdapterAirContext, AdapterExecutorE1, AdapterTraceFiller,
         AdapterTraceStep, EmptyAdapterCoreLayout, InsExecutorE1, InstructionExecutor,
@@ -13,15 +12,7 @@
     system::memory::{
         online::{GuestMemory, TracingMemory},
         MemoryAuxColsFactory,
-=======
-        execution_mode::{E1ExecutionCtx, E2ExecutionCtx},
-        get_record_from_slice, AdapterAirContext, AdapterTraceFiller, AdapterTraceStep,
-        E2PreCompute, EmptyAdapterCoreLayout, ExecuteFunc, ExecutionError, MinimalInstruction,
-        RecordArena, Result, StepExecutorE1, StepExecutorE2, TraceFiller, TraceStep,
-        VmAdapterInterface, VmCoreAir, VmSegmentState, VmStateMut,
->>>>>>> 97eaf481
     },
-    system::memory::{online::TracingMemory, MemoryAuxColsFactory},
     utils::{transmute_field_to_u32, transmute_u32_to_field},
 };
 use openvm_circuit_primitives::AlignedBytesBorrow;
@@ -225,14 +216,6 @@
     }
 }
 
-<<<<<<< HEAD
-impl<F, A> InsExecutorE1<F> for FieldArithmeticCoreStep<A>
-where
-    F: PrimeField32,
-    A: 'static + for<'a> AdapterExecutorE1<F, ReadData = [F; 2], WriteData = [F; 1]>,
-{
-    fn execute_e1<Ctx>(
-=======
 #[derive(AlignedBytesBorrow, Clone)]
 #[repr(C)]
 struct FieldArithmeticPreCompute {
@@ -246,7 +229,6 @@
 impl<A> FieldArithmeticCoreStep<A> {
     #[inline(always)]
     fn pre_compute_impl<F: PrimeField32>(
->>>>>>> 97eaf481
         &self,
         _pc: u32,
         inst: &Instruction<F>,
@@ -296,7 +278,7 @@
     }
 }
 
-impl<F, A> StepExecutorE1<F> for FieldArithmeticCoreStep<A>
+impl<F, A> InsExecutorE1<F> for FieldArithmeticCoreStep<A>
 where
     F: PrimeField32,
 {
@@ -371,7 +353,7 @@
     }
 }
 
-impl<F, A> StepExecutorE2<F> for FieldArithmeticCoreStep<A>
+impl<F, A> InsExecutorE2<F> for FieldArithmeticCoreStep<A>
 where
     F: PrimeField32,
 {
@@ -457,7 +439,7 @@
     const OPCODE: u8,
 >(
     pre_compute: &[u8],
-    vm_state: &mut VmSegmentState<F, CTX>,
+    vm_state: &mut VmSegmentState<F, GuestMemory, CTX>,
 ) {
     let pre_compute: &FieldArithmeticPreCompute = pre_compute.borrow();
     execute_e12_impl::<F, CTX, A_IS_IMM, B_IS_IMM, OPCODE>(pre_compute, vm_state);
@@ -471,7 +453,7 @@
     const OPCODE: u8,
 >(
     pre_compute: &[u8],
-    vm_state: &mut VmSegmentState<F, CTX>,
+    vm_state: &mut VmSegmentState<F, GuestMemory, CTX>,
 ) {
     let pre_compute: &E2PreCompute<FieldArithmeticPreCompute> = pre_compute.borrow();
     vm_state
@@ -489,7 +471,7 @@
     const OPCODE: u8,
 >(
     pre_compute: &FieldArithmeticPreCompute,
-    vm_state: &mut VmSegmentState<F, CTX>,
+    vm_state: &mut VmSegmentState<F, GuestMemory, CTX>,
 ) {
     // Read values based on the adapter logic
     let b_val = if A_IS_IMM {
