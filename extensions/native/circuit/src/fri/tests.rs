--- conflicted
+++ resolved
@@ -1,16 +1,12 @@
 use std::borrow::BorrowMut;
 
 use itertools::Itertools;
-<<<<<<< HEAD
-use openvm_circuit::arch::testing::{memory::gen_pointer, VmChipTestBuilder};
-=======
 #[cfg(feature = "cuda")]
 use openvm_circuit::arch::testing::{GpuChipTestBuilder, GpuTestChipHarness};
 use openvm_circuit::arch::{
     testing::{memory::gen_pointer, TestBuilder, TestChipHarness, VmChipTestBuilder},
     Arena, PreflightExecutor,
 };
->>>>>>> 8141dacc
 use openvm_instructions::{instruction::Instruction, LocalOpcode};
 use openvm_native_compiler::{conversion::AS, FriOpcode::FRI_REDUCED_OPENING};
 use openvm_stark_backend::{
@@ -24,30 +20,6 @@
 };
 use openvm_stark_sdk::{p3_baby_bear::BabyBear, utils::create_seeded_rng};
 use rand::{rngs::StdRng, Rng};
-<<<<<<< HEAD
-
-use super::{
-    super::field_extension::FieldExtension, elem_to_ext, FriReducedOpeningAir,
-    FriReducedOpeningChip, FriReducedOpeningStep, EXT_DEG,
-};
-use crate::{
-    fri::{WorkloadCols, OVERALL_WIDTH, WL_WIDTH},
-    write_native_array,
-};
-
-const MAX_INS_CAPACITY: usize = 1024;
-type F = BabyBear;
-
-fn create_test_chip(tester: &VmChipTestBuilder<F>) -> FriReducedOpeningChip<F> {
-    let mut chip = FriReducedOpeningChip::<F>::new(
-        FriReducedOpeningAir::new(tester.execution_bridge(), tester.memory_bridge()),
-        FriReducedOpeningStep::new(),
-        tester.memory_helper(),
-    );
-    chip.set_trace_buffer_height(MAX_INS_CAPACITY);
-
-    chip
-=======
 #[cfg(feature = "cuda")]
 use test_case::test_case;
 
@@ -94,7 +66,6 @@
         FriReducedOpeningChipGpu::new(tester.range_checker(), tester.timestamp_max_bits());
 
     GpuTestChipHarness::with_capacity(executor, air, gpu_chip, cpu_chip, MAX_INS_CAPACITY)
->>>>>>> 8141dacc
 }
 
 fn compute_fri_mat_opening<F: Field>(
@@ -114,13 +85,6 @@
     result
 }
 
-<<<<<<< HEAD
-fn set_and_execute(
-    tester: &mut VmChipTestBuilder<F>,
-    chip: &mut FriReducedOpeningChip<F>,
-    rng: &mut StdRng,
-) {
-=======
 fn set_and_execute<E, RA>(
     tester: &mut impl TestBuilder<F>,
     executor: &mut E,
@@ -130,7 +94,6 @@
     E: PreflightExecutor<F, RA>,
     RA: Arena,
 {
->>>>>>> 8141dacc
     let len = rng.gen_range(1..=28);
     let a_ptr = gen_pointer(rng, len);
     let b_ptr = gen_pointer(rng, len);
@@ -153,11 +116,7 @@
         vec_a.push(a);
         vec_b.push(b);
         if !is_init {
-<<<<<<< HEAD
-            tester.streams.hint_space[0].push(a);
-=======
             tester.streams_mut().hint_space[0].push(a);
->>>>>>> 8141dacc
         } else {
             tester.write(AS::Native as usize, a_ptr + i, [a]);
         }
@@ -165,12 +124,8 @@
     }
 
     tester.execute(
-<<<<<<< HEAD
-        chip,
-=======
         executor,
         arena,
->>>>>>> 8141dacc
         &Instruction::from_usize(
             FRI_REDUCED_OPENING.global_opcode(),
             [
@@ -200,22 +155,6 @@
 /// Randomly generate computations and execute, ensuring that the generated trace
 /// passes all constraints.
 ///////////////////////////////////////////////////////////////////////////////////////
-<<<<<<< HEAD
-
-#[test]
-fn fri_mat_opening_air_test() {
-    let mut rng = create_seeded_rng();
-    let mut tester = VmChipTestBuilder::default_native();
-    let mut chip = create_test_chip(&tester);
-
-    let num_ops = 28; // non-power-of-2 to also test padding
-    for _ in 0..num_ops {
-        set_and_execute(&mut tester, &mut chip, &mut rng);
-    }
-
-    let tester = tester.build().load(chip).finalize();
-    tester.simple_test().expect("Verification failed");
-=======
 
 #[test]
 fn fri_mat_opening_air_test() {
@@ -264,7 +203,6 @@
         .finalize()
         .simple_test()
         .unwrap();
->>>>>>> 8141dacc
 }
 
 //////////////////////////////////////////////////////////////////////////////////////
@@ -278,12 +216,6 @@
 fn run_negative_fri_mat_opening_test() {
     let mut rng = create_seeded_rng();
     let mut tester = VmChipTestBuilder::default_native();
-<<<<<<< HEAD
-    let mut chip = create_test_chip(&tester);
-
-    set_and_execute(&mut tester, &mut chip, &mut rng);
-
-=======
     let mut harness = create_test_chip(&tester);
 
     set_and_execute(
@@ -293,7 +225,6 @@
         &mut rng,
     );
 
->>>>>>> 8141dacc
     let modify_trace = |trace: &mut DenseMatrix<F>| {
         let mut values = trace.row_slice(0).to_vec();
         let cols: &mut WorkloadCols<F> = values[..WL_WIDTH].borrow_mut();
@@ -306,11 +237,7 @@
     disable_debug_builder();
     let tester = tester
         .build()
-<<<<<<< HEAD
-        .load_and_prank_trace(chip, modify_trace)
-=======
         .load_and_prank_trace(harness, modify_trace)
->>>>>>> 8141dacc
         .finalize();
     tester.simple_test_with_expected_error(VerificationError::OodEvaluationMismatch);
 }