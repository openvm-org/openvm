--- conflicted
+++ resolved
@@ -1,11 +1,8 @@
-<<<<<<< HEAD
-=======
 #![cfg_attr(feature = "tco", allow(incomplete_features))]
 #![cfg_attr(feature = "tco", feature(explicit_tail_calls))]
 #![cfg_attr(feature = "tco", allow(internal_features))]
 #![cfg_attr(feature = "tco", feature(core_intrinsics))]
 
->>>>>>> 8ad15357
 use openvm_circuit::{
     arch::{
         AirInventory, ChipInventoryError, InitFileGenerator, MatrixRecordArena, MemoryConfig,
@@ -25,8 +22,6 @@
 use openvm_stark_sdk::engine::StarkEngine;
 use serde::{Deserialize, Serialize};
 
-<<<<<<< HEAD
-=======
 cfg_if::cfg_if! {
     if #[cfg(feature = "cuda")] {
         use openvm_circuit::arch::DenseRecordArena;
@@ -38,7 +33,6 @@
 }
 pub use extension::NativeBuilder;
 
->>>>>>> 8ad15357
 pub mod adapters;
 
 mod branch_eq;
@@ -50,18 +44,6 @@
 mod loadstore;
 mod poseidon2;
 
-<<<<<<< HEAD
-pub use branch_eq::*;
-pub use castf::*;
-pub use field_arithmetic::*;
-pub use field_extension::*;
-pub use fri::*;
-pub use jal_rangecheck::*;
-pub use loadstore::*;
-pub use poseidon2::*;
-
-=======
->>>>>>> 8ad15357
 mod extension;
 pub use extension::*;
 
@@ -86,12 +68,8 @@
                 MemoryConfig::aggregation(),
                 num_public_values,
             )
-<<<<<<< HEAD
-            .with_max_segment_len((1 << 24) - 100),
-=======
             .without_continuations()
             .with_max_segment_len(1 << 24),
->>>>>>> 8ad15357
             native: Default::default(),
         }
     }
@@ -133,8 +111,6 @@
     }
 }
 
-<<<<<<< HEAD
-=======
 #[cfg(feature = "cuda")]
 #[derive(Clone, Default)]
 pub struct NativeGpuBuilder;
@@ -173,7 +149,6 @@
     }
 }
 
->>>>>>> 8ad15357
 #[derive(Clone, Debug, VmConfig, derive_new::new, Serialize, Deserialize)]
 pub struct Rv32WithKernelsConfig {
     #[config(executor = "SystemExecutor<F>")]
@@ -193,11 +168,7 @@
 impl Default for Rv32WithKernelsConfig {
     fn default() -> Self {
         Self {
-<<<<<<< HEAD
-            system: SystemConfig::default().with_continuations(),
-=======
             system: SystemConfig::default(),
->>>>>>> 8ad15357
             rv32i: Rv32I,
             rv32m: Rv32M::default(),
             io: Rv32Io,
