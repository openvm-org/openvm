--- conflicted
+++ resolved
@@ -1,4 +1,3 @@
-<<<<<<< HEAD
 use std::{
     array,
     borrow::BorrowMut,
@@ -9,9 +8,6 @@
     testing::{memory::gen_pointer, VmChipTestBuilder},
     Streams,
 };
-=======
-use openvm_circuit::arch::{testing::VmChipTestBuilder, VmAirWrapper};
->>>>>>> 9364d656
 use openvm_instructions::{instruction::Instruction, LocalOpcode};
 use openvm_native_compiler::{
     conversion::AS,
@@ -59,7 +55,6 @@
     chip
 }
 
-<<<<<<< HEAD
 fn set_and_execute(
     tester: &mut VmChipTestBuilder<F>,
     chip: &mut NativeLoadStoreChip<F, 1>,
@@ -89,80 +84,10 @@
                 .unwrap()
                 .hint_stream
                 .extend(data);
-=======
-fn gen_test_data(rng: &mut StdRng, opcode: NativeLoadStoreOpcode) -> TestData {
-    let is_load = matches!(opcode, NativeLoadStoreOpcode::LOADW);
-
-    let a = rng.gen_range(0..1 << 20);
-    let b = rng.gen_range(0..1 << 20);
-    let c = rng.gen_range(0..1 << 20);
-    let d = F::from_canonical_u32(4u32);
-    let e = F::from_canonical_u32(4u32);
-
-    TestData {
-        a: F::from_canonical_u32(a),
-        b: F::from_canonical_u32(b),
-        c: F::from_canonical_u32(c),
-        d,
-        e,
-        ad_val: F::from_canonical_u32(111),
-        cd_val: F::from_canonical_u32(222),
-        data_val: F::from_canonical_u32(444),
-        is_load,
-        is_hint: matches!(opcode, NativeLoadStoreOpcode::HINT_STOREW),
+        }
     }
-}
-
-fn get_data_pointer(data: &TestData) -> F {
-    if data.d != F::ZERO {
-        data.cd_val + data.b
-    } else {
-        data.c + data.b
-    }
-}
-
-fn set_values(tester: &mut VmChipTestBuilder<F>, data: &TestData) {
-    if data.d != F::ZERO {
-        tester.write(
-            data.d.as_canonical_u32() as usize,
-            data.a.as_canonical_u32() as usize,
-            [data.ad_val],
-        );
-        tester.write(
-            data.d.as_canonical_u32() as usize,
-            data.c.as_canonical_u32() as usize,
-            [data.cd_val],
-        );
-    }
-    if data.is_load {
-        let data_pointer = get_data_pointer(data);
-        tester.write(
-            data.e.as_canonical_u32() as usize,
-            data_pointer.as_canonical_u32() as usize,
-            [data.data_val],
-        );
-    }
-    if data.is_hint {
-        for _ in 0..data.e.as_canonical_u32() {
-            tester.streams.hint_stream.push_back(data.data_val);
->>>>>>> 9364d656
-        }
-    }
-
-<<<<<<< HEAD
+
     tester.execute(
-=======
-fn set_and_execute(
-    tester: &mut VmChipTestBuilder<F>,
-    chip: &mut NativeLoadStoreChip<F, 1>,
-    rng: &mut StdRng,
-    opcode: NativeLoadStoreOpcode,
-) {
-    let data = gen_test_data(rng, opcode);
-    set_values(tester, &data);
-
-    tester.execute_with_pc(
->>>>>>> 9364d656
         chip,
         &Instruction::from_usize(
             opcode.global_opcode(),
