use std::{array, borrow::BorrowMut};

<<<<<<< HEAD
use openvm_circuit::arch::testing::{memory::gen_pointer, TestChipHarness, VmChipTestBuilder};
use openvm_instructions::{instruction::Instruction, LocalOpcode};
=======
use openvm_circuit::arch::{
    testing::{memory::gen_pointer, TestBuilder, TestChipHarness, VmChipTestBuilder},
    Arena, PreflightExecutor,
};
#[cfg(feature = "cuda")]
use openvm_circuit::arch::{
    testing::{GpuChipTestBuilder, GpuTestChipHarness},
    EmptyAdapterCoreLayout,
};
use openvm_instructions::{instruction::Instruction, LocalOpcode, VmOpcode};
#[cfg(feature = "cuda")]
use openvm_native_compiler::NativeLoadStore4Opcode;
>>>>>>> 8ad15357
use openvm_native_compiler::{
    conversion::AS,
    NativeLoadStoreOpcode::{self, *},
};
use openvm_stark_backend::{
    p3_air::BaseAir,
    p3_field::{FieldAlgebra, PrimeField32},
    p3_matrix::{
        dense::{DenseMatrix, RowMajorMatrix},
        Matrix,
    },
    utils::disable_debug_builder,
    verifier::VerificationError,
};
use openvm_stark_sdk::{p3_baby_bear::BabyBear, utils::create_seeded_rng};
use rand::{rngs::StdRng, Rng};
use test_case::test_case;

<<<<<<< HEAD
use super::{NativeLoadStoreChip, NativeLoadStoreCoreAir};
=======
#[cfg(feature = "cuda")]
use crate::{
    adapters::NativeLoadStoreAdapterRecord,
    loadstore::{NativeLoadStoreChipGpu, NativeLoadStoreCoreRecord},
};
>>>>>>> 8ad15357
use crate::{
    adapters::{
        NativeLoadStoreAdapterAir, NativeLoadStoreAdapterCols, NativeLoadStoreAdapterExecutor,
        NativeLoadStoreAdapterFiller,
    },
<<<<<<< HEAD
    test_utils::write_native_array,
    NativeLoadStoreAir, NativeLoadStoreCoreCols, NativeLoadStoreCoreFiller,
    NativeLoadStoreExecutor,
=======
    loadstore::{
        NativeLoadStoreAir, NativeLoadStoreChip, NativeLoadStoreCoreAir, NativeLoadStoreCoreCols,
        NativeLoadStoreCoreFiller, NativeLoadStoreExecutor,
    },
    test_utils::write_native_array,
>>>>>>> 8ad15357
};

const MAX_INS_CAPACITY: usize = 128;
type F = BabyBear;
type Harness<const NUM_CELLS: usize> = TestChipHarness<
    F,
    NativeLoadStoreExecutor<NUM_CELLS>,
    NativeLoadStoreAir<NUM_CELLS>,
    NativeLoadStoreChip<F, NUM_CELLS>,
>;
<<<<<<< HEAD

fn create_test_chip<const NUM_CELLS: usize>(tester: &VmChipTestBuilder<F>) -> Harness<NUM_CELLS> {
    let air = NativeLoadStoreAir::new(
        NativeLoadStoreAdapterAir::new(tester.memory_bridge(), tester.execution_bridge()),
        NativeLoadStoreCoreAir::new(NativeLoadStoreOpcode::CLASS_OFFSET),
    );
    let executor = NativeLoadStoreExecutor::new(
        NativeLoadStoreAdapterExecutor::new(NativeLoadStoreOpcode::CLASS_OFFSET),
        NativeLoadStoreOpcode::CLASS_OFFSET,
    );
    let chip = NativeLoadStoreChip::<F, NUM_CELLS>::new(
        NativeLoadStoreCoreFiller::new(NativeLoadStoreAdapterFiller),
        tester.memory_helper(),
    );

    Harness::with_capacity(executor, air, chip, MAX_INS_CAPACITY)
}

fn set_and_execute<const NUM_CELLS: usize>(
    tester: &mut VmChipTestBuilder<F>,
    harness: &mut Harness<NUM_CELLS>,
    rng: &mut StdRng,
    opcode: NativeLoadStoreOpcode,
) {
    let a = gen_pointer(rng, NUM_CELLS);
    let ([c_val], c) = write_native_array(tester, rng, None);

    let mem_ptr = gen_pointer(rng, NUM_CELLS);
    let b = F::from_canonical_usize(mem_ptr) - c_val;
    let data: [F; NUM_CELLS] = array::from_fn(|_| rng.gen());

    match opcode {
        LOADW => {
            tester.write(AS::Native as usize, mem_ptr, data);
        }
        STOREW => {
            tester.write(AS::Native as usize, a, data);
        }
        HINT_STOREW => {
            tester.streams.hint_stream.extend(data);
        }
    }

    tester.execute(
        harness,
        &Instruction::from_usize(
            opcode.global_opcode(),
            [
                a,
                b.as_canonical_u32() as usize,
                c,
                AS::Native as usize,
                AS::Native as usize,
            ],
        ),
    );

    let result = match opcode {
        STOREW | HINT_STOREW => tester.read(AS::Native as usize, mem_ptr),
        LOADW => tester.read(AS::Native as usize, a),
    };
    assert_eq!(result, data);
}

///////////////////////////////////////////////////////////////////////////////////////
/// POSITIVE TESTS
///
/// Randomly generate computations and execute, ensuring that the generated trace
/// passes all constraints.
///////////////////////////////////////////////////////////////////////////////////////

#[test_case(STOREW, 100)]
#[test_case(HINT_STOREW, 100)]
#[test_case(LOADW, 100)]
fn rand_native_loadstore_test_1(opcode: NativeLoadStoreOpcode, num_ops: usize) {
    let mut rng = create_seeded_rng();
    let mut tester = VmChipTestBuilder::default_native();
    let mut harness = create_test_chip::<1>(&tester);

    for _ in 0..num_ops {
        set_and_execute(&mut tester, &mut harness, &mut rng, opcode);
    }
    let tester = tester.build().load(harness).finalize();
    tester.simple_test().expect("Verification failed");
}

#[test_case(STOREW, 100)]
#[test_case(HINT_STOREW, 100)]
#[test_case(LOADW, 100)]
fn rand_native_loadstore_test_4(opcode: NativeLoadStoreOpcode, num_ops: usize) {
    let mut rng = create_seeded_rng();
    let mut tester = VmChipTestBuilder::default_native();
    let mut harness = create_test_chip::<4>(&tester);

    for _ in 0..num_ops {
        set_and_execute(&mut tester, &mut harness, &mut rng, opcode);
=======
#[cfg(feature = "cuda")]
type GpuHarness<const NUM_CELLS: usize> = GpuTestChipHarness<
    F,
    NativeLoadStoreExecutor<NUM_CELLS>,
    NativeLoadStoreAir<NUM_CELLS>,
    NativeLoadStoreChipGpu<NUM_CELLS>,
    NativeLoadStoreChip<F, NUM_CELLS>,
>;

fn create_test_chip<const NUM_CELLS: usize>(tester: &VmChipTestBuilder<F>) -> Harness<NUM_CELLS> {
    let air = NativeLoadStoreAir::new(
        NativeLoadStoreAdapterAir::new(tester.memory_bridge(), tester.execution_bridge()),
        NativeLoadStoreCoreAir::new(NativeLoadStoreOpcode::CLASS_OFFSET),
    );
    let executor = NativeLoadStoreExecutor::new(
        NativeLoadStoreAdapterExecutor::new(NativeLoadStoreOpcode::CLASS_OFFSET),
        NativeLoadStoreOpcode::CLASS_OFFSET,
    );
    let chip = NativeLoadStoreChip::<F, NUM_CELLS>::new(
        NativeLoadStoreCoreFiller::new(NativeLoadStoreAdapterFiller),
        tester.memory_helper(),
    );

    Harness::with_capacity(executor, air, chip, MAX_INS_CAPACITY)
}

#[cfg(feature = "cuda")]
fn create_test_harness<const NUM_CELLS: usize>(
    tester: &GpuChipTestBuilder,
    offset: usize,
) -> GpuHarness<NUM_CELLS> {
    let adapter_air =
        NativeLoadStoreAdapterAir::new(tester.memory_bridge(), tester.execution_bridge());
    let core_air = NativeLoadStoreCoreAir::new(offset);
    let air = NativeLoadStoreAir::new(adapter_air, core_air);

    let adapter_step = NativeLoadStoreAdapterExecutor::new(offset);
    let executor = NativeLoadStoreExecutor::new(adapter_step, offset);

    let core_filler = NativeLoadStoreCoreFiller::new(NativeLoadStoreAdapterFiller);
    let cpu_chip = NativeLoadStoreChip::new(core_filler, tester.dummy_memory_helper());

    let gpu_chip = NativeLoadStoreChipGpu::new(tester.range_checker(), tester.timestamp_max_bits());

    GpuTestChipHarness::with_capacity(executor, air, gpu_chip, cpu_chip, MAX_INS_CAPACITY)
}

fn set_and_execute<const NUM_CELLS: usize, E, RA>(
    tester: &mut impl TestBuilder<F>,
    executor: &mut E,
    arena: &mut RA,
    rng: &mut StdRng,
    opcode: NativeLoadStoreOpcode,
    global_opcode: VmOpcode,
) where
    E: PreflightExecutor<F, RA>,
    RA: Arena,
{
    let a = gen_pointer(rng, NUM_CELLS);
    let ([c_val], c) = write_native_array(tester, rng, None);

    let mem_ptr = gen_pointer(rng, NUM_CELLS);
    let b = F::from_canonical_usize(mem_ptr) - c_val;
    let data: [F; NUM_CELLS] = array::from_fn(|_| rng.gen());

    match opcode {
        LOADW => {
            tester.write(AS::Native as usize, mem_ptr, data);
        }
        STOREW => {
            tester.write(AS::Native as usize, a, data);
        }
        HINT_STOREW => {
            tester.streams_mut().hint_stream.extend(data);
        }
    }

    tester.execute(
        executor,
        arena,
        &Instruction::from_usize(
            global_opcode,
            [
                a,
                b.as_canonical_u32() as usize,
                c,
                AS::Native as usize,
                AS::Native as usize,
            ],
        ),
    );

    let result = match opcode {
        STOREW | HINT_STOREW => tester.read(AS::Native as usize, mem_ptr),
        LOADW => tester.read(AS::Native as usize, a),
    };
    assert_eq!(result, data);
}

///////////////////////////////////////////////////////////////////////////////////////
/// POSITIVE TESTS
///
/// Randomly generate computations and execute, ensuring that the generated trace
/// passes all constraints.
///////////////////////////////////////////////////////////////////////////////////////

#[test_case(STOREW, 100)]
#[test_case(HINT_STOREW, 100)]
#[test_case(LOADW, 100)]
fn rand_native_loadstore_test_1(opcode: NativeLoadStoreOpcode, num_ops: usize) {
    let mut rng = create_seeded_rng();
    let mut tester = VmChipTestBuilder::default_native();
    let mut harness = create_test_chip::<1>(&tester);

    for _ in 0..num_ops {
        set_and_execute::<1, _, _>(
            &mut tester,
            &mut harness.executor,
            &mut harness.arena,
            &mut rng,
            opcode,
            opcode.global_opcode(),
        );
>>>>>>> 8ad15357
    }
    let tester = tester.build().load(harness).finalize();
    tester.simple_test().expect("Verification failed");
}

<<<<<<< HEAD
//////////////////////////////////////////////////////////////////////////////////////
// NEGATIVE TESTS
//
// Given a fake trace of a single operation, setup a chip and run the test. We replace
// part of the trace and check that the chip throws the expected error.
//////////////////////////////////////////////////////////////////////////////////////

#[derive(Clone, Copy, Default)]
struct NativeLoadStorePrankValues<const NUM_CELLS: usize> {
    // Core cols
    pub data: Option<[F; NUM_CELLS]>,
    pub opcode_flags: Option<[bool; 3]>,
    pub pointer_read: Option<F>,
    // Adapter cols
    pub data_write_pointer: Option<F>,
}

fn run_negative_native_loadstore_test<const NUM_CELLS: usize>(
    opcode: NativeLoadStoreOpcode,
    prank_vals: NativeLoadStorePrankValues<NUM_CELLS>,
    error: VerificationError,
) {
    let mut rng = create_seeded_rng();
    let mut tester = VmChipTestBuilder::default_native();
    let mut harness = create_test_chip::<NUM_CELLS>(&tester);

    set_and_execute(&mut tester, &mut harness, &mut rng, opcode);

    let adapter_width = BaseAir::<F>::width(&harness.air.adapter);
    let modify_trace = |trace: &mut DenseMatrix<F>| {
        let mut values = trace.row_slice(0).to_vec();
        let (adapter_row, core_row) = values.split_at_mut(adapter_width);
        let adapter_cols: &mut NativeLoadStoreAdapterCols<F, NUM_CELLS> = adapter_row.borrow_mut();
        let core_cols: &mut NativeLoadStoreCoreCols<F, NUM_CELLS> = core_row.borrow_mut();

        if let Some(data) = prank_vals.data {
            core_cols.data = data;
        }
        if let Some(pointer_read) = prank_vals.pointer_read {
            core_cols.pointer_read = pointer_read;
        }
        if let Some(opcode_flags) = prank_vals.opcode_flags {
            [
                core_cols.is_loadw,
                core_cols.is_storew,
                core_cols.is_hint_storew,
            ] = opcode_flags.map(F::from_bool);
        }
        if let Some(data_write_pointer) = prank_vals.data_write_pointer {
            adapter_cols.data_write_pointer = data_write_pointer;
        }

        *trace = RowMajorMatrix::new(values, trace.width());
    };

    disable_debug_builder();
    let tester = tester
        .build()
        .load_and_prank_trace(harness, modify_trace)
        .finalize();
    tester.simple_test_with_expected_error(error);
}

#[test]
fn negative_native_loadstore_tests() {
    run_negative_native_loadstore_test::<1>(
        STOREW,
        NativeLoadStorePrankValues {
            data_write_pointer: Some(F::ZERO),
            ..Default::default()
        },
        VerificationError::OodEvaluationMismatch,
    );

    run_negative_native_loadstore_test::<1>(
        LOADW,
        NativeLoadStorePrankValues {
            data_write_pointer: Some(F::ZERO),
            ..Default::default()
        },
        VerificationError::OodEvaluationMismatch,
=======
#[test_case(STOREW, 100)]
#[test_case(HINT_STOREW, 100)]
#[test_case(LOADW, 100)]
fn rand_native_loadstore_test_4(opcode: NativeLoadStoreOpcode, num_ops: usize) {
    let mut rng = create_seeded_rng();
    let mut tester = VmChipTestBuilder::default_native();
    let mut harness = create_test_chip::<4>(&tester);

    for _ in 0..num_ops {
        set_and_execute::<4, _, _>(
            &mut tester,
            &mut harness.executor,
            &mut harness.arena,
            &mut rng,
            opcode,
            opcode.global_opcode(),
        );
    }
    let tester = tester.build().load(harness).finalize();
    tester.simple_test().expect("Verification failed");
}

#[cfg(feature = "cuda")]
#[test_case(NativeLoadStoreOpcode::LOADW, 100)]
#[test_case(NativeLoadStoreOpcode::STOREW, 100)]
#[test_case(NativeLoadStoreOpcode::HINT_STOREW, 100)]
fn test_cuda_native_loadstore_1_tracegen(opcode: NativeLoadStoreOpcode, num_ops: usize) {
    let mut rng = create_seeded_rng();
    let mut tester = GpuChipTestBuilder::default();
    let mut harness = create_test_harness::<1>(&tester, NativeLoadStoreOpcode::CLASS_OFFSET);

    for _ in 0..num_ops {
        set_and_execute::<1, _, _>(
            &mut tester,
            &mut harness.executor,
            &mut harness.dense_arena,
            &mut rng,
            opcode,
            opcode.global_opcode(),
        );
    }

    type Record<'a, const N: usize> = (
        &'a mut NativeLoadStoreAdapterRecord<F, N>,
        &'a mut NativeLoadStoreCoreRecord<F, N>,
    );
    harness
        .dense_arena
        .get_record_seeker::<Record<'_, 1>, _>()
        .transfer_to_matrix_arena(
            &mut harness.matrix_arena,
            EmptyAdapterCoreLayout::<F, NativeLoadStoreAdapterExecutor<1>>::new(),
        );

    tester
        .build()
        .load_gpu_harness(harness)
        .finalize()
        .simple_test()
        .unwrap();
}

#[cfg(feature = "cuda")]
#[test_case(NativeLoadStore4Opcode(NativeLoadStoreOpcode::LOADW), 100)]
#[test_case(NativeLoadStore4Opcode(NativeLoadStoreOpcode::STOREW), 100)]
#[test_case(NativeLoadStore4Opcode(NativeLoadStoreOpcode::HINT_STOREW), 100)]
fn test_cuda_native_loadstore_4_tracegen(opcode: NativeLoadStore4Opcode, num_ops: usize) {
    let mut rng = create_seeded_rng();
    let mut tester = GpuChipTestBuilder::default();
    let mut harness = create_test_harness::<4>(&tester, NativeLoadStore4Opcode::CLASS_OFFSET);

    for _ in 0..num_ops {
        set_and_execute::<4, _, _>(
            &mut tester,
            &mut harness.executor,
            &mut harness.dense_arena,
            &mut rng,
            opcode.0,
            opcode.global_opcode(),
        );
    }

    type Record<'a, const N: usize> = (
        &'a mut NativeLoadStoreAdapterRecord<F, N>,
        &'a mut NativeLoadStoreCoreRecord<F, N>,
    );
    harness
        .dense_arena
        .get_record_seeker::<Record<'_, 4>, _>()
        .transfer_to_matrix_arena(
            &mut harness.matrix_arena,
            EmptyAdapterCoreLayout::<F, NativeLoadStoreAdapterExecutor<4>>::new(),
        );

    tester
        .build()
        .load_gpu_harness(harness)
        .finalize()
        .simple_test()
        .unwrap();
}

//////////////////////////////////////////////////////////////////////////////////////
// NEGATIVE TESTS
//
// Given a fake trace of a single operation, setup a chip and run the test. We replace
// part of the trace and check that the chip throws the expected error.
//////////////////////////////////////////////////////////////////////////////////////

#[derive(Clone, Copy, Default)]
struct NativeLoadStorePrankValues<const NUM_CELLS: usize> {
    // Core cols
    pub data: Option<[F; NUM_CELLS]>,
    pub opcode_flags: Option<[bool; 3]>,
    pub pointer_read: Option<F>,
    // Adapter cols
    pub data_write_pointer: Option<F>,
}

fn run_negative_native_loadstore_test<const NUM_CELLS: usize>(
    opcode: NativeLoadStoreOpcode,
    prank_vals: NativeLoadStorePrankValues<NUM_CELLS>,
    error: VerificationError,
) {
    let mut rng = create_seeded_rng();
    let mut tester = VmChipTestBuilder::default_native();
    let mut harness = create_test_chip::<NUM_CELLS>(&tester);

    set_and_execute::<NUM_CELLS, _, _>(
        &mut tester,
        &mut harness.executor,
        &mut harness.arena,
        &mut rng,
        opcode,
        opcode.global_opcode(),
>>>>>>> 8ad15357
    );
}

<<<<<<< HEAD
#[test]
fn invalid_flags_native_loadstore_tests() {
    run_negative_native_loadstore_test::<1>(
        HINT_STOREW,
        NativeLoadStorePrankValues {
            opcode_flags: Some([false, false, false]),
            ..Default::default()
        },
        VerificationError::ChallengePhaseError,
    );

    run_negative_native_loadstore_test::<1>(
        LOADW,
        NativeLoadStorePrankValues {
            opcode_flags: Some([false, false, true]),
            ..Default::default()
        },
        VerificationError::OodEvaluationMismatch,
    );
}

#[test]
=======
    let adapter_width = BaseAir::<F>::width(&harness.air.adapter);
    let modify_trace = |trace: &mut DenseMatrix<F>| {
        let mut values = trace.row_slice(0).to_vec();
        let (adapter_row, core_row) = values.split_at_mut(adapter_width);
        let adapter_cols: &mut NativeLoadStoreAdapterCols<F, NUM_CELLS> = adapter_row.borrow_mut();
        let core_cols: &mut NativeLoadStoreCoreCols<F, NUM_CELLS> = core_row.borrow_mut();

        if let Some(data) = prank_vals.data {
            core_cols.data = data;
        }
        if let Some(pointer_read) = prank_vals.pointer_read {
            core_cols.pointer_read = pointer_read;
        }
        if let Some(opcode_flags) = prank_vals.opcode_flags {
            [
                core_cols.is_loadw,
                core_cols.is_storew,
                core_cols.is_hint_storew,
            ] = opcode_flags.map(F::from_bool);
        }
        if let Some(data_write_pointer) = prank_vals.data_write_pointer {
            adapter_cols.data_write_pointer = data_write_pointer;
        }

        *trace = RowMajorMatrix::new(values, trace.width());
    };

    disable_debug_builder();
    let tester = tester
        .build()
        .load_and_prank_trace(harness, modify_trace)
        .finalize();
    tester.simple_test_with_expected_error(error);
}

#[test]
fn negative_native_loadstore_tests() {
    run_negative_native_loadstore_test::<1>(
        STOREW,
        NativeLoadStorePrankValues {
            data_write_pointer: Some(F::ZERO),
            ..Default::default()
        },
        VerificationError::OodEvaluationMismatch,
    );

    run_negative_native_loadstore_test::<1>(
        LOADW,
        NativeLoadStorePrankValues {
            data_write_pointer: Some(F::ZERO),
            ..Default::default()
        },
        VerificationError::OodEvaluationMismatch,
    );
}

#[test]
fn invalid_flags_native_loadstore_tests() {
    run_negative_native_loadstore_test::<1>(
        HINT_STOREW,
        NativeLoadStorePrankValues {
            opcode_flags: Some([false, false, false]),
            ..Default::default()
        },
        VerificationError::ChallengePhaseError,
    );

    run_negative_native_loadstore_test::<1>(
        LOADW,
        NativeLoadStorePrankValues {
            opcode_flags: Some([false, false, true]),
            ..Default::default()
        },
        VerificationError::OodEvaluationMismatch,
    );
}

#[test]
>>>>>>> 8ad15357
fn invalid_data_native_loadstore_tests() {
    run_negative_native_loadstore_test(
        LOADW,
        NativeLoadStorePrankValues {
            data: Some([F::ZERO; 4]),
            ..Default::default()
        },
        VerificationError::ChallengePhaseError,
    );
}<|MERGE_RESOLUTION|>--- conflicted
+++ resolved
@@ -1,9 +1,5 @@
 use std::{array, borrow::BorrowMut};
 
-<<<<<<< HEAD
-use openvm_circuit::arch::testing::{memory::gen_pointer, TestChipHarness, VmChipTestBuilder};
-use openvm_instructions::{instruction::Instruction, LocalOpcode};
-=======
 use openvm_circuit::arch::{
     testing::{memory::gen_pointer, TestBuilder, TestChipHarness, VmChipTestBuilder},
     Arena, PreflightExecutor,
@@ -16,7 +12,6 @@
 use openvm_instructions::{instruction::Instruction, LocalOpcode, VmOpcode};
 #[cfg(feature = "cuda")]
 use openvm_native_compiler::NativeLoadStore4Opcode;
->>>>>>> 8ad15357
 use openvm_native_compiler::{
     conversion::AS,
     NativeLoadStoreOpcode::{self, *},
@@ -35,31 +30,21 @@
 use rand::{rngs::StdRng, Rng};
 use test_case::test_case;
 
-<<<<<<< HEAD
-use super::{NativeLoadStoreChip, NativeLoadStoreCoreAir};
-=======
 #[cfg(feature = "cuda")]
 use crate::{
     adapters::NativeLoadStoreAdapterRecord,
     loadstore::{NativeLoadStoreChipGpu, NativeLoadStoreCoreRecord},
 };
->>>>>>> 8ad15357
 use crate::{
     adapters::{
         NativeLoadStoreAdapterAir, NativeLoadStoreAdapterCols, NativeLoadStoreAdapterExecutor,
         NativeLoadStoreAdapterFiller,
     },
-<<<<<<< HEAD
-    test_utils::write_native_array,
-    NativeLoadStoreAir, NativeLoadStoreCoreCols, NativeLoadStoreCoreFiller,
-    NativeLoadStoreExecutor,
-=======
     loadstore::{
         NativeLoadStoreAir, NativeLoadStoreChip, NativeLoadStoreCoreAir, NativeLoadStoreCoreCols,
         NativeLoadStoreCoreFiller, NativeLoadStoreExecutor,
     },
     test_utils::write_native_array,
->>>>>>> 8ad15357
 };
 
 const MAX_INS_CAPACITY: usize = 128;
@@ -70,104 +55,6 @@
     NativeLoadStoreAir<NUM_CELLS>,
     NativeLoadStoreChip<F, NUM_CELLS>,
 >;
-<<<<<<< HEAD
-
-fn create_test_chip<const NUM_CELLS: usize>(tester: &VmChipTestBuilder<F>) -> Harness<NUM_CELLS> {
-    let air = NativeLoadStoreAir::new(
-        NativeLoadStoreAdapterAir::new(tester.memory_bridge(), tester.execution_bridge()),
-        NativeLoadStoreCoreAir::new(NativeLoadStoreOpcode::CLASS_OFFSET),
-    );
-    let executor = NativeLoadStoreExecutor::new(
-        NativeLoadStoreAdapterExecutor::new(NativeLoadStoreOpcode::CLASS_OFFSET),
-        NativeLoadStoreOpcode::CLASS_OFFSET,
-    );
-    let chip = NativeLoadStoreChip::<F, NUM_CELLS>::new(
-        NativeLoadStoreCoreFiller::new(NativeLoadStoreAdapterFiller),
-        tester.memory_helper(),
-    );
-
-    Harness::with_capacity(executor, air, chip, MAX_INS_CAPACITY)
-}
-
-fn set_and_execute<const NUM_CELLS: usize>(
-    tester: &mut VmChipTestBuilder<F>,
-    harness: &mut Harness<NUM_CELLS>,
-    rng: &mut StdRng,
-    opcode: NativeLoadStoreOpcode,
-) {
-    let a = gen_pointer(rng, NUM_CELLS);
-    let ([c_val], c) = write_native_array(tester, rng, None);
-
-    let mem_ptr = gen_pointer(rng, NUM_CELLS);
-    let b = F::from_canonical_usize(mem_ptr) - c_val;
-    let data: [F; NUM_CELLS] = array::from_fn(|_| rng.gen());
-
-    match opcode {
-        LOADW => {
-            tester.write(AS::Native as usize, mem_ptr, data);
-        }
-        STOREW => {
-            tester.write(AS::Native as usize, a, data);
-        }
-        HINT_STOREW => {
-            tester.streams.hint_stream.extend(data);
-        }
-    }
-
-    tester.execute(
-        harness,
-        &Instruction::from_usize(
-            opcode.global_opcode(),
-            [
-                a,
-                b.as_canonical_u32() as usize,
-                c,
-                AS::Native as usize,
-                AS::Native as usize,
-            ],
-        ),
-    );
-
-    let result = match opcode {
-        STOREW | HINT_STOREW => tester.read(AS::Native as usize, mem_ptr),
-        LOADW => tester.read(AS::Native as usize, a),
-    };
-    assert_eq!(result, data);
-}
-
-///////////////////////////////////////////////////////////////////////////////////////
-/// POSITIVE TESTS
-///
-/// Randomly generate computations and execute, ensuring that the generated trace
-/// passes all constraints.
-///////////////////////////////////////////////////////////////////////////////////////
-
-#[test_case(STOREW, 100)]
-#[test_case(HINT_STOREW, 100)]
-#[test_case(LOADW, 100)]
-fn rand_native_loadstore_test_1(opcode: NativeLoadStoreOpcode, num_ops: usize) {
-    let mut rng = create_seeded_rng();
-    let mut tester = VmChipTestBuilder::default_native();
-    let mut harness = create_test_chip::<1>(&tester);
-
-    for _ in 0..num_ops {
-        set_and_execute(&mut tester, &mut harness, &mut rng, opcode);
-    }
-    let tester = tester.build().load(harness).finalize();
-    tester.simple_test().expect("Verification failed");
-}
-
-#[test_case(STOREW, 100)]
-#[test_case(HINT_STOREW, 100)]
-#[test_case(LOADW, 100)]
-fn rand_native_loadstore_test_4(opcode: NativeLoadStoreOpcode, num_ops: usize) {
-    let mut rng = create_seeded_rng();
-    let mut tester = VmChipTestBuilder::default_native();
-    let mut harness = create_test_chip::<4>(&tester);
-
-    for _ in 0..num_ops {
-        set_and_execute(&mut tester, &mut harness, &mut rng, opcode);
-=======
 #[cfg(feature = "cuda")]
 type GpuHarness<const NUM_CELLS: usize> = GpuTestChipHarness<
     F,
@@ -291,13 +178,113 @@
             opcode,
             opcode.global_opcode(),
         );
->>>>>>> 8ad15357
     }
     let tester = tester.build().load(harness).finalize();
     tester.simple_test().expect("Verification failed");
 }
 
-<<<<<<< HEAD
+#[test_case(STOREW, 100)]
+#[test_case(HINT_STOREW, 100)]
+#[test_case(LOADW, 100)]
+fn rand_native_loadstore_test_4(opcode: NativeLoadStoreOpcode, num_ops: usize) {
+    let mut rng = create_seeded_rng();
+    let mut tester = VmChipTestBuilder::default_native();
+    let mut harness = create_test_chip::<4>(&tester);
+
+    for _ in 0..num_ops {
+        set_and_execute::<4, _, _>(
+            &mut tester,
+            &mut harness.executor,
+            &mut harness.arena,
+            &mut rng,
+            opcode,
+            opcode.global_opcode(),
+        );
+    }
+    let tester = tester.build().load(harness).finalize();
+    tester.simple_test().expect("Verification failed");
+}
+
+#[cfg(feature = "cuda")]
+#[test_case(NativeLoadStoreOpcode::LOADW, 100)]
+#[test_case(NativeLoadStoreOpcode::STOREW, 100)]
+#[test_case(NativeLoadStoreOpcode::HINT_STOREW, 100)]
+fn test_cuda_native_loadstore_1_tracegen(opcode: NativeLoadStoreOpcode, num_ops: usize) {
+    let mut rng = create_seeded_rng();
+    let mut tester = GpuChipTestBuilder::default();
+    let mut harness = create_test_harness::<1>(&tester, NativeLoadStoreOpcode::CLASS_OFFSET);
+
+    for _ in 0..num_ops {
+        set_and_execute::<1, _, _>(
+            &mut tester,
+            &mut harness.executor,
+            &mut harness.dense_arena,
+            &mut rng,
+            opcode,
+            opcode.global_opcode(),
+        );
+    }
+
+    type Record<'a, const N: usize> = (
+        &'a mut NativeLoadStoreAdapterRecord<F, N>,
+        &'a mut NativeLoadStoreCoreRecord<F, N>,
+    );
+    harness
+        .dense_arena
+        .get_record_seeker::<Record<'_, 1>, _>()
+        .transfer_to_matrix_arena(
+            &mut harness.matrix_arena,
+            EmptyAdapterCoreLayout::<F, NativeLoadStoreAdapterExecutor<1>>::new(),
+        );
+
+    tester
+        .build()
+        .load_gpu_harness(harness)
+        .finalize()
+        .simple_test()
+        .unwrap();
+}
+
+#[cfg(feature = "cuda")]
+#[test_case(NativeLoadStore4Opcode(NativeLoadStoreOpcode::LOADW), 100)]
+#[test_case(NativeLoadStore4Opcode(NativeLoadStoreOpcode::STOREW), 100)]
+#[test_case(NativeLoadStore4Opcode(NativeLoadStoreOpcode::HINT_STOREW), 100)]
+fn test_cuda_native_loadstore_4_tracegen(opcode: NativeLoadStore4Opcode, num_ops: usize) {
+    let mut rng = create_seeded_rng();
+    let mut tester = GpuChipTestBuilder::default();
+    let mut harness = create_test_harness::<4>(&tester, NativeLoadStore4Opcode::CLASS_OFFSET);
+
+    for _ in 0..num_ops {
+        set_and_execute::<4, _, _>(
+            &mut tester,
+            &mut harness.executor,
+            &mut harness.dense_arena,
+            &mut rng,
+            opcode.0,
+            opcode.global_opcode(),
+        );
+    }
+
+    type Record<'a, const N: usize> = (
+        &'a mut NativeLoadStoreAdapterRecord<F, N>,
+        &'a mut NativeLoadStoreCoreRecord<F, N>,
+    );
+    harness
+        .dense_arena
+        .get_record_seeker::<Record<'_, 4>, _>()
+        .transfer_to_matrix_arena(
+            &mut harness.matrix_arena,
+            EmptyAdapterCoreLayout::<F, NativeLoadStoreAdapterExecutor<4>>::new(),
+        );
+
+    tester
+        .build()
+        .load_gpu_harness(harness)
+        .finalize()
+        .simple_test()
+        .unwrap();
+}
+
 //////////////////////////////////////////////////////////////////////////////////////
 // NEGATIVE TESTS
 //
@@ -324,7 +311,14 @@
     let mut tester = VmChipTestBuilder::default_native();
     let mut harness = create_test_chip::<NUM_CELLS>(&tester);
 
-    set_and_execute(&mut tester, &mut harness, &mut rng, opcode);
+    set_and_execute::<NUM_CELLS, _, _>(
+        &mut tester,
+        &mut harness.executor,
+        &mut harness.arena,
+        &mut rng,
+        opcode,
+        opcode.global_opcode(),
+    );
 
     let adapter_width = BaseAir::<F>::width(&harness.air.adapter);
     let modify_trace = |trace: &mut DenseMatrix<F>| {
@@ -379,147 +373,9 @@
             ..Default::default()
         },
         VerificationError::OodEvaluationMismatch,
-=======
-#[test_case(STOREW, 100)]
-#[test_case(HINT_STOREW, 100)]
-#[test_case(LOADW, 100)]
-fn rand_native_loadstore_test_4(opcode: NativeLoadStoreOpcode, num_ops: usize) {
-    let mut rng = create_seeded_rng();
-    let mut tester = VmChipTestBuilder::default_native();
-    let mut harness = create_test_chip::<4>(&tester);
-
-    for _ in 0..num_ops {
-        set_and_execute::<4, _, _>(
-            &mut tester,
-            &mut harness.executor,
-            &mut harness.arena,
-            &mut rng,
-            opcode,
-            opcode.global_opcode(),
-        );
-    }
-    let tester = tester.build().load(harness).finalize();
-    tester.simple_test().expect("Verification failed");
-}
-
-#[cfg(feature = "cuda")]
-#[test_case(NativeLoadStoreOpcode::LOADW, 100)]
-#[test_case(NativeLoadStoreOpcode::STOREW, 100)]
-#[test_case(NativeLoadStoreOpcode::HINT_STOREW, 100)]
-fn test_cuda_native_loadstore_1_tracegen(opcode: NativeLoadStoreOpcode, num_ops: usize) {
-    let mut rng = create_seeded_rng();
-    let mut tester = GpuChipTestBuilder::default();
-    let mut harness = create_test_harness::<1>(&tester, NativeLoadStoreOpcode::CLASS_OFFSET);
-
-    for _ in 0..num_ops {
-        set_and_execute::<1, _, _>(
-            &mut tester,
-            &mut harness.executor,
-            &mut harness.dense_arena,
-            &mut rng,
-            opcode,
-            opcode.global_opcode(),
-        );
-    }
-
-    type Record<'a, const N: usize> = (
-        &'a mut NativeLoadStoreAdapterRecord<F, N>,
-        &'a mut NativeLoadStoreCoreRecord<F, N>,
-    );
-    harness
-        .dense_arena
-        .get_record_seeker::<Record<'_, 1>, _>()
-        .transfer_to_matrix_arena(
-            &mut harness.matrix_arena,
-            EmptyAdapterCoreLayout::<F, NativeLoadStoreAdapterExecutor<1>>::new(),
-        );
-
-    tester
-        .build()
-        .load_gpu_harness(harness)
-        .finalize()
-        .simple_test()
-        .unwrap();
-}
-
-#[cfg(feature = "cuda")]
-#[test_case(NativeLoadStore4Opcode(NativeLoadStoreOpcode::LOADW), 100)]
-#[test_case(NativeLoadStore4Opcode(NativeLoadStoreOpcode::STOREW), 100)]
-#[test_case(NativeLoadStore4Opcode(NativeLoadStoreOpcode::HINT_STOREW), 100)]
-fn test_cuda_native_loadstore_4_tracegen(opcode: NativeLoadStore4Opcode, num_ops: usize) {
-    let mut rng = create_seeded_rng();
-    let mut tester = GpuChipTestBuilder::default();
-    let mut harness = create_test_harness::<4>(&tester, NativeLoadStore4Opcode::CLASS_OFFSET);
-
-    for _ in 0..num_ops {
-        set_and_execute::<4, _, _>(
-            &mut tester,
-            &mut harness.executor,
-            &mut harness.dense_arena,
-            &mut rng,
-            opcode.0,
-            opcode.global_opcode(),
-        );
-    }
-
-    type Record<'a, const N: usize> = (
-        &'a mut NativeLoadStoreAdapterRecord<F, N>,
-        &'a mut NativeLoadStoreCoreRecord<F, N>,
-    );
-    harness
-        .dense_arena
-        .get_record_seeker::<Record<'_, 4>, _>()
-        .transfer_to_matrix_arena(
-            &mut harness.matrix_arena,
-            EmptyAdapterCoreLayout::<F, NativeLoadStoreAdapterExecutor<4>>::new(),
-        );
-
-    tester
-        .build()
-        .load_gpu_harness(harness)
-        .finalize()
-        .simple_test()
-        .unwrap();
-}
-
-//////////////////////////////////////////////////////////////////////////////////////
-// NEGATIVE TESTS
-//
-// Given a fake trace of a single operation, setup a chip and run the test. We replace
-// part of the trace and check that the chip throws the expected error.
-//////////////////////////////////////////////////////////////////////////////////////
-
-#[derive(Clone, Copy, Default)]
-struct NativeLoadStorePrankValues<const NUM_CELLS: usize> {
-    // Core cols
-    pub data: Option<[F; NUM_CELLS]>,
-    pub opcode_flags: Option<[bool; 3]>,
-    pub pointer_read: Option<F>,
-    // Adapter cols
-    pub data_write_pointer: Option<F>,
-}
-
-fn run_negative_native_loadstore_test<const NUM_CELLS: usize>(
-    opcode: NativeLoadStoreOpcode,
-    prank_vals: NativeLoadStorePrankValues<NUM_CELLS>,
-    error: VerificationError,
-) {
-    let mut rng = create_seeded_rng();
-    let mut tester = VmChipTestBuilder::default_native();
-    let mut harness = create_test_chip::<NUM_CELLS>(&tester);
-
-    set_and_execute::<NUM_CELLS, _, _>(
-        &mut tester,
-        &mut harness.executor,
-        &mut harness.arena,
-        &mut rng,
-        opcode,
-        opcode.global_opcode(),
->>>>>>> 8ad15357
-    );
-}
-
-<<<<<<< HEAD
+    );
+}
+
 #[test]
 fn invalid_flags_native_loadstore_tests() {
     run_negative_native_loadstore_test::<1>(
@@ -542,86 +398,6 @@
 }
 
 #[test]
-=======
-    let adapter_width = BaseAir::<F>::width(&harness.air.adapter);
-    let modify_trace = |trace: &mut DenseMatrix<F>| {
-        let mut values = trace.row_slice(0).to_vec();
-        let (adapter_row, core_row) = values.split_at_mut(adapter_width);
-        let adapter_cols: &mut NativeLoadStoreAdapterCols<F, NUM_CELLS> = adapter_row.borrow_mut();
-        let core_cols: &mut NativeLoadStoreCoreCols<F, NUM_CELLS> = core_row.borrow_mut();
-
-        if let Some(data) = prank_vals.data {
-            core_cols.data = data;
-        }
-        if let Some(pointer_read) = prank_vals.pointer_read {
-            core_cols.pointer_read = pointer_read;
-        }
-        if let Some(opcode_flags) = prank_vals.opcode_flags {
-            [
-                core_cols.is_loadw,
-                core_cols.is_storew,
-                core_cols.is_hint_storew,
-            ] = opcode_flags.map(F::from_bool);
-        }
-        if let Some(data_write_pointer) = prank_vals.data_write_pointer {
-            adapter_cols.data_write_pointer = data_write_pointer;
-        }
-
-        *trace = RowMajorMatrix::new(values, trace.width());
-    };
-
-    disable_debug_builder();
-    let tester = tester
-        .build()
-        .load_and_prank_trace(harness, modify_trace)
-        .finalize();
-    tester.simple_test_with_expected_error(error);
-}
-
-#[test]
-fn negative_native_loadstore_tests() {
-    run_negative_native_loadstore_test::<1>(
-        STOREW,
-        NativeLoadStorePrankValues {
-            data_write_pointer: Some(F::ZERO),
-            ..Default::default()
-        },
-        VerificationError::OodEvaluationMismatch,
-    );
-
-    run_negative_native_loadstore_test::<1>(
-        LOADW,
-        NativeLoadStorePrankValues {
-            data_write_pointer: Some(F::ZERO),
-            ..Default::default()
-        },
-        VerificationError::OodEvaluationMismatch,
-    );
-}
-
-#[test]
-fn invalid_flags_native_loadstore_tests() {
-    run_negative_native_loadstore_test::<1>(
-        HINT_STOREW,
-        NativeLoadStorePrankValues {
-            opcode_flags: Some([false, false, false]),
-            ..Default::default()
-        },
-        VerificationError::ChallengePhaseError,
-    );
-
-    run_negative_native_loadstore_test::<1>(
-        LOADW,
-        NativeLoadStorePrankValues {
-            opcode_flags: Some([false, false, true]),
-            ..Default::default()
-        },
-        VerificationError::OodEvaluationMismatch,
-    );
-}
-
-#[test]
->>>>>>> 8ad15357
 fn invalid_data_native_loadstore_tests() {
     run_negative_native_loadstore_test(
         LOADW,
