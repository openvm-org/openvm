use openvm_circuit::arch::{VmAirWrapper, VmChipWrapper};
use openvm_rv32im_circuit::BranchEqualCoreAir;

mod core;
<<<<<<< HEAD
pub use core::*;

=======
mod execution;
pub use core::*;

#[cfg(feature = "cuda")]
mod cuda;
#[cfg(feature = "cuda")]
pub use cuda::*;

>>>>>>> 8ad15357
use crate::adapters::{
    BranchNativeAdapterAir, BranchNativeAdapterExecutor, BranchNativeAdapterFiller,
};

#[cfg(test)]
mod tests;

pub type NativeBranchEqAir = VmAirWrapper<BranchNativeAdapterAir, BranchEqualCoreAir<1>>;
pub type NativeBranchEqExecutor = NativeBranchEqualExecutor<BranchNativeAdapterExecutor>;
pub type NativeBranchEqChip<F> =
    VmChipWrapper<F, NativeBranchEqualFiller<BranchNativeAdapterFiller>>;<|MERGE_RESOLUTION|>--- conflicted
+++ resolved
@@ -2,10 +2,6 @@
 use openvm_rv32im_circuit::BranchEqualCoreAir;
 
 mod core;
-<<<<<<< HEAD
-pub use core::*;
-
-=======
 mod execution;
 pub use core::*;
 
@@ -14,7 +10,6 @@
 #[cfg(feature = "cuda")]
 pub use cuda::*;
 
->>>>>>> 8ad15357
 use crate::adapters::{
     BranchNativeAdapterAir, BranchNativeAdapterExecutor, BranchNativeAdapterFiller,
 };
