--- conflicted
+++ resolved
@@ -2,7 +2,6 @@
 
 use openvm_circuit::{
     arch::{
-<<<<<<< HEAD
         execution_mode::{metered::MeteredCtx, E1E2ExecutionCtx},
         get_record_from_slice, AdapterExecutorE1, AdapterTraceFiller, AdapterTraceStep,
         EmptyAdapterCoreLayout, InsExecutorE1, InstructionExecutor, RecordArena, Result,
@@ -11,14 +10,7 @@
     system::memory::{
         online::{GuestMemory, TracingMemory},
         MemoryAuxColsFactory,
-=======
-        execution_mode::{E1ExecutionCtx, E2ExecutionCtx},
-        get_record_from_slice, AdapterTraceFiller, AdapterTraceStep, E2PreCompute,
-        EmptyAdapterCoreLayout, ExecuteFunc, RecordArena, Result, StepExecutorE1, StepExecutorE2,
-        TraceFiller, TraceStep, VmSegmentState, VmStateMut,
->>>>>>> 97eaf481
     },
-    system::memory::{online::TracingMemory, MemoryAuxColsFactory},
     utils::{transmute_field_to_u32, transmute_u32_to_field},
 };
 use openvm_circuit_primitives::AlignedBytesBorrow;
@@ -126,9 +118,6 @@
     }
 }
 
-<<<<<<< HEAD
-impl<F, A> InsExecutorE1<F> for NativeBranchEqualStep<A>
-=======
 #[derive(AlignedBytesBorrow, Clone)]
 #[repr(C)]
 struct NativeBranchEqualPreCompute {
@@ -190,8 +179,7 @@
     }
 }
 
-impl<F, A> StepExecutorE1<F> for NativeBranchEqualStep<A>
->>>>>>> 97eaf481
+impl<F, A> InsExecutorE1<F> for NativeBranchEqualStep<A>
 where
     F: PrimeField32,
 {
@@ -226,7 +214,7 @@
     }
 }
 
-impl<F, A> StepExecutorE2<F> for NativeBranchEqualStep<A>
+impl<F, A> InsExecutorE2<F> for NativeBranchEqualStep<A>
 where
     F: PrimeField32,
 {
@@ -272,7 +260,7 @@
     const IS_NE: bool,
 >(
     pre_compute: &[u8],
-    vm_state: &mut VmSegmentState<F, CTX>,
+    vm_state: &mut VmSegmentState<F, GuestMemory, CTX>,
 ) {
     let pre_compute: &NativeBranchEqualPreCompute = pre_compute.borrow();
     execute_e12_impl::<_, _, A_IS_IMM, B_IS_IMM, IS_NE>(pre_compute, vm_state);
@@ -286,7 +274,7 @@
     const IS_NE: bool,
 >(
     pre_compute: &[u8],
-    vm_state: &mut VmSegmentState<F, CTX>,
+    vm_state: &mut VmSegmentState<F, GuestMemory, CTX>,
 ) {
     let pre_compute: &E2PreCompute<NativeBranchEqualPreCompute> = pre_compute.borrow();
     vm_state
@@ -304,7 +292,7 @@
     const IS_NE: bool,
 >(
     pre_compute: &NativeBranchEqualPreCompute,
-    vm_state: &mut VmSegmentState<F, CTX>,
+    vm_state: &mut VmSegmentState<F, GuestMemory, CTX>,
 ) {
     let rs1 = if A_IS_IMM {
         transmute_u32_to_field(&pre_compute.a_or_imm)
