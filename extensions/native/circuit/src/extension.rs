--- conflicted
+++ resolved
@@ -8,12 +8,8 @@
 use native_vectorized_adapter::{NativeVectorizedAdapterAir, NativeVectorizedAdapterStep};
 use openvm_circuit::{
     arch::{
-<<<<<<< HEAD
-        ExecutionBridge, MemoryConfig, SystemConfig, SystemPort, VmAirWrapper, VmExtension,
-=======
-        ExecutionBridge, InitFileGenerator, MemoryConfig, SystemConfig, SystemPort, VmExtension,
->>>>>>> 152b6b6c
-        VmInventory, VmInventoryBuilder, VmInventoryError,
+        ExecutionBridge, InitFileGenerator, MemoryConfig, SystemConfig, SystemPort, VmAirWrapper,
+        VmExtension, VmInventory, VmInventoryBuilder, VmInventoryError,
     },
     system::phantom::PhantomChip,
 };
