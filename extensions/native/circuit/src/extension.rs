--- conflicted
+++ resolved
@@ -15,12 +15,7 @@
     },
     system::{memory::SharedMemoryHelper, SystemExecutor, SystemPort},
 };
-<<<<<<< HEAD
-use openvm_circuit_derive::{AnyEnum, InsExecutorE1, InstructionExecutor, VmConfig};
-=======
 use openvm_circuit_derive::{AnyEnum, InsExecutorE1, InsExecutorE2, InstructionExecutor, VmConfig};
-use openvm_circuit_primitives_derive::{Chip, ChipUsageGetter};
->>>>>>> 97eaf481
 use openvm_instructions::{program::DEFAULT_PC_STEP, LocalOpcode, PhantomDiscriminant};
 use openvm_native_compiler::{
     CastfOpcode, FieldArithmeticOpcode, FieldExtensionOpcode, FriOpcode, NativeBranchEqualOpcode,
@@ -76,8 +71,7 @@
 #[derive(Clone, Copy, Debug, Default, Serialize, Deserialize)]
 pub struct Native;
 
-<<<<<<< HEAD
-#[derive(Clone, From, AnyEnum, InsExecutorE1, InstructionExecutor)]
+#[derive(Clone, From, AnyEnum, InsExecutorE1, InsExecutorE2, InstructionExecutor)]
 pub enum NativeExecutor<F: Field> {
     LoadStore(NativeLoadStoreStep<1>),
     BlockLoadStore(NativeLoadStoreStep<BLOCK_LOAD_STORE_SIZE>),
@@ -87,20 +81,6 @@
     FieldExtension(FieldExtensionStep),
     FriReducedOpening(FriReducedOpeningStep),
     VerifyBatch(NativePoseidon2Step<F, 1>),
-=======
-#[derive(
-    ChipUsageGetter, Chip, InstructionExecutor, InsExecutorE1, InsExecutorE2, From, AnyEnum,
-)]
-pub enum NativeExecutor<F: PrimeField32> {
-    LoadStore(NativeLoadStoreChip<F, 1>),
-    BlockLoadStore(NativeLoadStoreChip<F, 4>),
-    BranchEqual(NativeBranchEqChip<F>),
-    Jal(JalRangeCheckChip<F>),
-    FieldArithmetic(FieldArithmeticChip<F>),
-    FieldExtension(FieldExtensionChip<F>),
-    FriReducedOpening(FriReducedOpeningChip<F>),
-    VerifyBatch(NativePoseidon2Chip<F, 1>),
->>>>>>> 97eaf481
 }
 
 // ============ VmExtension Implementations ============
@@ -489,22 +469,9 @@
 #[derive(Clone, Copy, Debug, Default, Serialize, Deserialize)]
 pub struct CastFExtension;
 
-<<<<<<< HEAD
-#[derive(Clone, From, AnyEnum, InsExecutorE1, InstructionExecutor)]
+#[derive(Clone, From, AnyEnum, InsExecutorE1, InsExecutorE2, InstructionExecutor)]
 pub enum CastFExtensionExecutor {
     CastF(CastFStep),
-=======
-#[derive(
-    ChipUsageGetter, Chip, InstructionExecutor, InsExecutorE1, InsExecutorE2, From, AnyEnum,
-)]
-pub enum CastFExtensionExecutor<F: PrimeField32> {
-    CastF(CastFChip<F>),
-}
-
-#[derive(From, ChipUsageGetter, Chip, AnyEnum)]
-pub enum CastFExtensionPeriphery<F: PrimeField32> {
-    Placeholder(CastFChip<F>),
->>>>>>> 97eaf481
 }
 
 impl<F: PrimeField32> VmExecutionExtension<F> for CastFExtension {
