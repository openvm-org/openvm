--- conflicted
+++ resolved
@@ -4,7 +4,7 @@
     arch::{ExecutionBridge, ExecutionError, ExecutionState, InstructionExecutor, SystemPort},
     system::memory::{MemoryController, OfflineMemory, RecordId},
 };
-use openvm_instructions::{instruction::Instruction, program::DEFAULT_PC_STEP, VmOpcode};
+use openvm_instructions::{instruction::Instruction, program::DEFAULT_PC_STEP, UsizeOpcode};
 use openvm_native_compiler::{
     Poseidon2Opcode::{COMP_POS2, PERM_POS2},
     VerifyBatchOpcode::VERIFY_BATCH,
@@ -158,16 +158,7 @@
 
 impl<F: PrimeField32, const SBOX_REGISTERS: usize> NativePoseidon2Chip<F, SBOX_REGISTERS> {
     pub fn new(
-<<<<<<< HEAD
-        execution_bus: ExecutionBus,
-        program_bus: ProgramBus,
-        memory_bridge: MemoryBridge,
-        poseidon2_config: Poseidon2Config<F>,
-=======
         port: SystemPort,
-        verify_batch_offset: usize,
-        perm_pos2_offset: usize,
->>>>>>> 94f8b540
         offline_memory: Arc<Mutex<OfflineMemory<F>>>,
         poseidon2_config: Poseidon2Config<F>,
         verify_batch_bus: VerifyBatchBus,
@@ -177,24 +168,12 @@
             memory_bridge: port.memory_bridge,
             internal_bus: verify_batch_bus,
             subair: Arc::new(Poseidon2SubAir::new(poseidon2_config.constants.into())),
-            verify_batch_offset,
-            simple_offset: perm_pos2_offset,
             address_space: F::from_canonical_u32(5),
         };
         Self {
-<<<<<<< HEAD
-            air: Arc::new(NativePoseidon2Air::new(
-                ExecutionBridge::new(execution_bus, program_bus),
-                memory_bridge,
-                subchip.air.clone(),
-            )),
-            subchip,
-            records: vec![],
-=======
             record_set: Default::default(),
             air,
             height: 0,
->>>>>>> 94f8b540
             offline_memory,
             subchip: Poseidon2SubChip::new(poseidon2_config.constants),
         }
@@ -220,31 +199,8 @@
         instruction: &Instruction<F>,
         from_state: ExecutionState<u32>,
     ) -> Result<ExecutionState<u32>, ExecutionError> {
-<<<<<<< HEAD
-        let &Instruction {
-            opcode,
-            a,
-            b,
-            c,
-            d,
-            e,
-            ..
-        } = instruction;
-        let local_opcode =
-            Poseidon2Opcode::from_usize(opcode.local_opcode_idx(Poseidon2Opcode::CLASS_OFFSET));
-
-        let rd = memory.read_cell(d, a);
-        let rs1 = memory.read_cell(d, b);
-        let rs2 = match local_opcode {
-            Poseidon2Opcode::PERM_POS2 => {
-                memory.increment_timestamp();
-                None
-            }
-            Poseidon2Opcode::COMP_POS2 => Some(memory.read_cell(d, c)),
-        };
-=======
-        if instruction.opcode == VmOpcode::with_default_offset(PERM_POS2)
-            || instruction.opcode == VmOpcode::with_default_offset(COMP_POS2)
+        if instruction.opcode == PERM_POS2.global_opcode()
+            || instruction.opcode == COMP_POS2.global_opcode()
         {
             let &Instruction {
                 a: output_register,
@@ -254,14 +210,13 @@
                 e: data_address_space,
                 ..
             } = instruction;
->>>>>>> 94f8b540
 
             let (read_output_pointer, output_pointer) =
                 memory.read_cell(register_address_space, output_register);
             let (read_input_pointer_1, input_pointer_1) =
                 memory.read_cell(register_address_space, input_register_1);
             let (read_input_pointer_2, input_pointer_2) =
-                if instruction.opcode == VmOpcode::with_default_offset(PERM_POS2) {
+                if instruction.opcode == PERM_POS2.global_opcode() {
                     memory.increment_timestamp();
                     (None, input_pointer_1 + F::from_canonical_usize(CHUNK))
                 } else {
@@ -284,7 +239,7 @@
                 output_pointer,
                 std::array::from_fn(|i| output[i]),
             );
-            let write_data_2 = if instruction.opcode == VmOpcode::with_default_offset(PERM_POS2) {
+            let write_data_2 = if instruction.opcode == PERM_POS2.global_opcode() {
                 Some(
                     memory
                         .write::<CHUNK>(
@@ -322,7 +277,7 @@
                     p2_input,
                 });
             self.height += 1;
-        } else if instruction.opcode == VmOpcode::with_default_offset(VERIFY_BATCH) {
+        } else if instruction.opcode == VERIFY_BATCH.global_opcode() {
             let &Instruction {
                 a: dim_register,
                 b: opened_register,
@@ -572,71 +527,14 @@
     }
 
     fn get_opcode_name(&self, opcode: usize) -> String {
-<<<<<<< HEAD
-        format!(
-            "{:?}",
-            Poseidon2Opcode::from_usize(opcode - Poseidon2Opcode::CLASS_OFFSET)
-        )
-    }
-}
-
-impl<F: PrimeField32 + Sync> NativePoseidon2ChipRecord<F> {
-    pub fn to_memory_cols(&self, memory: &OfflineMemory<F>) -> NativePoseidon2MemoryCols<F> {
-        let aux_cols_factory = memory.aux_cols_factory();
-        let rs1 = memory.record_by_id(self.rs1);
-        let (rs2_ptr, rs2_val, rs2_read_aux) = match self.rs2 {
-            Some(rs2) => {
-                let rs2 = memory.record_by_id(rs2);
-                (
-                    rs2.pointer,
-                    rs2.data[0],
-                    aux_cols_factory.make_read_aux_cols(rs2),
-                )
-            }
-            None => (
-                F::ZERO,
-                rs1.data[0] + F::from_canonical_usize(NATIVE_POSEIDON2_CHUNK_SIZE),
-                MemoryReadAuxCols::disabled(),
-            ),
-        };
-        let rd = memory.record_by_id(self.rd);
-        let read1 = memory.record_by_id(self.read1);
-        let read2 = memory.record_by_id(self.read2);
-        NativePoseidon2MemoryCols {
-            from_state: self.from_state.map(F::from_canonical_u32),
-            opcode_flag: match self.opcode {
-                Poseidon2Opcode::PERM_POS2 => F::ONE,
-                Poseidon2Opcode::COMP_POS2 => F::TWO,
-            },
-            ptr_as: rd.address_space,
-            chunk_as: read1.address_space,
-            c: self.c,
-            rs_ptr: [rs1.pointer, rs2_ptr],
-            rd_ptr: rd.pointer,
-            rs_val: [rs1.data[0], rs2_val],
-            rd_val: rd.data[0],
-            rs_read_aux: [aux_cols_factory.make_read_aux_cols(rs1), rs2_read_aux],
-            rd_read_aux: aux_cols_factory.make_read_aux_cols(rd),
-            chunk_read_aux: [
-                aux_cols_factory.make_read_aux_cols(read1),
-                aux_cols_factory.make_read_aux_cols(read2),
-            ],
-            chunk_write_aux: [
-                aux_cols_factory.make_write_aux_cols(memory.record_by_id(self.write1)),
-                self.write2.map_or(MemoryWriteAuxCols::disabled(), |w| {
-                    aux_cols_factory.make_write_aux_cols(memory.record_by_id(w))
-                }),
-            ],
-=======
-        if opcode == (VERIFY_BATCH as usize) + self.air.verify_batch_offset {
+        if opcode == VERIFY_BATCH.global_opcode().as_usize() {
             String::from("VERIFY_BATCH")
-        } else if opcode == (PERM_POS2 as usize) + self.air.simple_offset {
+        } else if opcode == PERM_POS2.global_opcode().as_usize() {
             String::from("PERM_POS2")
-        } else if opcode == (COMP_POS2 as usize) + self.air.simple_offset {
+        } else if opcode == COMP_POS2.global_opcode().as_usize() {
             String::from("COMP_POS2")
         } else {
             unreachable!("unsupported opcode: {}", opcode)
->>>>>>> 94f8b540
         }
     }
 }