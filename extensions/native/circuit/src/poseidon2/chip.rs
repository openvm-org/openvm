use std::borrow::{Borrow, BorrowMut};

use openvm_circuit::{
    arch::*,
    system::{
<<<<<<< HEAD
        memory::{
            offline_checker::MemoryBaseAuxCols,
            online::{GuestMemory, TracingMemory},
            MemoryAuxColsFactory,
        },
=======
        memory::{offline_checker::MemoryBaseAuxCols, online::TracingMemory, MemoryAuxColsFactory},
>>>>>>> 8ad15357
        native_adapter::util::{
            memory_read_native, tracing_read_native, tracing_write_native_inplace,
        },
    },
};
use openvm_circuit_primitives::AlignedBytesBorrow;
use openvm_instructions::{instruction::Instruction, program::DEFAULT_PC_STEP, LocalOpcode};
use openvm_native_compiler::{
    conversion::AS,
    Poseidon2Opcode::{COMP_POS2, PERM_POS2},
    VerifyBatchOpcode::VERIFY_BATCH,
};
use openvm_poseidon2_air::{Poseidon2Config, Poseidon2SubChip, Poseidon2SubCols};
use openvm_stark_backend::{
    p3_air::BaseAir,
    p3_field::{Field, PrimeField32},
    p3_matrix::{dense::RowMajorMatrix, Matrix},
    p3_maybe_rayon::prelude::{IntoParallelIterator, ParallelSliceMut, *},
};

use crate::poseidon2::{
    columns::{
        InsideRowSpecificCols, NativePoseidon2Cols, SimplePoseidonSpecificCols,
        TopLevelSpecificCols,
    },
    CHUNK,
};

#[derive(Clone)]
pub struct NativePoseidon2Executor<F: Field, const SBOX_REGISTERS: usize> {
    pub(super) subchip: Poseidon2SubChip<F, SBOX_REGISTERS>,
    /// If true, `verify_batch` assumes the verification is always passed and skips poseidon2
    /// computation during execution for performance.
    optimistic: bool,
}

pub struct NativePoseidon2Filler<F: Field, const SBOX_REGISTERS: usize> {
    // pre-computed Poseidon2 sub cols for dummy rows.
    empty_poseidon2_sub_cols: Vec<F>,
    pub(super) subchip: Poseidon2SubChip<F, SBOX_REGISTERS>,
}

impl<F: PrimeField32, const SBOX_REGISTERS: usize> NativePoseidon2Executor<F, SBOX_REGISTERS> {
    pub fn new(poseidon2_config: Poseidon2Config<F>) -> Self {
        let subchip = Poseidon2SubChip::new(poseidon2_config.constants);
        Self {
            subchip,
            optimistic: true,
        }
    }
    pub fn set_optimistic(&mut self, optimistic: bool) {
        self.optimistic = optimistic;
    }
}

<<<<<<< HEAD
fn compress<F: PrimeField32, const SBOX_REGISTERS: usize>(
=======
pub(crate) fn compress<F: PrimeField32, const SBOX_REGISTERS: usize>(
>>>>>>> 8ad15357
    subchip: &Poseidon2SubChip<F, SBOX_REGISTERS>,
    left: [F; CHUNK],
    right: [F; CHUNK],
) -> ([F; 2 * CHUNK], [F; CHUNK]) {
    let concatenated = std::array::from_fn(|i| if i < CHUNK { left[i] } else { right[i - CHUNK] });
    let permuted = subchip.permute(concatenated);
    (concatenated, std::array::from_fn(|i| permuted[i]))
}

impl<F: PrimeField32, const SBOX_REGISTERS: usize> NativePoseidon2Filler<F, SBOX_REGISTERS> {
    pub fn new(poseidon2_config: Poseidon2Config<F>) -> Self {
        let subchip = Poseidon2SubChip::new(poseidon2_config.constants);
        let empty_poseidon2_sub_cols = subchip.generate_trace(vec![[F::ZERO; CHUNK * 2]]).values;
        Self {
            empty_poseidon2_sub_cols,
            subchip,
        }
    }
}

pub(super) const NUM_INITIAL_READS: usize = 6;
pub(super) const NUM_SIMPLE_ACCESSES: u32 = 7;

#[derive(Debug, Clone, Default)]
pub struct NativePoseidon2Metadata {
    num_rows: usize,
}

impl MultiRowMetadata for NativePoseidon2Metadata {
    #[inline(always)]
    fn get_num_rows(&self) -> usize {
        self.num_rows
    }
}

type NativePoseidon2RecordLayout = MultiRowLayout<NativePoseidon2Metadata>;

pub struct NativePoseidon2RecordMut<'a, F, const SBOX_REGISTERS: usize>(
    &'a mut [NativePoseidon2Cols<F, SBOX_REGISTERS>],
);

impl<'a, F: PrimeField32, const SBOX_REGISTERS: usize>
    CustomBorrow<'a, NativePoseidon2RecordMut<'a, F, SBOX_REGISTERS>, NativePoseidon2RecordLayout>
    for [u8]
{
    fn custom_borrow(
        &'a mut self,
        layout: NativePoseidon2RecordLayout,
    ) -> NativePoseidon2RecordMut<'a, F, SBOX_REGISTERS> {
<<<<<<< HEAD
=======
        // SAFETY:
        // - align_to_mut() ensures proper alignment for NativePoseidon2Cols<F, SBOX_REGISTERS>
        // - Layout guarantees sufficient length for num_rows records
        // - Slice bounds validated by taking only num_rows elements
>>>>>>> 8ad15357
        let arr = unsafe {
            self.align_to_mut::<NativePoseidon2Cols<F, SBOX_REGISTERS>>()
                .1
        };
        NativePoseidon2RecordMut(&mut arr[..layout.metadata.num_rows])
    }

    unsafe fn extract_layout(&self) -> NativePoseidon2RecordLayout {
        // Each instruction record consists solely of some number of contiguously
        // stored NativePoseidon2Cols<...> structs, each of which corresponds to a
        // single trace row. Trace fillers don't actually need to know how many rows
        // each instruction uses, and can thus treat each NativePoseidon2Cols<...>
        // as a single record.
        NativePoseidon2RecordLayout {
            metadata: NativePoseidon2Metadata { num_rows: 1 },
        }
    }
}

impl<F: PrimeField32, const SBOX_REGISTERS: usize> SizedRecord<NativePoseidon2RecordLayout>
    for NativePoseidon2RecordMut<'_, F, SBOX_REGISTERS>
{
    fn size(layout: &NativePoseidon2RecordLayout) -> usize {
        layout.metadata.num_rows * size_of::<NativePoseidon2Cols<F, SBOX_REGISTERS>>()
    }
<<<<<<< HEAD

    fn alignment(_layout: &NativePoseidon2RecordLayout) -> usize {
        align_of::<NativePoseidon2Cols<F, SBOX_REGISTERS>>()
    }
}

=======

    fn alignment(_layout: &NativePoseidon2RecordLayout) -> usize {
        align_of::<NativePoseidon2Cols<F, SBOX_REGISTERS>>()
    }
}

>>>>>>> 8ad15357
impl<F: PrimeField32, RA, const SBOX_REGISTERS: usize> PreflightExecutor<F, RA>
    for NativePoseidon2Executor<F, SBOX_REGISTERS>
where
    for<'buf> RA: RecordArena<
        'buf,
        MultiRowLayout<NativePoseidon2Metadata>,
        NativePoseidon2RecordMut<'buf, F, SBOX_REGISTERS>,
    >,
{
    fn execute(
<<<<<<< HEAD
        &mut self,
=======
        &self,
>>>>>>> 8ad15357
        state: VmStateMut<F, TracingMemory, RA>,
        instruction: &Instruction<F>,
    ) -> Result<(), ExecutionError> {
        let arena = state.ctx;
        let init_timestamp_u32 = state.memory.timestamp;
        if instruction.opcode == PERM_POS2.global_opcode()
            || instruction.opcode == COMP_POS2.global_opcode()
        {
            let cols = &mut arena
                .alloc(MultiRowLayout::new(NativePoseidon2Metadata { num_rows: 1 }))
                .0[0];
            let simple_cols: &mut SimplePoseidonSpecificCols<F> =
                cols.specific[..SimplePoseidonSpecificCols::<u8>::width()].borrow_mut();
            let &Instruction {
                a: output_register,
                b: input_register_1,
                c: input_register_2,
                d: register_address_space,
                e: data_address_space,
                ..
            } = instruction;
            debug_assert_eq!(
                register_address_space,
                F::from_canonical_u32(AS::Native as u32)
            );
            debug_assert_eq!(data_address_space, F::from_canonical_u32(AS::Native as u32));
            let [output_pointer]: [F; 1] = tracing_read_native_helper(
                state.memory,
                output_register.as_canonical_u32(),
                simple_cols.read_output_pointer.as_mut(),
            );
            let output_pointer_u32 = output_pointer.as_canonical_u32();
            let [input_pointer_1]: [F; 1] = tracing_read_native_helper(
                state.memory,
                input_register_1.as_canonical_u32(),
                simple_cols.read_input_pointer_1.as_mut(),
            );
            let input_pointer_1_u32 = input_pointer_1.as_canonical_u32();
            let [input_pointer_2]: [F; 1] = if instruction.opcode == PERM_POS2.global_opcode() {
                state.memory.increment_timestamp();
                [input_pointer_1 + F::from_canonical_usize(CHUNK)]
            } else {
                tracing_read_native_helper(
                    state.memory,
                    input_register_2.as_canonical_u32(),
                    simple_cols.read_input_pointer_2.as_mut(),
                )
            };
            let input_pointer_2_u32 = input_pointer_2.as_canonical_u32();
            let data_1: [F; CHUNK] = tracing_read_native_helper(
                state.memory,
                input_pointer_1_u32,
                simple_cols.read_data_1.as_mut(),
            );
            let data_2: [F; CHUNK] = tracing_read_native_helper(
                state.memory,
                input_pointer_2_u32,
                simple_cols.read_data_2.as_mut(),
            );

            let p2_input = std::array::from_fn(|i| {
                if i < CHUNK {
                    data_1[i]
                } else {
                    data_2[i - CHUNK]
                }
            });
            let output = self.subchip.permute(p2_input);
            tracing_write_native_inplace(
                state.memory,
                output_pointer_u32,
                std::array::from_fn(|i| output[i]),
                &mut simple_cols.write_data_1,
            );
            if instruction.opcode == PERM_POS2.global_opcode() {
                tracing_write_native_inplace(
                    state.memory,
                    output_pointer_u32 + CHUNK as u32,
                    std::array::from_fn(|i| output[i + CHUNK]),
                    &mut simple_cols.write_data_2,
                );
            } else {
                state.memory.increment_timestamp();
            }
            debug_assert_eq!(
                state.memory.timestamp,
                init_timestamp_u32 + NUM_SIMPLE_ACCESSES
            );
            cols.incorporate_row = F::ZERO;
            cols.incorporate_sibling = F::ZERO;
            cols.inside_row = F::ZERO;
            cols.simple = F::ONE;
            cols.end_inside_row = F::ZERO;
            cols.end_top_level = F::ZERO;
            cols.is_exhausted = [F::ZERO; CHUNK - 1];
            cols.start_timestamp = F::from_canonical_u32(init_timestamp_u32);

            cols.inner.inputs = p2_input;
            simple_cols.pc = F::from_canonical_u32(*state.pc);
            simple_cols.is_compress = F::from_bool(instruction.opcode == COMP_POS2.global_opcode());
            simple_cols.output_register = output_register;
            simple_cols.input_register_1 = input_register_1;
            simple_cols.input_register_2 = input_register_2;
            simple_cols.output_pointer = output_pointer;
            simple_cols.input_pointer_1 = input_pointer_1;
            simple_cols.input_pointer_2 = input_pointer_2;
        } else if instruction.opcode == VERIFY_BATCH.global_opcode() {
            let init_timestamp = F::from_canonical_u32(init_timestamp_u32);
            let mut col_buffer = vec![F::ZERO; NativePoseidon2Cols::<F, SBOX_REGISTERS>::width()];
            let last_top_level_cols: &mut NativePoseidon2Cols<F, SBOX_REGISTERS> =
                col_buffer.as_mut_slice().borrow_mut();
            let ltl_specific_cols: &mut TopLevelSpecificCols<F> =
                last_top_level_cols.specific[..TopLevelSpecificCols::<u8>::width()].borrow_mut();
            let &Instruction {
                a: dim_register,
                b: opened_register,
                c: opened_length_register,
                d: proof_id_ptr,
                e: index_register,
                f: commit_register,
                g: opened_element_size_inv,
                ..
            } = instruction;
            // calc inverse fast assuming opened_element_size in {1, 4}
            let mut opened_element_size = F::ONE;
            while opened_element_size * opened_element_size_inv != F::ONE {
                opened_element_size += F::ONE;
            }

            let [proof_id]: [F; 1] =
                memory_read_native(state.memory.data(), proof_id_ptr.as_canonical_u32());
            let [dim_base_pointer]: [F; 1] = tracing_read_native_helper(
                state.memory,
                dim_register.as_canonical_u32(),
                ltl_specific_cols.dim_base_pointer_read.as_mut(),
            );
            let dim_base_pointer_u32 = dim_base_pointer.as_canonical_u32();
            let [opened_base_pointer]: [F; 1] = tracing_read_native_helper(
                state.memory,
                opened_register.as_canonical_u32(),
                ltl_specific_cols.opened_base_pointer_read.as_mut(),
            );
            let opened_base_pointer_u32 = opened_base_pointer.as_canonical_u32();
            let [opened_length]: [F; 1] = tracing_read_native_helper(
                state.memory,
                opened_length_register.as_canonical_u32(),
                ltl_specific_cols.opened_length_read.as_mut(),
            );
            let [index_base_pointer]: [F; 1] = tracing_read_native_helper(
                state.memory,
                index_register.as_canonical_u32(),
                ltl_specific_cols.index_base_pointer_read.as_mut(),
            );
            let index_base_pointer_u32 = index_base_pointer.as_canonical_u32();
            let [commit_pointer]: [F; 1] = tracing_read_native_helper(
                state.memory,
                commit_register.as_canonical_u32(),
                ltl_specific_cols.commit_pointer_read.as_mut(),
            );
            // In E3, the proof is assumed to be valid. The verification during execution is
            // skipped.
            let commit: [F; CHUNK] = tracing_read_native_helper(
                state.memory,
                commit_pointer.as_canonical_u32(),
                ltl_specific_cols.commit_read.as_mut(),
            );

            let opened_length = opened_length.as_canonical_u32() as usize;
            let [initial_log_height]: [F; 1] =
                memory_read_native(state.memory.data(), dim_base_pointer_u32);
            let initial_log_height_u32 = initial_log_height.as_canonical_u32();
            let mut log_height = initial_log_height_u32 as i32;

            // Number of non-inside rows, this is used to compute the offset of the inside row
            // section.
            let (num_inside_rows, num_non_inside_rows) = {
                let opened_element_size_u32 = opened_element_size.as_canonical_u32();
                let mut num_non_inside_rows = initial_log_height_u32 as usize;
                let mut num_inside_rows = 0;
                let mut log_height = initial_log_height_u32;
                let mut opened_index = 0;
                loop {
                    let mut total_len = 0;
                    while opened_index < opened_length {
                        let [height]: [F; 1] = memory_read_native(
                            state.memory.data(),
                            dim_base_pointer_u32 + opened_index as u32,
                        );
                        if height.as_canonical_u32() != log_height {
                            break;
                        }
                        let [row_len]: [F; 1] = memory_read_native(
                            state.memory.data(),
                            opened_base_pointer_u32 + 2 * opened_index as u32 + 1,
                        );
                        total_len += row_len.as_canonical_u32() * opened_element_size_u32;
                        opened_index += 1;
                    }
                    if total_len != 0 {
                        num_non_inside_rows += 1;
                        num_inside_rows += (total_len as usize).div_ceil(CHUNK);
                    }
                    if log_height == 0 {
                        break;
                    }
                    log_height -= 1;
                }
                (num_inside_rows, num_non_inside_rows)
            };
            let mut proof_index = 0;
            let mut opened_index = 0;

            let mut root = [F::ZERO; CHUNK];
            let sibling_proof: Vec<[F; CHUNK]> = {
                let proof_idx = proof_id.as_canonical_u32() as usize;
                state.streams.hint_space[proof_idx]
                    .par_chunks(CHUNK)
                    .map(|c| c.try_into().unwrap())
                    .collect()
            };

            let total_num_row = num_inside_rows + num_non_inside_rows;
            let allocated_rows = arena
                .alloc(MultiRowLayout::new(NativePoseidon2Metadata {
                    num_rows: total_num_row,
                }))
                .0;
            allocated_rows[0].inner.export = F::from_canonical_u32(num_non_inside_rows as u32);
            let mut inside_row_idx = num_non_inside_rows;
            let mut non_inside_row_idx = 0;

            while log_height >= 0 {
                if opened_index < opened_length
                    && memory_read_native::<F, 1>(
                        state.memory.data(),
                        dim_base_pointer_u32 + opened_index as u32,
                    )[0] == F::from_canonical_u32(log_height as u32)
                {
                    state
                        .memory
                        .increment_timestamp_by(NUM_INITIAL_READS as u32);
                    let incorporate_start_timestamp = state.memory.timestamp;
                    let initial_opened_index = opened_index;
                    let mut row_pointer = 0;
                    let mut row_end = 0;
                    let mut rolling_hash = [F::ZERO; 2 * CHUNK];
                    let mut is_first_in_segment = true;

                    loop {
                        if inside_row_idx == total_num_row {
                            opened_index += 1;
                            break;
                        }
                        let inside_cols = &mut allocated_rows[inside_row_idx];
                        let inside_specific_cols: &mut InsideRowSpecificCols<F> = inside_cols
                            .specific[..InsideRowSpecificCols::<u8>::width()]
                            .borrow_mut();
                        let start_timestamp_u32 = state.memory.timestamp;

                        let mut cells_idx = 0;
                        for chunk_elem in rolling_hash.iter_mut().take(CHUNK) {
                            let cell_cols = &mut inside_specific_cols.cells[cells_idx];
                            if is_first_in_segment || row_pointer == row_end {
                                if is_first_in_segment {
                                    is_first_in_segment = false;
                                } else {
                                    opened_index += 1;
                                    if opened_index == opened_length
                                        || memory_read_native::<F, 1>(
                                            state.memory.data(),
                                            dim_base_pointer_u32 + opened_index as u32,
                                        )[0] != F::from_canonical_u32(log_height as u32)
                                    {
                                        break;
                                    }
                                }
                                let [new_row_pointer, row_len]: [F; 2] = tracing_read_native_helper(
                                    state.memory,
                                    opened_base_pointer_u32 + 2 * opened_index as u32,
                                    cell_cols.read_row_pointer_and_length.as_mut(),
                                );
                                row_pointer = new_row_pointer.as_canonical_u32() as usize;
                                row_end = row_pointer
                                    + (opened_element_size * row_len).as_canonical_u32() as usize;
                                cell_cols.is_first_in_row = F::ONE;
                            } else {
                                state.memory.increment_timestamp();
                            }
                            let [value]: [F; 1] = tracing_read_native_helper(
                                state.memory,
                                row_pointer as u32,
                                cell_cols.read.as_mut(),
                            );

                            cell_cols.opened_index = F::from_canonical_usize(opened_index);
                            cell_cols.row_pointer = F::from_canonical_usize(row_pointer);
                            cell_cols.row_end = F::from_canonical_usize(row_end);

                            *chunk_elem = value;
                            row_pointer += 1;
                            cells_idx += 1;
                        }
                        if cells_idx == 0 {
                            break;
                        }
                        inside_cols.inner.inputs[..CHUNK].copy_from_slice(&rolling_hash[..CHUNK]);
                        if !self.optimistic {
                            self.subchip.permute_mut(&mut rolling_hash);
                        }
                        if cells_idx < CHUNK {
                            state
                                .memory
                                .increment_timestamp_by(2 * (CHUNK - cells_idx) as u32);
                        }

                        inside_row_idx += 1;
                        // left
                        inside_cols.incorporate_row = F::ZERO;
                        inside_cols.incorporate_sibling = F::ZERO;
                        inside_cols.inside_row = F::ONE;
                        inside_cols.simple = F::ZERO;
                        // `end_inside_row` of the last row will be set to 1 after this loop.
                        inside_cols.end_inside_row = F::ZERO;
                        inside_cols.end_top_level = F::ZERO;
                        inside_cols.opened_element_size_inv = opened_element_size_inv;
                        inside_cols.very_first_timestamp =
                            F::from_canonical_u32(incorporate_start_timestamp);
                        inside_cols.start_timestamp = F::from_canonical_u32(start_timestamp_u32);

                        inside_cols.initial_opened_index =
                            F::from_canonical_usize(initial_opened_index);
                        inside_cols.opened_base_pointer = opened_base_pointer;
                        if cells_idx < CHUNK {
                            let exhausted_opened_idx = F::from_canonical_usize(opened_index - 1);
                            for exhausted_idx in cells_idx..CHUNK {
                                inside_cols.is_exhausted[exhausted_idx - 1] = F::ONE;
                                inside_specific_cols.cells[exhausted_idx].opened_index =
                                    exhausted_opened_idx;
                            }
                            break;
                        }
                    }
                    {
                        let inside_cols = &mut allocated_rows[inside_row_idx - 1];
                        inside_cols.end_inside_row = F::ONE;
                    }

                    let incorporate_cols = &mut allocated_rows[non_inside_row_idx];
                    let top_level_specific_cols: &mut TopLevelSpecificCols<F> = incorporate_cols
                        .specific[..TopLevelSpecificCols::<u8>::width()]
                        .borrow_mut();

                    let final_opened_index = opened_index - 1;
                    let [height_check]: [F; 1] = tracing_read_native_helper(
                        state.memory,
                        dim_base_pointer_u32 + initial_opened_index as u32,
                        top_level_specific_cols
                            .read_initial_height_or_sibling_is_on_right
                            .as_mut(),
                    );
                    assert_eq!(height_check, F::from_canonical_u32(log_height as u32));
                    let final_height_read_timestamp = state.memory.timestamp;
                    let [height_check]: [F; 1] = tracing_read_native_helper(
                        state.memory,
                        dim_base_pointer_u32 + final_opened_index as u32,
                        top_level_specific_cols.read_final_height.as_mut(),
                    );
                    assert_eq!(height_check, F::from_canonical_u32(log_height as u32));

                    if !self.optimistic {
                        let hash: [F; CHUNK] = std::array::from_fn(|i| rolling_hash[i]);
                        root = if log_height as u32 == initial_log_height_u32 {
                            hash
                        } else {
                            compress(&self.subchip, root, hash).1
                        };
                    }
                    non_inside_row_idx += 1;

                    incorporate_cols.incorporate_row = F::ONE;
                    incorporate_cols.incorporate_sibling = F::ZERO;
                    incorporate_cols.inside_row = F::ZERO;
                    incorporate_cols.simple = F::ZERO;
                    incorporate_cols.end_inside_row = F::ZERO;
                    incorporate_cols.end_top_level = F::ZERO;
                    incorporate_cols.start_top_level = F::from_bool(proof_index == 0);
                    incorporate_cols.opened_element_size_inv = opened_element_size_inv;
                    incorporate_cols.very_first_timestamp = init_timestamp;
                    incorporate_cols.start_timestamp = F::from_canonical_u32(
                        incorporate_start_timestamp - NUM_INITIAL_READS as u32,
                    );
                    top_level_specific_cols.end_timestamp =
                        F::from_canonical_u32(final_height_read_timestamp + 1);

                    incorporate_cols.initial_opened_index =
                        F::from_canonical_usize(initial_opened_index);
                    top_level_specific_cols.final_opened_index =
                        F::from_canonical_usize(final_opened_index);
                    top_level_specific_cols.log_height = F::from_canonical_u32(log_height as u32);
                    top_level_specific_cols.opened_length = F::from_canonical_usize(opened_length);
                    top_level_specific_cols.dim_base_pointer = dim_base_pointer;
                    incorporate_cols.opened_base_pointer = opened_base_pointer;
                    top_level_specific_cols.index_base_pointer = index_base_pointer;
                    top_level_specific_cols.proof_index = F::from_canonical_usize(proof_index);
                }
<<<<<<< HEAD

                if log_height != 0 {
                    let row_start_timestamp = state.memory.timestamp;
                    state
                        .memory
                        .increment_timestamp_by(NUM_INITIAL_READS as u32);

                    let sibling_cols = &mut allocated_rows[non_inside_row_idx];
                    let top_level_specific_cols: &mut TopLevelSpecificCols<F> =
                        sibling_cols.specific[..TopLevelSpecificCols::<u8>::width()].borrow_mut();

=======

                if log_height != 0 {
                    let row_start_timestamp = state.memory.timestamp;
                    state
                        .memory
                        .increment_timestamp_by(NUM_INITIAL_READS as u32);

                    let sibling_cols = &mut allocated_rows[non_inside_row_idx];
                    let top_level_specific_cols: &mut TopLevelSpecificCols<F> =
                        sibling_cols.specific[..TopLevelSpecificCols::<u8>::width()].borrow_mut();

>>>>>>> 8ad15357
                    let read_sibling_is_on_right_timestamp = state.memory.timestamp;
                    let [sibling_is_on_right]: [F; 1] = tracing_read_native_helper(
                        state.memory,
                        index_base_pointer_u32 + proof_index as u32,
                        top_level_specific_cols
                            .read_initial_height_or_sibling_is_on_right
                            .as_mut(),
                    );
                    let sibling = sibling_proof[proof_index];
                    if !self.optimistic {
                        root = if sibling_is_on_right == F::ONE {
                            compress(&self.subchip, sibling, root).1
                        } else {
                            compress(&self.subchip, root, sibling).1
                        };
                    }
<<<<<<< HEAD

                    non_inside_row_idx += 1;

=======

                    non_inside_row_idx += 1;

>>>>>>> 8ad15357
                    sibling_cols.inner.inputs[..CHUNK].copy_from_slice(&sibling);

                    sibling_cols.incorporate_row = F::ZERO;
                    sibling_cols.incorporate_sibling = F::ONE;
                    sibling_cols.inside_row = F::ZERO;
                    sibling_cols.simple = F::ZERO;
                    sibling_cols.end_inside_row = F::ZERO;
                    sibling_cols.end_top_level = F::ZERO;
                    sibling_cols.start_top_level = F::ZERO;
                    sibling_cols.opened_element_size_inv = opened_element_size_inv;
                    sibling_cols.very_first_timestamp = init_timestamp;
                    sibling_cols.start_timestamp = F::from_canonical_u32(row_start_timestamp);

                    top_level_specific_cols.end_timestamp =
                        F::from_canonical_u32(read_sibling_is_on_right_timestamp + 1);
                    sibling_cols.initial_opened_index = F::from_canonical_usize(opened_index);
                    top_level_specific_cols.final_opened_index =
                        F::from_canonical_usize(opened_index - 1);
                    top_level_specific_cols.log_height = F::from_canonical_u32(log_height as u32);
                    top_level_specific_cols.opened_length = F::from_canonical_usize(opened_length);
                    top_level_specific_cols.dim_base_pointer = dim_base_pointer;
                    sibling_cols.opened_base_pointer = opened_base_pointer;
                    top_level_specific_cols.index_base_pointer = index_base_pointer;

                    top_level_specific_cols.proof_index = F::from_canonical_usize(proof_index);
                    top_level_specific_cols.sibling_is_on_right = sibling_is_on_right;
                };

                log_height -= 1;
                proof_index += 1;
            }
            let ltl_trace_cols = &mut allocated_rows[non_inside_row_idx - 1];
            let ltl_trace_specific_cols: &mut TopLevelSpecificCols<F> =
                ltl_trace_cols.specific[..TopLevelSpecificCols::<u8>::width()].borrow_mut();
            ltl_trace_cols.inner.export = F::from_canonical_u32(total_num_row as u32);
            ltl_trace_cols.end_top_level = F::ONE;
            ltl_trace_specific_cols.pc = F::from_canonical_u32(*state.pc);
            ltl_trace_specific_cols.dim_register = dim_register;
            ltl_trace_specific_cols.opened_register = opened_register;
            ltl_trace_specific_cols.opened_length_register = opened_length_register;
            ltl_trace_specific_cols.proof_id = proof_id_ptr;
            ltl_trace_specific_cols.index_register = index_register;
            ltl_trace_specific_cols.commit_register = commit_register;
            ltl_trace_specific_cols.commit_pointer = commit_pointer;
            ltl_trace_specific_cols.dim_base_pointer_read = ltl_specific_cols.dim_base_pointer_read;
            ltl_trace_specific_cols.opened_base_pointer_read =
                ltl_specific_cols.opened_base_pointer_read;
            ltl_trace_specific_cols.opened_length_read = ltl_specific_cols.opened_length_read;
            ltl_trace_specific_cols.index_base_pointer_read =
                ltl_specific_cols.index_base_pointer_read;
            ltl_trace_specific_cols.commit_pointer_read = ltl_specific_cols.commit_pointer_read;
            ltl_trace_specific_cols.commit_read = ltl_specific_cols.commit_read;
            if !self.optimistic {
                assert_eq!(commit, root);
            }
        } else {
            unreachable!()
        }

        *state.pc += DEFAULT_PC_STEP;
        Ok(())
    }

    fn get_opcode_name(&self, opcode: usize) -> String {
        if opcode == VERIFY_BATCH.global_opcode().as_usize() {
            String::from("VERIFY_BATCH")
        } else if opcode == PERM_POS2.global_opcode().as_usize() {
            String::from("PERM_POS2")
        } else if opcode == COMP_POS2.global_opcode().as_usize() {
            String::from("COMP_POS2")
        } else {
            unreachable!("unsupported opcode: {opcode}")
        }
    }
}

impl<F: PrimeField32, const SBOX_REGISTERS: usize> TraceFiller<F>
    for NativePoseidon2Filler<F, SBOX_REGISTERS>
{
    fn fill_trace(
        &self,
        mem_helper: &MemoryAuxColsFactory<F>,
        trace: &mut RowMajorMatrix<F>,
        rows_used: usize,
    ) where
        F: Send + Sync + Clone,
    {
        // Split the trace rows by instruction
        let width = trace.width();
        let mut row_idx = 0;
        let mut row_slice = trace.values.as_mut_slice();
        let mut chunk_start = Vec::new();
        while row_idx < rows_used {
            let cols: &NativePoseidon2Cols<F, SBOX_REGISTERS> = row_slice[..width].borrow();
            let (curr, rest) = if cols.simple.is_one() {
                row_idx += 1;
                row_slice.split_at_mut(width)
            } else {
                let num_non_inside_row = cols.inner.export.as_canonical_u32() as usize;
                let start = (num_non_inside_row - 1) * width;
                let cols: &NativePoseidon2Cols<F, SBOX_REGISTERS> =
                    row_slice[start..(start + width)].borrow();
                let total_num_row = cols.inner.export.as_canonical_u32() as usize;
                row_idx += total_num_row;
                row_slice.split_at_mut(total_num_row * width)
            };
            chunk_start.push(curr);
            row_slice = rest;
        }
        chunk_start.into_par_iter().for_each(|chunk_slice| {
            let cols: &NativePoseidon2Cols<F, SBOX_REGISTERS> = chunk_slice[..width].borrow();
            if cols.simple.is_one() {
                self.fill_simple_chunk(mem_helper, chunk_slice);
            } else {
                self.fill_verify_batch_chunk(mem_helper, chunk_slice);
            }
        });
        // Remaining rows are dummy rows.
        let inner_width = self.subchip.air.width();
        row_slice.par_chunks_exact_mut(width).for_each(|row_slice| {
            row_slice[..inner_width].copy_from_slice(&self.empty_poseidon2_sub_cols);
        });
    }
}

impl<F: PrimeField32, const SBOX_REGISTERS: usize> NativePoseidon2Filler<F, SBOX_REGISTERS> {
    fn fill_simple_chunk(&self, mem_helper: &MemoryAuxColsFactory<F>, chunk_slice: &mut [F]) {
        {
            let inner_width = self.subchip.air.width();
            let cols: &NativePoseidon2Cols<F, SBOX_REGISTERS> = chunk_slice.as_ref().borrow();
            let inner_cols = &self.subchip.generate_trace(vec![cols.inner.inputs]).values;
            chunk_slice[..inner_width].copy_from_slice(inner_cols);
        }

        let cols: &mut NativePoseidon2Cols<F, SBOX_REGISTERS> = chunk_slice.borrow_mut();
        // Simple poseidon2 row
        let simple_cols: &mut SimplePoseidonSpecificCols<F> =
            cols.specific[..SimplePoseidonSpecificCols::<u8>::width()].borrow_mut();
        let start_timestamp_u32 = cols.start_timestamp.as_canonical_u32();
        mem_fill_helper(
            mem_helper,
            start_timestamp_u32,
            simple_cols.read_output_pointer.as_mut(),
        );
        mem_fill_helper(
            mem_helper,
            start_timestamp_u32 + 1,
            simple_cols.read_input_pointer_1.as_mut(),
        );
        if simple_cols.is_compress.is_one() {
            mem_fill_helper(
                mem_helper,
                start_timestamp_u32 + 2,
                simple_cols.read_input_pointer_2.as_mut(),
            );
        }
        mem_fill_helper(
            mem_helper,
            start_timestamp_u32 + 3,
            simple_cols.read_data_1.as_mut(),
        );
        mem_fill_helper(
            mem_helper,
            start_timestamp_u32 + 4,
            simple_cols.read_data_2.as_mut(),
        );
        mem_fill_helper(
            mem_helper,
            start_timestamp_u32 + 5,
            simple_cols.write_data_1.as_mut(),
        );
        if simple_cols.is_compress.is_zero() {
            mem_fill_helper(
                mem_helper,
                start_timestamp_u32 + 6,
                simple_cols.write_data_2.as_mut(),
            );
        }
    }

    fn fill_verify_batch_chunk(&self, mem_helper: &MemoryAuxColsFactory<F>, chunk_slice: &mut [F]) {
        let inner_width = self.subchip.air.width();
        let width = NativePoseidon2Cols::<F, SBOX_REGISTERS>::width();
        let num_non_inside_rows = {
            let cols: &NativePoseidon2Cols<F, SBOX_REGISTERS> = chunk_slice[..width].borrow();
            cols.inner.export.as_canonical_u32() as usize
        };
        let total_num_rows = {
            let start = (num_non_inside_rows - 1) * width;
            let last_cols: &NativePoseidon2Cols<F, SBOX_REGISTERS> =
                chunk_slice[start..(start + width)].borrow();
            // During execution, this field hasn't been filled with meaningful data. So we use this
            // field to store the number of inside rows.
            last_cols.inner.export.as_canonical_u32() as usize
        };
        let mut first_round = true;
        let mut root = [F::ZERO; CHUNK];
        let mut inside_idx = num_non_inside_rows;
        let mut non_inside_idx = 0;
        while inside_idx < total_num_rows || non_inside_idx < num_non_inside_rows {
            debug_assert!(non_inside_idx < num_non_inside_rows);
            let incorporate_sibling = {
                let start = non_inside_idx * width;
                let row_slice = &mut chunk_slice[start..(start + width)];
                let cols: &NativePoseidon2Cols<F, SBOX_REGISTERS> = row_slice.as_ref().borrow();
                cols.incorporate_sibling.is_one()
            };
            if !incorporate_sibling {
                let mut prev_rolling_hash: [F; 2 * CHUNK];
                let mut rolling_hash = [F::ZERO; 2 * CHUNK];
                loop {
                    let start = inside_idx * width;
                    let row_slice = &mut chunk_slice[start..(start + width)];
                    let mut input_len = 0;
                    {
                        let cols: &mut NativePoseidon2Cols<F, SBOX_REGISTERS> =
                            row_slice.borrow_mut();
                        let inside_row_specific_cols: &mut InsideRowSpecificCols<F> =
                            cols.specific[..InsideRowSpecificCols::<u8>::width()].borrow_mut();
                        let start_timestamp_u32 = cols.start_timestamp.as_canonical_u32();
                        for (i, cell) in inside_row_specific_cols.cells.iter_mut().enumerate() {
                            if i > 0 && cols.is_exhausted[i - 1].is_one() {
                                break;
                            }
                            input_len += 1;
                            if cell.is_first_in_row.is_one() {
                                mem_fill_helper(
                                    mem_helper,
                                    start_timestamp_u32 + 2 * i as u32,
                                    cell.read_row_pointer_and_length.as_mut(),
                                );
                            }
                            mem_fill_helper(
                                mem_helper,
                                start_timestamp_u32 + 2 * i as u32 + 1,
                                cell.read.as_mut(),
                            );
                        }
                    }
                    {
                        let cols: &NativePoseidon2Cols<F, SBOX_REGISTERS> =
                            row_slice.as_ref().borrow();
                        rolling_hash[..input_len].copy_from_slice(&cols.inner.inputs[..input_len]);
                    }
                    prev_rolling_hash = rolling_hash;

                    let inner_cols = &self.subchip.generate_trace(vec![rolling_hash]).values;
                    row_slice[..inner_width].copy_from_slice(inner_cols);
                    let cols: &NativePoseidon2Cols<F, SBOX_REGISTERS> = row_slice.as_ref().borrow();
                    rolling_hash = *Self::poseidon2_output_from_trace(&cols.inner);
                    inside_idx += 1;
                    if cols.end_inside_row.is_one() {
                        break;
                    }
                }

                let start = non_inside_idx * width;
                let row_slice = &mut chunk_slice[start..(start + width)];
                let mut p2_input = [F::ZERO; 2 * CHUNK];
                if first_round {
                    p2_input.copy_from_slice(&prev_rolling_hash);
                } else {
                    p2_input[..CHUNK].copy_from_slice(&root);
                    p2_input[CHUNK..].copy_from_slice(&rolling_hash[..CHUNK]);
                }

                first_round = false;
                let inner_cols = &self.subchip.generate_trace(vec![p2_input]).values;
                row_slice[..inner_width].copy_from_slice(inner_cols);
                let cols: &mut NativePoseidon2Cols<F, SBOX_REGISTERS> = row_slice.borrow_mut();
                Self::fill_timestamp_for_top_level(mem_helper, cols);
                root.copy_from_slice(&Self::poseidon2_output_from_trace(&cols.inner)[..CHUNK]);
                non_inside_idx += 1;
            }

            if non_inside_idx < num_non_inside_rows {
                let start = non_inside_idx * width;
                let row_slice = &mut chunk_slice[start..(start + width)];
                let p2_input = {
                    let cols: &mut NativePoseidon2Cols<F, SBOX_REGISTERS> = row_slice.borrow_mut();
                    Self::fill_timestamp_for_top_level(mem_helper, cols);
                    let sibling = &cols.inner.inputs[..CHUNK];
                    let top_level_specific_cols: &TopLevelSpecificCols<F> =
                        cols.specific[..TopLevelSpecificCols::<F>::width()].borrow();
                    let sibling_is_on_right = top_level_specific_cols.sibling_is_on_right.is_one();
                    let mut p2_input = [F::ZERO; 2 * CHUNK];
                    if sibling_is_on_right {
                        p2_input[..CHUNK].copy_from_slice(sibling);
                        p2_input[CHUNK..].copy_from_slice(&root);
                    } else {
                        p2_input[..CHUNK].copy_from_slice(&root);
                        p2_input[CHUNK..].copy_from_slice(sibling);
                    };
                    p2_input
                };
                let inner_cols = &self.subchip.generate_trace(vec![p2_input]).values;
                row_slice[..inner_width].copy_from_slice(inner_cols);
                let cols: &NativePoseidon2Cols<F, SBOX_REGISTERS> = row_slice.as_ref().borrow();
                root.copy_from_slice(&Self::poseidon2_output_from_trace(&cols.inner)[..CHUNK]);
                non_inside_idx += 1;
            }
        }
    }
    fn fill_timestamp_for_top_level(
        mem_helper: &MemoryAuxColsFactory<F>,
        cols: &mut NativePoseidon2Cols<F, SBOX_REGISTERS>,
    ) {
        let top_level_specific_cols: &mut TopLevelSpecificCols<F> =
            cols.specific[..TopLevelSpecificCols::<u8>::width()].borrow_mut();
        let start_timestamp_u32 = cols.start_timestamp.as_canonical_u32();
        if cols.end_top_level.is_one() {
            let very_start_timestamp_u32 = cols.very_first_timestamp.as_canonical_u32();
            mem_fill_helper(
                mem_helper,
                very_start_timestamp_u32,
                top_level_specific_cols.dim_base_pointer_read.as_mut(),
            );
            mem_fill_helper(
                mem_helper,
                very_start_timestamp_u32 + 1,
                top_level_specific_cols.opened_base_pointer_read.as_mut(),
            );
            mem_fill_helper(
                mem_helper,
                very_start_timestamp_u32 + 2,
                top_level_specific_cols.opened_length_read.as_mut(),
            );
            mem_fill_helper(
                mem_helper,
                very_start_timestamp_u32 + 3,
                top_level_specific_cols.index_base_pointer_read.as_mut(),
            );
            mem_fill_helper(
                mem_helper,
                very_start_timestamp_u32 + 4,
                top_level_specific_cols.commit_pointer_read.as_mut(),
            );
            mem_fill_helper(
                mem_helper,
                very_start_timestamp_u32 + 5,
                top_level_specific_cols.commit_read.as_mut(),
            );
        }
        if cols.incorporate_row.is_one() {
            let end_timestamp = top_level_specific_cols.end_timestamp.as_canonical_u32();
            mem_fill_helper(
                mem_helper,
                end_timestamp - 2,
                top_level_specific_cols
                    .read_initial_height_or_sibling_is_on_right
                    .as_mut(),
            );
            mem_fill_helper(
                mem_helper,
                end_timestamp - 1,
                top_level_specific_cols.read_final_height.as_mut(),
            );
        } else if cols.incorporate_sibling.is_one() {
            mem_fill_helper(
                mem_helper,
                start_timestamp_u32 + NUM_INITIAL_READS as u32,
                top_level_specific_cols
                    .read_initial_height_or_sibling_is_on_right
                    .as_mut(),
            );
        } else {
            unreachable!()
        }
    }

    #[inline(always)]
    fn poseidon2_output_from_trace(inner: &Poseidon2SubCols<F, SBOX_REGISTERS>) -> &[F; 2 * CHUNK] {
        &inner.ending_full_rounds.last().unwrap().post
    }
}

fn tracing_read_native_helper<F: PrimeField32, const BLOCK_SIZE: usize>(
    memory: &mut TracingMemory,
    ptr: u32,
    base_aux: &mut MemoryBaseAuxCols<F>,
) -> [F; BLOCK_SIZE] {
    let mut prev_ts = 0;
    let ret = tracing_read_native(memory, ptr, &mut prev_ts);
    base_aux.set_prev(F::from_canonical_u32(prev_ts));
    ret
}

/// Fill `MemoryBaseAuxCols`, assuming that the `prev_timestamp` is already set in `base_aux`.
fn mem_fill_helper<F: PrimeField32>(
    mem_helper: &MemoryAuxColsFactory<F>,
    timestamp: u32,
    base_aux: &mut MemoryBaseAuxCols<F>,
) {
    let prev_ts = base_aux.prev_timestamp.as_canonical_u32();
    mem_helper.fill(prev_ts, timestamp, base_aux);
<<<<<<< HEAD
}

#[derive(AlignedBytesBorrow, Clone)]
#[repr(C)]
struct Pos2PreCompute<'a, F: Field, const SBOX_REGISTERS: usize> {
    subchip: &'a Poseidon2SubChip<F, SBOX_REGISTERS>,
    output_register: u32,
    input_register_1: u32,
    input_register_2: u32,
}

#[derive(AlignedBytesBorrow, Clone)]
#[repr(C)]
struct VerifyBatchPreCompute<'a, F: Field, const SBOX_REGISTERS: usize> {
    subchip: &'a Poseidon2SubChip<F, SBOX_REGISTERS>,
    dim_register: u32,
    opened_register: u32,
    opened_length_register: u32,
    proof_id_ptr: u32,
    index_register: u32,
    commit_register: u32,
    opened_element_size: F,
}

impl<'a, F: PrimeField32, const SBOX_REGISTERS: usize> NativePoseidon2Executor<F, SBOX_REGISTERS> {
    #[inline(always)]
    fn pre_compute_pos2_impl(
        &'a self,
        pc: u32,
        inst: &Instruction<F>,
        pos2_data: &mut Pos2PreCompute<'a, F, SBOX_REGISTERS>,
    ) -> Result<(), StaticProgramError> {
        let &Instruction {
            opcode,
            a,
            b,
            c,
            d,
            e,
            ..
        } = inst;

        if opcode != PERM_POS2.global_opcode() && opcode != COMP_POS2.global_opcode() {
            return Err(StaticProgramError::InvalidInstruction(pc));
        }

        let a = a.as_canonical_u32();
        let b = b.as_canonical_u32();
        let c = c.as_canonical_u32();
        let d = d.as_canonical_u32();
        let e = e.as_canonical_u32();

        if d != AS::Native as u32 {
            return Err(StaticProgramError::InvalidInstruction(pc));
        }
        if e != AS::Native as u32 {
            return Err(StaticProgramError::InvalidInstruction(pc));
        }

        *pos2_data = Pos2PreCompute {
            subchip: &self.subchip,
            output_register: a,
            input_register_1: b,
            input_register_2: c,
        };

        Ok(())
    }

    #[inline(always)]
    fn pre_compute_verify_batch_impl(
        &'a self,
        pc: u32,
        inst: &Instruction<F>,
        verify_batch_data: &mut VerifyBatchPreCompute<'a, F, SBOX_REGISTERS>,
    ) -> Result<(), StaticProgramError> {
        let &Instruction {
            opcode,
            a,
            b,
            c,
            d,
            e,
            f,
            g,
            ..
        } = inst;

        if opcode != VERIFY_BATCH.global_opcode() {
            return Err(StaticProgramError::InvalidInstruction(pc));
        }

        let a = a.as_canonical_u32();
        let b = b.as_canonical_u32();
        let c = c.as_canonical_u32();
        let d = d.as_canonical_u32();
        let e = e.as_canonical_u32();
        let f = f.as_canonical_u32();

        let opened_element_size_inv = g;
        // calc inverse fast assuming opened_element_size in {1, 4}
        let mut opened_element_size = F::ONE;
        while opened_element_size * opened_element_size_inv != F::ONE {
            opened_element_size += F::ONE;
        }

        *verify_batch_data = VerifyBatchPreCompute {
            subchip: &self.subchip,
            dim_register: a,
            opened_register: b,
            opened_length_register: c,
            proof_id_ptr: d,
            index_register: e,
            commit_register: f,
            opened_element_size,
        };

        Ok(())
    }
}

impl<F: PrimeField32, const SBOX_REGISTERS: usize> Executor<F>
    for NativePoseidon2Executor<F, SBOX_REGISTERS>
{
    #[inline(always)]
    fn pre_compute_size(&self) -> usize {
        std::cmp::max(
            size_of::<Pos2PreCompute<F, SBOX_REGISTERS>>(),
            size_of::<VerifyBatchPreCompute<F, SBOX_REGISTERS>>(),
        )
    }

    #[inline(always)]
    fn pre_compute<Ctx: E1ExecutionCtx>(
        &self,
        pc: u32,
        inst: &Instruction<F>,
        data: &mut [u8],
    ) -> Result<ExecuteFunc<F, Ctx>, StaticProgramError> {
        let &Instruction { opcode, .. } = inst;

        let is_pos2 = opcode == PERM_POS2.global_opcode() || opcode == COMP_POS2.global_opcode();

        if is_pos2 {
            let pos2_data: &mut Pos2PreCompute<F, SBOX_REGISTERS> = data.borrow_mut();
            self.pre_compute_pos2_impl(pc, inst, pos2_data)?;
            if opcode == PERM_POS2.global_opcode() {
                Ok(execute_pos2_e1_impl::<_, _, SBOX_REGISTERS, true>)
            } else {
                Ok(execute_pos2_e1_impl::<_, _, SBOX_REGISTERS, false>)
            }
        } else {
            let verify_batch_data: &mut VerifyBatchPreCompute<F, SBOX_REGISTERS> =
                data.borrow_mut();
            self.pre_compute_verify_batch_impl(pc, inst, verify_batch_data)?;
            Ok(execute_verify_batch_e1_impl::<_, _, SBOX_REGISTERS>)
        }
    }
}

impl<F: PrimeField32, const SBOX_REGISTERS: usize> MeteredExecutor<F>
    for NativePoseidon2Executor<F, SBOX_REGISTERS>
{
    #[inline(always)]
    fn metered_pre_compute_size(&self) -> usize {
        std::cmp::max(
            size_of::<E2PreCompute<Pos2PreCompute<F, SBOX_REGISTERS>>>(),
            size_of::<E2PreCompute<VerifyBatchPreCompute<F, SBOX_REGISTERS>>>(),
        )
    }

    #[inline(always)]
    fn metered_pre_compute<Ctx: E2ExecutionCtx>(
        &self,
        chip_idx: usize,
        pc: u32,
        inst: &Instruction<F>,
        data: &mut [u8],
    ) -> Result<ExecuteFunc<F, Ctx>, StaticProgramError> {
        let &Instruction { opcode, .. } = inst;

        let is_pos2 = opcode == PERM_POS2.global_opcode() || opcode == COMP_POS2.global_opcode();

        if is_pos2 {
            let pre_compute: &mut E2PreCompute<Pos2PreCompute<F, SBOX_REGISTERS>> =
                data.borrow_mut();
            pre_compute.chip_idx = chip_idx as u32;

            self.pre_compute_pos2_impl(pc, inst, &mut pre_compute.data)?;
            if opcode == PERM_POS2.global_opcode() {
                Ok(execute_pos2_e2_impl::<_, _, SBOX_REGISTERS, true>)
            } else {
                Ok(execute_pos2_e2_impl::<_, _, SBOX_REGISTERS, false>)
            }
        } else {
            let pre_compute: &mut E2PreCompute<VerifyBatchPreCompute<F, SBOX_REGISTERS>> =
                data.borrow_mut();
            pre_compute.chip_idx = chip_idx as u32;

            self.pre_compute_verify_batch_impl(pc, inst, &mut pre_compute.data)?;
            Ok(execute_verify_batch_e2_impl::<_, _, SBOX_REGISTERS>)
        }
    }
}

unsafe fn execute_pos2_e1_impl<
    F: PrimeField32,
    CTX: E1ExecutionCtx,
    const SBOX_REGISTERS: usize,
    const IS_PERM: bool,
>(
    pre_compute: &[u8],
    vm_state: &mut VmExecState<F, GuestMemory, CTX>,
) {
    let pre_compute: &Pos2PreCompute<F, SBOX_REGISTERS> = pre_compute.borrow();
    execute_pos2_e12_impl::<_, _, SBOX_REGISTERS, IS_PERM>(pre_compute, vm_state);
}

unsafe fn execute_pos2_e2_impl<
    F: PrimeField32,
    CTX: E2ExecutionCtx,
    const SBOX_REGISTERS: usize,
    const IS_PERM: bool,
>(
    pre_compute: &[u8],
    vm_state: &mut VmExecState<F, GuestMemory, CTX>,
) {
    let pre_compute: &E2PreCompute<Pos2PreCompute<F, SBOX_REGISTERS>> = pre_compute.borrow();
    let height =
        execute_pos2_e12_impl::<_, _, SBOX_REGISTERS, IS_PERM>(&pre_compute.data, vm_state);
    vm_state
        .ctx
        .on_height_change(pre_compute.chip_idx as usize, height);
}

unsafe fn execute_verify_batch_e1_impl<
    F: PrimeField32,
    CTX: E1ExecutionCtx,
    const SBOX_REGISTERS: usize,
>(
    pre_compute: &[u8],
    vm_state: &mut VmExecState<F, GuestMemory, CTX>,
) {
    let pre_compute: &VerifyBatchPreCompute<F, SBOX_REGISTERS> = pre_compute.borrow();
    // NOTE: using optimistic execution
    execute_verify_batch_e12_impl::<_, _, SBOX_REGISTERS, true>(pre_compute, vm_state);
}

unsafe fn execute_verify_batch_e2_impl<
    F: PrimeField32,
    CTX: E2ExecutionCtx,
    const SBOX_REGISTERS: usize,
>(
    pre_compute: &[u8],
    vm_state: &mut VmExecState<F, GuestMemory, CTX>,
) {
    let pre_compute: &E2PreCompute<VerifyBatchPreCompute<F, SBOX_REGISTERS>> = pre_compute.borrow();
    // NOTE: using optimistic execution
    let height =
        execute_verify_batch_e12_impl::<_, _, SBOX_REGISTERS, true>(&pre_compute.data, vm_state);
    vm_state
        .ctx
        .on_height_change(pre_compute.chip_idx as usize, height);
}

#[inline(always)]
unsafe fn execute_pos2_e12_impl<
    F: PrimeField32,
    CTX: E1ExecutionCtx,
    const SBOX_REGISTERS: usize,
    const IS_PERM: bool,
>(
    pre_compute: &Pos2PreCompute<F, SBOX_REGISTERS>,
    vm_state: &mut VmExecState<F, GuestMemory, CTX>,
) -> u32 {
    let subchip = pre_compute.subchip;

    let [output_pointer]: [F; 1] = vm_state.vm_read(AS::Native as u32, pre_compute.output_register);
    let [input_pointer_1]: [F; 1] =
        vm_state.vm_read(AS::Native as u32, pre_compute.input_register_1);
    let [input_pointer_2] = if IS_PERM {
        [input_pointer_1 + F::from_canonical_usize(CHUNK)]
    } else {
        vm_state.vm_read(AS::Native as u32, pre_compute.input_register_2)
    };

    let data_1: [F; CHUNK] =
        vm_state.vm_read(AS::Native as u32, input_pointer_1.as_canonical_u32());
    let data_2: [F; CHUNK] =
        vm_state.vm_read(AS::Native as u32, input_pointer_2.as_canonical_u32());

    let p2_input = std::array::from_fn(|i| {
        if i < CHUNK {
            data_1[i]
        } else {
            data_2[i - CHUNK]
        }
    });
    let output = subchip.permute(p2_input);
    let output_pointer_u32 = output_pointer.as_canonical_u32();

    vm_state.vm_write::<F, CHUNK>(
        AS::Native as u32,
        output_pointer_u32,
        &std::array::from_fn(|i| output[i]),
    );
    if IS_PERM {
        vm_state.vm_write::<F, CHUNK>(
            AS::Native as u32,
            output_pointer_u32 + CHUNK as u32,
            &std::array::from_fn(|i| output[i + CHUNK]),
        );
    }

    vm_state.pc = vm_state.pc.wrapping_add(DEFAULT_PC_STEP);
    vm_state.instret += 1;

    1
}

#[inline(always)]
unsafe fn execute_verify_batch_e12_impl<
    F: PrimeField32,
    CTX: E1ExecutionCtx,
    const SBOX_REGISTERS: usize,
    const OPTIMISTIC: bool,
>(
    pre_compute: &VerifyBatchPreCompute<F, SBOX_REGISTERS>,
    vm_state: &mut VmExecState<F, GuestMemory, CTX>,
) -> u32 {
    let subchip = pre_compute.subchip;
    let opened_element_size = pre_compute.opened_element_size;

    let [proof_id]: [F; 1] = vm_state.host_read(AS::Native as u32, pre_compute.proof_id_ptr);
    let [dim_base_pointer]: [F; 1] = vm_state.vm_read(AS::Native as u32, pre_compute.dim_register);
    let dim_base_pointer_u32 = dim_base_pointer.as_canonical_u32();
    let [opened_base_pointer]: [F; 1] =
        vm_state.vm_read(AS::Native as u32, pre_compute.opened_register);
    let opened_base_pointer_u32 = opened_base_pointer.as_canonical_u32();
    let [opened_length]: [F; 1] =
        vm_state.vm_read(AS::Native as u32, pre_compute.opened_length_register);
    let [index_base_pointer]: [F; 1] =
        vm_state.vm_read(AS::Native as u32, pre_compute.index_register);
    let index_base_pointer_u32 = index_base_pointer.as_canonical_u32();
    let [commit_pointer]: [F; 1] = vm_state.vm_read(AS::Native as u32, pre_compute.commit_register);
    let commit: [F; CHUNK] = vm_state.vm_read(AS::Native as u32, commit_pointer.as_canonical_u32());

    let opened_length = opened_length.as_canonical_u32() as usize;

    let initial_log_height = {
        let [height]: [F; 1] = vm_state.host_read(AS::Native as u32, dim_base_pointer_u32);
        height.as_canonical_u32()
    };

    let mut log_height = initial_log_height as i32;
    let mut sibling_index = 0;
    let mut opened_index = 0;
    let mut height = 0;

    let mut root = [F::ZERO; CHUNK];
    let sibling_proof: Vec<[F; CHUNK]> = {
        let proof_idx = proof_id.as_canonical_u32() as usize;
        vm_state.streams.hint_space[proof_idx]
            .par_chunks(CHUNK)
            .map(|c| c.try_into().unwrap())
            .collect()
    };

    while log_height >= 0 {
        if opened_index < opened_length
            && vm_state.host_read::<F, 1>(
                AS::Native as u32,
                dim_base_pointer_u32 + opened_index as u32,
            )[0] == F::from_canonical_u32(log_height as u32)
        {
            let initial_opened_index = opened_index;

            let mut row_pointer = 0;
            let mut row_end = 0;

            let mut rolling_hash = [F::ZERO; 2 * CHUNK];

            let mut is_first_in_segment = true;

            loop {
                let mut cells_len = 0;
                for chunk_elem in rolling_hash.iter_mut().take(CHUNK) {
                    if is_first_in_segment || row_pointer == row_end {
                        if is_first_in_segment {
                            is_first_in_segment = false;
                        } else {
                            opened_index += 1;
                            if opened_index == opened_length
                                || vm_state.host_read::<F, 1>(
                                    AS::Native as u32,
                                    dim_base_pointer_u32 + opened_index as u32,
                                )[0] != F::from_canonical_u32(log_height as u32)
                            {
                                break;
                            }
                        }
                        let [new_row_pointer, row_len]: [F; 2] = vm_state.vm_read(
                            AS::Native as u32,
                            opened_base_pointer_u32 + 2 * opened_index as u32,
                        );
                        row_pointer = new_row_pointer.as_canonical_u32() as usize;
                        row_end = row_pointer
                            + (opened_element_size * row_len).as_canonical_u32() as usize;
                    }
                    let [value]: [F; 1] = vm_state.vm_read(AS::Native as u32, row_pointer as u32);
                    cells_len += 1;
                    *chunk_elem = value;
                    row_pointer += 1;
                }
                if cells_len == 0 {
                    break;
                }
                height += 1;
                if !OPTIMISTIC {
                    subchip.permute_mut(&mut rolling_hash);
                }
                if cells_len < CHUNK {
                    break;
                }
            }

            let final_opened_index = opened_index - 1;
            let [height_check]: [F; 1] = vm_state.host_read(
                AS::Native as u32,
                dim_base_pointer_u32 + initial_opened_index as u32,
            );
            assert_eq!(height_check, F::from_canonical_u32(log_height as u32));
            let [height_check]: [F; 1] = vm_state.host_read(
                AS::Native as u32,
                dim_base_pointer_u32 + final_opened_index as u32,
            );
            assert_eq!(height_check, F::from_canonical_u32(log_height as u32));

            if !OPTIMISTIC {
                let hash: [F; CHUNK] = std::array::from_fn(|i| rolling_hash[i]);

                let new_root = if log_height as u32 == initial_log_height {
                    hash
                } else {
                    let (_, new_root) = compress(subchip, root, hash);
                    new_root
                };
                root = new_root;
            }
            height += 1;
        }

        if log_height != 0 {
            let [sibling_is_on_right]: [F; 1] = vm_state.vm_read(
                AS::Native as u32,
                index_base_pointer_u32 + sibling_index as u32,
            );
            let sibling_is_on_right = sibling_is_on_right == F::ONE;
            let sibling = sibling_proof[sibling_index];
            if !OPTIMISTIC {
                let (_, new_root) = if sibling_is_on_right {
                    compress(subchip, sibling, root)
                } else {
                    compress(subchip, root, sibling)
                };
                root = new_root;
            }
            height += 1;
        }

        log_height -= 1;
        sibling_index += 1;
    }

    if !OPTIMISTIC {
        assert_eq!(commit, root);
    }

    vm_state.pc = vm_state.pc.wrapping_add(DEFAULT_PC_STEP);
    vm_state.instret += 1;

    height
=======
>>>>>>> 8ad15357
}<|MERGE_RESOLUTION|>--- conflicted
+++ resolved
@@ -3,21 +3,12 @@
 use openvm_circuit::{
     arch::*,
     system::{
-<<<<<<< HEAD
-        memory::{
-            offline_checker::MemoryBaseAuxCols,
-            online::{GuestMemory, TracingMemory},
-            MemoryAuxColsFactory,
-        },
-=======
         memory::{offline_checker::MemoryBaseAuxCols, online::TracingMemory, MemoryAuxColsFactory},
->>>>>>> 8ad15357
         native_adapter::util::{
             memory_read_native, tracing_read_native, tracing_write_native_inplace,
         },
     },
 };
-use openvm_circuit_primitives::AlignedBytesBorrow;
 use openvm_instructions::{instruction::Instruction, program::DEFAULT_PC_STEP, LocalOpcode};
 use openvm_native_compiler::{
     conversion::AS,
@@ -67,11 +58,7 @@
     }
 }
 
-<<<<<<< HEAD
-fn compress<F: PrimeField32, const SBOX_REGISTERS: usize>(
-=======
 pub(crate) fn compress<F: PrimeField32, const SBOX_REGISTERS: usize>(
->>>>>>> 8ad15357
     subchip: &Poseidon2SubChip<F, SBOX_REGISTERS>,
     left: [F; CHUNK],
     right: [F; CHUNK],
@@ -121,13 +108,10 @@
         &'a mut self,
         layout: NativePoseidon2RecordLayout,
     ) -> NativePoseidon2RecordMut<'a, F, SBOX_REGISTERS> {
-<<<<<<< HEAD
-=======
         // SAFETY:
         // - align_to_mut() ensures proper alignment for NativePoseidon2Cols<F, SBOX_REGISTERS>
         // - Layout guarantees sufficient length for num_rows records
         // - Slice bounds validated by taking only num_rows elements
->>>>>>> 8ad15357
         let arr = unsafe {
             self.align_to_mut::<NativePoseidon2Cols<F, SBOX_REGISTERS>>()
                 .1
@@ -153,21 +137,12 @@
     fn size(layout: &NativePoseidon2RecordLayout) -> usize {
         layout.metadata.num_rows * size_of::<NativePoseidon2Cols<F, SBOX_REGISTERS>>()
     }
-<<<<<<< HEAD
 
     fn alignment(_layout: &NativePoseidon2RecordLayout) -> usize {
         align_of::<NativePoseidon2Cols<F, SBOX_REGISTERS>>()
     }
 }
 
-=======
-
-    fn alignment(_layout: &NativePoseidon2RecordLayout) -> usize {
-        align_of::<NativePoseidon2Cols<F, SBOX_REGISTERS>>()
-    }
-}
-
->>>>>>> 8ad15357
 impl<F: PrimeField32, RA, const SBOX_REGISTERS: usize> PreflightExecutor<F, RA>
     for NativePoseidon2Executor<F, SBOX_REGISTERS>
 where
@@ -178,11 +153,7 @@
     >,
 {
     fn execute(
-<<<<<<< HEAD
-        &mut self,
-=======
         &self,
->>>>>>> 8ad15357
         state: VmStateMut<F, TracingMemory, RA>,
         instruction: &Instruction<F>,
     ) -> Result<(), ExecutionError> {
@@ -588,7 +559,6 @@
                     top_level_specific_cols.index_base_pointer = index_base_pointer;
                     top_level_specific_cols.proof_index = F::from_canonical_usize(proof_index);
                 }
-<<<<<<< HEAD
 
                 if log_height != 0 {
                     let row_start_timestamp = state.memory.timestamp;
@@ -600,19 +570,6 @@
                     let top_level_specific_cols: &mut TopLevelSpecificCols<F> =
                         sibling_cols.specific[..TopLevelSpecificCols::<u8>::width()].borrow_mut();
 
-=======
-
-                if log_height != 0 {
-                    let row_start_timestamp = state.memory.timestamp;
-                    state
-                        .memory
-                        .increment_timestamp_by(NUM_INITIAL_READS as u32);
-
-                    let sibling_cols = &mut allocated_rows[non_inside_row_idx];
-                    let top_level_specific_cols: &mut TopLevelSpecificCols<F> =
-                        sibling_cols.specific[..TopLevelSpecificCols::<u8>::width()].borrow_mut();
-
->>>>>>> 8ad15357
                     let read_sibling_is_on_right_timestamp = state.memory.timestamp;
                     let [sibling_is_on_right]: [F; 1] = tracing_read_native_helper(
                         state.memory,
@@ -629,15 +586,9 @@
                             compress(&self.subchip, root, sibling).1
                         };
                     }
-<<<<<<< HEAD
 
                     non_inside_row_idx += 1;
 
-=======
-
-                    non_inside_row_idx += 1;
-
->>>>>>> 8ad15357
                     sibling_cols.inner.inputs[..CHUNK].copy_from_slice(&sibling);
 
                     sibling_cols.incorporate_row = F::ZERO;
@@ -1033,489 +984,4 @@
 ) {
     let prev_ts = base_aux.prev_timestamp.as_canonical_u32();
     mem_helper.fill(prev_ts, timestamp, base_aux);
-<<<<<<< HEAD
-}
-
-#[derive(AlignedBytesBorrow, Clone)]
-#[repr(C)]
-struct Pos2PreCompute<'a, F: Field, const SBOX_REGISTERS: usize> {
-    subchip: &'a Poseidon2SubChip<F, SBOX_REGISTERS>,
-    output_register: u32,
-    input_register_1: u32,
-    input_register_2: u32,
-}
-
-#[derive(AlignedBytesBorrow, Clone)]
-#[repr(C)]
-struct VerifyBatchPreCompute<'a, F: Field, const SBOX_REGISTERS: usize> {
-    subchip: &'a Poseidon2SubChip<F, SBOX_REGISTERS>,
-    dim_register: u32,
-    opened_register: u32,
-    opened_length_register: u32,
-    proof_id_ptr: u32,
-    index_register: u32,
-    commit_register: u32,
-    opened_element_size: F,
-}
-
-impl<'a, F: PrimeField32, const SBOX_REGISTERS: usize> NativePoseidon2Executor<F, SBOX_REGISTERS> {
-    #[inline(always)]
-    fn pre_compute_pos2_impl(
-        &'a self,
-        pc: u32,
-        inst: &Instruction<F>,
-        pos2_data: &mut Pos2PreCompute<'a, F, SBOX_REGISTERS>,
-    ) -> Result<(), StaticProgramError> {
-        let &Instruction {
-            opcode,
-            a,
-            b,
-            c,
-            d,
-            e,
-            ..
-        } = inst;
-
-        if opcode != PERM_POS2.global_opcode() && opcode != COMP_POS2.global_opcode() {
-            return Err(StaticProgramError::InvalidInstruction(pc));
-        }
-
-        let a = a.as_canonical_u32();
-        let b = b.as_canonical_u32();
-        let c = c.as_canonical_u32();
-        let d = d.as_canonical_u32();
-        let e = e.as_canonical_u32();
-
-        if d != AS::Native as u32 {
-            return Err(StaticProgramError::InvalidInstruction(pc));
-        }
-        if e != AS::Native as u32 {
-            return Err(StaticProgramError::InvalidInstruction(pc));
-        }
-
-        *pos2_data = Pos2PreCompute {
-            subchip: &self.subchip,
-            output_register: a,
-            input_register_1: b,
-            input_register_2: c,
-        };
-
-        Ok(())
-    }
-
-    #[inline(always)]
-    fn pre_compute_verify_batch_impl(
-        &'a self,
-        pc: u32,
-        inst: &Instruction<F>,
-        verify_batch_data: &mut VerifyBatchPreCompute<'a, F, SBOX_REGISTERS>,
-    ) -> Result<(), StaticProgramError> {
-        let &Instruction {
-            opcode,
-            a,
-            b,
-            c,
-            d,
-            e,
-            f,
-            g,
-            ..
-        } = inst;
-
-        if opcode != VERIFY_BATCH.global_opcode() {
-            return Err(StaticProgramError::InvalidInstruction(pc));
-        }
-
-        let a = a.as_canonical_u32();
-        let b = b.as_canonical_u32();
-        let c = c.as_canonical_u32();
-        let d = d.as_canonical_u32();
-        let e = e.as_canonical_u32();
-        let f = f.as_canonical_u32();
-
-        let opened_element_size_inv = g;
-        // calc inverse fast assuming opened_element_size in {1, 4}
-        let mut opened_element_size = F::ONE;
-        while opened_element_size * opened_element_size_inv != F::ONE {
-            opened_element_size += F::ONE;
-        }
-
-        *verify_batch_data = VerifyBatchPreCompute {
-            subchip: &self.subchip,
-            dim_register: a,
-            opened_register: b,
-            opened_length_register: c,
-            proof_id_ptr: d,
-            index_register: e,
-            commit_register: f,
-            opened_element_size,
-        };
-
-        Ok(())
-    }
-}
-
-impl<F: PrimeField32, const SBOX_REGISTERS: usize> Executor<F>
-    for NativePoseidon2Executor<F, SBOX_REGISTERS>
-{
-    #[inline(always)]
-    fn pre_compute_size(&self) -> usize {
-        std::cmp::max(
-            size_of::<Pos2PreCompute<F, SBOX_REGISTERS>>(),
-            size_of::<VerifyBatchPreCompute<F, SBOX_REGISTERS>>(),
-        )
-    }
-
-    #[inline(always)]
-    fn pre_compute<Ctx: E1ExecutionCtx>(
-        &self,
-        pc: u32,
-        inst: &Instruction<F>,
-        data: &mut [u8],
-    ) -> Result<ExecuteFunc<F, Ctx>, StaticProgramError> {
-        let &Instruction { opcode, .. } = inst;
-
-        let is_pos2 = opcode == PERM_POS2.global_opcode() || opcode == COMP_POS2.global_opcode();
-
-        if is_pos2 {
-            let pos2_data: &mut Pos2PreCompute<F, SBOX_REGISTERS> = data.borrow_mut();
-            self.pre_compute_pos2_impl(pc, inst, pos2_data)?;
-            if opcode == PERM_POS2.global_opcode() {
-                Ok(execute_pos2_e1_impl::<_, _, SBOX_REGISTERS, true>)
-            } else {
-                Ok(execute_pos2_e1_impl::<_, _, SBOX_REGISTERS, false>)
-            }
-        } else {
-            let verify_batch_data: &mut VerifyBatchPreCompute<F, SBOX_REGISTERS> =
-                data.borrow_mut();
-            self.pre_compute_verify_batch_impl(pc, inst, verify_batch_data)?;
-            Ok(execute_verify_batch_e1_impl::<_, _, SBOX_REGISTERS>)
-        }
-    }
-}
-
-impl<F: PrimeField32, const SBOX_REGISTERS: usize> MeteredExecutor<F>
-    for NativePoseidon2Executor<F, SBOX_REGISTERS>
-{
-    #[inline(always)]
-    fn metered_pre_compute_size(&self) -> usize {
-        std::cmp::max(
-            size_of::<E2PreCompute<Pos2PreCompute<F, SBOX_REGISTERS>>>(),
-            size_of::<E2PreCompute<VerifyBatchPreCompute<F, SBOX_REGISTERS>>>(),
-        )
-    }
-
-    #[inline(always)]
-    fn metered_pre_compute<Ctx: E2ExecutionCtx>(
-        &self,
-        chip_idx: usize,
-        pc: u32,
-        inst: &Instruction<F>,
-        data: &mut [u8],
-    ) -> Result<ExecuteFunc<F, Ctx>, StaticProgramError> {
-        let &Instruction { opcode, .. } = inst;
-
-        let is_pos2 = opcode == PERM_POS2.global_opcode() || opcode == COMP_POS2.global_opcode();
-
-        if is_pos2 {
-            let pre_compute: &mut E2PreCompute<Pos2PreCompute<F, SBOX_REGISTERS>> =
-                data.borrow_mut();
-            pre_compute.chip_idx = chip_idx as u32;
-
-            self.pre_compute_pos2_impl(pc, inst, &mut pre_compute.data)?;
-            if opcode == PERM_POS2.global_opcode() {
-                Ok(execute_pos2_e2_impl::<_, _, SBOX_REGISTERS, true>)
-            } else {
-                Ok(execute_pos2_e2_impl::<_, _, SBOX_REGISTERS, false>)
-            }
-        } else {
-            let pre_compute: &mut E2PreCompute<VerifyBatchPreCompute<F, SBOX_REGISTERS>> =
-                data.borrow_mut();
-            pre_compute.chip_idx = chip_idx as u32;
-
-            self.pre_compute_verify_batch_impl(pc, inst, &mut pre_compute.data)?;
-            Ok(execute_verify_batch_e2_impl::<_, _, SBOX_REGISTERS>)
-        }
-    }
-}
-
-unsafe fn execute_pos2_e1_impl<
-    F: PrimeField32,
-    CTX: E1ExecutionCtx,
-    const SBOX_REGISTERS: usize,
-    const IS_PERM: bool,
->(
-    pre_compute: &[u8],
-    vm_state: &mut VmExecState<F, GuestMemory, CTX>,
-) {
-    let pre_compute: &Pos2PreCompute<F, SBOX_REGISTERS> = pre_compute.borrow();
-    execute_pos2_e12_impl::<_, _, SBOX_REGISTERS, IS_PERM>(pre_compute, vm_state);
-}
-
-unsafe fn execute_pos2_e2_impl<
-    F: PrimeField32,
-    CTX: E2ExecutionCtx,
-    const SBOX_REGISTERS: usize,
-    const IS_PERM: bool,
->(
-    pre_compute: &[u8],
-    vm_state: &mut VmExecState<F, GuestMemory, CTX>,
-) {
-    let pre_compute: &E2PreCompute<Pos2PreCompute<F, SBOX_REGISTERS>> = pre_compute.borrow();
-    let height =
-        execute_pos2_e12_impl::<_, _, SBOX_REGISTERS, IS_PERM>(&pre_compute.data, vm_state);
-    vm_state
-        .ctx
-        .on_height_change(pre_compute.chip_idx as usize, height);
-}
-
-unsafe fn execute_verify_batch_e1_impl<
-    F: PrimeField32,
-    CTX: E1ExecutionCtx,
-    const SBOX_REGISTERS: usize,
->(
-    pre_compute: &[u8],
-    vm_state: &mut VmExecState<F, GuestMemory, CTX>,
-) {
-    let pre_compute: &VerifyBatchPreCompute<F, SBOX_REGISTERS> = pre_compute.borrow();
-    // NOTE: using optimistic execution
-    execute_verify_batch_e12_impl::<_, _, SBOX_REGISTERS, true>(pre_compute, vm_state);
-}
-
-unsafe fn execute_verify_batch_e2_impl<
-    F: PrimeField32,
-    CTX: E2ExecutionCtx,
-    const SBOX_REGISTERS: usize,
->(
-    pre_compute: &[u8],
-    vm_state: &mut VmExecState<F, GuestMemory, CTX>,
-) {
-    let pre_compute: &E2PreCompute<VerifyBatchPreCompute<F, SBOX_REGISTERS>> = pre_compute.borrow();
-    // NOTE: using optimistic execution
-    let height =
-        execute_verify_batch_e12_impl::<_, _, SBOX_REGISTERS, true>(&pre_compute.data, vm_state);
-    vm_state
-        .ctx
-        .on_height_change(pre_compute.chip_idx as usize, height);
-}
-
-#[inline(always)]
-unsafe fn execute_pos2_e12_impl<
-    F: PrimeField32,
-    CTX: E1ExecutionCtx,
-    const SBOX_REGISTERS: usize,
-    const IS_PERM: bool,
->(
-    pre_compute: &Pos2PreCompute<F, SBOX_REGISTERS>,
-    vm_state: &mut VmExecState<F, GuestMemory, CTX>,
-) -> u32 {
-    let subchip = pre_compute.subchip;
-
-    let [output_pointer]: [F; 1] = vm_state.vm_read(AS::Native as u32, pre_compute.output_register);
-    let [input_pointer_1]: [F; 1] =
-        vm_state.vm_read(AS::Native as u32, pre_compute.input_register_1);
-    let [input_pointer_2] = if IS_PERM {
-        [input_pointer_1 + F::from_canonical_usize(CHUNK)]
-    } else {
-        vm_state.vm_read(AS::Native as u32, pre_compute.input_register_2)
-    };
-
-    let data_1: [F; CHUNK] =
-        vm_state.vm_read(AS::Native as u32, input_pointer_1.as_canonical_u32());
-    let data_2: [F; CHUNK] =
-        vm_state.vm_read(AS::Native as u32, input_pointer_2.as_canonical_u32());
-
-    let p2_input = std::array::from_fn(|i| {
-        if i < CHUNK {
-            data_1[i]
-        } else {
-            data_2[i - CHUNK]
-        }
-    });
-    let output = subchip.permute(p2_input);
-    let output_pointer_u32 = output_pointer.as_canonical_u32();
-
-    vm_state.vm_write::<F, CHUNK>(
-        AS::Native as u32,
-        output_pointer_u32,
-        &std::array::from_fn(|i| output[i]),
-    );
-    if IS_PERM {
-        vm_state.vm_write::<F, CHUNK>(
-            AS::Native as u32,
-            output_pointer_u32 + CHUNK as u32,
-            &std::array::from_fn(|i| output[i + CHUNK]),
-        );
-    }
-
-    vm_state.pc = vm_state.pc.wrapping_add(DEFAULT_PC_STEP);
-    vm_state.instret += 1;
-
-    1
-}
-
-#[inline(always)]
-unsafe fn execute_verify_batch_e12_impl<
-    F: PrimeField32,
-    CTX: E1ExecutionCtx,
-    const SBOX_REGISTERS: usize,
-    const OPTIMISTIC: bool,
->(
-    pre_compute: &VerifyBatchPreCompute<F, SBOX_REGISTERS>,
-    vm_state: &mut VmExecState<F, GuestMemory, CTX>,
-) -> u32 {
-    let subchip = pre_compute.subchip;
-    let opened_element_size = pre_compute.opened_element_size;
-
-    let [proof_id]: [F; 1] = vm_state.host_read(AS::Native as u32, pre_compute.proof_id_ptr);
-    let [dim_base_pointer]: [F; 1] = vm_state.vm_read(AS::Native as u32, pre_compute.dim_register);
-    let dim_base_pointer_u32 = dim_base_pointer.as_canonical_u32();
-    let [opened_base_pointer]: [F; 1] =
-        vm_state.vm_read(AS::Native as u32, pre_compute.opened_register);
-    let opened_base_pointer_u32 = opened_base_pointer.as_canonical_u32();
-    let [opened_length]: [F; 1] =
-        vm_state.vm_read(AS::Native as u32, pre_compute.opened_length_register);
-    let [index_base_pointer]: [F; 1] =
-        vm_state.vm_read(AS::Native as u32, pre_compute.index_register);
-    let index_base_pointer_u32 = index_base_pointer.as_canonical_u32();
-    let [commit_pointer]: [F; 1] = vm_state.vm_read(AS::Native as u32, pre_compute.commit_register);
-    let commit: [F; CHUNK] = vm_state.vm_read(AS::Native as u32, commit_pointer.as_canonical_u32());
-
-    let opened_length = opened_length.as_canonical_u32() as usize;
-
-    let initial_log_height = {
-        let [height]: [F; 1] = vm_state.host_read(AS::Native as u32, dim_base_pointer_u32);
-        height.as_canonical_u32()
-    };
-
-    let mut log_height = initial_log_height as i32;
-    let mut sibling_index = 0;
-    let mut opened_index = 0;
-    let mut height = 0;
-
-    let mut root = [F::ZERO; CHUNK];
-    let sibling_proof: Vec<[F; CHUNK]> = {
-        let proof_idx = proof_id.as_canonical_u32() as usize;
-        vm_state.streams.hint_space[proof_idx]
-            .par_chunks(CHUNK)
-            .map(|c| c.try_into().unwrap())
-            .collect()
-    };
-
-    while log_height >= 0 {
-        if opened_index < opened_length
-            && vm_state.host_read::<F, 1>(
-                AS::Native as u32,
-                dim_base_pointer_u32 + opened_index as u32,
-            )[0] == F::from_canonical_u32(log_height as u32)
-        {
-            let initial_opened_index = opened_index;
-
-            let mut row_pointer = 0;
-            let mut row_end = 0;
-
-            let mut rolling_hash = [F::ZERO; 2 * CHUNK];
-
-            let mut is_first_in_segment = true;
-
-            loop {
-                let mut cells_len = 0;
-                for chunk_elem in rolling_hash.iter_mut().take(CHUNK) {
-                    if is_first_in_segment || row_pointer == row_end {
-                        if is_first_in_segment {
-                            is_first_in_segment = false;
-                        } else {
-                            opened_index += 1;
-                            if opened_index == opened_length
-                                || vm_state.host_read::<F, 1>(
-                                    AS::Native as u32,
-                                    dim_base_pointer_u32 + opened_index as u32,
-                                )[0] != F::from_canonical_u32(log_height as u32)
-                            {
-                                break;
-                            }
-                        }
-                        let [new_row_pointer, row_len]: [F; 2] = vm_state.vm_read(
-                            AS::Native as u32,
-                            opened_base_pointer_u32 + 2 * opened_index as u32,
-                        );
-                        row_pointer = new_row_pointer.as_canonical_u32() as usize;
-                        row_end = row_pointer
-                            + (opened_element_size * row_len).as_canonical_u32() as usize;
-                    }
-                    let [value]: [F; 1] = vm_state.vm_read(AS::Native as u32, row_pointer as u32);
-                    cells_len += 1;
-                    *chunk_elem = value;
-                    row_pointer += 1;
-                }
-                if cells_len == 0 {
-                    break;
-                }
-                height += 1;
-                if !OPTIMISTIC {
-                    subchip.permute_mut(&mut rolling_hash);
-                }
-                if cells_len < CHUNK {
-                    break;
-                }
-            }
-
-            let final_opened_index = opened_index - 1;
-            let [height_check]: [F; 1] = vm_state.host_read(
-                AS::Native as u32,
-                dim_base_pointer_u32 + initial_opened_index as u32,
-            );
-            assert_eq!(height_check, F::from_canonical_u32(log_height as u32));
-            let [height_check]: [F; 1] = vm_state.host_read(
-                AS::Native as u32,
-                dim_base_pointer_u32 + final_opened_index as u32,
-            );
-            assert_eq!(height_check, F::from_canonical_u32(log_height as u32));
-
-            if !OPTIMISTIC {
-                let hash: [F; CHUNK] = std::array::from_fn(|i| rolling_hash[i]);
-
-                let new_root = if log_height as u32 == initial_log_height {
-                    hash
-                } else {
-                    let (_, new_root) = compress(subchip, root, hash);
-                    new_root
-                };
-                root = new_root;
-            }
-            height += 1;
-        }
-
-        if log_height != 0 {
-            let [sibling_is_on_right]: [F; 1] = vm_state.vm_read(
-                AS::Native as u32,
-                index_base_pointer_u32 + sibling_index as u32,
-            );
-            let sibling_is_on_right = sibling_is_on_right == F::ONE;
-            let sibling = sibling_proof[sibling_index];
-            if !OPTIMISTIC {
-                let (_, new_root) = if sibling_is_on_right {
-                    compress(subchip, sibling, root)
-                } else {
-                    compress(subchip, root, sibling)
-                };
-                root = new_root;
-            }
-            height += 1;
-        }
-
-        log_height -= 1;
-        sibling_index += 1;
-    }
-
-    if !OPTIMISTIC {
-        assert_eq!(commit, root);
-    }
-
-    vm_state.pc = vm_state.pc.wrapping_add(DEFAULT_PC_STEP);
-    vm_state.instret += 1;
-
-    height
-=======
->>>>>>> 8ad15357
 }