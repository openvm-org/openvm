use std::sync::{Arc, Mutex};

use openvm_circuit::{
<<<<<<< HEAD
    arch::{ExecutionBridge, ExecutionBus, ExecutionError, ExecutionState, InstructionExecutor},
    system::{
        memory::{offline_checker::MemoryBridge, MemoryController, OfflineMemory, RecordId},
        program::ProgramBus,
    },
};
use openvm_instructions::{
    instruction::Instruction,
    program::DEFAULT_PC_STEP,
    Poseidon2Opcode::{COMP_POS2, PERM_POS2},
    VmOpcode,
};
use openvm_native_compiler::VerifyBatchOpcode::VERIFY_BATCH;
=======
    arch::{ExecutionBridge, ExecutionError, ExecutionState, InstructionExecutor, SystemPort},
    system::memory::{MemoryController, OfflineMemory, RecordId},
};
use openvm_instructions::{instruction::Instruction, program::DEFAULT_PC_STEP, VmOpcode};
use openvm_native_compiler::{
    Poseidon2Opcode::{COMP_POS2, PERM_POS2},
    VerifyBatchOpcode::VERIFY_BATCH,
};
>>>>>>> 94f8b540
use openvm_poseidon2_air::{Poseidon2Config, Poseidon2SubAir, Poseidon2SubChip};
use openvm_stark_backend::{
    p3_field::{Field, PrimeField32},
    Stateful,
};
use serde::{Deserialize, Serialize};

use crate::poseidon2::{
    air::{NativePoseidon2Air, VerifyBatchBus},
    CHUNK,
};

#[derive(Debug, Clone, Serialize, Deserialize)]
#[serde(bound = "F: Field")]
pub struct VerifyBatchRecord<F: Field> {
    pub from_state: ExecutionState<u32>,
    pub instruction: Instruction<F>,

    pub dim_base_pointer: F,
    pub opened_base_pointer: F,
    pub opened_length: usize,
    pub sibling_base_pointer: F,
    pub index_base_pointer: F,
    pub commit_pointer: F,

    pub dim_base_pointer_read: RecordId,
    pub opened_base_pointer_read: RecordId,
    pub opened_length_read: RecordId,
    pub sibling_base_pointer_read: RecordId,
    pub index_base_pointer_read: RecordId,
    pub commit_pointer_read: RecordId,

    pub commit_read: RecordId,
    pub initial_height: usize,
    pub top_level: Vec<TopLevelRecord<F>>,
}

impl<F: PrimeField32> VerifyBatchRecord<F> {
    pub fn opened_element_size_inv(&self) -> F {
        self.instruction.g
    }
}

#[derive(Debug, Clone, Serialize, Deserialize)]
#[serde(bound = "F: Field")]
pub struct TopLevelRecord<F: Field> {
    // must be present in first record
    pub incorporate_row: Option<IncorporateRowRecord<F>>,
    // must be present in all bust last record
    pub incorporate_sibling: Option<IncorporateSiblingRecord<F>>,
}

#[derive(Debug, Clone, Serialize, Deserialize)]
#[serde(bound = "F: Field")]
pub struct IncorporateSiblingRecord<F: Field> {
    pub read_sibling_array_start: RecordId,
    pub read_root_is_on_right: RecordId,
    pub root_is_on_right: bool,
    pub reads: [RecordId; CHUNK],
    pub p2_input: [F; 2 * CHUNK],
}

#[derive(Debug, Clone, Serialize, Deserialize)]
#[serde(bound = "F: Field")]
pub struct IncorporateRowRecord<F: Field> {
    pub chunks: Vec<InsideRowRecord<F>>,
    pub initial_opened_index: usize,
    pub final_opened_index: usize,
    pub initial_height_read: RecordId,
    pub final_height_read: RecordId,
    pub p2_input: [F; 2 * CHUNK],
}

#[derive(Debug, Clone, Serialize, Deserialize)]
#[serde(bound = "F: Field")]
pub struct InsideRowRecord<F: Field> {
    pub cells: Vec<CellRecord>,
    pub p2_input: [F; 2 * CHUNK],
}

#[derive(Debug, Clone, Serialize, Deserialize)]
pub struct CellRecord {
    pub read: RecordId,
    pub opened_index: usize,
    pub read_row_pointer_and_length: Option<RecordId>,
    pub row_pointer: usize,
    pub row_end: usize,
}

#[derive(Debug, Clone, Serialize, Deserialize)]
#[serde(bound = "F: Field")]
pub struct SimplePoseidonRecord<F: Field> {
    pub from_state: ExecutionState<u32>,
    pub instruction: Instruction<F>,

    pub read_input_pointer_1: RecordId,
    pub read_input_pointer_2: Option<RecordId>,
    pub read_output_pointer: RecordId,
    pub read_data_1: RecordId,
    pub read_data_2: RecordId,
    pub write_data_1: RecordId,
    pub write_data_2: Option<RecordId>,

    pub input_pointer_1: F,
    pub input_pointer_2: F,
    pub output_pointer: F,
    pub p2_input: [F; 2 * CHUNK],
}

#[derive(Debug, Clone, Serialize, Deserialize, Default)]
#[serde(bound = "F: Field")]
pub struct NativePoseidon2RecordSet<F: Field> {
    pub verify_batch_records: Vec<VerifyBatchRecord<F>>,
    pub simple_permute_records: Vec<SimplePoseidonRecord<F>>,
}

pub struct NativePoseidon2Chip<F: Field, const SBOX_REGISTERS: usize> {
    pub(super) air: NativePoseidon2Air<F, SBOX_REGISTERS>,
    pub(super) record_set: NativePoseidon2RecordSet<F>,
    pub(super) height: usize,
    pub(super) offline_memory: Arc<Mutex<OfflineMemory<F>>>,
    pub(super) subchip: Poseidon2SubChip<F, SBOX_REGISTERS>,
}

impl<F: PrimeField32, const SBOX_REGISTERS: usize> Stateful<Vec<u8>>
    for NativePoseidon2Chip<F, SBOX_REGISTERS>
{
    fn load_state(&mut self, state: Vec<u8>) {
        self.record_set = bitcode::deserialize(&state).unwrap();
        self.height = self.record_set.simple_permute_records.len();
        for record in self.record_set.verify_batch_records.iter() {
            for top_level in record.top_level.iter() {
                if let Some(incorporate_row) = &top_level.incorporate_row {
                    self.height += 1 + incorporate_row.chunks.len();
                }
                if top_level.incorporate_sibling.is_some() {
                    self.height += 1;
                }
            }
        }
    }

    fn store_state(&self) -> Vec<u8> {
        bitcode::serialize(&self.record_set).unwrap()
    }
}

impl<F: PrimeField32, const SBOX_REGISTERS: usize> NativePoseidon2Chip<F, SBOX_REGISTERS> {
    pub fn new(
<<<<<<< HEAD
        execution_bus: ExecutionBus,
        program_bus: ProgramBus,
        memory_bridge: MemoryBridge,
=======
        port: SystemPort,
>>>>>>> 94f8b540
        verify_batch_offset: usize,
        perm_pos2_offset: usize,
        offline_memory: Arc<Mutex<OfflineMemory<F>>>,
        poseidon2_config: Poseidon2Config<F>,
<<<<<<< HEAD
    ) -> Self {
        let air = NativePoseidon2Air {
            execution_bridge: ExecutionBridge::new(execution_bus, program_bus),
            memory_bridge,
            internal_bus: VerifyBatchBus(7),
=======
        verify_batch_bus: VerifyBatchBus,
    ) -> Self {
        let air = NativePoseidon2Air {
            execution_bridge: ExecutionBridge::new(port.execution_bus, port.program_bus),
            memory_bridge: port.memory_bridge,
            internal_bus: verify_batch_bus,
>>>>>>> 94f8b540
            subair: Arc::new(Poseidon2SubAir::new(poseidon2_config.constants.into())),
            verify_batch_offset,
            simple_offset: perm_pos2_offset,
            address_space: F::from_canonical_u32(5),
        };
        Self {
            record_set: Default::default(),
            air,
            height: 0,
            offline_memory,
            subchip: Poseidon2SubChip::new(poseidon2_config.constants),
        }
    }

    fn compress(&self, left: [F; CHUNK], right: [F; CHUNK]) -> ([F; 2 * CHUNK], [F; CHUNK]) {
        let concatenated =
            std::array::from_fn(|i| if i < CHUNK { left[i] } else { right[i - CHUNK] });
        let permuted = self.subchip.permute(concatenated);
        (concatenated, std::array::from_fn(|i| permuted[i]))
    }
}

pub(super) const NUM_INITIAL_READS: usize = 7;
pub(super) const NUM_SIMPLE_ACCESSES: u32 = 7;

impl<F: PrimeField32, const SBOX_REGISTERS: usize> InstructionExecutor<F>
    for NativePoseidon2Chip<F, SBOX_REGISTERS>
{
    fn execute(
        &mut self,
        memory: &mut MemoryController<F>,
        instruction: &Instruction<F>,
        from_state: ExecutionState<u32>,
    ) -> Result<ExecutionState<u32>, ExecutionError> {
        if instruction.opcode == VmOpcode::with_default_offset(PERM_POS2)
            || instruction.opcode == VmOpcode::with_default_offset(COMP_POS2)
        {
            let &Instruction {
                a: output_register,
                b: input_register_1,
                c: input_register_2,
                d: register_address_space,
                e: data_address_space,
                ..
            } = instruction;

            let (read_output_pointer, output_pointer) =
                memory.read_cell(register_address_space, output_register);
            let (read_input_pointer_1, input_pointer_1) =
                memory.read_cell(register_address_space, input_register_1);
            let (read_input_pointer_2, input_pointer_2) =
                if instruction.opcode == VmOpcode::with_default_offset(PERM_POS2) {
                    memory.increment_timestamp();
                    (None, input_pointer_1 + F::from_canonical_usize(CHUNK))
                } else {
                    let (read_input_pointer_2, input_pointer_2) =
                        memory.read_cell(register_address_space, input_register_2);
                    (Some(read_input_pointer_2), input_pointer_2)
                };
            let (read_data_1, data_1) = memory.read::<CHUNK>(data_address_space, input_pointer_1);
            let (read_data_2, data_2) = memory.read::<CHUNK>(data_address_space, input_pointer_2);
            let p2_input = std::array::from_fn(|i| {
                if i < CHUNK {
                    data_1[i]
                } else {
                    data_2[i - CHUNK]
                }
            });
            let output = self.subchip.permute(p2_input);
            let (write_data_1, _) = memory.write::<CHUNK>(
                data_address_space,
                output_pointer,
                std::array::from_fn(|i| output[i]),
            );
            let write_data_2 = if instruction.opcode == VmOpcode::with_default_offset(PERM_POS2) {
                Some(
                    memory
                        .write::<CHUNK>(
                            data_address_space,
                            output_pointer + F::from_canonical_usize(CHUNK),
                            std::array::from_fn(|i| output[CHUNK + i]),
                        )
                        .0,
                )
            } else {
                memory.increment_timestamp();
                None
            };

            assert_eq!(
                memory.timestamp(),
                from_state.timestamp + NUM_SIMPLE_ACCESSES
            );

            self.record_set
                .simple_permute_records
                .push(SimplePoseidonRecord {
                    from_state,
                    instruction: instruction.clone(),
                    read_input_pointer_1,
                    read_input_pointer_2,
                    read_output_pointer,
                    read_data_1,
                    read_data_2,
                    write_data_1,
                    write_data_2,
                    input_pointer_1,
                    input_pointer_2,
                    output_pointer,
                    p2_input,
                });
            self.height += 1;
        } else if instruction.opcode == VmOpcode::with_default_offset(VERIFY_BATCH) {
            let &Instruction {
                a: dim_register,
                b: opened_register,
                c: opened_length_register,
                d: sibling_register,
                e: index_register,
                f: commit_register,
                g: opened_element_size_inv,
                ..
            } = instruction;
            let address_space = self.air.address_space;
            // calc inverse fast assuming opened_element_size in {1, 4}
            let mut opened_element_size = F::ONE;
            while opened_element_size * opened_element_size_inv != F::ONE {
                opened_element_size += F::ONE;
            }

            let (dim_base_pointer_read, dim_base_pointer) =
                memory.read_cell(address_space, dim_register);
            let (opened_base_pointer_read, opened_base_pointer) =
                memory.read_cell(address_space, opened_register);
            let (opened_length_read, opened_length) =
                memory.read_cell(address_space, opened_length_register);
            let (sibling_base_pointer_read, sibling_base_pointer) =
                memory.read_cell(address_space, sibling_register);
            let (index_base_pointer_read, index_base_pointer) =
                memory.read_cell(address_space, index_register);
            let (commit_pointer_read, commit_pointer) =
                memory.read_cell(address_space, commit_register);
            let (commit_read, commit) = memory.read(address_space, commit_pointer);

            let opened_length = opened_length.as_canonical_u32() as usize;

            let initial_height = memory
                .unsafe_read_cell(address_space, dim_base_pointer)
                .as_canonical_u32();
            let mut height = initial_height;
            let mut proof_index = 0;
            let mut opened_index = 0;
            let mut top_level = vec![];

            let mut root = [F::ZERO; CHUNK];

            while height >= 1 {
                let incorporate_row = if opened_index < opened_length
                    && memory.unsafe_read_cell(
                        address_space,
                        dim_base_pointer + F::from_canonical_usize(opened_index),
                    ) == F::from_canonical_u32(height)
                {
                    let initial_opened_index = opened_index;
                    for _ in 0..NUM_INITIAL_READS {
                        memory.increment_timestamp();
                    }
                    let mut chunks = vec![];

                    let mut row_pointer = 0;
                    let mut row_end = 0;

                    let mut prev_rolling_hash: Option<[F; 2 * CHUNK]> = None;
                    let mut rolling_hash = [F::ZERO; 2 * CHUNK];

                    let mut is_first_in_segment = true;

                    loop {
                        let mut cells = vec![];
                        for chunk_elem in rolling_hash.iter_mut().take(CHUNK) {
                            let read_row_pointer_and_length = if is_first_in_segment
                                || row_pointer == row_end
                            {
                                if is_first_in_segment {
                                    is_first_in_segment = false;
                                } else {
                                    opened_index += 1;
                                    if opened_index == opened_length
                                        || memory.unsafe_read_cell(
                                            address_space,
                                            dim_base_pointer
                                                + F::from_canonical_usize(opened_index),
                                        ) != F::from_canonical_u32(height)
                                    {
                                        break;
                                    }
                                }
                                let (result, [new_row_pointer, row_len]) = memory.read(
                                    address_space,
                                    opened_base_pointer + F::from_canonical_usize(2 * opened_index),
                                );
                                row_pointer = new_row_pointer.as_canonical_u32() as usize;
                                row_end = row_pointer
                                    + (opened_element_size * row_len).as_canonical_u32() as usize;
                                Some(result)
                            } else {
                                memory.increment_timestamp();
                                None
                            };
                            let (read, value) = memory
                                .read_cell(address_space, F::from_canonical_usize(row_pointer));
                            cells.push(CellRecord {
                                read,
                                opened_index,
                                read_row_pointer_and_length,
                                row_pointer,
                                row_end,
                            });
                            *chunk_elem = value;
                            row_pointer += 1;
                        }
                        if cells.is_empty() {
                            break;
                        }
                        let cells_len = cells.len();
                        chunks.push(InsideRowRecord {
                            cells,
                            p2_input: rolling_hash,
                        });
                        self.height += 1;
                        prev_rolling_hash = Some(rolling_hash);
                        self.subchip.permute_mut(&mut rolling_hash);
                        if cells_len < CHUNK {
                            for _ in 0..CHUNK - cells_len {
                                memory.increment_timestamp();
                                memory.increment_timestamp();
                            }
                            break;
                        }
                    }
                    let final_opened_index = opened_index - 1;
                    let (initial_height_read, height_check) = memory.read_cell(
                        address_space,
                        dim_base_pointer + F::from_canonical_usize(initial_opened_index),
                    );
                    assert_eq!(height_check, F::from_canonical_u32(height));
                    let (final_height_read, height_check) = memory.read_cell(
                        address_space,
                        dim_base_pointer + F::from_canonical_usize(final_opened_index),
                    );
                    assert_eq!(height_check, F::from_canonical_u32(height));

                    let hash: [F; CHUNK] = std::array::from_fn(|i| rolling_hash[i]);

                    let (p2_input, new_root) = if height == initial_height {
                        (prev_rolling_hash.unwrap(), hash)
                    } else {
                        self.compress(root, hash)
                    };
                    root = new_root;

                    self.height += 1;
                    Some(IncorporateRowRecord {
                        chunks,
                        initial_opened_index,
                        final_opened_index,
                        initial_height_read,
                        final_height_read,
                        p2_input,
                    })
                } else {
                    None
                };

                let incorporate_sibling = if height == 1 {
                    None
                } else {
                    for _ in 0..NUM_INITIAL_READS {
                        memory.increment_timestamp();
                    }

                    let (read_root_is_on_right, root_is_on_right) = memory.read_cell(
                        address_space,
                        index_base_pointer + F::from_canonical_usize(proof_index),
                    );
                    let root_is_on_right = root_is_on_right == F::ONE;

                    let (read_sibling_array_start, sibling_array_start) = memory.read_cell(
                        address_space,
                        sibling_base_pointer + F::from_canonical_usize(2 * proof_index),
                    );
                    let sibling_array_start = sibling_array_start.as_canonical_u32() as usize;

                    let mut sibling = [F::ZERO; CHUNK];
                    let mut reads = vec![];
                    for (i, sibling_elem) in sibling.iter_mut().enumerate().take(CHUNK) {
                        let (read, value) = memory.read_cell(
                            address_space,
                            F::from_canonical_usize(sibling_array_start + i),
                        );
                        *sibling_elem = value;
                        reads.push(read);
                    }

                    let (p2_input, new_root) = if root_is_on_right {
                        self.compress(sibling, root)
                    } else {
                        self.compress(root, sibling)
                    };
                    root = new_root;

                    self.height += 1;
                    Some(IncorporateSiblingRecord {
                        read_sibling_array_start,
                        read_root_is_on_right,
                        root_is_on_right,
                        reads: std::array::from_fn(|i| reads[i]),
                        p2_input,
                    })
                };

                top_level.push(TopLevelRecord {
                    incorporate_row,
                    incorporate_sibling,
                });

                height /= 2;
                proof_index += 1;
            }

            assert_eq!(commit, root);
            self.record_set
                .verify_batch_records
                .push(VerifyBatchRecord {
                    from_state,
                    instruction: instruction.clone(),
                    dim_base_pointer,
                    opened_base_pointer,
                    opened_length,
                    sibling_base_pointer,
                    index_base_pointer,
                    commit_pointer,
                    dim_base_pointer_read,
                    opened_base_pointer_read,
                    opened_length_read,
                    sibling_base_pointer_read,
                    index_base_pointer_read,
                    commit_pointer_read,
                    commit_read,
                    initial_height: initial_height as usize,
                    top_level,
                });
        } else {
            unreachable!()
        }
        Ok(ExecutionState {
            pc: from_state.pc + DEFAULT_PC_STEP,
            timestamp: memory.timestamp(),
        })
    }

    fn get_opcode_name(&self, opcode: usize) -> String {
        if opcode == (VERIFY_BATCH as usize) + self.air.verify_batch_offset {
            String::from("VERIFY_BATCH")
        } else if opcode == (PERM_POS2 as usize) + self.air.simple_offset {
            String::from("PERM_POS2")
        } else if opcode == (COMP_POS2 as usize) + self.air.simple_offset {
            String::from("COMP_POS2")
        } else {
            unreachable!("unsupported opcode: {}", opcode)
        }
    }
}<|MERGE_RESOLUTION|>--- conflicted
+++ resolved
@@ -1,21 +1,6 @@
 use std::sync::{Arc, Mutex};
 
 use openvm_circuit::{
-<<<<<<< HEAD
-    arch::{ExecutionBridge, ExecutionBus, ExecutionError, ExecutionState, InstructionExecutor},
-    system::{
-        memory::{offline_checker::MemoryBridge, MemoryController, OfflineMemory, RecordId},
-        program::ProgramBus,
-    },
-};
-use openvm_instructions::{
-    instruction::Instruction,
-    program::DEFAULT_PC_STEP,
-    Poseidon2Opcode::{COMP_POS2, PERM_POS2},
-    VmOpcode,
-};
-use openvm_native_compiler::VerifyBatchOpcode::VERIFY_BATCH;
-=======
     arch::{ExecutionBridge, ExecutionError, ExecutionState, InstructionExecutor, SystemPort},
     system::memory::{MemoryController, OfflineMemory, RecordId},
 };
@@ -24,7 +9,6 @@
     Poseidon2Opcode::{COMP_POS2, PERM_POS2},
     VerifyBatchOpcode::VERIFY_BATCH,
 };
->>>>>>> 94f8b540
 use openvm_poseidon2_air::{Poseidon2Config, Poseidon2SubAir, Poseidon2SubChip};
 use openvm_stark_backend::{
     p3_field::{Field, PrimeField32},
@@ -65,6 +49,13 @@
 impl<F: PrimeField32> VerifyBatchRecord<F> {
     pub fn opened_element_size_inv(&self) -> F {
         self.instruction.g
+    }
+
+    fn compress(&self, left: [F; CHUNK], right: [F; CHUNK]) -> ([F; 2 * CHUNK], [F; CHUNK]) {
+        let concatenated =
+            std::array::from_fn(|i| if i < CHUNK { left[i] } else { right[i - CHUNK] });
+        let permuted = self.subchip.permute(concatenated);
+        (concatenated, std::array::from_fn(|i| permuted[i]))
     }
 }
 
@@ -174,31 +165,17 @@
 
 impl<F: PrimeField32, const SBOX_REGISTERS: usize> NativePoseidon2Chip<F, SBOX_REGISTERS> {
     pub fn new(
-<<<<<<< HEAD
-        execution_bus: ExecutionBus,
-        program_bus: ProgramBus,
-        memory_bridge: MemoryBridge,
-=======
         port: SystemPort,
->>>>>>> 94f8b540
         verify_batch_offset: usize,
         perm_pos2_offset: usize,
         offline_memory: Arc<Mutex<OfflineMemory<F>>>,
         poseidon2_config: Poseidon2Config<F>,
-<<<<<<< HEAD
-    ) -> Self {
-        let air = NativePoseidon2Air {
-            execution_bridge: ExecutionBridge::new(execution_bus, program_bus),
-            memory_bridge,
-            internal_bus: VerifyBatchBus(7),
-=======
         verify_batch_bus: VerifyBatchBus,
     ) -> Self {
         let air = NativePoseidon2Air {
             execution_bridge: ExecutionBridge::new(port.execution_bus, port.program_bus),
             memory_bridge: port.memory_bridge,
             internal_bus: verify_batch_bus,
->>>>>>> 94f8b540
             subair: Arc::new(Poseidon2SubAir::new(poseidon2_config.constants.into())),
             verify_batch_offset,
             simple_offset: perm_pos2_offset,
