--- conflicted
+++ resolved
@@ -1,15 +1,5 @@
 use openvm_circuit::arch::VmChipWrapper;
 
-<<<<<<< HEAD
-use crate::chip::NativePoseidon2Filler;
-
-pub mod air;
-pub mod chip;
-pub mod columns;
-#[cfg(test)]
-mod tests;
-
-=======
 pub mod air;
 pub mod chip;
 pub mod columns;
@@ -25,7 +15,6 @@
 
 use chip::NativePoseidon2Filler;
 
->>>>>>> 8ad15357
 const CHUNK: usize = 8;
 pub type NativePoseidon2Chip<F, const SBOX_REGISTERS: usize> =
     VmChipWrapper<F, NativePoseidon2Filler<F, SBOX_REGISTERS>>;