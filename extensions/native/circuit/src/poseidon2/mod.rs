--- conflicted
+++ resolved
@@ -5,107 +5,4 @@
 mod tests;
 mod trace;
 
-<<<<<<< HEAD
-pub const NATIVE_POSEIDON2_WIDTH: usize = 16;
-pub const NATIVE_POSEIDON2_CHUNK_SIZE: usize = 8;
-
-#[derive(BytesStateful)]
-pub enum NativePoseidon2Chip<F: Field> {
-    Register0(NativePoseidon2BaseChip<F, 0>),
-    Register1(NativePoseidon2BaseChip<F, 1>),
-}
-
-impl<F: PrimeField32> NativePoseidon2Chip<F> {
-    pub fn new(
-        execution_bus: ExecutionBus,
-        program_bus: ProgramBus,
-        memory_bridge: MemoryBridge,
-        poseidon2_config: Poseidon2Config<F>,
-        max_constraint_degree: usize,
-        offline_memory: Arc<Mutex<OfflineMemory<F>>>,
-    ) -> Self {
-        if max_constraint_degree >= 7 {
-            Self::Register0(NativePoseidon2BaseChip::new(
-                execution_bus,
-                program_bus,
-                memory_bridge,
-                poseidon2_config,
-                offline_memory,
-            ))
-        } else {
-            Self::Register1(NativePoseidon2BaseChip::new(
-                execution_bus,
-                program_bus,
-                memory_bridge,
-                poseidon2_config,
-                offline_memory,
-            ))
-        }
-    }
-}
-
-impl<F: PrimeField32> InstructionExecutor<F> for NativePoseidon2Chip<F> {
-    fn execute(
-        &mut self,
-        memory: &mut MemoryController<F>,
-        instruction: &Instruction<F>,
-        from_state: ExecutionState<u32>,
-    ) -> Result<ExecutionState<u32>, ExecutionError> {
-        match self {
-            NativePoseidon2Chip::Register0(chip) => chip.execute(memory, instruction, from_state),
-            NativePoseidon2Chip::Register1(chip) => chip.execute(memory, instruction, from_state),
-        }
-    }
-
-    fn get_opcode_name(&self, opcode: usize) -> String {
-        match self {
-            NativePoseidon2Chip::Register0(chip) => chip.get_opcode_name(opcode),
-            NativePoseidon2Chip::Register1(chip) => chip.get_opcode_name(opcode),
-        }
-    }
-}
-
-impl<SC: StarkGenericConfig> Chip<SC> for NativePoseidon2Chip<Val<SC>>
-where
-    Val<SC>: PrimeField32,
-{
-    fn air(&self) -> Arc<dyn AnyRap<SC>> {
-        match self {
-            NativePoseidon2Chip::Register0(chip) => chip.air(),
-            NativePoseidon2Chip::Register1(chip) => chip.air(),
-        }
-    }
-
-    fn generate_air_proof_input(self) -> AirProofInput<SC> {
-        match self {
-            NativePoseidon2Chip::Register0(chip) => chip.generate_air_proof_input(),
-            NativePoseidon2Chip::Register1(chip) => chip.generate_air_proof_input(),
-        }
-    }
-}
-
-impl<F: PrimeField32> ChipUsageGetter for NativePoseidon2Chip<F> {
-    fn air_name(&self) -> String {
-        match self {
-            NativePoseidon2Chip::Register0(chip) => chip.air_name(),
-            NativePoseidon2Chip::Register1(chip) => chip.air_name(),
-        }
-    }
-
-    fn current_trace_height(&self) -> usize {
-        match self {
-            NativePoseidon2Chip::Register0(chip) => chip.current_trace_height(),
-            NativePoseidon2Chip::Register1(chip) => chip.current_trace_height(),
-        }
-    }
-
-    fn trace_width(&self) -> usize {
-        match self {
-            NativePoseidon2Chip::Register0(chip) => chip.trace_width(),
-            NativePoseidon2Chip::Register1(chip) => chip.trace_width(),
-        }
-    }
-}
-=======
-const CHUNK: usize = 8;
->>>>>>> 94f8b540
+const CHUNK: usize = 8;