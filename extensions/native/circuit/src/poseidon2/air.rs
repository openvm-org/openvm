--- conflicted
+++ resolved
@@ -4,15 +4,12 @@
     arch::{ExecutionBridge, ExecutionState},
     system::memory::{offline_checker::MemoryBridge, MemoryAddress},
 };
-<<<<<<< HEAD
-use openvm_instructions::{Poseidon2Opcode, UsizeOpcode};
-=======
 use openvm_circuit_primitives::utils::not;
+use openvm_instructions::UsizeOpcode;
 use openvm_native_compiler::{
     Poseidon2Opcode::{COMP_POS2, PERM_POS2},
     VerifyBatchOpcode::VERIFY_BATCH,
 };
->>>>>>> 94f8b540
 use openvm_poseidon2_air::{Poseidon2SubAir, BABY_BEAR_POSEIDON2_HALF_FULL_ROUNDS};
 use openvm_stark_backend::{
     air_builders::sub::SubAirBuilder,
@@ -36,19 +33,11 @@
 
 #[derive(Clone, Debug)]
 pub struct NativePoseidon2Air<F: Field, const SBOX_REGISTERS: usize> {
-<<<<<<< HEAD
-    pub(super) execution_bridge: ExecutionBridge,
-    pub(super) memory_bridge: MemoryBridge,
-    pub(super) subair: Arc<Poseidon2SubAir<F, SBOX_REGISTERS>>,
-=======
     pub execution_bridge: ExecutionBridge,
     pub memory_bridge: MemoryBridge,
     pub internal_bus: VerifyBatchBus,
     pub(crate) subair: Arc<Poseidon2SubAir<F, SBOX_REGISTERS>>,
-    pub(super) verify_batch_offset: usize,
-    pub(super) simple_offset: usize,
     pub(crate) address_space: F,
->>>>>>> 94f8b540
 }
 
 impl<F: Field, const SBOX_REGISTERS: usize> BaseAir<F> for NativePoseidon2Air<F, SBOX_REGISTERS> {
@@ -354,7 +343,7 @@
             .assert_eq(next.initial_opened_index, AB::F::ZERO);
         self.execution_bridge
             .execute_and_increment_pc(
-                AB::Expr::from_canonical_usize(VERIFY_BATCH as usize + self.verify_batch_offset),
+                AB::Expr::from_canonical_usize(VERIFY_BATCH.global_opcode().as_usize()),
                 [
                     dim_register,
                     opened_register,
@@ -624,14 +613,10 @@
 
         self.execution_bridge
             .execute_and_increment_pc(
-<<<<<<< HEAD
-                cols.memory.opcode_flag - AB::F::ONE
-                    + AB::F::from_canonical_usize(Poseidon2Opcode::CLASS_OFFSET),
-=======
-                (is_permute.clone() * AB::F::from_canonical_usize(PERM_POS2 as usize))
-                    + (is_compress * AB::F::from_canonical_usize(COMP_POS2 as usize))
-                    + AB::F::from_canonical_usize(self.simple_offset),
->>>>>>> 94f8b540
+                is_permute.clone()
+                    * AB::F::from_canonical_usize(PERM_POS2.global_opcode().as_usize())
+                    + is_compress
+                        * AB::F::from_canonical_usize(COMP_POS2.global_opcode().as_usize()),
                 [
                     output_register.into(),
                     input_register_1.into(),
