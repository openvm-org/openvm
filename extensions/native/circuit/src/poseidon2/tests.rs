use std::{
    cmp::min,
    sync::{Arc, Mutex},
};

use openvm_circuit::arch::{
    testing::{memory::gen_pointer, VmChipTestBuilder, VmChipTester},
    verify_single, Streams, VirtualMachine,
};
use openvm_instructions::{instruction::Instruction, program::Program, LocalOpcode, SystemOpcode};
use openvm_native_compiler::{
    conversion::AS, FieldArithmeticOpcode, Poseidon2Opcode, Poseidon2Opcode::*,
    VerifyBatchOpcode::VERIFY_BATCH,
};
use openvm_poseidon2_air::{Poseidon2Config, Poseidon2SubChip};
use openvm_stark_backend::{
    p3_air::BaseAir,
    p3_field::{Field, FieldAlgebra, PrimeField32, PrimeField64},
    utils::disable_debug_builder,
    verifier::VerificationError,
};
use openvm_stark_sdk::{
    config::{
        baby_bear_blake3::{BabyBearBlake3Config, BabyBearBlake3Engine},
        baby_bear_poseidon2::BabyBearPoseidon2Engine,
        fri_params::standard_fri_params_with_100_bits_conjectured_security,
        FriParameters,
    },
    engine::StarkFriEngine,
    p3_baby_bear::BabyBear,
    utils::create_seeded_rng,
};
use rand::{rngs::StdRng, Rng};

use super::air::VerifyBatchBus;
<<<<<<< HEAD
use crate::poseidon2::new_native_poseidon2_chip;
use crate::{poseidon2::CHUNK, NativeConfig};
=======
use crate::{
    poseidon2::{new_native_poseidon2_chip, CHUNK},
    NativeConfig,
};
>>>>>>> e9bc13d3

const VERIFY_BATCH_BUS: VerifyBatchBus = VerifyBatchBus::new(7);
const MAX_INS_CAPACITY: usize = 1 << 15;

fn compute_commit<F: Field>(
    dim: &[usize],
    opened: &[Vec<F>],
    proof: &[[F; CHUNK]],
    sibling_is_on_right: &[bool],
    hash_function: impl Fn([F; CHUNK], [F; CHUNK]) -> ([F; CHUNK], [F; CHUNK]),
) -> [F; CHUNK] {
    let mut log_height = dim[0] as isize;
    let mut proof_index = 0;
    let mut opened_index = 0;
    let mut root = [F::ZERO; CHUNK];
    while log_height >= 0 {
        let mut concat = vec![];
        while opened_index < opened.len() && dim[opened_index] == log_height as usize {
            concat.extend(opened[opened_index].clone());
            opened_index += 1;
        }
        if !concat.is_empty() {
            let mut left = [F::ZERO; CHUNK];
            let mut right = [F::ZERO; CHUNK];
            for i in (0..concat.len()).step_by(CHUNK) {
                left[..(min(i + CHUNK, concat.len()) - i)]
                    .copy_from_slice(&concat[i..min(i + CHUNK, concat.len())]);
                (left, right) = hash_function(left, right);
            }
            root = if log_height as usize == dim[0] {
                left
            } else {
                hash_function(root, left).0
            }
        }
        if log_height > 0 {
            let sibling = proof[proof_index];
            let (left, right) = if sibling_is_on_right[proof_index] {
                (sibling, root)
            } else {
                (root, sibling)
            };
            root = hash_function(left, right).0;
        }
        log_height -= 1;
        proof_index += 1;
    }
    root
}

type F = BabyBear;

#[derive(Debug, Clone)]
struct VerifyBatchInstance {
    dim: Vec<usize>,
    opened: Vec<Vec<F>>,
    proof: Vec<[F; CHUNK]>,
    sibling_is_on_right: Vec<bool>,
    commit: [F; CHUNK],
}

fn random_instance(
    rng: &mut StdRng,
    row_lengths: Vec<Vec<usize>>,
    opened_element_size: usize,
    hash_function: impl Fn([F; CHUNK], [F; CHUNK]) -> ([F; CHUNK], [F; CHUNK]),
) -> VerifyBatchInstance {
    let mut dims = vec![];
    let mut opened = vec![];
    let mut proof = vec![];
    let mut sibling_is_on_right = vec![];
    for (log_height, row_lengths) in row_lengths.iter().enumerate() {
        for &row_length in row_lengths {
            dims.push(log_height);
            let mut opened_row = vec![];
            for _ in 0..opened_element_size * row_length {
                opened_row.push(rng.gen());
            }
            opened.push(opened_row);
        }
        if log_height > 0 {
            proof.push(std::array::from_fn(|_| rng.gen()));
            sibling_is_on_right.push(rng.gen());
        }
    }

    dims.reverse();
    opened.reverse();
    proof.reverse();
    sibling_is_on_right.reverse();

    let commit = compute_commit(&dims, &opened, &proof, &sibling_is_on_right, hash_function);

    VerifyBatchInstance {
        dim: dims,
        opened,
        proof,
        sibling_is_on_right,
        commit,
    }
}

const SBOX_REGISTERS: usize = 1;

struct Case {
    row_lengths: Vec<Vec<usize>>,
    opened_element_size: usize,
}

fn test<const N: usize>(cases: [Case; N]) {
    unsafe {
        std::env::set_var("RUST_BACKTRACE", "1");
    }

    // single op
    let address_space = AS::Native as usize;

    let mut tester = VmChipTestBuilder::default();
    let streams = Arc::new(Mutex::new(Streams::default()));
    let mut chip = new_native_poseidon2_chip::<F, SBOX_REGISTERS>(
        tester.system_port(),
        Poseidon2Config::default(),
        VERIFY_BATCH_BUS,
        streams.clone(),
        MAX_INS_CAPACITY,
        tester.memory_helper(),
    );

    let mut rng = create_seeded_rng();
    for Case {
        row_lengths,
        opened_element_size,
    } in cases
    {
        let mut streams = streams.lock().unwrap();
        let instance =
            random_instance(&mut rng, row_lengths, opened_element_size, |left, right| {
                let concatenated =
                    std::array::from_fn(|i| if i < CHUNK { left[i] } else { right[i - CHUNK] });
                let permuted = chip.step.subchip.permute(concatenated);
                (
                    std::array::from_fn(|i| permuted[i]),
                    std::array::from_fn(|i| permuted[i + CHUNK]),
                )
            });
        let VerifyBatchInstance {
            dim,
            opened,
            proof,
            sibling_is_on_right,
            commit,
        } = instance;

        let dim_register = gen_pointer(&mut rng, 1);
        let opened_register = gen_pointer(&mut rng, 1);
        let opened_length_register = gen_pointer(&mut rng, 1);
        let proof_id = gen_pointer(&mut rng, 1);
        let index_register = gen_pointer(&mut rng, 1);
        let commit_register = gen_pointer(&mut rng, 1);

        let dim_base_pointer = gen_pointer(&mut rng, 1);
        let opened_base_pointer = gen_pointer(&mut rng, 2);
        let index_base_pointer = gen_pointer(&mut rng, 1);
        let commit_pointer = gen_pointer(&mut rng, 1);

        tester.write_usize(address_space, dim_register, [dim_base_pointer]);
        tester.write_usize(address_space, opened_register, [opened_base_pointer]);
        tester.write_usize(address_space, opened_length_register, [opened.len()]);
        tester.write_usize(address_space, proof_id, [streams.hint_space.len()]);
        tester.write_usize(address_space, index_register, [index_base_pointer]);
        tester.write_usize(address_space, commit_register, [commit_pointer]);

        for (i, &dim_value) in dim.iter().enumerate() {
            tester.write_usize(address_space, dim_base_pointer + i, [dim_value]);
        }
        for (i, opened_row) in opened.iter().enumerate() {
            let row_pointer = gen_pointer(&mut rng, 1);
            tester.write_usize(
                address_space,
                opened_base_pointer + (2 * i),
                [row_pointer, opened_row.len() / opened_element_size],
            );
            for (j, &opened_value) in opened_row.iter().enumerate() {
                tester.write(address_space, row_pointer + j, [opened_value]);
            }
        }
        streams
            .hint_space
            .push(proof.iter().flatten().copied().collect());
        drop(streams);
        for (i, &bit) in sibling_is_on_right.iter().enumerate() {
            tester.write(address_space, index_base_pointer + i, [F::from_bool(bit)]);
        }
        tester.write(address_space, commit_pointer, commit);

        let opened_element_size_inv = F::from_canonical_usize(opened_element_size)
            .inverse()
            .as_canonical_u32() as usize;
        tester.execute(
            &mut chip,
            &Instruction::from_usize(
                VERIFY_BATCH.global_opcode(),
                [
                    dim_register,
                    opened_register,
                    opened_length_register,
                    proof_id,
                    index_register,
                    commit_register,
                    opened_element_size_inv,
                ],
            ),
        );
    }

    let mut tester = tester.build().load(chip).finalize();
    tester.simple_test().expect("Verification failed");

    disable_debug_builder();
    let trace = tester.air_proof_inputs[2]
        .1
        .raw
        .common_main
        .as_mut()
        .unwrap();
    let row_index = 0;
    trace.row_mut(row_index);

    let p2_chip = Poseidon2SubChip::<F, SBOX_REGISTERS>::new(Poseidon2Config::default().constants);
    let inner_trace = p2_chip.generate_trace(vec![[F::ZERO; 2 * CHUNK]]);
    let inner_width = p2_chip.air.width();

    trace.row_mut(row_index)[..inner_width].copy_from_slice(&inner_trace.values);
    // Run a test after pranking the poseidon2 stuff
    assert_eq!(
        tester.simple_test().err(),
        Some(VerificationError::OodEvaluationMismatch),
        "Expected constraint to fail"
    );
}

#[test]
fn verify_batch_test_felt() {
    test([Case {
        row_lengths: vec![vec![3], vec![], vec![9, 2, 1, 13, 4], vec![16]],
        opened_element_size: 1,
    }]);
}

#[test]
fn verify_batch_test_felt_multiple() {
    test([
        Case {
            row_lengths: vec![vec![1, 1, 1, 2, 3], vec![9], vec![8]],
            opened_element_size: 1,
        },
        Case {
            row_lengths: vec![vec![], vec![], vec![], vec![1]],
            opened_element_size: 1,
        },
        Case {
            row_lengths: vec![vec![8], vec![7], vec![6]],
            opened_element_size: 1,
        },
    ])
}

#[test]
fn verify_batch_test_ext() {
    test([Case {
        row_lengths: vec![vec![3], vec![], vec![1, 2, 1], vec![4]],
        opened_element_size: 4,
    }]);
}

#[test]
fn verify_batch_test_ext_multiple() {
    test([
        Case {
            row_lengths: vec![vec![1, 1, 1], vec![3], vec![2]],
            opened_element_size: 4,
        },
        Case {
            row_lengths: vec![vec![], vec![], vec![], vec![1]],
            opened_element_size: 4,
        },
        Case {
            row_lengths: vec![vec![4], vec![3], vec![2]],
            opened_element_size: 4,
        },
    ])
}

#[test]
fn verify_batch_test_felt_and_ext() {
    test([
        Case {
            row_lengths: vec![vec![3], vec![], vec![9, 2, 1, 13, 4], vec![16]],
            opened_element_size: 1,
        },
        Case {
            row_lengths: vec![vec![1, 1, 1], vec![3], vec![2]],
            opened_element_size: 4,
        },
        Case {
            row_lengths: vec![vec![8], vec![7], vec![6]],
            opened_element_size: 1,
        },
        Case {
            row_lengths: vec![vec![], vec![], vec![], vec![1]],
            opened_element_size: 4,
        },
        Case {
            row_lengths: vec![vec![4], vec![3], vec![2]],
            opened_element_size: 4,
        },
    ])
}

/// Create random instructions for the poseidon2 chip.
fn random_instructions(num_ops: usize) -> Vec<Instruction<BabyBear>> {
    let mut rng = create_seeded_rng();
    (0..num_ops)
        .map(|_| {
            let [a, b, c] =
                std::array::from_fn(|_| BabyBear::from_canonical_usize(gen_pointer(&mut rng, 1)));
            Instruction {
                opcode: if rng.gen_bool(0.5) {
                    PERM_POS2
                } else {
                    COMP_POS2
                }
                .global_opcode(),
                a,
                b,
                c,
                d: BabyBear::from_canonical_usize(4),
                e: BabyBear::from_canonical_usize(4),
                f: BabyBear::ZERO,
                g: BabyBear::ZERO,
            }
        })
        .collect()
}

fn tester_with_random_poseidon2_ops(num_ops: usize) -> VmChipTester<BabyBearBlake3Config> {
    let elem_range = || 1..=100;

    let mut tester = VmChipTestBuilder::default();
    let streams = Arc::new(Mutex::new(Streams::default()));
    let mut chip = new_native_poseidon2_chip::<F, SBOX_REGISTERS>(
        tester.system_port(),
        Poseidon2Config::default(),
        VERIFY_BATCH_BUS,
        streams.clone(),
        MAX_INS_CAPACITY,
        tester.memory_helper(),
    );

    let mut rng = create_seeded_rng();

    for instruction in random_instructions(num_ops) {
        let opcode = Poseidon2Opcode::from_usize(
            instruction
                .opcode
                .local_opcode_idx(Poseidon2Opcode::CLASS_OFFSET),
        );
        let [a, b, c, d, e] = [
            instruction.a,
            instruction.b,
            instruction.c,
            instruction.d,
            instruction.e,
        ]
        .map(|elem| elem.as_canonical_u64() as usize);

        let dst = gen_pointer(&mut rng, CHUNK) / 2;
        let lhs = gen_pointer(&mut rng, CHUNK) / 2;
        let rhs = gen_pointer(&mut rng, CHUNK) / 2;

        let data: [_; 2 * CHUNK] =
            std::array::from_fn(|_| BabyBear::from_canonical_usize(rng.gen_range(elem_range())));

        let hash = chip.step.subchip.permute(data);

        tester.write(d, a, [BabyBear::from_canonical_usize(dst)]);
        tester.write(d, b, [BabyBear::from_canonical_usize(lhs)]);
        if opcode == COMP_POS2 {
            tester.write(d, c, [BabyBear::from_canonical_usize(rhs)]);
        }

        match opcode {
            COMP_POS2 => {
                let data_left: [_; CHUNK] = std::array::from_fn(|i| data[i]);
                let data_right: [_; CHUNK] = std::array::from_fn(|i| data[CHUNK + i]);
                tester.write(e, lhs, data_left);
                tester.write(e, rhs, data_right);
            }
            PERM_POS2 => {
                tester.write(e, lhs, data);
            }
        }

        tester.execute(&mut chip, &instruction);

        match opcode {
            COMP_POS2 => {
                let expected: [_; CHUNK] = std::array::from_fn(|i| hash[i]);
                let actual = tester.read::<{ CHUNK }>(e, dst);
                assert_eq!(expected, actual);
            }
            PERM_POS2 => {
                let actual = tester.read::<{ 2 * CHUNK }>(e, dst);
                assert_eq!(hash, actual);
            }
        }
    }
    tester.build().load(chip).finalize()
}

fn get_engine() -> BabyBearBlake3Engine {
    BabyBearBlake3Engine::new(FriParameters::new_for_testing(3))
}

#[test]
fn verify_batch_chip_simple_1() {
    let tester = tester_with_random_poseidon2_ops(1);
    tester.test(get_engine).expect("Verification failed");
}

#[test]
fn verify_batch_chip_simple_3() {
    let tester = tester_with_random_poseidon2_ops(3);
    tester.test(get_engine).expect("Verification failed");
}

#[test]
fn verify_batch_chip_simple_50() {
    let tester = tester_with_random_poseidon2_ops(50);
    tester.test(get_engine).expect("Verification failed");
}

// log_blowup = 3 for poseidon2 chip
fn air_test_with_compress_poseidon2(
    poseidon2_max_constraint_degree: usize,
    program: Program<BabyBear>,
) {
    let fri_params = if matches!(std::env::var("OPENVM_FAST_TEST"), Ok(x) if &x == "1") {
        FriParameters {
            log_blowup: 3,
            log_final_poly_len: 0,
            num_queries: 2,
            proof_of_work_bits: 0,
        }
    } else {
        standard_fri_params_with_100_bits_conjectured_security(3)
    };
    let engine = BabyBearPoseidon2Engine::new(fri_params);

    let config = NativeConfig::aggregation(0, poseidon2_max_constraint_degree);
    let vm = VirtualMachine::new(engine, config);

    let pk = vm.keygen();
    let result = vm.execute_and_generate(program, vec![]).unwrap();
    let proofs = vm.prove(&pk, result);
    for proof in proofs {
        verify_single(&vm.engine, &pk.get_vk(), &proof).expect("Verification failed");
    }
}

#[test]
fn test_vm_compress_poseidon2_as4() {
    let mut rng = create_seeded_rng();

    let mut instructions = vec![];

    let lhs_ptr = gen_pointer(&mut rng, CHUNK) as isize;
    for i in 0..CHUNK as isize {
        // [lhs_ptr + i]_4 <- rnd()
        instructions.push(Instruction::large_from_isize(
            FieldArithmeticOpcode::ADD.global_opcode(),
            lhs_ptr + i,
            rng.gen_range(1..1 << 20),
            0,
            4,
            0,
            0,
            0,
        ));
    }
    let rhs_ptr = gen_pointer(&mut rng, CHUNK) as isize;
    for i in 0..CHUNK as isize {
        // [rhs_ptr + i]_4 <- rnd()
        instructions.push(Instruction::large_from_isize(
            FieldArithmeticOpcode::ADD.global_opcode(),
            rhs_ptr + i,
            rng.gen_range(1..1 << 20),
            0,
            4,
            0,
            0,
            0,
        ));
    }
    let dst_ptr = gen_pointer(&mut rng, CHUNK) as isize;

    // [11]_4 <- lhs_ptr
    instructions.push(Instruction::large_from_isize(
        FieldArithmeticOpcode::ADD.global_opcode(),
        11,
        lhs_ptr,
        0,
        4,
        0,
        0,
        0,
    ));

    // [22]_4 <- rhs_ptr
    instructions.push(Instruction::large_from_isize(
        FieldArithmeticOpcode::ADD.global_opcode(),
        22,
        rhs_ptr,
        0,
        4,
        0,
        0,
        0,
    ));
    // [33]_4 <- dst_ptr
    instructions.push(Instruction::large_from_isize(
        FieldArithmeticOpcode::ADD.global_opcode(),
        33,
        0,
        dst_ptr,
        4,
        0,
        0,
        0,
    ));

    instructions.push(Instruction::from_isize(
        COMP_POS2.global_opcode(),
        33,
        11,
        22,
        4,
        4,
    ));
    instructions.push(Instruction::from_isize(
        SystemOpcode::TERMINATE.global_opcode(),
        0,
        0,
        0,
        0,
        0,
    ));

    let program = Program::from_instructions(&instructions);

    air_test_with_compress_poseidon2(3, program.clone());
    air_test_with_compress_poseidon2(7, program.clone());
}<|MERGE_RESOLUTION|>--- conflicted
+++ resolved
@@ -33,15 +33,10 @@
 use rand::{rngs::StdRng, Rng};
 
 use super::air::VerifyBatchBus;
-<<<<<<< HEAD
-use crate::poseidon2::new_native_poseidon2_chip;
-use crate::{poseidon2::CHUNK, NativeConfig};
-=======
 use crate::{
     poseidon2::{new_native_poseidon2_chip, CHUNK},
     NativeConfig,
 };
->>>>>>> e9bc13d3
 
 const VERIFY_BATCH_BUS: VerifyBatchBus = VerifyBatchBus::new(7);
 const MAX_INS_CAPACITY: usize = 1 << 15;
