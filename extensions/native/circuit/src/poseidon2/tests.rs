--- conflicted
+++ resolved
@@ -1,13 +1,7 @@
 use std::cmp::min;
 
-<<<<<<< HEAD
-use openvm_circuit::{
-    arch::testing::{memory::gen_pointer, TestChipHarness, VmChipTestBuilder, VmChipTester},
-    utils::air_test,
-=======
 use openvm_circuit::arch::testing::{
     memory::gen_pointer, TestBuilder, TestChipHarness, VmChipTestBuilder, VmChipTester,
->>>>>>> 8ad15357
 };
 use openvm_instructions::{instruction::Instruction, LocalOpcode};
 use openvm_native_compiler::{
@@ -36,18 +30,10 @@
 use rand::{rngs::StdRng, Rng};
 
 use super::air::VerifyBatchBus;
-<<<<<<< HEAD
-use crate::{
-    air::NativePoseidon2Air,
-    chip::NativePoseidon2Executor,
-    poseidon2::{chip::NativePoseidon2Filler, CHUNK},
-    NativeConfig, NativeCpuBuilder, NativePoseidon2Chip,
-=======
 use crate::poseidon2::{
     air::NativePoseidon2Air,
     chip::{NativePoseidon2Executor, NativePoseidon2Filler},
     NativePoseidon2Chip, CHUNK,
->>>>>>> 8ad15357
 };
 cfg_if::cfg_if! {
     if #[cfg(feature = "cuda")] {
@@ -84,15 +70,10 @@
         NativePoseidon2Filler::new(Poseidon2Config::default()),
         tester.memory_helper(),
     );
-<<<<<<< HEAD
-=======
 
     Harness::with_capacity(step, air, chip, MAX_INS_CAPACITY)
 }
->>>>>>> 8ad15357
-
-    Harness::with_capacity(step, air, chip, MAX_INS_CAPACITY)
-}
+
 fn compute_commit<F: Field>(
     dim: &[usize],
     opened: &[Vec<F>],
@@ -274,12 +255,8 @@
         .inverse()
         .as_canonical_u32() as usize;
     tester.execute(
-<<<<<<< HEAD
-        harness,
-=======
         &mut harness.executor,
         &mut harness.arena,
->>>>>>> 8ad15357
         &Instruction::from_usize(
             VERIFY_BATCH.global_opcode(),
             [
@@ -493,11 +470,7 @@
             }
         }
 
-<<<<<<< HEAD
-        tester.execute(&mut harness, &instruction);
-=======
         tester.execute(&mut harness.executor, &mut harness.arena, &instruction);
->>>>>>> 8ad15357
 
         match opcode {
             COMP_POS2 => {
@@ -538,10 +511,7 @@
     tester.test(get_engine).expect("Verification failed");
 }
 
-<<<<<<< HEAD
-=======
 #[cfg(not(feature = "cuda"))]
->>>>>>> 8ad15357
 #[test]
 fn test_vm_compress_poseidon2_as4() {
     let mut rng = create_seeded_rng();
@@ -642,8 +612,6 @@
         NativeConfig::aggregation(0, 7),
         program.clone(),
     );
-<<<<<<< HEAD
-=======
 }
 
 // CUDA-specific tests
@@ -883,5 +851,4 @@
             .simple_test()
             .unwrap();
     }
->>>>>>> 8ad15357
 }