<<<<<<< HEAD
use openvm_circuit::arch::testing::{memory::gen_pointer, VmChipTestBuilder, VmChipTester};
use openvm_instructions::{instruction::Instruction, Poseidon2Opcode, UsizeOpcode};
use openvm_poseidon2_air::Poseidon2Config;
use openvm_stark_backend::p3_field::{FieldAlgebra, PrimeField64};
=======
use std::cmp::min;

use openvm_circuit::arch::{
    testing::{memory::gen_pointer, VmChipTestBuilder, VmChipTester},
    VirtualMachine,
};
use openvm_instructions::{
    instruction::Instruction, program::Program, SystemOpcode, UsizeOpcode, VmOpcode,
};
use openvm_native_compiler::{
    FieldArithmeticOpcode, Poseidon2Opcode, Poseidon2Opcode::*, VerifyBatchOpcode,
    VerifyBatchOpcode::VERIFY_BATCH,
};
use openvm_poseidon2_air::{Poseidon2Config, Poseidon2SubChip};
use openvm_stark_backend::{
    p3_air::BaseAir,
    p3_field::{Field, FieldAlgebra, PrimeField32, PrimeField64},
    utils::disable_debug_builder,
    verifier::VerificationError,
};
>>>>>>> 94f8b540
use openvm_stark_sdk::{
    config::{
        baby_bear_blake3::{BabyBearBlake3Config, BabyBearBlake3Engine},
        baby_bear_poseidon2::BabyBearPoseidon2Engine,
        fri_params::standard_fri_params_with_100_bits_conjectured_security,
        FriParameters,
    },
    engine::StarkFriEngine,
    p3_baby_bear::BabyBear,
    utils::create_seeded_rng,
};
use rand::{rngs::StdRng, Rng};

use super::air::VerifyBatchBus;
use crate::{
    poseidon2::{chip::NativePoseidon2Chip, CHUNK},
    NativeConfig,
};

const VERIFY_BATCH_BUS: VerifyBatchBus = VerifyBatchBus(7);

fn compute_commit<F: Field>(
    dim: &[usize],
    opened: &[Vec<F>],
    proof: &[[F; CHUNK]],
    root_is_on_right: &[bool],
    hash_function: impl Fn([F; CHUNK], [F; CHUNK]) -> ([F; CHUNK], [F; CHUNK]),
) -> [F; CHUNK] {
    let mut height = dim[0];
    let mut proof_index = 0;
    let mut opened_index = 0;
    let mut root = [F::ZERO; CHUNK];
    while height >= 1 {
        let mut concat = vec![];
        while opened_index < opened.len() && dim[opened_index] == height {
            concat.extend(opened[opened_index].clone());
            opened_index += 1;
        }
        if !concat.is_empty() {
            let mut left = [F::ZERO; CHUNK];
            let mut right = [F::ZERO; CHUNK];
            for i in (0..concat.len()).step_by(CHUNK) {
                left[..(min(i + CHUNK, concat.len()) - i)]
                    .copy_from_slice(&concat[i..min(i + CHUNK, concat.len())]);
                (left, right) = hash_function(left, right);
            }
            root = if height == dim[0] {
                left
            } else {
                hash_function(root, left).0
            }
        }
        if height > 1 {
            let sibling = proof[proof_index];
            let (left, right) = if root_is_on_right[proof_index] {
                (sibling, root)
            } else {
                (root, sibling)
            };
            root = hash_function(left, right).0;
        }
        height /= 2;
        proof_index += 1;
    }
    root
}

type F = BabyBear;

#[derive(Debug, Clone)]
struct VerifyBatchInstance {
    dim: Vec<usize>,
    opened: Vec<Vec<F>>,
    proof: Vec<[F; CHUNK]>,
    root_is_on_right: Vec<bool>,
    commit: [F; CHUNK],
}

fn random_instance(
    rng: &mut StdRng,
    row_lengths: Vec<Vec<usize>>,
    opened_element_size: usize,
    hash_function: impl Fn([F; CHUNK], [F; CHUNK]) -> ([F; CHUNK], [F; CHUNK]),
) -> VerifyBatchInstance {
    let mut dims = vec![];
    let mut opened = vec![];
    let mut proof = vec![];
    let mut root_is_on_right = vec![];
    for (lg_height, row_lengths) in row_lengths.iter().enumerate() {
        let height = 1 << lg_height;
        for &row_length in row_lengths {
            dims.push(height);
            let mut opened_row = vec![];
            for _ in 0..opened_element_size * row_length {
                opened_row.push(rng.gen());
            }
            opened.push(opened_row);
        }
        if height > 1 {
            proof.push(std::array::from_fn(|_| rng.gen()));
            root_is_on_right.push(rng.gen());
        }
    }

    dims.reverse();
    opened.reverse();
    proof.reverse();
    root_is_on_right.reverse();

    let commit = compute_commit(&dims, &opened, &proof, &root_is_on_right, hash_function);

    VerifyBatchInstance {
        dim: dims,
        opened,
        proof,
        root_is_on_right,
        commit,
    }
}

const SBOX_REGISTERS: usize = 1;

struct Case {
    row_lengths: Vec<Vec<usize>>,
    opened_element_size: usize,
}

fn test<const N: usize>(cases: [Case; N]) {
    unsafe {
        std::env::set_var("RUST_BACKTRACE", "1");
    }

    // single op
    let address_space = 5;

    let mut tester = VmChipTestBuilder::default();
    let mut chip = NativePoseidon2Chip::<F, SBOX_REGISTERS>::new(
        tester.system_port(),
        VerifyBatchOpcode::default_offset(),
        Poseidon2Opcode::default_offset(),
        tester.offline_memory_mutex_arc(),
        Poseidon2Config::default(),
        VERIFY_BATCH_BUS,
    );

    let mut rng = create_seeded_rng();
    for Case {
        row_lengths,
        opened_element_size,
    } in cases
    {
        let instance =
            random_instance(&mut rng, row_lengths, opened_element_size, |left, right| {
                let concatenated =
                    std::array::from_fn(|i| if i < CHUNK { left[i] } else { right[i - CHUNK] });
                let permuted = chip.subchip.permute(concatenated);
                (
                    std::array::from_fn(|i| permuted[i]),
                    std::array::from_fn(|i| permuted[i + CHUNK]),
                )
            });
        let VerifyBatchInstance {
            dim,
            opened,
            proof,
            root_is_on_right,
            commit,
        } = instance;

        let dim_register = gen_pointer(&mut rng, 1);
        let opened_register = gen_pointer(&mut rng, 1);
        let opened_length_register = gen_pointer(&mut rng, 1);
        let sibling_register = gen_pointer(&mut rng, 1);
        let index_register = gen_pointer(&mut rng, 1);
        let commit_register = gen_pointer(&mut rng, 1);

        let dim_base_pointer = gen_pointer(&mut rng, 1);
        let opened_base_pointer = gen_pointer(&mut rng, 2);
        let sibling_base_pointer = gen_pointer(&mut rng, 1);
        let index_base_pointer = gen_pointer(&mut rng, 1);
        let commit_pointer = gen_pointer(&mut rng, 1);

        tester.write_usize(address_space, dim_register, [dim_base_pointer]);
        tester.write_usize(address_space, opened_register, [opened_base_pointer]);
        tester.write_usize(address_space, opened_length_register, [opened.len()]);
        tester.write_usize(address_space, sibling_register, [sibling_base_pointer]);
        tester.write_usize(address_space, index_register, [index_base_pointer]);
        tester.write_usize(address_space, commit_register, [commit_pointer]);

        for (i, &dim_value) in dim.iter().enumerate() {
            tester.write_usize(address_space, dim_base_pointer + i, [dim_value]);
        }
        for (i, opened_row) in opened.iter().enumerate() {
            let row_pointer = gen_pointer(&mut rng, 1);
            tester.write_usize(
                address_space,
                opened_base_pointer + (2 * i),
                [row_pointer, opened_row.len() / opened_element_size],
            );
            for (j, &opened_value) in opened_row.iter().enumerate() {
                tester.write_cell(address_space, row_pointer + j, opened_value);
            }
        }
        for (i, &sibling) in proof.iter().enumerate() {
            let row_pointer = gen_pointer(&mut rng, 1);
            tester.write_usize(
                address_space,
                sibling_base_pointer + (2 * i),
                [row_pointer, CHUNK],
            );
            tester.write(address_space, row_pointer, sibling);
        }
        for (i, &bit) in root_is_on_right.iter().enumerate() {
            tester.write_cell(address_space, index_base_pointer + i, F::from_bool(bit));
        }
        tester.write(address_space, commit_pointer, commit);

        let opened_element_size_inv = F::from_canonical_usize(opened_element_size)
            .inverse()
            .as_canonical_u32() as usize;
        tester.execute(
            &mut chip,
            &Instruction::from_usize(
                VmOpcode::from_usize(VERIFY_BATCH as usize + VerifyBatchOpcode::default_offset()),
                [
                    dim_register,
                    opened_register,
                    opened_length_register,
                    sibling_register,
                    index_register,
                    commit_register,
                    opened_element_size_inv,
                ],
            ),
        );
    }

    let mut tester = tester.build().load(chip).finalize();
    tester.simple_test().expect("Verification failed");

    disable_debug_builder();
    let trace = tester.air_proof_inputs[2].raw.common_main.as_mut().unwrap();
    let row_index = 0;
    trace.row_mut(row_index);

    let p2_chip = Poseidon2SubChip::<F, SBOX_REGISTERS>::new(Poseidon2Config::default().constants);
    let inner_trace = p2_chip.generate_trace(vec![[F::ZERO; 2 * CHUNK]]);
    let inner_width = p2_chip.air.width();

    trace.row_mut(row_index)[..inner_width].copy_from_slice(&inner_trace.values);
    // Run a test after pranking the poseidon2 stuff
    assert_eq!(
        tester.simple_test().err(),
        Some(VerificationError::OodEvaluationMismatch),
        "Expected constraint to fail"
    );
}

#[test]
fn verify_batch_test_felt() {
    test([Case {
        row_lengths: vec![vec![3], vec![], vec![9, 2, 1, 13, 4], vec![16]],
        opened_element_size: 1,
    }]);
}

#[test]
fn verify_batch_test_felt_multiple() {
    test([
        Case {
            row_lengths: vec![vec![1, 1, 1, 2, 3], vec![9], vec![8]],
            opened_element_size: 1,
        },
        Case {
            row_lengths: vec![vec![], vec![], vec![], vec![1]],
            opened_element_size: 1,
        },
        Case {
            row_lengths: vec![vec![8], vec![7], vec![6]],
            opened_element_size: 1,
        },
    ])
}

#[test]
fn verify_batch_test_ext() {
    test([Case {
        row_lengths: vec![vec![3], vec![], vec![1, 2, 1], vec![4]],
        opened_element_size: 4,
    }]);
}

#[test]
fn verify_batch_test_ext_multiple() {
    test([
        Case {
            row_lengths: vec![vec![1, 1, 1], vec![3], vec![2]],
            opened_element_size: 4,
        },
        Case {
            row_lengths: vec![vec![], vec![], vec![], vec![1]],
            opened_element_size: 4,
        },
        Case {
            row_lengths: vec![vec![4], vec![3], vec![2]],
            opened_element_size: 4,
        },
    ])
}

#[test]
fn verify_batch_test_felt_and_ext() {
    test([
        Case {
            row_lengths: vec![vec![3], vec![], vec![9, 2, 1, 13, 4], vec![16]],
            opened_element_size: 1,
        },
        Case {
            row_lengths: vec![vec![1, 1, 1], vec![3], vec![2]],
            opened_element_size: 4,
        },
        Case {
            row_lengths: vec![vec![8], vec![7], vec![6]],
            opened_element_size: 1,
        },
        Case {
            row_lengths: vec![vec![], vec![], vec![], vec![1]],
            opened_element_size: 4,
        },
        Case {
            row_lengths: vec![vec![4], vec![3], vec![2]],
            opened_element_size: 4,
        },
    ])
}

/// Create random instructions for the poseidon2 chip.
fn random_instructions(num_ops: usize) -> Vec<Instruction<BabyBear>> {
    let mut rng = create_seeded_rng();
    (0..num_ops)
        .map(|_| {
            let [a, b, c] =
                std::array::from_fn(|_| BabyBear::from_canonical_usize(gen_pointer(&mut rng, 1)));
            Instruction {
<<<<<<< HEAD
                opcode: if rng.gen_bool(0.5) {
                    Poseidon2Opcode::PERM_POS2.global_opcode()
                } else {
                    Poseidon2Opcode::COMP_POS2.global_opcode()
                },
=======
                opcode: VmOpcode::from_usize(
                    if rng.gen_bool(0.5) {
                        PERM_POS2
                    } else {
                        COMP_POS2
                    } as usize
                        + Poseidon2Opcode::default_offset(),
                ),
>>>>>>> 94f8b540
                a,
                b,
                c,
                d: BabyBear::ONE,
                e: BabyBear::TWO,
                f: BabyBear::ZERO,
                g: BabyBear::ZERO,
            }
        })
        .collect()
}

fn tester_with_random_poseidon2_ops(num_ops: usize) -> VmChipTester<BabyBearBlake3Config> {
    let elem_range = || 1..=100;

    let mut tester = VmChipTestBuilder::default();
<<<<<<< HEAD
    let mut chip = NativePoseidon2Chip::new(
        tester.execution_bus(),
        tester.program_bus(),
        tester.memory_bridge(),
        Poseidon2Config::default(),
        max_constraint_degree,
=======
    let mut chip = NativePoseidon2Chip::<F, SBOX_REGISTERS>::new(
        tester.system_port(),
        VerifyBatchOpcode::default_offset(),
        Poseidon2Opcode::default_offset(),
>>>>>>> 94f8b540
        tester.offline_memory_mutex_arc(),
        Poseidon2Config::default(),
        VERIFY_BATCH_BUS,
    );

    let mut rng = create_seeded_rng();

    for instruction in random_instructions(num_ops) {
<<<<<<< HEAD
        let opcode = instruction
            .opcode
            .local_opcode_idx(Poseidon2Opcode::CLASS_OFFSET);
=======
        let opcode = Poseidon2Opcode::from_usize(
            instruction.opcode.as_usize() - Poseidon2Opcode::default_offset(),
        );
>>>>>>> 94f8b540
        let [a, b, c, d, e] = [
            instruction.a,
            instruction.b,
            instruction.c,
            instruction.d,
            instruction.e,
        ]
        .map(|elem| elem.as_canonical_u64() as usize);

        let dst = gen_pointer(&mut rng, CHUNK);
        let lhs = gen_pointer(&mut rng, CHUNK);
        let rhs = gen_pointer(&mut rng, CHUNK);

        let data: [_; 2 * CHUNK] =
            std::array::from_fn(|_| BabyBear::from_canonical_usize(rng.gen_range(elem_range())));

        let hash = chip.subchip.permute(data);

        tester.write_cell(d, a, BabyBear::from_canonical_usize(dst));
        tester.write_cell(d, b, BabyBear::from_canonical_usize(lhs));
<<<<<<< HEAD
        if opcode == Poseidon2Opcode::COMP_POS2.local_usize() {
            tester.write_cell(d, c, BabyBear::from_canonical_usize(rhs));
        }

        let local_opcode = Poseidon2Opcode::from_usize(opcode);

        match local_opcode {
            Poseidon2Opcode::COMP_POS2 => {
                let data_left: [_; NATIVE_POSEIDON2_CHUNK_SIZE] = std::array::from_fn(|i| data[i]);
                let data_right: [_; NATIVE_POSEIDON2_CHUNK_SIZE] =
                    std::array::from_fn(|i| data[NATIVE_POSEIDON2_CHUNK_SIZE + i]);
=======
        if opcode == COMP_POS2 {
            tester.write_cell(d, c, BabyBear::from_canonical_usize(rhs));
        }

        match opcode {
            COMP_POS2 => {
                let data_left: [_; CHUNK] = std::array::from_fn(|i| data[i]);
                let data_right: [_; CHUNK] = std::array::from_fn(|i| data[CHUNK + i]);
>>>>>>> 94f8b540
                tester.write(e, lhs, data_left);
                tester.write(e, rhs, data_right);
            }
            PERM_POS2 => {
                tester.write(e, lhs, data);
            }
        }

        tester.execute(&mut chip, &instruction);

<<<<<<< HEAD
        match local_opcode {
            Poseidon2Opcode::COMP_POS2 => {
                let expected: [_; NATIVE_POSEIDON2_CHUNK_SIZE] = std::array::from_fn(|i| hash[i]);
                let actual = tester.read::<NATIVE_POSEIDON2_CHUNK_SIZE>(e, dst);
=======
        match opcode {
            COMP_POS2 => {
                let expected: [_; CHUNK] = std::array::from_fn(|i| hash[i]);
                let actual = tester.read::<{ CHUNK }>(e, dst);
>>>>>>> 94f8b540
                assert_eq!(expected, actual);
            }
            PERM_POS2 => {
                let actual = tester.read::<{ 2 * CHUNK }>(e, dst);
                assert_eq!(hash, actual);
            }
        }
    }
    tester.build().load(chip).finalize()
}

fn get_engine() -> BabyBearBlake3Engine {
    BabyBearBlake3Engine::new(standard_fri_params_with_100_bits_conjectured_security(3))
}

#[test]
fn verify_batch_chip_simple_1() {
    let tester = tester_with_random_poseidon2_ops(1);
    tester.test(get_engine).expect("Verification failed");
}

#[test]
fn verify_batch_chip_simple_3() {
    let tester = tester_with_random_poseidon2_ops(3);
    tester.test(get_engine).expect("Verification failed");
}

#[test]
fn verify_batch_chip_simple_50() {
    let tester = tester_with_random_poseidon2_ops(50);
    tester.test(get_engine).expect("Verification failed");
}

// log_blowup = 3 for poseidon2 chip
fn air_test_with_compress_poseidon2(
    poseidon2_max_constraint_degree: usize,
    program: Program<BabyBear>,
    continuation_enabled: bool,
) {
    let fri_params = if matches!(std::env::var("OPENVM_FAST_TEST"), Ok(x) if &x == "1") {
        FriParameters {
            log_blowup: 3,
            log_final_poly_len: 0,
            num_queries: 2,
            proof_of_work_bits: 0,
        }
    } else {
        standard_fri_params_with_100_bits_conjectured_security(3)
    };
    let engine = BabyBearPoseidon2Engine::new(fri_params);

    let config = if continuation_enabled {
        NativeConfig::aggregation(0, poseidon2_max_constraint_degree).with_continuations()
    } else {
        NativeConfig::aggregation(0, poseidon2_max_constraint_degree)
    };
    let vm = VirtualMachine::new(engine, config);

    let pk = vm.keygen();
    let result = vm.execute_and_generate(program, vec![]).unwrap();
    let proofs = vm.prove(&pk, result);
    for proof in proofs {
        vm.verify_single(&pk.get_vk(), &proof)
            .expect("Verification failed");
    }
}

#[test]
fn test_vm_compress_poseidon2_as2() {
    let mut rng = create_seeded_rng();

    let mut instructions = vec![];

    let lhs_ptr = gen_pointer(&mut rng, CHUNK) as isize;
    for i in 0..CHUNK as isize {
        // [lhs_ptr + i]_2 <- rnd()
        instructions.push(Instruction::large_from_isize(
            VmOpcode::with_default_offset(FieldArithmeticOpcode::ADD),
            lhs_ptr + i,
            rng.gen_range(1..1 << 20),
            0,
            2,
            0,
            0,
            0,
        ));
    }
    let rhs_ptr = gen_pointer(&mut rng, CHUNK) as isize;
    for i in 0..CHUNK as isize {
        // [rhs_ptr + i]_2 <- rnd()
        instructions.push(Instruction::large_from_isize(
            VmOpcode::with_default_offset(FieldArithmeticOpcode::ADD),
            rhs_ptr + i,
            rng.gen_range(1..1 << 20),
            0,
            2,
            0,
            0,
            0,
        ));
    }
    let dst_ptr = gen_pointer(&mut rng, CHUNK) as isize;

    // [11]_1 <- lhs_ptr
    instructions.push(Instruction::large_from_isize(
        VmOpcode::with_default_offset(FieldArithmeticOpcode::ADD),
        11,
        lhs_ptr,
        0,
        1,
        0,
        0,
        0,
    ));

    // [22]_1 <- rhs_ptr
    instructions.push(Instruction::large_from_isize(
        VmOpcode::with_default_offset(FieldArithmeticOpcode::ADD),
        22,
        rhs_ptr,
        0,
        1,
        0,
        0,
        0,
    ));
    // [33]_1 <- dst_ptr
    instructions.push(Instruction::large_from_isize(
        VmOpcode::with_default_offset(FieldArithmeticOpcode::ADD),
        33,
        0,
        dst_ptr,
        1,
        0,
        0,
        0,
    ));

    instructions.push(Instruction::from_isize(
        VmOpcode::with_default_offset(COMP_POS2),
        33,
        11,
        22,
        1,
        2,
    ));
    instructions.push(Instruction::from_isize(
        VmOpcode::with_default_offset(SystemOpcode::TERMINATE),
        0,
        0,
        0,
        0,
        0,
    ));

    let program = Program::from_instructions(&instructions);

    air_test_with_compress_poseidon2(7, program.clone(), false);
    air_test_with_compress_poseidon2(3, program.clone(), false);
    air_test_with_compress_poseidon2(7, program.clone(), true);
    air_test_with_compress_poseidon2(3, program.clone(), true);
}<|MERGE_RESOLUTION|>--- conflicted
+++ resolved
@@ -1,21 +1,12 @@
-<<<<<<< HEAD
-use openvm_circuit::arch::testing::{memory::gen_pointer, VmChipTestBuilder, VmChipTester};
-use openvm_instructions::{instruction::Instruction, Poseidon2Opcode, UsizeOpcode};
-use openvm_poseidon2_air::Poseidon2Config;
-use openvm_stark_backend::p3_field::{FieldAlgebra, PrimeField64};
-=======
 use std::cmp::min;
 
 use openvm_circuit::arch::{
     testing::{memory::gen_pointer, VmChipTestBuilder, VmChipTester},
     VirtualMachine,
 };
-use openvm_instructions::{
-    instruction::Instruction, program::Program, SystemOpcode, UsizeOpcode, VmOpcode,
-};
+use openvm_instructions::{instruction::Instruction, program::Program, SystemOpcode, UsizeOpcode};
 use openvm_native_compiler::{
-    FieldArithmeticOpcode, Poseidon2Opcode, Poseidon2Opcode::*, VerifyBatchOpcode,
-    VerifyBatchOpcode::VERIFY_BATCH,
+    FieldArithmeticOpcode, Poseidon2Opcode, Poseidon2Opcode::*, VerifyBatchOpcode::VERIFY_BATCH,
 };
 use openvm_poseidon2_air::{Poseidon2Config, Poseidon2SubChip};
 use openvm_stark_backend::{
@@ -24,7 +15,6 @@
     utils::disable_debug_builder,
     verifier::VerificationError,
 };
->>>>>>> 94f8b540
 use openvm_stark_sdk::{
     config::{
         baby_bear_blake3::{BabyBearBlake3Config, BabyBearBlake3Engine},
@@ -163,8 +153,6 @@
     let mut tester = VmChipTestBuilder::default();
     let mut chip = NativePoseidon2Chip::<F, SBOX_REGISTERS>::new(
         tester.system_port(),
-        VerifyBatchOpcode::default_offset(),
-        Poseidon2Opcode::default_offset(),
         tester.offline_memory_mutex_arc(),
         Poseidon2Config::default(),
         VERIFY_BATCH_BUS,
@@ -248,7 +236,7 @@
         tester.execute(
             &mut chip,
             &Instruction::from_usize(
-                VmOpcode::from_usize(VERIFY_BATCH as usize + VerifyBatchOpcode::default_offset()),
+                VERIFY_BATCH.global_opcode(),
                 [
                     dim_register,
                     opened_register,
@@ -369,22 +357,12 @@
             let [a, b, c] =
                 std::array::from_fn(|_| BabyBear::from_canonical_usize(gen_pointer(&mut rng, 1)));
             Instruction {
-<<<<<<< HEAD
                 opcode: if rng.gen_bool(0.5) {
-                    Poseidon2Opcode::PERM_POS2.global_opcode()
+                    PERM_POS2
                 } else {
-                    Poseidon2Opcode::COMP_POS2.global_opcode()
-                },
-=======
-                opcode: VmOpcode::from_usize(
-                    if rng.gen_bool(0.5) {
-                        PERM_POS2
-                    } else {
-                        COMP_POS2
-                    } as usize
-                        + Poseidon2Opcode::default_offset(),
-                ),
->>>>>>> 94f8b540
+                    COMP_POS2
+                }
+                .global_opcode(),
                 a,
                 b,
                 c,
@@ -401,19 +379,8 @@
     let elem_range = || 1..=100;
 
     let mut tester = VmChipTestBuilder::default();
-<<<<<<< HEAD
-    let mut chip = NativePoseidon2Chip::new(
-        tester.execution_bus(),
-        tester.program_bus(),
-        tester.memory_bridge(),
-        Poseidon2Config::default(),
-        max_constraint_degree,
-=======
     let mut chip = NativePoseidon2Chip::<F, SBOX_REGISTERS>::new(
         tester.system_port(),
-        VerifyBatchOpcode::default_offset(),
-        Poseidon2Opcode::default_offset(),
->>>>>>> 94f8b540
         tester.offline_memory_mutex_arc(),
         Poseidon2Config::default(),
         VERIFY_BATCH_BUS,
@@ -422,15 +389,11 @@
     let mut rng = create_seeded_rng();
 
     for instruction in random_instructions(num_ops) {
-<<<<<<< HEAD
-        let opcode = instruction
-            .opcode
-            .local_opcode_idx(Poseidon2Opcode::CLASS_OFFSET);
-=======
         let opcode = Poseidon2Opcode::from_usize(
-            instruction.opcode.as_usize() - Poseidon2Opcode::default_offset(),
+            instruction
+                .opcode
+                .local_opcode_idx(Poseidon2Opcode::CLASS_OFFSET),
         );
->>>>>>> 94f8b540
         let [a, b, c, d, e] = [
             instruction.a,
             instruction.b,
@@ -451,19 +414,6 @@
 
         tester.write_cell(d, a, BabyBear::from_canonical_usize(dst));
         tester.write_cell(d, b, BabyBear::from_canonical_usize(lhs));
-<<<<<<< HEAD
-        if opcode == Poseidon2Opcode::COMP_POS2.local_usize() {
-            tester.write_cell(d, c, BabyBear::from_canonical_usize(rhs));
-        }
-
-        let local_opcode = Poseidon2Opcode::from_usize(opcode);
-
-        match local_opcode {
-            Poseidon2Opcode::COMP_POS2 => {
-                let data_left: [_; NATIVE_POSEIDON2_CHUNK_SIZE] = std::array::from_fn(|i| data[i]);
-                let data_right: [_; NATIVE_POSEIDON2_CHUNK_SIZE] =
-                    std::array::from_fn(|i| data[NATIVE_POSEIDON2_CHUNK_SIZE + i]);
-=======
         if opcode == COMP_POS2 {
             tester.write_cell(d, c, BabyBear::from_canonical_usize(rhs));
         }
@@ -472,7 +422,6 @@
             COMP_POS2 => {
                 let data_left: [_; CHUNK] = std::array::from_fn(|i| data[i]);
                 let data_right: [_; CHUNK] = std::array::from_fn(|i| data[CHUNK + i]);
->>>>>>> 94f8b540
                 tester.write(e, lhs, data_left);
                 tester.write(e, rhs, data_right);
             }
@@ -483,17 +432,10 @@
 
         tester.execute(&mut chip, &instruction);
 
-<<<<<<< HEAD
-        match local_opcode {
-            Poseidon2Opcode::COMP_POS2 => {
-                let expected: [_; NATIVE_POSEIDON2_CHUNK_SIZE] = std::array::from_fn(|i| hash[i]);
-                let actual = tester.read::<NATIVE_POSEIDON2_CHUNK_SIZE>(e, dst);
-=======
         match opcode {
             COMP_POS2 => {
                 let expected: [_; CHUNK] = std::array::from_fn(|i| hash[i]);
                 let actual = tester.read::<{ CHUNK }>(e, dst);
->>>>>>> 94f8b540
                 assert_eq!(expected, actual);
             }
             PERM_POS2 => {
@@ -571,7 +513,7 @@
     for i in 0..CHUNK as isize {
         // [lhs_ptr + i]_2 <- rnd()
         instructions.push(Instruction::large_from_isize(
-            VmOpcode::with_default_offset(FieldArithmeticOpcode::ADD),
+            FieldArithmeticOpcode::ADD.global_opcode(),
             lhs_ptr + i,
             rng.gen_range(1..1 << 20),
             0,
@@ -585,7 +527,7 @@
     for i in 0..CHUNK as isize {
         // [rhs_ptr + i]_2 <- rnd()
         instructions.push(Instruction::large_from_isize(
-            VmOpcode::with_default_offset(FieldArithmeticOpcode::ADD),
+            FieldArithmeticOpcode::ADD.global_opcode(),
             rhs_ptr + i,
             rng.gen_range(1..1 << 20),
             0,
@@ -599,7 +541,7 @@
 
     // [11]_1 <- lhs_ptr
     instructions.push(Instruction::large_from_isize(
-        VmOpcode::with_default_offset(FieldArithmeticOpcode::ADD),
+        FieldArithmeticOpcode::ADD.global_opcode(),
         11,
         lhs_ptr,
         0,
@@ -611,7 +553,7 @@
 
     // [22]_1 <- rhs_ptr
     instructions.push(Instruction::large_from_isize(
-        VmOpcode::with_default_offset(FieldArithmeticOpcode::ADD),
+        FieldArithmeticOpcode::ADD.global_opcode(),
         22,
         rhs_ptr,
         0,
@@ -622,7 +564,7 @@
     ));
     // [33]_1 <- dst_ptr
     instructions.push(Instruction::large_from_isize(
-        VmOpcode::with_default_offset(FieldArithmeticOpcode::ADD),
+        FieldArithmeticOpcode::ADD.global_opcode(),
         33,
         0,
         dst_ptr,
@@ -633,7 +575,7 @@
     ));
 
     instructions.push(Instruction::from_isize(
-        VmOpcode::with_default_offset(COMP_POS2),
+        COMP_POS2.global_opcode(),
         33,
         11,
         22,
@@ -641,7 +583,7 @@
         2,
     ));
     instructions.push(Instruction::from_isize(
-        VmOpcode::with_default_offset(SystemOpcode::TERMINATE),
+        SystemOpcode::TERMINATE.global_opcode(),
         0,
         0,
         0,
