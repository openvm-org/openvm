--- conflicted
+++ resolved
@@ -1,12 +1,5 @@
 use std::cmp::min;
 
-<<<<<<< HEAD
-use openvm_circuit::arch::testing::{memory::gen_pointer, VmChipTestBuilder, VmChipTester};
-use openvm_instructions::{
-    instruction::Instruction, Poseidon2Opcode, Poseidon2Opcode::*, UsizeOpcode, VmOpcode,
-};
-use openvm_native_compiler::{VerifyBatchOpcode, VerifyBatchOpcode::VERIFY_BATCH};
-=======
 use openvm_circuit::arch::{
     testing::{memory::gen_pointer, VmChipTestBuilder, VmChipTester},
     VirtualMachine,
@@ -18,7 +11,6 @@
     FieldArithmeticOpcode, Poseidon2Opcode, Poseidon2Opcode::*, VerifyBatchOpcode,
     VerifyBatchOpcode::VERIFY_BATCH,
 };
->>>>>>> 94f8b540
 use openvm_poseidon2_air::{Poseidon2Config, Poseidon2SubChip};
 use openvm_stark_backend::{
     p3_air::BaseAir,
@@ -39,9 +31,6 @@
 };
 use rand::{rngs::StdRng, Rng};
 
-<<<<<<< HEAD
-use crate::poseidon2::{chip::NativePoseidon2Chip, CHUNK};
-=======
 use super::air::VerifyBatchBus;
 use crate::{
     poseidon2::{chip::NativePoseidon2Chip, CHUNK},
@@ -49,7 +38,6 @@
 };
 
 const VERIFY_BATCH_BUS: VerifyBatchBus = VerifyBatchBus(7);
->>>>>>> 94f8b540
 
 fn compute_commit<F: Field>(
     dim: &[usize],
@@ -167,18 +155,12 @@
 
     let mut tester = VmChipTestBuilder::default();
     let mut chip = NativePoseidon2Chip::<F, SBOX_REGISTERS>::new(
-<<<<<<< HEAD
-        tester.execution_bus(),
-        tester.program_bus(),
-        tester.memory_bridge(),
-=======
         tester.system_port(),
->>>>>>> 94f8b540
         VerifyBatchOpcode::default_offset(),
         Poseidon2Opcode::default_offset(),
         tester.offline_memory_mutex_arc(),
         Poseidon2Config::default(),
-<<<<<<< HEAD
+        VERIFY_BATCH_BUS,
     );
 
     let mut rng = create_seeded_rng();
@@ -302,132 +284,6 @@
     }]);
 }
 
-=======
-        VERIFY_BATCH_BUS,
-    );
-
-    let mut rng = create_seeded_rng();
-    for Case {
-        row_lengths,
-        opened_element_size,
-    } in cases
-    {
-        let instance =
-            random_instance(&mut rng, row_lengths, opened_element_size, |left, right| {
-                let concatenated =
-                    std::array::from_fn(|i| if i < CHUNK { left[i] } else { right[i - CHUNK] });
-                let permuted = chip.subchip.permute(concatenated);
-                (
-                    std::array::from_fn(|i| permuted[i]),
-                    std::array::from_fn(|i| permuted[i + CHUNK]),
-                )
-            });
-        let VerifyBatchInstance {
-            dim,
-            opened,
-            proof,
-            root_is_on_right,
-            commit,
-        } = instance;
-
-        let dim_register = gen_pointer(&mut rng, 1);
-        let opened_register = gen_pointer(&mut rng, 1);
-        let opened_length_register = gen_pointer(&mut rng, 1);
-        let sibling_register = gen_pointer(&mut rng, 1);
-        let index_register = gen_pointer(&mut rng, 1);
-        let commit_register = gen_pointer(&mut rng, 1);
-
-        let dim_base_pointer = gen_pointer(&mut rng, 1);
-        let opened_base_pointer = gen_pointer(&mut rng, 2);
-        let sibling_base_pointer = gen_pointer(&mut rng, 1);
-        let index_base_pointer = gen_pointer(&mut rng, 1);
-        let commit_pointer = gen_pointer(&mut rng, 1);
-
-        tester.write_usize(address_space, dim_register, [dim_base_pointer]);
-        tester.write_usize(address_space, opened_register, [opened_base_pointer]);
-        tester.write_usize(address_space, opened_length_register, [opened.len()]);
-        tester.write_usize(address_space, sibling_register, [sibling_base_pointer]);
-        tester.write_usize(address_space, index_register, [index_base_pointer]);
-        tester.write_usize(address_space, commit_register, [commit_pointer]);
-
-        for (i, &dim_value) in dim.iter().enumerate() {
-            tester.write_usize(address_space, dim_base_pointer + i, [dim_value]);
-        }
-        for (i, opened_row) in opened.iter().enumerate() {
-            let row_pointer = gen_pointer(&mut rng, 1);
-            tester.write_usize(
-                address_space,
-                opened_base_pointer + (2 * i),
-                [row_pointer, opened_row.len() / opened_element_size],
-            );
-            for (j, &opened_value) in opened_row.iter().enumerate() {
-                tester.write_cell(address_space, row_pointer + j, opened_value);
-            }
-        }
-        for (i, &sibling) in proof.iter().enumerate() {
-            let row_pointer = gen_pointer(&mut rng, 1);
-            tester.write_usize(
-                address_space,
-                sibling_base_pointer + (2 * i),
-                [row_pointer, CHUNK],
-            );
-            tester.write(address_space, row_pointer, sibling);
-        }
-        for (i, &bit) in root_is_on_right.iter().enumerate() {
-            tester.write_cell(address_space, index_base_pointer + i, F::from_bool(bit));
-        }
-        tester.write(address_space, commit_pointer, commit);
-
-        let opened_element_size_inv = F::from_canonical_usize(opened_element_size)
-            .inverse()
-            .as_canonical_u32() as usize;
-        tester.execute(
-            &mut chip,
-            &Instruction::from_usize(
-                VmOpcode::from_usize(VERIFY_BATCH as usize + VerifyBatchOpcode::default_offset()),
-                [
-                    dim_register,
-                    opened_register,
-                    opened_length_register,
-                    sibling_register,
-                    index_register,
-                    commit_register,
-                    opened_element_size_inv,
-                ],
-            ),
-        );
-    }
-
-    let mut tester = tester.build().load(chip).finalize();
-    tester.simple_test().expect("Verification failed");
-
-    disable_debug_builder();
-    let trace = tester.air_proof_inputs[2].raw.common_main.as_mut().unwrap();
-    let row_index = 0;
-    trace.row_mut(row_index);
-
-    let p2_chip = Poseidon2SubChip::<F, SBOX_REGISTERS>::new(Poseidon2Config::default().constants);
-    let inner_trace = p2_chip.generate_trace(vec![[F::ZERO; 2 * CHUNK]]);
-    let inner_width = p2_chip.air.width();
-
-    trace.row_mut(row_index)[..inner_width].copy_from_slice(&inner_trace.values);
-    // Run a test after pranking the poseidon2 stuff
-    assert_eq!(
-        tester.simple_test().err(),
-        Some(VerificationError::OodEvaluationMismatch),
-        "Expected constraint to fail"
-    );
-}
-
-#[test]
-fn verify_batch_test_felt() {
-    test([Case {
-        row_lengths: vec![vec![3], vec![], vec![9, 2, 1, 13, 4], vec![16]],
-        opened_element_size: 1,
-    }]);
-}
-
->>>>>>> 94f8b540
 #[test]
 fn verify_batch_test_felt_multiple() {
     test([
@@ -531,21 +387,12 @@
 
     let mut tester = VmChipTestBuilder::default();
     let mut chip = NativePoseidon2Chip::<F, SBOX_REGISTERS>::new(
-<<<<<<< HEAD
-        tester.execution_bus(),
-        tester.program_bus(),
-        tester.memory_bridge(),
-=======
         tester.system_port(),
->>>>>>> 94f8b540
         VerifyBatchOpcode::default_offset(),
         Poseidon2Opcode::default_offset(),
         tester.offline_memory_mutex_arc(),
         Poseidon2Config::default(),
-<<<<<<< HEAD
-=======
         VERIFY_BATCH_BUS,
->>>>>>> 94f8b540
     );
 
     let mut rng = create_seeded_rng();
