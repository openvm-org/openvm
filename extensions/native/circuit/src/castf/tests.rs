--- conflicted
+++ resolved
@@ -34,13 +34,8 @@
 type F = BabyBear;
 
 fn create_test_chip(tester: &VmChipTestBuilder<F>) -> CastFChip<F> {
-<<<<<<< HEAD
     CastFChip::<F>::new(
         CastFAir::new(
-=======
-    let mut chip = CastFChip::<F>::new(
-        VmAirWrapper::new(
->>>>>>> 9364d656
             ConvertAdapterAir::new(tester.execution_bridge(), tester.memory_bridge()),
             CastFCoreAir::new(tester.range_checker().bus()),
         ),
