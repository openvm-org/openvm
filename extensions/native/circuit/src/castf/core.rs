--- conflicted
+++ resolved
@@ -144,17 +144,6 @@
 
         let y = reads.into()[0][0];
         let x = CastF::solve(y.as_canonical_u32());
-<<<<<<< HEAD
-
-        for (i, limb) in x.iter().enumerate() {
-            if i == 3 {
-                self.range_checker_chip.add_count(*limb, FINAL_LIMB_BITS);
-            } else {
-                self.range_checker_chip.add_count(*limb, LIMB_BITS);
-            }
-        }
-=======
->>>>>>> 928ab042
 
         let output = AdapterRuntimeContext {
             to_pc: None,
