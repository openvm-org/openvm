--- conflicted
+++ resolved
@@ -2,7 +2,6 @@
 
 use openvm_circuit::{
     arch::{
-<<<<<<< HEAD
         execution_mode::{metered::MeteredCtx, E1E2ExecutionCtx},
         get_record_from_slice, AdapterAirContext, AdapterExecutorE1, AdapterTraceFiller,
         AdapterTraceStep, EmptyAdapterCoreLayout, InsExecutorE1, InstructionExecutor,
@@ -12,16 +11,7 @@
     system::memory::{
         online::{GuestMemory, TracingMemory},
         MemoryAuxColsFactory,
-=======
-        execution_mode::{E1ExecutionCtx, E2ExecutionCtx},
-        get_record_from_slice, AdapterAirContext, AdapterTraceFiller, AdapterTraceStep,
-        E2PreCompute, EmptyAdapterCoreLayout, ExecuteFunc,
-        ExecutionError::InvalidInstruction,
-        MinimalInstruction, RecordArena, Result, StepExecutorE1, StepExecutorE2, TraceFiller,
-        TraceStep, VmAdapterInterface, VmCoreAir, VmSegmentState, VmStateMut,
->>>>>>> 97eaf481
     },
-    system::memory::{online::TracingMemory, MemoryAuxColsFactory},
 };
 use openvm_circuit_primitives::{
     var_range::{SharedVariableRangeCheckerChip, VariableRangeCheckerBus},
@@ -211,9 +201,6 @@
     }
 }
 
-<<<<<<< HEAD
-impl<F, A> InsExecutorE1<F> for CastFCoreStep<A>
-=======
 #[derive(AlignedBytesBorrow, Clone)]
 #[repr(C)]
 struct CastFPreCompute {
@@ -234,13 +221,13 @@
         } = inst;
 
         if opcode.local_opcode_idx(CastfOpcode::CLASS_OFFSET) != CastfOpcode::CASTF as usize {
-            return Err(InvalidInstruction(pc));
+            return Err(ExecutionError::InvalidInstruction(pc));
         }
         if d.as_canonical_u32() != RV32_MEMORY_AS {
-            return Err(InvalidInstruction(pc));
+            return Err(ExecutionError::InvalidInstruction(pc));
         }
         if e.as_canonical_u32() != AS::Native as u32 {
-            return Err(InvalidInstruction(pc));
+            return Err(ExecutionError::InvalidInstruction(pc));
         }
 
         let a = a.as_canonical_u32();
@@ -251,8 +238,7 @@
     }
 }
 
-impl<F, A> StepExecutorE1<F> for CastFCoreStep<A>
->>>>>>> 97eaf481
+impl<F, A> InsExecutorE1<F> for CastFCoreStep<A>
 where
     F: PrimeField32,
 {
@@ -278,7 +264,7 @@
     }
 }
 
-impl<F, A> StepExecutorE2<F> for CastFCoreStep<A>
+impl<F, A> InsExecutorE2<F> for CastFCoreStep<A>
 where
     F: PrimeField32,
 {
@@ -308,7 +294,7 @@
 
 unsafe fn execute_e1_impl<F: PrimeField32, CTX: E1ExecutionCtx>(
     pre_compute: &[u8],
-    vm_state: &mut VmSegmentState<F, CTX>,
+    vm_state: &mut VmSegmentState<F, GuestMemory, CTX>,
 ) {
     let pre_compute: &CastFPreCompute = pre_compute.borrow();
     execute_e12_impl(pre_compute, vm_state);
@@ -316,7 +302,7 @@
 
 unsafe fn execute_e2_impl<F: PrimeField32, CTX: E2ExecutionCtx>(
     pre_compute: &[u8],
-    vm_state: &mut VmSegmentState<F, CTX>,
+    vm_state: &mut VmSegmentState<F, GuestMemory, CTX>,
 ) {
     let pre_compute: &E2PreCompute<CastFPreCompute> = pre_compute.borrow();
     vm_state
@@ -328,7 +314,7 @@
 #[inline(always)]
 unsafe fn execute_e12_impl<F: PrimeField32, CTX: E1ExecutionCtx>(
     pre_compute: &CastFPreCompute,
-    vm_state: &mut VmSegmentState<F, CTX>,
+    vm_state: &mut VmSegmentState<F, GuestMemory, CTX>,
 ) {
     let y = vm_state.vm_read::<F, 1>(AS::Native as u32, pre_compute.b)[0];
     let x = run_castf(y.as_canonical_u32());
