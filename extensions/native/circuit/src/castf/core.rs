use std::borrow::{Borrow, BorrowMut};

use openvm_circuit::{
<<<<<<< HEAD
    arch::{
        execution_mode::{E1ExecutionCtx, E2ExecutionCtx},
        get_record_from_slice, AdapterAirContext, AdapterTraceFiller, AdapterTraceStep,
        E2PreCompute, EmptyAdapterCoreLayout, ExecuteFunc,
        ExecutionError::InvalidInstruction,
        MinimalInstruction, RecordArena, Result, StepExecutorE1, StepExecutorE2, TraceFiller,
        TraceStep, VmAdapterInterface, VmCoreAir, VmSegmentState, VmStateMut,
    },
=======
    arch::*,
>>>>>>> 8141dacc
    system::memory::{online::TracingMemory, MemoryAuxColsFactory},
};
use openvm_circuit_primitives::{
    var_range::{SharedVariableRangeCheckerChip, VariableRangeCheckerBus},
    AlignedBytesBorrow,
};
use openvm_circuit_primitives_derive::AlignedBorrow;
<<<<<<< HEAD
use openvm_instructions::{
    instruction::Instruction, program::DEFAULT_PC_STEP, riscv::RV32_MEMORY_AS, LocalOpcode,
};
use openvm_native_compiler::{conversion::AS, CastfOpcode};
=======
use openvm_instructions::{instruction::Instruction, program::DEFAULT_PC_STEP, LocalOpcode};
use openvm_native_compiler::CastfOpcode;
>>>>>>> 8141dacc
use openvm_rv32im_circuit::adapters::RV32_REGISTER_NUM_LIMBS;
use openvm_stark_backend::{
    interaction::InteractionBuilder,
    p3_air::BaseAir,
    p3_field::{Field, FieldAlgebra, PrimeField32},
    rap::BaseAirWithPublicValues,
};

use crate::CASTF_MAX_BITS;

// LIMB_BITS is the size of the limbs in bits.
pub(crate) const LIMB_BITS: usize = 8;
// the final limb has only 6 bits
pub(crate) const FINAL_LIMB_BITS: usize = 6;

#[repr(C)]
#[derive(AlignedBorrow)]
pub struct CastFCoreCols<T> {
    pub in_val: T,
    pub out_val: [T; RV32_REGISTER_NUM_LIMBS],
    pub is_valid: T,
}

#[derive(derive_new::new, Copy, Clone, Debug)]
pub struct CastFCoreAir {
    pub bus: VariableRangeCheckerBus, /* to communicate with the range checker that checks that
                                       * all limbs are < 2^LIMB_BITS */
}

impl<F: Field> BaseAir<F> for CastFCoreAir {
    fn width(&self) -> usize {
        CastFCoreCols::<F>::width()
    }
}

impl<F: Field> BaseAirWithPublicValues<F> for CastFCoreAir {}

impl<AB, I> VmCoreAir<AB, I> for CastFCoreAir
where
    AB: InteractionBuilder,
    I: VmAdapterInterface<AB::Expr>,
    I::Reads: From<[[AB::Expr; 1]; 1]>,
    I::Writes: From<[[AB::Expr; RV32_REGISTER_NUM_LIMBS]; 1]>,
    I::ProcessedInstruction: From<MinimalInstruction<AB::Expr>>,
{
    fn eval(
        &self,
        builder: &mut AB,
        local_core: &[AB::Var],
        _from_pc: AB::Var,
    ) -> AdapterAirContext<AB::Expr, I> {
        let cols: &CastFCoreCols<_> = local_core.borrow();

        builder.assert_bool(cols.is_valid);

        let intermed_val = cols
            .out_val
            .iter()
            .enumerate()
            .fold(AB::Expr::ZERO, |acc, (i, &limb)| {
                acc + limb * AB::Expr::from_canonical_u32(1 << (i * LIMB_BITS))
            });

        for i in 0..4 {
            self.bus
                .range_check(
                    cols.out_val[i],
                    match i {
                        0..=2 => LIMB_BITS,
                        3 => FINAL_LIMB_BITS,
                        _ => unreachable!(),
                    },
                )
                .eval(builder, cols.is_valid);
        }

        AdapterAirContext {
            to_pc: None,
            reads: [[intermed_val]].into(),
            writes: [cols.out_val.map(Into::into)].into(),
            instruction: MinimalInstruction {
                is_valid: cols.is_valid.into(),
                opcode: AB::Expr::from_canonical_usize(
                    CastfOpcode::CASTF.global_opcode().as_usize(),
                ),
            }
            .into(),
        }
    }

    fn start_offset(&self) -> usize {
        CastfOpcode::CLASS_OFFSET
    }
}

#[repr(C)]
#[derive(AlignedBytesBorrow, Debug)]
pub struct CastFCoreRecord {
    pub val: u32,
}

<<<<<<< HEAD
#[derive(derive_new::new)]
pub struct CastFCoreStep<A> {
    adapter: A,
    pub range_checker_chip: SharedVariableRangeCheckerChip,
}

impl<F, CTX, A> TraceStep<F, CTX> for CastFCoreStep<A>
where
    F: PrimeField32,
    A: 'static
        + AdapterTraceStep<F, CTX, ReadData = [F; 1], WriteData = [u8; RV32_REGISTER_NUM_LIMBS]>,
{
    type RecordLayout = EmptyAdapterCoreLayout<F, A>;
    type RecordMut<'a> = (A::RecordMut<'a>, &'a mut CastFCoreRecord);

    fn get_opcode_name(&self, _opcode: usize) -> String {
        format!("{:?}", CastfOpcode::CASTF)
    }

    fn execute<'buf, RA>(
        &mut self,
        state: VmStateMut<F, TracingMemory<F>, CTX>,
        instruction: &Instruction<F>,
        arena: &'buf mut RA,
    ) -> Result<()>
    where
        RA: RecordArena<'buf, Self::RecordLayout, Self::RecordMut<'buf>>,
    {
        let (mut adapter_record, core_record) = arena.alloc(EmptyAdapterCoreLayout::new());
=======
#[derive(derive_new::new, Clone, Copy)]
pub struct CastFCoreExecutor<A> {
    adapter: A,
}

#[derive(derive_new::new)]
pub struct CastFCoreFiller<A> {
    adapter: A,
    pub range_checker_chip: SharedVariableRangeCheckerChip,
}

impl<F, A, RA> PreflightExecutor<F, RA> for CastFCoreExecutor<A>
where
    F: PrimeField32,
    A: 'static
        + AdapterTraceExecutor<F, ReadData = [F; 1], WriteData = [u8; RV32_REGISTER_NUM_LIMBS]>,
    for<'buf> RA: RecordArena<
        'buf,
        EmptyAdapterCoreLayout<F, A>,
        (A::RecordMut<'buf>, &'buf mut CastFCoreRecord),
    >,
{
    fn get_opcode_name(&self, _opcode: usize) -> String {
        format!("{:?}", CastfOpcode::CASTF)
    }

    fn execute(
        &self,
        state: VmStateMut<F, TracingMemory, RA>,
        instruction: &Instruction<F>,
    ) -> Result<(), ExecutionError> {
        let (mut adapter_record, core_record) = state.ctx.alloc(EmptyAdapterCoreLayout::new());
>>>>>>> 8141dacc

        A::start(*state.pc, state.memory, &mut adapter_record);

        core_record.val = self
            .adapter
            .read(state.memory, instruction, &mut adapter_record)[0]
            .as_canonical_u32();

        let x = run_castf(core_record.val);

        self.adapter
            .write(state.memory, instruction, x, &mut adapter_record);

        *state.pc = state.pc.wrapping_add(DEFAULT_PC_STEP);

        Ok(())
    }
}

<<<<<<< HEAD
impl<F, CTX, A> TraceFiller<F, CTX> for CastFCoreStep<A>
where
    F: PrimeField32,
    A: 'static + AdapterTraceFiller<F, CTX>,
{
    fn fill_trace_row(&self, mem_helper: &MemoryAuxColsFactory<F>, row_slice: &mut [F]) {
        let (adapter_row, mut core_row) = unsafe { row_slice.split_at_mut_unchecked(A::WIDTH) };
        self.adapter.fill_trace_row(mem_helper, adapter_row);

=======
impl<F, A> TraceFiller<F> for CastFCoreFiller<A>
where
    F: PrimeField32,
    A: 'static + AdapterTraceFiller<F>,
{
    fn fill_trace_row(&self, mem_helper: &MemoryAuxColsFactory<F>, row_slice: &mut [F]) {
        // SAFETY: row_slice is guaranteed by the caller to have at least A::WIDTH +
        // CastFCoreCols::width() elements
        let (adapter_row, mut core_row) = unsafe { row_slice.split_at_mut_unchecked(A::WIDTH) };
        self.adapter.fill_trace_row(mem_helper, adapter_row);

        // SAFETY: core_row contains a valid CastFCoreRecord written by the executor during trace
        // generation
>>>>>>> 8141dacc
        let record: &CastFCoreRecord = unsafe { get_record_from_slice(&mut core_row, ()) };
        let core_row: &mut CastFCoreCols<_> = core_row.borrow_mut();

        // Writing in reverse order to avoid overwriting the `record`
        let out = run_castf(record.val);
        for (i, &limb) in out.iter().enumerate() {
            let limb_bits = if i == out.len() - 1 {
                FINAL_LIMB_BITS
            } else {
                LIMB_BITS
            };
            self.range_checker_chip.add_count(limb as u32, limb_bits);
        }
        core_row.is_valid = F::ONE;
        core_row.out_val = out.map(F::from_canonical_u8);
        core_row.in_val = F::from_canonical_u32(record.val);
<<<<<<< HEAD
    }
}

#[derive(AlignedBytesBorrow, Clone)]
#[repr(C)]
struct CastFPreCompute {
    a: u32,
    b: u32,
}

impl<A> CastFCoreStep<A> {
    #[inline(always)]
    fn pre_compute_impl<F: PrimeField32>(
        &self,
        pc: u32,
        inst: &Instruction<F>,
        data: &mut CastFPreCompute,
    ) -> Result<()> {
        let Instruction {
            a, b, d, e, opcode, ..
        } = inst;

        if opcode.local_opcode_idx(CastfOpcode::CLASS_OFFSET) != CastfOpcode::CASTF as usize {
            return Err(InvalidInstruction(pc));
        }
        if d.as_canonical_u32() != RV32_MEMORY_AS {
            return Err(InvalidInstruction(pc));
        }
        if e.as_canonical_u32() != AS::Native as u32 {
            return Err(InvalidInstruction(pc));
        }

        let a = a.as_canonical_u32();
        let b = b.as_canonical_u32();
        *data = CastFPreCompute { a, b };

        Ok(())
    }
}

impl<F, A> StepExecutorE1<F> for CastFCoreStep<A>
where
    F: PrimeField32,
{
    #[inline(always)]
    fn pre_compute_size(&self) -> usize {
        size_of::<CastFPreCompute>()
    }

    #[inline(always)]
    fn pre_compute_e1<Ctx: E1ExecutionCtx>(
        &self,
        pc: u32,
        inst: &Instruction<F>,
        data: &mut [u8],
    ) -> Result<ExecuteFunc<F, Ctx>> {
        let pre_compute: &mut CastFPreCompute = data.borrow_mut();

        self.pre_compute_impl(pc, inst, pre_compute)?;

        let fn_ptr = execute_e1_impl::<_, _>;

        Ok(fn_ptr)
    }
}

impl<F, A> StepExecutorE2<F> for CastFCoreStep<A>
where
    F: PrimeField32,
{
    #[inline(always)]
    fn e2_pre_compute_size(&self) -> usize {
        size_of::<E2PreCompute<CastFPreCompute>>()
    }

    #[inline(always)]
    fn pre_compute_e2<Ctx: E2ExecutionCtx>(
        &self,
        chip_idx: usize,
        pc: u32,
        inst: &Instruction<F>,
        data: &mut [u8],
    ) -> Result<ExecuteFunc<F, Ctx>> {
        let pre_compute: &mut E2PreCompute<CastFPreCompute> = data.borrow_mut();
        pre_compute.chip_idx = chip_idx as u32;

        self.pre_compute_impl(pc, inst, &mut pre_compute.data)?;

        let fn_ptr = execute_e2_impl::<_, _>;

        Ok(fn_ptr)
    }
}

unsafe fn execute_e1_impl<F: PrimeField32, CTX: E1ExecutionCtx>(
    pre_compute: &[u8],
    vm_state: &mut VmSegmentState<F, CTX>,
) {
    let pre_compute: &CastFPreCompute = pre_compute.borrow();
    execute_e12_impl(pre_compute, vm_state);
}

unsafe fn execute_e2_impl<F: PrimeField32, CTX: E2ExecutionCtx>(
    pre_compute: &[u8],
    vm_state: &mut VmSegmentState<F, CTX>,
) {
    let pre_compute: &E2PreCompute<CastFPreCompute> = pre_compute.borrow();
    vm_state
        .ctx
        .on_height_change(pre_compute.chip_idx as usize, 1);
    execute_e12_impl(&pre_compute.data, vm_state);
}

#[inline(always)]
unsafe fn execute_e12_impl<F: PrimeField32, CTX: E1ExecutionCtx>(
    pre_compute: &CastFPreCompute,
    vm_state: &mut VmSegmentState<F, CTX>,
) {
    let y = vm_state.vm_read::<F, 1>(AS::Native as u32, pre_compute.b)[0];
    let x = run_castf(y.as_canonical_u32());

    vm_state.vm_write::<u8, RV32_REGISTER_NUM_LIMBS>(RV32_MEMORY_AS, pre_compute.a, &x);

    vm_state.pc = vm_state.pc.wrapping_add(DEFAULT_PC_STEP);
    vm_state.instret += 1;
}

=======
    }
}

>>>>>>> 8141dacc
#[inline(always)]
pub(super) fn run_castf(y: u32) -> [u8; RV32_REGISTER_NUM_LIMBS] {
    debug_assert!(y < 1 << CASTF_MAX_BITS);
    y.to_le_bytes()
}<|MERGE_RESOLUTION|>--- conflicted
+++ resolved
@@ -1,18 +1,7 @@
 use std::borrow::{Borrow, BorrowMut};
 
 use openvm_circuit::{
-<<<<<<< HEAD
-    arch::{
-        execution_mode::{E1ExecutionCtx, E2ExecutionCtx},
-        get_record_from_slice, AdapterAirContext, AdapterTraceFiller, AdapterTraceStep,
-        E2PreCompute, EmptyAdapterCoreLayout, ExecuteFunc,
-        ExecutionError::InvalidInstruction,
-        MinimalInstruction, RecordArena, Result, StepExecutorE1, StepExecutorE2, TraceFiller,
-        TraceStep, VmAdapterInterface, VmCoreAir, VmSegmentState, VmStateMut,
-    },
-=======
     arch::*,
->>>>>>> 8141dacc
     system::memory::{online::TracingMemory, MemoryAuxColsFactory},
 };
 use openvm_circuit_primitives::{
@@ -20,15 +9,8 @@
     AlignedBytesBorrow,
 };
 use openvm_circuit_primitives_derive::AlignedBorrow;
-<<<<<<< HEAD
-use openvm_instructions::{
-    instruction::Instruction, program::DEFAULT_PC_STEP, riscv::RV32_MEMORY_AS, LocalOpcode,
-};
-use openvm_native_compiler::{conversion::AS, CastfOpcode};
-=======
 use openvm_instructions::{instruction::Instruction, program::DEFAULT_PC_STEP, LocalOpcode};
 use openvm_native_compiler::CastfOpcode;
->>>>>>> 8141dacc
 use openvm_rv32im_circuit::adapters::RV32_REGISTER_NUM_LIMBS;
 use openvm_stark_backend::{
     interaction::InteractionBuilder,
@@ -130,37 +112,6 @@
     pub val: u32,
 }
 
-<<<<<<< HEAD
-#[derive(derive_new::new)]
-pub struct CastFCoreStep<A> {
-    adapter: A,
-    pub range_checker_chip: SharedVariableRangeCheckerChip,
-}
-
-impl<F, CTX, A> TraceStep<F, CTX> for CastFCoreStep<A>
-where
-    F: PrimeField32,
-    A: 'static
-        + AdapterTraceStep<F, CTX, ReadData = [F; 1], WriteData = [u8; RV32_REGISTER_NUM_LIMBS]>,
-{
-    type RecordLayout = EmptyAdapterCoreLayout<F, A>;
-    type RecordMut<'a> = (A::RecordMut<'a>, &'a mut CastFCoreRecord);
-
-    fn get_opcode_name(&self, _opcode: usize) -> String {
-        format!("{:?}", CastfOpcode::CASTF)
-    }
-
-    fn execute<'buf, RA>(
-        &mut self,
-        state: VmStateMut<F, TracingMemory<F>, CTX>,
-        instruction: &Instruction<F>,
-        arena: &'buf mut RA,
-    ) -> Result<()>
-    where
-        RA: RecordArena<'buf, Self::RecordLayout, Self::RecordMut<'buf>>,
-    {
-        let (mut adapter_record, core_record) = arena.alloc(EmptyAdapterCoreLayout::new());
-=======
 #[derive(derive_new::new, Clone, Copy)]
 pub struct CastFCoreExecutor<A> {
     adapter: A,
@@ -193,7 +144,6 @@
         instruction: &Instruction<F>,
     ) -> Result<(), ExecutionError> {
         let (mut adapter_record, core_record) = state.ctx.alloc(EmptyAdapterCoreLayout::new());
->>>>>>> 8141dacc
 
         A::start(*state.pc, state.memory, &mut adapter_record);
 
@@ -213,17 +163,6 @@
     }
 }
 
-<<<<<<< HEAD
-impl<F, CTX, A> TraceFiller<F, CTX> for CastFCoreStep<A>
-where
-    F: PrimeField32,
-    A: 'static + AdapterTraceFiller<F, CTX>,
-{
-    fn fill_trace_row(&self, mem_helper: &MemoryAuxColsFactory<F>, row_slice: &mut [F]) {
-        let (adapter_row, mut core_row) = unsafe { row_slice.split_at_mut_unchecked(A::WIDTH) };
-        self.adapter.fill_trace_row(mem_helper, adapter_row);
-
-=======
 impl<F, A> TraceFiller<F> for CastFCoreFiller<A>
 where
     F: PrimeField32,
@@ -237,7 +176,6 @@
 
         // SAFETY: core_row contains a valid CastFCoreRecord written by the executor during trace
         // generation
->>>>>>> 8141dacc
         let record: &CastFCoreRecord = unsafe { get_record_from_slice(&mut core_row, ()) };
         let core_row: &mut CastFCoreCols<_> = core_row.borrow_mut();
 
@@ -254,139 +192,9 @@
         core_row.is_valid = F::ONE;
         core_row.out_val = out.map(F::from_canonical_u8);
         core_row.in_val = F::from_canonical_u32(record.val);
-<<<<<<< HEAD
-    }
-}
-
-#[derive(AlignedBytesBorrow, Clone)]
-#[repr(C)]
-struct CastFPreCompute {
-    a: u32,
-    b: u32,
-}
-
-impl<A> CastFCoreStep<A> {
-    #[inline(always)]
-    fn pre_compute_impl<F: PrimeField32>(
-        &self,
-        pc: u32,
-        inst: &Instruction<F>,
-        data: &mut CastFPreCompute,
-    ) -> Result<()> {
-        let Instruction {
-            a, b, d, e, opcode, ..
-        } = inst;
-
-        if opcode.local_opcode_idx(CastfOpcode::CLASS_OFFSET) != CastfOpcode::CASTF as usize {
-            return Err(InvalidInstruction(pc));
-        }
-        if d.as_canonical_u32() != RV32_MEMORY_AS {
-            return Err(InvalidInstruction(pc));
-        }
-        if e.as_canonical_u32() != AS::Native as u32 {
-            return Err(InvalidInstruction(pc));
-        }
-
-        let a = a.as_canonical_u32();
-        let b = b.as_canonical_u32();
-        *data = CastFPreCompute { a, b };
-
-        Ok(())
-    }
-}
-
-impl<F, A> StepExecutorE1<F> for CastFCoreStep<A>
-where
-    F: PrimeField32,
-{
-    #[inline(always)]
-    fn pre_compute_size(&self) -> usize {
-        size_of::<CastFPreCompute>()
-    }
-
-    #[inline(always)]
-    fn pre_compute_e1<Ctx: E1ExecutionCtx>(
-        &self,
-        pc: u32,
-        inst: &Instruction<F>,
-        data: &mut [u8],
-    ) -> Result<ExecuteFunc<F, Ctx>> {
-        let pre_compute: &mut CastFPreCompute = data.borrow_mut();
-
-        self.pre_compute_impl(pc, inst, pre_compute)?;
-
-        let fn_ptr = execute_e1_impl::<_, _>;
-
-        Ok(fn_ptr)
-    }
-}
-
-impl<F, A> StepExecutorE2<F> for CastFCoreStep<A>
-where
-    F: PrimeField32,
-{
-    #[inline(always)]
-    fn e2_pre_compute_size(&self) -> usize {
-        size_of::<E2PreCompute<CastFPreCompute>>()
-    }
-
-    #[inline(always)]
-    fn pre_compute_e2<Ctx: E2ExecutionCtx>(
-        &self,
-        chip_idx: usize,
-        pc: u32,
-        inst: &Instruction<F>,
-        data: &mut [u8],
-    ) -> Result<ExecuteFunc<F, Ctx>> {
-        let pre_compute: &mut E2PreCompute<CastFPreCompute> = data.borrow_mut();
-        pre_compute.chip_idx = chip_idx as u32;
-
-        self.pre_compute_impl(pc, inst, &mut pre_compute.data)?;
-
-        let fn_ptr = execute_e2_impl::<_, _>;
-
-        Ok(fn_ptr)
-    }
-}
-
-unsafe fn execute_e1_impl<F: PrimeField32, CTX: E1ExecutionCtx>(
-    pre_compute: &[u8],
-    vm_state: &mut VmSegmentState<F, CTX>,
-) {
-    let pre_compute: &CastFPreCompute = pre_compute.borrow();
-    execute_e12_impl(pre_compute, vm_state);
-}
-
-unsafe fn execute_e2_impl<F: PrimeField32, CTX: E2ExecutionCtx>(
-    pre_compute: &[u8],
-    vm_state: &mut VmSegmentState<F, CTX>,
-) {
-    let pre_compute: &E2PreCompute<CastFPreCompute> = pre_compute.borrow();
-    vm_state
-        .ctx
-        .on_height_change(pre_compute.chip_idx as usize, 1);
-    execute_e12_impl(&pre_compute.data, vm_state);
-}
-
-#[inline(always)]
-unsafe fn execute_e12_impl<F: PrimeField32, CTX: E1ExecutionCtx>(
-    pre_compute: &CastFPreCompute,
-    vm_state: &mut VmSegmentState<F, CTX>,
-) {
-    let y = vm_state.vm_read::<F, 1>(AS::Native as u32, pre_compute.b)[0];
-    let x = run_castf(y.as_canonical_u32());
-
-    vm_state.vm_write::<u8, RV32_REGISTER_NUM_LIMBS>(RV32_MEMORY_AS, pre_compute.a, &x);
-
-    vm_state.pc = vm_state.pc.wrapping_add(DEFAULT_PC_STEP);
-    vm_state.instret += 1;
-}
-
-=======
-    }
-}
-
->>>>>>> 8141dacc
+    }
+}
+
 #[inline(always)]
 pub(super) fn run_castf(y: u32) -> [u8; RV32_REGISTER_NUM_LIMBS] {
     debug_assert!(y < 1 << CASTF_MAX_BITS);
