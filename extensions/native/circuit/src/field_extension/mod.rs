--- conflicted
+++ resolved
@@ -8,14 +8,11 @@
 mod execution;
 pub use core::*;
 
-<<<<<<< HEAD
-=======
 #[cfg(feature = "cuda")]
 mod cuda;
 #[cfg(feature = "cuda")]
 pub use cuda::*;
 
->>>>>>> 8ad15357
 #[cfg(test)]
 mod tests;
 
