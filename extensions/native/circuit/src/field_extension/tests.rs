--- conflicted
+++ resolved
@@ -33,7 +33,6 @@
 type F = BabyBear;
 
 fn create_test_chip(tester: &VmChipTestBuilder<F>) -> FieldExtensionChip<F> {
-<<<<<<< HEAD
     FieldExtensionChip::<F>::new(
         FieldExtensionAir::new(
             NativeVectorizedAdapterAir::new(tester.execution_bridge(), tester.memory_bridge()),
@@ -41,14 +40,6 @@
         ),
         FieldExtensionStep::new(NativeVectorizedAdapterStep::new()),
         MAX_INS_CAPACITY,
-=======
-    let mut chip = FieldExtensionChip::<F>::new(
-        VmAirWrapper::new(
-            NativeVectorizedAdapterAir::new(tester.execution_bridge(), tester.memory_bridge()),
-            FieldExtensionCoreAir::new(),
-        ),
-        FieldExtensionCoreStep::new(NativeVectorizedAdapterStep::new()),
->>>>>>> 9364d656
         tester.memory_helper(),
     );
     chip.set_trace_buffer_height(MAX_INS_CAPACITY);
