--- conflicted
+++ resolved
@@ -6,31 +6,13 @@
 
 use itertools::izip;
 use openvm_circuit::{
-<<<<<<< HEAD
-    arch::{
-        execution_mode::{E1ExecutionCtx, E2ExecutionCtx},
-        get_record_from_slice, AdapterAirContext, AdapterTraceFiller, AdapterTraceStep,
-        E2PreCompute, EmptyAdapterCoreLayout, ExecuteFunc,
-        ExecutionError::InvalidInstruction,
-        MinimalInstruction, RecordArena, Result, StepExecutorE1, StepExecutorE2, TraceFiller,
-        TraceStep, VmAdapterInterface, VmCoreAir, VmSegmentState, VmStateMut,
-    },
-=======
     arch::*,
->>>>>>> 8141dacc
     system::memory::{online::TracingMemory, MemoryAuxColsFactory},
 };
 use openvm_circuit_primitives::AlignedBytesBorrow;
 use openvm_circuit_primitives_derive::AlignedBorrow;
 use openvm_instructions::{instruction::Instruction, program::DEFAULT_PC_STEP, LocalOpcode};
-<<<<<<< HEAD
-use openvm_native_compiler::{
-    conversion::AS,
-    FieldExtensionOpcode::{self, *},
-};
-=======
 use openvm_native_compiler::FieldExtensionOpcode::{self, *};
->>>>>>> 8141dacc
 use openvm_stark_backend::{
     interaction::InteractionBuilder,
     p3_air::BaseAir,
@@ -158,184 +140,6 @@
     pub local_opcode: u8,
 }
 
-<<<<<<< HEAD
-#[derive(derive_new::new)]
-pub struct FieldExtensionCoreStep<A> {
-    adapter: A,
-}
-
-impl<F, CTX, A> TraceStep<F, CTX> for FieldExtensionCoreStep<A>
-where
-    F: PrimeField32,
-    A: 'static + AdapterTraceStep<F, CTX, ReadData = [[F; EXT_DEG]; 2], WriteData = [F; EXT_DEG]>,
-{
-    type RecordLayout = EmptyAdapterCoreLayout<F, A>;
-    type RecordMut<'a> = (A::RecordMut<'a>, &'a mut FieldExtensionRecord<F>);
-
-    fn get_opcode_name(&self, opcode: usize) -> String {
-        format!(
-            "{:?}",
-            FieldExtensionOpcode::from_usize(opcode - FieldExtensionOpcode::CLASS_OFFSET)
-        )
-    }
-
-    fn execute<'buf, RA>(
-        &mut self,
-        state: VmStateMut<F, TracingMemory<F>, CTX>,
-        instruction: &Instruction<F>,
-        arena: &'buf mut RA,
-    ) -> Result<()>
-    where
-        RA: RecordArena<'buf, Self::RecordLayout, Self::RecordMut<'buf>>,
-    {
-        let &Instruction { opcode, .. } = instruction;
-
-        let (mut adapter_record, core_record) = arena.alloc(EmptyAdapterCoreLayout::new());
-
-        A::start(*state.pc, state.memory, &mut adapter_record);
-
-        core_record.local_opcode =
-            opcode.local_opcode_idx(FieldExtensionOpcode::CLASS_OFFSET) as u8;
-
-        [core_record.y, core_record.z] =
-            self.adapter
-                .read(state.memory, instruction, &mut adapter_record);
-
-        let x = run_field_extension(
-            FieldExtensionOpcode::from_usize(core_record.local_opcode as usize),
-            core_record.y,
-            core_record.z,
-        );
-
-        self.adapter
-            .write(state.memory, instruction, x, &mut adapter_record);
-
-        *state.pc = state.pc.wrapping_add(DEFAULT_PC_STEP);
-
-        Ok(())
-    }
-}
-
-impl<F, CTX, A> TraceFiller<F, CTX> for FieldExtensionCoreStep<A>
-where
-    F: PrimeField32,
-    A: 'static + AdapterTraceFiller<F, CTX>,
-{
-    fn fill_trace_row(&self, mem_helper: &MemoryAuxColsFactory<F>, row_slice: &mut [F]) {
-        let (adapter_row, mut core_row) = unsafe { row_slice.split_at_mut_unchecked(A::WIDTH) };
-        self.adapter.fill_trace_row(mem_helper, adapter_row);
-
-        let record: &FieldExtensionRecord<F> = unsafe { get_record_from_slice(&mut core_row, ()) };
-        let core_row: &mut FieldExtensionCoreCols<_> = core_row.borrow_mut();
-
-        // Writing in reverse order to avoid overwriting the `record`
-        let opcode = FieldExtensionOpcode::from_usize(record.local_opcode as usize);
-        if opcode == FieldExtensionOpcode::BBE4DIV {
-            core_row.divisor_inv = FieldExtension::invert(record.z);
-        } else {
-            core_row.divisor_inv = [F::ZERO; EXT_DEG];
-        }
-
-        core_row.is_div = F::from_bool(opcode == FieldExtensionOpcode::BBE4DIV);
-        core_row.is_mul = F::from_bool(opcode == FieldExtensionOpcode::BBE4MUL);
-        core_row.is_sub = F::from_bool(opcode == FieldExtensionOpcode::FE4SUB);
-        core_row.is_add = F::from_bool(opcode == FieldExtensionOpcode::FE4ADD);
-
-        core_row.z = record.z;
-        core_row.y = record.y;
-        core_row.x = run_field_extension(opcode, core_row.y, core_row.z);
-    }
-}
-
-#[derive(AlignedBytesBorrow, Clone)]
-#[repr(C)]
-struct FieldExtensionPreCompute {
-    a: u32,
-    b: u32,
-    c: u32,
-}
-
-impl<A> FieldExtensionCoreStep<A> {
-    #[inline(always)]
-    fn pre_compute_impl<F: PrimeField32>(
-        &self,
-        pc: u32,
-        inst: &Instruction<F>,
-        data: &mut FieldExtensionPreCompute,
-    ) -> Result<u8> {
-        let &Instruction {
-            opcode,
-            a,
-            b,
-            c,
-            d,
-            e,
-            ..
-        } = inst;
-
-        let local_opcode = FieldExtensionOpcode::from_usize(
-            opcode.local_opcode_idx(FieldExtensionOpcode::CLASS_OFFSET),
-        );
-
-        let a = a.as_canonical_u32();
-        let b = b.as_canonical_u32();
-        let c = c.as_canonical_u32();
-        let d = d.as_canonical_u32();
-        let e = e.as_canonical_u32();
-
-        if d != AS::Native as u32 {
-            return Err(InvalidInstruction(pc));
-        }
-        if e != AS::Native as u32 {
-            return Err(InvalidInstruction(pc));
-        }
-
-        *data = FieldExtensionPreCompute { a, b, c };
-
-        Ok(local_opcode as u8)
-    }
-}
-
-impl<F, A> StepExecutorE1<F> for FieldExtensionCoreStep<A>
-where
-    F: PrimeField32,
-{
-    #[inline(always)]
-    fn pre_compute_size(&self) -> usize {
-        size_of::<FieldExtensionPreCompute>()
-    }
-
-    #[inline(always)]
-    fn pre_compute_e1<Ctx: E1ExecutionCtx>(
-        &self,
-        pc: u32,
-        inst: &Instruction<F>,
-        data: &mut [u8],
-    ) -> Result<ExecuteFunc<F, Ctx>> {
-        let pre_compute: &mut FieldExtensionPreCompute = data.borrow_mut();
-
-        let opcode = self.pre_compute_impl(pc, inst, pre_compute)?;
-
-        let fn_ptr = match opcode {
-            0 => execute_e1_impl::<_, _, 0>, // FE4ADD
-            1 => execute_e1_impl::<_, _, 1>, // FE4SUB
-            2 => execute_e1_impl::<_, _, 2>, // BBE4MUL
-            3 => execute_e1_impl::<_, _, 3>, // BBE4DIV
-            _ => panic!("Invalid field extension opcode: {opcode}"),
-        };
-
-        Ok(fn_ptr)
-    }
-}
-
-impl<F, A> StepExecutorE2<F> for FieldExtensionCoreStep<A>
-where
-    F: PrimeField32,
-{
-    #[inline(always)]
-    fn e2_pre_compute_size(&self) -> usize {
-        size_of::<E2PreCompute<FieldExtensionPreCompute>>()
-=======
 #[derive(derive_new::new, Clone, Copy)]
 pub struct FieldExtensionCoreExecutor<A> {
     adapter: A,
@@ -393,78 +197,9 @@
         *state.pc = state.pc.wrapping_add(DEFAULT_PC_STEP);
 
         Ok(())
->>>>>>> 8141dacc
-    }
-}
-
-<<<<<<< HEAD
-    #[inline(always)]
-    fn pre_compute_e2<Ctx: E2ExecutionCtx>(
-        &self,
-        chip_idx: usize,
-        pc: u32,
-        inst: &Instruction<F>,
-        data: &mut [u8],
-    ) -> Result<ExecuteFunc<F, Ctx>> {
-        let pre_compute: &mut E2PreCompute<FieldExtensionPreCompute> = data.borrow_mut();
-        pre_compute.chip_idx = chip_idx as u32;
-
-        let opcode = self.pre_compute_impl(pc, inst, &mut pre_compute.data)?;
-
-        let fn_ptr = match opcode {
-            0 => execute_e2_impl::<_, _, 0>, // FE4ADD
-            1 => execute_e2_impl::<_, _, 1>, // FE4SUB
-            2 => execute_e2_impl::<_, _, 2>, // BBE4MUL
-            3 => execute_e2_impl::<_, _, 3>, // BBE4DIV
-            _ => panic!("Invalid field extension opcode: {opcode}"),
-        };
-
-        Ok(fn_ptr)
-    }
-}
-
-unsafe fn execute_e1_impl<F: PrimeField32, CTX: E1ExecutionCtx, const OPCODE: u8>(
-    pre_compute: &[u8],
-    vm_state: &mut VmSegmentState<F, CTX>,
-) {
-    let pre_compute: &FieldExtensionPreCompute = pre_compute.borrow();
-    execute_e12_impl::<F, CTX, OPCODE>(pre_compute, vm_state);
-}
-
-unsafe fn execute_e2_impl<F: PrimeField32, CTX: E2ExecutionCtx, const OPCODE: u8>(
-    pre_compute: &[u8],
-    vm_state: &mut VmSegmentState<F, CTX>,
-) {
-    let pre_compute: &E2PreCompute<FieldExtensionPreCompute> = pre_compute.borrow();
-    vm_state
-        .ctx
-        .on_height_change(pre_compute.chip_idx as usize, 1);
-    execute_e12_impl::<F, CTX, OPCODE>(&pre_compute.data, vm_state);
-}
-
-#[inline(always)]
-unsafe fn execute_e12_impl<F: PrimeField32, CTX: E1ExecutionCtx, const OPCODE: u8>(
-    pre_compute: &FieldExtensionPreCompute,
-    vm_state: &mut VmSegmentState<F, CTX>,
-) {
-    let y: [F; EXT_DEG] = vm_state.vm_read::<F, EXT_DEG>(AS::Native as u32, pre_compute.b);
-    let z: [F; EXT_DEG] = vm_state.vm_read::<F, EXT_DEG>(AS::Native as u32, pre_compute.c);
-
-    let x = match OPCODE {
-        0 => FieldExtension::add(y, z),      // FE4ADD
-        1 => FieldExtension::subtract(y, z), // FE4SUB
-        2 => FieldExtension::multiply(y, z), // BBE4MUL
-        3 => FieldExtension::divide(y, z),   // BBE4DIV
-        _ => panic!("Invalid field extension opcode: {OPCODE}"),
-    };
-
-    vm_state.vm_write(AS::Native as u32, pre_compute.a, &x);
-
-    vm_state.pc = vm_state.pc.wrapping_add(DEFAULT_PC_STEP);
-    vm_state.instret += 1;
-}
-
-=======
+    }
+}
+
 impl<F, A> TraceFiller<F> for FieldExtensionCoreFiller<A>
 where
     F: PrimeField32,
@@ -499,7 +234,6 @@
     }
 }
 
->>>>>>> 8141dacc
 // Returns the result of the field extension operation.
 // Will panic if divide by zero.
 pub(super) fn run_field_extension<F: Field>(
@@ -514,15 +248,9 @@
         FieldExtensionOpcode::BBE4DIV => FieldExtension::divide(y, z),
     }
 }
-<<<<<<< HEAD
 
 pub(crate) struct FieldExtension;
 
-=======
-
-pub(crate) struct FieldExtension;
-
->>>>>>> 8141dacc
 impl FieldExtension {
     pub(crate) fn add<V, E>(x: [V; EXT_DEG], y: [V; EXT_DEG]) -> [E; EXT_DEG]
     where
