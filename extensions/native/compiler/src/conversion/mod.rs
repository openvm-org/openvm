--- conflicted
+++ resolved
@@ -117,13 +117,7 @@
     fn to_field<F: PrimeField64>(self) -> F {
         match self {
             AS::Immediate => F::ZERO,
-<<<<<<< HEAD
-            AS::Register => F::ONE,
-            // for kernel stuff
-            AS::Memory => F::from_canonical_usize(5),
-=======
             AS::Native => F::from_canonical_u8(AS::Native as u8),
->>>>>>> 8f342898
         }
     }
 }
