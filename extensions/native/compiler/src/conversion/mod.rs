--- conflicted
+++ resolved
@@ -12,11 +12,8 @@
 use crate::{
     asm::{AsmInstruction, AssemblyCode},
     FieldArithmeticOpcode, FieldExtensionOpcode, FriOpcode, NativeBranchEqualOpcode,
-<<<<<<< HEAD
-    NativeJalOpcode, NativeLoadStoreOpcode, NativePhantom, VerifyBatchOpcode,
-=======
     NativeJalOpcode, NativeLoadStore4Opcode, NativeLoadStoreOpcode, NativePhantom,
->>>>>>> fc90b5db
+    VerifyBatchOpcode,
 };
 
 #[derive(Clone, Copy, Debug, Serialize, Deserialize)]
