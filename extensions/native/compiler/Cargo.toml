# Forked from sp1-recursion-compiler under MIT license.
[package]
name = "openvm-native-compiler"
version.workspace = true
authors.workspace = true
edition.workspace = true
homepage.workspace = true
repository.workspace = true

# See more keys and their definitions at https://doc.rust-lang.org/cargo/reference/manifest.html

[dependencies]
zkhash = { workspace = true }

openvm-stark-backend = { workspace = true }
openvm-native-compiler-derive = { workspace = true }
openvm-instructions = { workspace = true }
openvm-instructions-derive = { workspace = true }
openvm-stark-sdk = { workspace = true }
openvm-circuit = { workspace = true }
openvm-rv32im-transpiler = { workspace = true }
# disable jemalloc to be compatible with stark-backend
snark-verifier-sdk = { workspace = true, optional = true }

itertools.workspace = true
serde.workspace = true
backtrace = { workspace = true, features = ["serde"] }
strum_macros = "0.26.4"
num-bigint.workspace = true
num-integer.workspace = true
metrics = { workspace = true, optional = true }
strum = { workspace = true }

[dev-dependencies]
openvm-circuit = { workspace = true, features = ["test-utils"] }
<<<<<<< HEAD
openvm-native-circuit = { workspace = true, features = ["test-utils"]}
=======
>>>>>>> 8ad15357
openvm-stark-sdk = { workspace = true }

[features]
default = ["parallel", "halo2-compiler"]
halo2-compiler = ["dep:snark-verifier-sdk"]
parallel = ["openvm-circuit/parallel"]
metrics = ["dep:metrics", "openvm-circuit/metrics"]<|MERGE_RESOLUTION|>--- conflicted
+++ resolved
@@ -33,10 +33,6 @@
 
 [dev-dependencies]
 openvm-circuit = { workspace = true, features = ["test-utils"] }
-<<<<<<< HEAD
-openvm-native-circuit = { workspace = true, features = ["test-utils"]}
-=======
->>>>>>> 8ad15357
 openvm-stark-sdk = { workspace = true }
 
 [features]
