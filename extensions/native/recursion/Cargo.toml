--- conflicted
+++ resolved
@@ -32,11 +32,6 @@
 metrics = { workspace = true, optional = true }
 cfg-if = { workspace = true }
 serde_with = { workspace = true, optional = true, features = ["hex"] }
-<<<<<<< HEAD
-eyre = { workspace = true, optional = true }
-tracing-subscriber = "0.3.19"
-=======
->>>>>>> 7fc3f106
 
 [dev-dependencies]
 openvm-native-recursion = { workspace = true, features = ["test-utils"] }
