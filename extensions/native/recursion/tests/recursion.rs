--- conflicted
+++ resolved
@@ -1,9 +1,3 @@
-<<<<<<< HEAD
-use openvm_circuit::arch::{
-    instructions::program::Program, SystemConfig, VirtualMachine, VmConfig,
-};
-use openvm_native_circuit::{Native, NativeConfig};
-=======
 use itertools::Itertools;
 use openvm_circuit::{
     arch::{
@@ -15,7 +9,6 @@
 use openvm_native_circuit::{
     execute_program_with_config, test_native_config, NativeBuilder, NativeConfig,
 };
->>>>>>> 8141dacc
 use openvm_native_compiler::{asm::AsmBuilder, ir::Felt};
 use openvm_native_recursion::testing_utils::inner::run_recursive_test;
 use openvm_stark_backend::{
@@ -37,14 +30,6 @@
     p3_baby_bear::BabyBear,
     utils::ProofInputForTest,
 };
-<<<<<<< HEAD
-use openvm_stark_sdk::{
-    config::{baby_bear_poseidon2::default_engine, FriParameters},
-    p3_baby_bear::BabyBear,
-    utils::ProofInputForTest,
-};
-=======
->>>>>>> 8141dacc
 
 fn fibonacci_program(a: u32, b: u32, n: u32) -> Program<BabyBear> {
     type F = BabyBear;
@@ -95,24 +80,6 @@
     let cpu_engine = CpuEngine::new(fri_params);
     config.as_mut().num_public_values = 3;
 
-<<<<<<< HEAD
-    let vm = VirtualMachine::new(default_engine(), vm_config);
-    let pk = vm.keygen();
-    let vk = pk.get_vk();
-    let segments = vm
-        .executor
-        .execute_metered(fib_program.clone(), vec![], &vk.num_interactions())
-        .unwrap();
-
-    let mut result = vm
-        .executor
-        .execute_and_generate(fib_program, vec![], &segments)
-        .unwrap();
-    assert_eq!(result.per_segment.len(), 1, "unexpected continuation");
-    let proof_input = result.per_segment.remove(0);
-    // Filter out unused AIRS (where trace is empty)
-    let (used_airs, per_air) = proof_input
-=======
     let (output, mut vm) = execute_program_with_config::<E, _>(
         fib_program.clone(),
         vec![],
@@ -133,7 +100,6 @@
 
     let airs = config.create_airs().unwrap().into_airs().collect_vec();
     let (used_airs, per_air): (Vec<_>, Vec<_>) = ctx
->>>>>>> 8141dacc
         .per_air
         .into_iter()
         .map(|(air_id, air_ctx)| {
