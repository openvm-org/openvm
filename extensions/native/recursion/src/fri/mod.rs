pub use domain::*;
use openvm_native_compiler::{
    ir::{
        Array, ArrayLike, Builder, Config, Ext, ExtensionOperand, Felt, RVar, SymbolicVar, Usize,
        Var,
    },
    prelude::MemVariable,
};
use openvm_native_compiler_derive::iter_zip;
use openvm_stark_backend::p3_field::{FieldAlgebra, TwoAdicField};
use tracing::debug;
pub use two_adic_pcs::*;

use self::types::{DimensionsVariable, FriConfigVariable, FriQueryProofVariable};
use crate::{
    digest::{CanPoseidon2Digest, DigestVariable},
    outer_poseidon2::Poseidon2CircuitBuilder,
    utils::cond_eval,
    vars::{HintSlice, OuterDigestVariable},
};

pub mod domain;
pub mod hints;
pub mod two_adic_pcs;
pub mod types;
pub mod witness;

/// Verifies a FRI query.
///
/// Currently assumes the index that is accessed is constant.
///
/// Reference: <https://github.com/Plonky3/Plonky3/blob/4809fa7bedd9ba8f6f5d3267b1592618e3776c57/fri/src/verifier.rs#L101>
#[allow(clippy::too_many_arguments)]
#[allow(unused_variables)]
pub fn verify_query<C: Config>(
    builder: &mut Builder<C>,
    config: &FriConfigVariable<C>,
    commit_phase_commits: &Array<C, DigestVariable<C>>,
    index_bits: &Array<C, Var<C::N>>,
    proof: &FriQueryProofVariable<C>,
    betas: &Array<C, Ext<C::F, C::EF>>,
    reduced_openings: &Array<C, Ext<C::F, C::EF>>,
    log_max_lde_height: RVar<C::N>,
) -> Ext<C::F, C::EF>
where
    C::F: TwoAdicField,
    C::EF: TwoAdicField,
{
    builder.cycle_tracker_start("verify-query");

    let folded_eval: Ext<C::F, C::EF> = builder.eval(C::F::ZERO);
<<<<<<< HEAD
    let subgroup_size: Var<C::N> =
        builder.eval(log_max_height + RVar::from(config.arity_bits) - C::N::ONE);
    let two_adic_generator_f = config.get_two_adic_generator(builder, subgroup_size);
=======
    let two_adic_generator_f = config.get_two_adic_generator(builder, log_max_lde_height);
>>>>>>> 70c0d62c

    let two_adic_gen_ext = two_adic_generator_f.to_operand().symbolic();
    let two_adic_generator_ef: Ext<_, _> = builder.eval(two_adic_gen_ext);

<<<<<<< HEAD
    let base = two_adic_generator_ef;

    let index_bits_truncated = index_bits.slice(builder, 0, log_max_height);

    let log_folded_height: Var<C::N> = builder.eval(log_max_height);

    let get_idx = |builder: &mut Builder<C>, start: Var<C::N>, end: Var<C::N>| {
        let idx: Var<C::N> = builder.eval(C::N::ZERO);
        builder.range(start, end).for_each(|i_vec, builder| {
            let i = i_vec[0];
            let bit = builder.get(&index_bits, i);
            builder.assign(&idx, idx * C::N::TWO + bit);
        });
        idx
    };

    let assert_opened_row = |builder: &mut Builder<C>,
                             opened_rows: &Array<C, Array<C, Ext<C::F, C::EF>>>,
                             row_idx: RVar<C::N>,
                             col_idx_start: Var<C::N>,
                             col_idx_end: SymbolicVar<C::N>,
                             expected_val: Ext<C::F, C::EF>| {
        let col_idx_end = builder.eval(col_idx_end);
        let col_idx = get_idx(builder, col_idx_start, col_idx_end);
        let row = builder.get(opened_rows, row_idx);
        let opened_val = builder.get(&row, col_idx);
        builder.assert_ext_eq(opened_val, expected_val);
    };

    let add_one = |builder: &mut Builder<C>, counter: &Array<C, Var<C::N>>| {
        let zero = builder.eval(C::N::ZERO);
        let one = builder.eval(C::N::ONE);

        let carry_over: Var<C::N> = builder.eval(C::N::ONE);
        builder.range(0, counter.len()).for_each(|k_vec, builder| {
            let k = k_vec[0];

            let old_c_val = builder.get(&counter, k);
            let new_c_val: Var<C::N> = builder.eval(old_c_val + carry_over);

            builder.if_eq(new_c_val, zero).then(|builder| {
                builder.set_value(&counter, k, zero);
                builder.assign(&carry_over, zero);
            });
            builder.if_eq(new_c_val, one).then(|builder| {
                builder.set_value(&counter, k, one);
                builder.assign(&carry_over, zero);
            });
            builder.if_eq(new_c_val, C::N::TWO).then(|builder| {
                builder.set_value(&counter, k, zero);
                builder.assign(&carry_over, one);
            });
        });
    };

    let fold_row = |builder: &mut Builder<C>,
                    x_0: Ext<C::F, C::EF>,
                    x_1: Ext<C::F, C::EF>,
                    e_0: Ext<C::F, C::EF>,
                    e_1: Ext<C::F, C::EF>,
                    beta: Ext<C::F, C::EF>| {
        let ret = builder.eval(e_0 + (beta - x_0) * (e_1 - e_0) / (x_1 - x_0));
        ret
    };

    // This returns 1 if the provided value is between [-log_blowup - log_final_poly_len, 0)
    let check_if_negative = |builder: &mut Builder<C>, val: Var<C::N>| {
        let threshold: Var<C::N> =
            builder.eval(RVar::from(config.log_blowup + config.log_final_poly_len));
        let ret: Var<C::N> = builder.eval(C::N::ZERO);
        builder.range(0, threshold).for_each(|i_vec, builder| {
            builder.assign(&val, val + C::N::ONE);
            builder.if_eq(val, C::N::ZERO).then(|builder| {
                builder.assign(&ret, C::N::ONE);
            });
        });
        ret
    };

    // Returns base ^ (ls_part || ms_part), where both parts are big endian
    let get_power = |builder: &mut Builder<C>,
                     base: Ext<C::F, C::EF>,
                     ls_part: &Array<C, Var<C::N>>,
                     ms_part: &Array<C, Var<C::N>>,
                     ms_len: Var<C::N>| {
        let result: Ext<C::F, C::EF> = builder.eval(C::F::ONE);
        let power_f: Ext<C::F, C::EF> = builder.eval(base);
        let one_var: Ext<C::F, C::EF> = builder.eval(C::F::ONE);

        iter_zip!(builder, ls_part).for_each(|ptr_vec, builder| {
            let bit = builder.iter_ptr_get(ls_part, ptr_vec[0]);
            builder.assign(&result, result * result);
            let mul = builder.select_ef(bit, power_f, one_var);
            builder.assign(&result, result * mul);
        });

        builder.range(0, ms_len).for_each(|i_vec, builder| {
            let i = i_vec[0];
            let bit = builder.get(ms_part, i);
            builder.assign(&result, result * result);
            let mul = builder.select_ef(bit, power_f, one_var);
            builder.assign(&result, result * mul);
        });

        result
    };

    let index_bits_offset: Var<C::N> = builder.eval(C::N::ZERO);
=======
    let index_bits_truncated = index_bits.slice(builder, 0, log_max_lde_height);
    let x = builder.exp_bits_big_endian(two_adic_generator_ef, &index_bits_truncated);
>>>>>>> 70c0d62c

    // proof.commit_phase_openings.len() == log_max_lde_height - log_blowup
    builder.assert_usize_eq(
        proof.commit_phase_openings.len(),
        commit_phase_commits.len(),
    );
    builder
        .range(0, commit_phase_commits.len())
        .for_each(|i_vec, builder| {
            let i = i_vec[0];
<<<<<<< HEAD
            let i_var: Var<C::N> = builder.eval(i);

            let cur_arity_bits: Var<C::N> = builder.eval(RVar::from(config.arity_bits));

            let last_round_idx: Var<C::N> = builder.eval(commit_phase_commits.len() - C::N::ONE);
            builder.if_eq(i, last_round_idx).then(|builder| {
                // Here, we want to minimize cur_arity_bits with log_folded_height
                let next_log_folded_height: Var<C::N> =
                    builder.eval(log_folded_height - cur_arity_bits);
                let is_negative = check_if_negative(builder, next_log_folded_height);
                builder.if_eq(is_negative, C::N::ONE).then(|builder| {
                    builder.assign(&cur_arity_bits, log_folded_height);
                });
            });

=======
            let log_folded_height = builder.eval_expr(log_max_lde_height - i - C::N::ONE);
            let log_folded_height_plus_one = builder.eval_expr(log_folded_height + C::N::ONE);
            let commit = builder.get(commit_phase_commits, i);
            let step = builder.get(&proof.commit_phase_openings, i);
>>>>>>> 70c0d62c
            let beta = builder.get(betas, i);
            let commit = builder.get(commit_phase_commits, i);
            let opening = builder.get(&proof.commit_phase_openings, i);

<<<<<<< HEAD
            let reduced_opening = builder.get(reduced_openings, log_folded_height);
=======
            // reduced_openings.len() == MAX_TWO_ADICITY >= log_max_lde_height >= log_folded_height_plus_one
            let reduced_opening = builder.get(reduced_openings, log_folded_height_plus_one);
>>>>>>> 70c0d62c
            builder.assign(&folded_eval, folded_eval + reduced_opening);

            let index_row = index_bits.shift(builder, cur_arity_bits);

            assert_opened_row(
                builder,
                &opening.opened_rows,
                RVar::from(0),
                index_bits_offset,
                index_bits_offset + RVar::from(cur_arity_bits),
                folded_eval,
            );

            let opened_row_index: Var<C::N> = builder.eval(C::N::ONE);
            builder.range(1, cur_arity_bits).for_each(|j_vec, builder| {
                let j = j_vec[0];
                let lh: Var<C::N> = builder.eval(log_folded_height - j);
                let ro = builder.get(reduced_openings, lh);

                // TODO[osama]: the following should be inside an if condition testing if a new polynomial enters

                let opened_row = builder.get(&opening.opened_rows, opened_row_index);
                builder.assign(&opened_row_index, opened_row_index + C::N::ONE);

                // Make sure the opened row is of the correct length
                let log_row_len: Var<C::N> =
                    builder.eval(lh + RVar::from(cur_arity_bits) - log_folded_height);
                let row_len: Var<C::N> = builder.sll(C::N::ONE, log_row_len.into());
                builder.assert_eq::<Var<C::N>>(opened_row.len(), row_len);

                builder.assign(&index_bits_offset, index_bits_offset + C::N::ONE);

                assert_opened_row(
                    builder,
                    &opening.opened_rows,
                    opened_row_index.into(),
                    index_bits_offset,
                    index_bits_offset + log_row_len,
                    ro,
                );
            });

            let log_height: Var<C::N> =
                builder.eval(log_folded_height - RVar::from(cur_arity_bits));
            let dim = DimensionsVariable::<C> {
                log_height: log_height.into(),
            };
            let dims_slice: Array<C, DimensionsVariable<C>> =
                builder.array(opening.opened_rows.len());
            builder
                .range(0, opening.opened_rows.len())
                .for_each(|i_vec, builder| {
                    let i = i_vec[0];
                    builder.set_value(&dims_slice, i, dim.clone());
                });

            builder.assign(&index_bits_offset, index_bits_offset + C::N::ONE);
            let index_row = index_bits.shift(builder, index_bits_offset);

            // verify_batch::<C>(
            //     builder,
            //     &commit,
            //     dims_slice,
            //     index_row,
            //     &NestedOpenedValues::Ext(opening.opened_rows),
            //     &opening.opening_proof,
            // );

            // Do the folding logic

            let folded_row = builder.get(&opening.opened_rows, 0);
            let opened_row_index: Var<C::N> = builder.eval(C::N::ONE);

            let folded_lens = builder.dyn_array(cur_arity_bits);
            let cur_len: Var<C::N> = builder.eval(C::N::ONE);
            builder.range(0, cur_arity_bits).for_each(|i_vec, builder| {
                let i = i_vec[0];
                let len_idx: Var<C::N> = builder.eval(cur_arity_bits - i - C::N::ONE);

                builder.set_value(&folded_lens, len_idx, cur_len);
                builder.assign(&cur_len, cur_len + cur_len);
            });

            builder.range(0, cur_arity_bits).for_each(|i_vec, builder| {
                let i = i_vec[0];

                builder.assign(&log_folded_height, log_folded_height - C::N::ONE);

                let log_new_folded_row_len: Var<C::N> =
                    builder.eval(cur_arity_bits - i - C::N::ONE);
                let counter = builder.dyn_array(log_new_folded_row_len);

                let new_folded_row_len = builder.get(&folded_lens, i);
                let new_folded_row = builder.dyn_array(new_folded_row_len);

                builder
                    .range(0, new_folded_row_len)
                    .for_each(|j_vec, builder| {
                        let j = j_vec[0];

                        let x = get_power(builder, base, &counter, &index_row, log_folded_height);

                        let k_0: Var<C::N> = builder.eval(j.clone() + j.clone());
                        let k_1: Var<C::N> = builder.eval(k_0 + C::N::ONE);

                        let e_0 = builder.get(&folded_row, k_0);
                        let e_1 = builder.get(&folded_row, k_1);

                        let two_adic_generator_one =
                            config.get_two_adic_generator(builder, Usize::from(1));

                        let x_0 = x;
                        let x_1 = builder.eval(x * two_adic_generator_one);

                        let folded_val = fold_row(builder, x_0, x_1, e_0, e_1, beta);
                        builder.set_value(&new_folded_row, j, folded_val);

                        // increment counter
                        add_one(builder, &counter);
                    });

                builder.assign(&base, base * base);

                builder.assign(&folded_row, new_folded_row);
                builder.assign(&beta, beta * beta);

                builder
                    .if_ne(opened_row_index, opening.opened_rows.len())
                    .then(|builder| {
                        let opened_row = builder.get(&opening.opened_rows, opened_row_index);
                        builder
                            .if_eq(opened_row.len(), folded_row.len())
                            .then(|builder| {
                                builder
                                    .range(0, opened_row.len())
                                    .for_each(|j_vec, builder| {
                                        let j = j_vec[0];
                                        let folded_val = builder.get(&folded_row, j);
                                        let opened_val = builder.get(&opened_row, j);
                                        let sum = builder.eval(folded_val + opened_val);
                                        builder.set_value(&folded_row, j, sum);
                                    });
                                builder.assign(&opened_row_index, opened_row_index + C::N::ONE);
                            })
                    });
            });

            let new_folded_eval = builder.get(&folded_row, 0);
            builder.assign(&folded_eval, new_folded_eval);

            // TODO[osama]: maybe figure out how to move this
            verify_batch::<C>(
                builder,
                &commit,
                dims_slice,
                index_row,
                &NestedOpenedValues::Ext(opening.opened_rows),
                &opening.opening_proof,
            );
        });

    builder.cycle_tracker_end("verify-query");
    folded_eval
}

#[allow(clippy::type_complexity)]
pub enum NestedOpenedValues<C: Config> {
    Felt(Array<C, Array<C, Felt<C::F>>>),
    Ext(Array<C, Array<C, Ext<C::F, C::EF>>>),
}

/// Verifies a batch opening.
///
/// Assumes the dimensions have already been sorted by tallest first.
///
/// Reference: <https://github.com/Plonky3/Plonky3/blob/4809fa7bedd9ba8f6f5d3267b1592618e3776c57/merkle-tree/src/mmcs.rs#L92>
#[allow(clippy::type_complexity)]
#[allow(unused_variables)]
pub fn verify_batch<C: Config>(
    builder: &mut Builder<C>,
    commit: &DigestVariable<C>,
    dimensions: Array<C, DimensionsVariable<C>>,
    index_bits: Array<C, Var<C::N>>,
    opened_values: &NestedOpenedValues<C>,
    proof: &HintSlice<C>,
) {
    if builder.flags.static_only {
        verify_batch_static(
            builder,
            commit,
            dimensions,
            index_bits,
            opened_values,
            proof,
        );
        return;
    }

    let dimensions = match dimensions {
        Array::Dyn(ptr, len) => Array::Dyn(ptr, len.clone()),
        _ => panic!("Expected a dynamic array of felts"),
    };
    let commit = match commit {
        DigestVariable::Felt(arr) => arr,
        _ => panic!("Expected a dynamic array of felts"),
    };
    match opened_values {
        NestedOpenedValues::Felt(opened_values) => builder.verify_batch_felt(
            &dimensions,
            opened_values,
            proof.id.get_var(),
            &index_bits,
            commit,
        ),
        NestedOpenedValues::Ext(opened_values) => builder.verify_batch_ext(
            &dimensions,
            opened_values,
            proof.id.get_var(),
            &index_bits,
            commit,
        ),
    };
}

/// [static version] Verifies a batch opening.
///
/// Assumes the dimensions have already been sorted by tallest first.
///
/// Reference: <https://github.com/Plonky3/Plonky3/blob/4809fa7bedd9ba8f6f5d3267b1592618e3776c57/merkle-tree/src/mmcs.rs#L92>
#[allow(clippy::type_complexity)]
#[allow(unused_variables)]
pub fn verify_batch_static<C: Config>(
    builder: &mut Builder<C>,
    commit: &DigestVariable<C>,
    dimensions: Array<C, DimensionsVariable<C>>,
    index_bits: Array<C, Var<C::N>>,
    opened_values: &NestedOpenedValues<C>,
    proof: &HintSlice<C>,
) {
    let commit: OuterDigestVariable<C> = if let DigestVariable::Var(commit) = commit {
        commit.vec().try_into().unwrap()
    } else {
        panic!("Expected a Var commitment");
    };
    // The index of which table to process next.
    let index: Usize<C::N> = builder.eval(C::N::ZERO);
    // The height of the current layer (padded).
    let mut current_log_height = builder.get(&dimensions, index.clone()).log_height.value();
    // Reduce all the tables that have the same height to a single root.
    let reducer = opened_values.create_reducer(builder);
    let mut root = reducer
        .reduce_fast(
            builder,
            index.clone(),
            &dimensions,
            current_log_height,
            opened_values,
        )
        .into_outer_digest();

    // For each sibling in the proof, reconstruct the root.
    let witness_refs = builder.get_witness_refs(proof.id.clone()).to_vec();
    for (i, &witness_ref) in witness_refs.iter().enumerate() {
        let sibling: OuterDigestVariable<C> = [witness_ref.into()];
        let bit = builder.get(&index_bits, i);

        let [left, right]: [Var<_>; 2] = cond_eval(builder, bit, root[0], sibling[0]);
        root = builder.p2_compress([[left], [right]]);
        current_log_height -= 1;

        builder
            .if_ne(index.clone(), dimensions.len())
            .then(|builder| {
                let next_log_height = builder.get(&dimensions, index.clone()).log_height;
                builder
                    .if_eq(next_log_height, Usize::from(current_log_height))
                    .then(|builder| {
                        let next_height_openings_digest = reducer
                            .reduce_fast(
                                builder,
                                index.clone(),
                                &dimensions,
                                current_log_height,
                                opened_values,
                            )
                            .into_outer_digest();
                        root = builder.p2_compress([root, next_height_openings_digest]);
                    });
            })
    }

    builder.assert_var_eq(root[0], commit[0]);
}

#[allow(clippy::type_complexity)]
fn reduce_fast<C: Config, V: MemVariable<C>>(
    builder: &mut Builder<C>,
    dim_idx: Usize<C::N>,
    dims: &Array<C, DimensionsVariable<C>>,
    cur_log_height: usize,
    opened_values: &Array<C, Array<C, V>>,
    nested_opened_values_buffer: &Array<C, Array<C, V>>,
) -> DigestVariable<C>
where
    Array<C, Array<C, V>>: CanPoseidon2Digest<C>,
{
    builder.cycle_tracker_start("verify-batch-reduce-fast");

    // `nested_opened_values_buffer` will be truncated in this function. We want to avoid modifying
    // the original buffer object, so we create a new one or clone it.
    let nested_opened_values_buffer = if builder.flags.static_only {
        builder.array(REDUCER_BUFFER_SIZE)
    } else {
        // This points to the same memory. Only the length of this object will change when truncating.
        let ret = builder.uninit();
        builder.assign(&ret, nested_opened_values_buffer.clone());
        ret
    };

    let nb_opened_values: Usize<_> = builder.eval(C::N::ZERO);
    let start_dim_idx: Usize<_> = builder.eval(dim_idx.clone());
    builder.cycle_tracker_start("verify-batch-reduce-fast-setup");
    let dims_shifted = dims.shift(builder, start_dim_idx.clone());
    let opened_values_shifted = opened_values.shift(builder, start_dim_idx);
    iter_zip!(builder, dims_shifted, opened_values_shifted).for_each(|ptr_vec, builder| {
        let log_height = builder.iter_ptr_get(&dims_shifted, ptr_vec[0]).log_height;
        builder
            .if_eq(log_height, Usize::from(cur_log_height))
            .then(|builder| {
                let opened_values = builder.iter_ptr_get(&opened_values_shifted, ptr_vec[1]);
                builder.set_value(
                    &nested_opened_values_buffer,
                    nb_opened_values.clone(),
                    opened_values.clone(),
                );
                builder.assign(&nb_opened_values, nb_opened_values.clone() + C::N::ONE);
            });
    });
    builder.assign(&dim_idx, dim_idx.clone() + nb_opened_values.clone());
    builder.cycle_tracker_end("verify-batch-reduce-fast-setup");

    nested_opened_values_buffer.truncate(builder, nb_opened_values);
    let h = nested_opened_values_buffer.p2_digest(builder);
    builder.cycle_tracker_end("verify-batch-reduce-fast");
    h
}

struct NestedOpenedValuesReducerVar<C: Config> {
    buffer: NestedOpenedValues<C>,
}
impl<C: Config> NestedOpenedValuesReducerVar<C> {
    fn reduce_fast(
        &self,
        builder: &mut Builder<C>,
        dim_idx: Usize<C::N>,
        dims: &Array<C, DimensionsVariable<C>>,
        cur_log_height: usize,
        nested_opened_values: &NestedOpenedValues<C>,
    ) -> DigestVariable<C> {
        match nested_opened_values {
            NestedOpenedValues::Felt(opened_values) => {
                let buffer = match &self.buffer {
                    NestedOpenedValues::Felt(buffer) => buffer,
                    NestedOpenedValues::Ext(_) => unreachable!(),
                };
                reduce_fast(
                    builder,
                    dim_idx,
                    dims,
                    cur_log_height,
                    opened_values,
                    buffer,
                )
            }
            NestedOpenedValues::Ext(opened_values) => {
                let buffer = match &self.buffer {
                    NestedOpenedValues::Felt(_) => unreachable!(),
                    NestedOpenedValues::Ext(buffer) => buffer,
                };
                reduce_fast(
                    builder,
                    dim_idx,
                    dims,
                    cur_log_height,
                    opened_values,
                    buffer,
                )
            }
        }
    }
}

/// 8192 is just a random large enough number.
const REDUCER_BUFFER_SIZE: usize = 8192;

impl<C: Config> NestedOpenedValues<C> {
    fn create_reducer(&self, builder: &mut Builder<C>) -> NestedOpenedValuesReducerVar<C> {
        NestedOpenedValuesReducerVar {
            buffer: match self {
                NestedOpenedValues::Felt(_) => {
                    NestedOpenedValues::Felt(builder.array(REDUCER_BUFFER_SIZE))
                }
                NestedOpenedValues::Ext(_) => {
                    NestedOpenedValues::Ext(builder.array(REDUCER_BUFFER_SIZE))
                }
            },
        }
    }
}<|MERGE_RESOLUTION|>--- conflicted
+++ resolved
@@ -49,23 +49,18 @@
     builder.cycle_tracker_start("verify-query");
 
     let folded_eval: Ext<C::F, C::EF> = builder.eval(C::F::ZERO);
-<<<<<<< HEAD
     let subgroup_size: Var<C::N> =
-        builder.eval(log_max_height + RVar::from(config.arity_bits) - C::N::ONE);
+        builder.eval(log_max_lde_height + RVar::from(config.arity_bits) - C::N::ONE);
     let two_adic_generator_f = config.get_two_adic_generator(builder, subgroup_size);
-=======
-    let two_adic_generator_f = config.get_two_adic_generator(builder, log_max_lde_height);
->>>>>>> 70c0d62c
 
     let two_adic_gen_ext = two_adic_generator_f.to_operand().symbolic();
     let two_adic_generator_ef: Ext<_, _> = builder.eval(two_adic_gen_ext);
 
-<<<<<<< HEAD
     let base = two_adic_generator_ef;
 
-    let index_bits_truncated = index_bits.slice(builder, 0, log_max_height);
-
-    let log_folded_height: Var<C::N> = builder.eval(log_max_height);
+    let index_bits_truncated = index_bits.slice(builder, 0, log_max_lde_height);
+
+    let log_folded_height: Var<C::N> = builder.eval(log_max_lde_height);
 
     let get_idx = |builder: &mut Builder<C>, start: Var<C::N>, end: Var<C::N>| {
         let idx: Var<C::N> = builder.eval(C::N::ZERO);
@@ -169,10 +164,6 @@
     };
 
     let index_bits_offset: Var<C::N> = builder.eval(C::N::ZERO);
-=======
-    let index_bits_truncated = index_bits.slice(builder, 0, log_max_lde_height);
-    let x = builder.exp_bits_big_endian(two_adic_generator_ef, &index_bits_truncated);
->>>>>>> 70c0d62c
 
     // proof.commit_phase_openings.len() == log_max_lde_height - log_blowup
     builder.assert_usize_eq(
@@ -183,7 +174,6 @@
         .range(0, commit_phase_commits.len())
         .for_each(|i_vec, builder| {
             let i = i_vec[0];
-<<<<<<< HEAD
             let i_var: Var<C::N> = builder.eval(i);
 
             let cur_arity_bits: Var<C::N> = builder.eval(RVar::from(config.arity_bits));
@@ -199,22 +189,11 @@
                 });
             });
 
-=======
-            let log_folded_height = builder.eval_expr(log_max_lde_height - i - C::N::ONE);
-            let log_folded_height_plus_one = builder.eval_expr(log_folded_height + C::N::ONE);
-            let commit = builder.get(commit_phase_commits, i);
-            let step = builder.get(&proof.commit_phase_openings, i);
->>>>>>> 70c0d62c
             let beta = builder.get(betas, i);
             let commit = builder.get(commit_phase_commits, i);
             let opening = builder.get(&proof.commit_phase_openings, i);
 
-<<<<<<< HEAD
             let reduced_opening = builder.get(reduced_openings, log_folded_height);
-=======
-            // reduced_openings.len() == MAX_TWO_ADICITY >= log_max_lde_height >= log_folded_height_plus_one
-            let reduced_opening = builder.get(reduced_openings, log_folded_height_plus_one);
->>>>>>> 70c0d62c
             builder.assign(&folded_eval, folded_eval + reduced_opening);
 
             let index_row = index_bits.shift(builder, cur_arity_bits);
