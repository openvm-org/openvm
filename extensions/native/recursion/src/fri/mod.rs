pub use domain::*;
use openvm_native_compiler::{
    ir::{
        Array, ArrayLike, Builder, Config, Ext, ExtensionOperand, Felt, RVar, SymbolicVar, Usize,
        Var,
    },
    prelude::MemVariable,
};
use openvm_native_compiler_derive::iter_zip;
use openvm_stark_backend::p3_field::{Field, FieldAlgebra, TwoAdicField};
pub use two_adic_pcs::*;

use self::types::{DimensionsVariable, FriConfigVariable, FriQueryProofVariable};
use crate::{
    digest::{CanPoseidon2Digest, DigestVariable},
    outer_poseidon2::Poseidon2CircuitBuilder,
    utils::cond_eval,
    vars::OuterDigestVariable,
};

pub mod domain;
pub mod hints;
pub mod two_adic_pcs;
pub mod types;
pub mod witness;

/// Verifies a FRI query.
///
/// Currently assumes the index that is accessed is constant.
///
/// Reference: <https://github.com/Plonky3/Plonky3/blob/4809fa7bedd9ba8f6f5d3267b1592618e3776c57/fri/src/verifier.rs#L101>
#[allow(clippy::too_many_arguments)]
#[allow(unused_variables)]
pub fn verify_query<C: Config>(
    builder: &mut Builder<C>,
    config: &FriConfigVariable<C>,
    commit_phase_commits: &Array<C, DigestVariable<C>>,
    index_bits: &Array<C, Var<C::N>>,
    proof: &FriQueryProofVariable<C>,
    betas: &Array<C, Ext<C::F, C::EF>>,
    reduced_openings: &Array<C, Ext<C::F, C::EF>>,
    log_max_height: RVar<C::N>,
) -> Ext<C::F, C::EF>
where
    C::F: TwoAdicField,
    C::EF: TwoAdicField,
{
    builder.cycle_tracker_start("verify-query");
    let folded_eval: Ext<C::F, C::EF> = builder.eval(C::F::ZERO);
    let two_adic_generator_f = config.get_two_adic_generator(builder, log_max_height);

    let two_adic_gen_ext = two_adic_generator_f.to_operand().symbolic();
    let two_adic_generator_ef: Ext<_, _> = builder.eval(two_adic_gen_ext);

    let index_bits_truncated = index_bits.slice(builder, 0, log_max_height);
    let x = builder.exp_bits_big_endian(two_adic_generator_ef, &index_bits_truncated);

    builder
        .range(0, commit_phase_commits.len())
        .for_each(|i_vec, builder| {
            let i = i_vec[0];
            let log_folded_height = builder.eval_expr(log_max_height - i - C::N::ONE);
            let log_folded_height_plus_one = builder.eval_expr(log_folded_height + C::N::ONE);
            let commit = builder.get(commit_phase_commits, i);
            let step = builder.get(&proof.commit_phase_openings, i);
            let beta = builder.get(betas, i);

            let reduced_opening = builder.get(reduced_openings, log_folded_height_plus_one);
            builder.assign(&folded_eval, folded_eval + reduced_opening);

            let index_bit = builder.get(index_bits, i);
            let index_sibling_mod_2: Var<C::N> =
                builder.eval(SymbolicVar::from(C::N::ONE) - index_bit);
            let i_plus_one = builder.eval_expr(i + RVar::one());
            let index_pair = index_bits.shift(builder, i_plus_one);

            let evals: Array<C, Ext<C::F, C::EF>> = builder.array(2);
            let eval_0: Ext<C::F, C::EF>;
            let eval_1: Ext<C::F, C::EF>;
            if builder.flags.static_only {
                [eval_0, eval_1] = cond_eval(
                    builder,
                    index_sibling_mod_2,
                    step.sibling_value,
                    folded_eval,
                );
                builder.set_value(&evals, 0, eval_0);
                builder.set_value(&evals, 1, eval_1);
            } else {
                builder.set_value(&evals, 0, folded_eval);
                builder.set_value(&evals, 1, folded_eval);
                // This is faster than branching.
                builder.set_value(&evals, index_sibling_mod_2, step.sibling_value);
                eval_0 = builder.get(&evals, 0);
                eval_1 = builder.get(&evals, 1);
            }

            let dims = DimensionsVariable::<C> {
                height: builder.sll(C::N::ONE, log_folded_height),
            };
            let dims_slice: Array<C, DimensionsVariable<C>> = builder.array(1);
            builder.set_value(&dims_slice, 0, dims);

            let opened_values = builder.array(1);
            builder.set_value(&opened_values, 0, evals);
            builder.cycle_tracker_start("verify-batch-ext");
            verify_batch::<C>(
                builder,
                &commit,
                dims_slice,
                index_pair,
                &NestedOpenedValues::Ext(opened_values),
                &step.opening_proof,
            );
            builder.cycle_tracker_end("verify-batch-ext");

            let two_adic_generator_one = config.get_two_adic_generator(builder, Usize::from(1));

            let [xs_0, xs_1]: [Ext<_, _>; 2] =
                cond_eval(builder, index_sibling_mod_2, x * two_adic_generator_one, x);

            builder.assign(
                &folded_eval,
                eval_0 + (beta - xs_0) * (eval_1 - eval_0) / (xs_1 - xs_0),
            );

            builder.assign(&x, x * x);
        });

    builder.cycle_tracker_end("verify-query");
    folded_eval
}

#[allow(clippy::type_complexity)]
pub enum NestedOpenedValues<C: Config> {
    Felt(Array<C, Array<C, Felt<C::F>>>),
    Ext(Array<C, Array<C, Ext<C::F, C::EF>>>),
}

/// Verifies a batch opening.
///
/// Assumes the dimensions have already been sorted by tallest first.
///
/// Reference: <https://github.com/Plonky3/Plonky3/blob/4809fa7bedd9ba8f6f5d3267b1592618e3776c57/merkle-tree/src/mmcs.rs#L92>
#[allow(clippy::type_complexity)]
#[allow(unused_variables)]
pub fn verify_batch<C: Config>(
    builder: &mut Builder<C>,
    commit: &DigestVariable<C>,
    dimensions: Array<C, DimensionsVariable<C>>,
    index_bits: Array<C, Var<C::N>>,
    opened_values: &NestedOpenedValues<C>,
    proof: &Array<C, DigestVariable<C>>,
) {
    //println!("poseidon2");
    //panic!();
    if builder.flags.static_only {
        verify_batch_static(
            builder,
            commit,
            dimensions,
            index_bits,
            opened_values,
            proof,
        );
        return;
    }

    let dimensions = match dimensions {
        Array::Dyn(ptr, len) => Array::Dyn(ptr, len.clone()),
        _ => panic!("Expected a dynamic array of felts"),
    };
    let proof = match proof {
        Array::Dyn(ptr, len) => Array::Dyn(*ptr, len.clone()),
        _ => panic!("Expected a dynamic array of felts"),
    };
    let commit = match commit {
        DigestVariable::Felt(arr) => arr,
        _ => panic!("Expected a dynamic array of felts"),
    };
    match opened_values {
        NestedOpenedValues::Felt(opened_values) => {
            builder.verify_batch_felt(&dimensions, opened_values, &proof, &index_bits, commit)
        }
        NestedOpenedValues::Ext(opened_values) => {
            builder.verify_batch_ext(&dimensions, opened_values, &proof, &index_bits, commit)
        }
    };
<<<<<<< HEAD
=======

    // The index of which table to process next.
    let index: Usize<C::N> = builder.eval(C::N::ZERO);
    // The height of the current layer (padded).
    let current_height = builder.get(&dimensions, index.clone()).height;
    // Reduce all the tables that have the same height to a single root.
    let root = reducer
        .reduce_fast(
            builder,
            index.clone(),
            &dimensions,
            current_height.clone(),
            opened_values,
        )
        .into_inner_digest();
    let root_ptr = root.ptr();

    // For each sibling in the proof, reconstruct the root.
    let left: Ptr<C::N> = builder.uninit();
    let right: Ptr<C::N> = builder.uninit();

    iter_zip!(builder, proof, index_bits).for_each(|ptr_vec, builder| {
        let sibling = builder.iter_ptr_get(&proof, ptr_vec[0]).ptr();
        let bit = builder.iter_ptr_get(&index_bits, ptr_vec[1]);

        builder.if_eq(bit, C::N::ONE).then_or_else(
            |builder| {
                builder.assign(&left, sibling);
                builder.assign(&right, root_ptr);
            },
            |builder| {
                builder.assign(&left, root_ptr);
                builder.assign(&right, sibling);
            },
        );

        builder.poseidon2_compress_x(
            &Array::Dyn(root_ptr, Usize::from(0)),
            &Array::Dyn(left, Usize::from(0)),
            &Array::Dyn(right, Usize::from(0)),
        );
        builder.assign(
            &current_height,
            current_height.clone() * (C::N::TWO.inverse()),
        );

        builder
            .if_ne(index.clone(), dimensions.len())
            .then(|builder| {
                let next_height = builder.get(&dimensions, index.clone()).height;
                builder
                    .if_eq(next_height, current_height.clone())
                    .then(|builder| {
                        let next_height_openings_digest = reducer
                            .reduce_fast(
                                builder,
                                index.clone(),
                                &dimensions,
                                current_height.clone(),
                                opened_values,
                            )
                            .into_inner_digest();
                        builder.poseidon2_compress_x(
                            &root.clone(),
                            &root.clone(),
                            &next_height_openings_digest,
                        );
                    });
            })
    });

    // Assert that the commitments match.
    for i in 0..DIGEST_SIZE {
        let e1 = builder.get(commit, i);
        let e2 = builder.get(&root, i);
        builder.assert_felt_eq(e1, e2);
    }
>>>>>>> ab01b0cd
}

/// [static version] Verifies a batch opening.
///
/// Assumes the dimensions have already been sorted by tallest first.
///
/// Reference: <https://github.com/Plonky3/Plonky3/blob/4809fa7bedd9ba8f6f5d3267b1592618e3776c57/merkle-tree/src/mmcs.rs#L92>
#[allow(clippy::type_complexity)]
#[allow(unused_variables)]
pub fn verify_batch_static<C: Config>(
    builder: &mut Builder<C>,
    commit: &DigestVariable<C>,
    dimensions: Array<C, DimensionsVariable<C>>,
    index_bits: Array<C, Var<C::N>>,
    opened_values: &NestedOpenedValues<C>,
    proof: &Array<C, DigestVariable<C>>,
) {
    let commit: OuterDigestVariable<C> = if let DigestVariable::Var(commit) = commit {
        commit.vec().try_into().unwrap()
    } else {
        panic!("Expected a Var commitment");
    };
    // The index of which table to process next.
    let index: Usize<C::N> = builder.eval(C::N::ZERO);
    // The height of the current layer (padded).
    let current_height = builder.get(&dimensions, index.clone()).height;
    // Reduce all the tables that have the same height to a single root.
    let reducer = opened_values.create_reducer(builder);
    let mut root = reducer
        .reduce_fast(
            builder,
            index.clone(),
            &dimensions,
            current_height.clone(),
            opened_values,
        )
        .into_outer_digest();

    // For each sibling in the proof, reconstruct the root.
    builder.range(0, proof.len()).for_each(|i_vec, builder| {
        let i = i_vec[0];
        let sibling: OuterDigestVariable<C> = if let DigestVariable::Var(d) = builder.get(proof, i)
        {
            d.vec().try_into().unwrap()
        } else {
            panic!("Expected a Var commitment");
        };
        let bit = builder.get(&index_bits, i);

        let [left, right]: [Var<_>; 2] = cond_eval(builder, bit, root[0], sibling[0]);
        root = builder.p2_compress([[left], [right]]);
        builder.assign(
            &current_height,
            current_height.clone() * (C::N::TWO.inverse()),
        );

        builder
            .if_ne(index.clone(), dimensions.len())
            .then(|builder| {
                let next_height = builder.get(&dimensions, index.clone()).height;
                builder
                    .if_eq(next_height, current_height.clone())
                    .then(|builder| {
                        let next_height_openings_digest = reducer
                            .reduce_fast(
                                builder,
                                index.clone(),
                                &dimensions,
                                current_height.clone(),
                                opened_values,
                            )
                            .into_outer_digest();
                        root = builder.p2_compress([root, next_height_openings_digest]);
                    });
            })
    });

    builder.assert_var_eq(root[0], commit[0]);
}

#[allow(clippy::type_complexity)]
fn reduce_fast<C: Config, V: MemVariable<C>>(
    builder: &mut Builder<C>,
    dim_idx: Usize<C::N>,
    dims: &Array<C, DimensionsVariable<C>>,
    curr_height_padded: Usize<C::N>,
    opened_values: &Array<C, Array<C, V>>,
    nested_opened_values_buffer: &Array<C, Array<C, V>>,
) -> DigestVariable<C>
where
    Array<C, Array<C, V>>: CanPoseidon2Digest<C>,
{
    builder.cycle_tracker_start("verify-batch-reduce-fast");

    // `nested_opened_values_buffer` will be truncated in this function. We want to avoid modifying
    // the original buffer object, so we create a new one or clone it.
    let nested_opened_values_buffer = if builder.flags.static_only {
        builder.array(REDUCER_BUFFER_SIZE)
    } else {
        // This points to the same memory. Only the length of this object will change when truncating.
        let ret = builder.uninit();
        builder.assign(&ret, nested_opened_values_buffer.clone());
        ret
    };

    let nb_opened_values: Usize<_> = builder.eval(C::N::ZERO);
    let start_dim_idx: Usize<_> = builder.eval(dim_idx.clone());
    builder.cycle_tracker_start("verify-batch-reduce-fast-setup");
    let dims_shifted = dims.shift(builder, start_dim_idx.clone());
    let opened_values_shifted = opened_values.shift(builder, start_dim_idx);
    iter_zip!(builder, dims_shifted, opened_values_shifted).for_each(|ptr_vec, builder| {
        let height = builder.iter_ptr_get(&dims_shifted, ptr_vec[0]).height;
        builder
            .if_eq(height, curr_height_padded.clone())
            .then(|builder| {
                let opened_values = builder.iter_ptr_get(&opened_values_shifted, ptr_vec[1]);
                builder.set_value(
                    &nested_opened_values_buffer,
                    nb_opened_values.clone(),
                    opened_values.clone(),
                );
                builder.assign(&nb_opened_values, nb_opened_values.clone() + C::N::ONE);
            });
    });
    builder.assign(&dim_idx, dim_idx.clone() + nb_opened_values.clone());
    builder.cycle_tracker_end("verify-batch-reduce-fast-setup");

    nested_opened_values_buffer.truncate(builder, nb_opened_values);
    let h = nested_opened_values_buffer.p2_digest(builder);
    builder.cycle_tracker_end("verify-batch-reduce-fast");
    h
}

struct NestedOpenedValuesReducerVar<C: Config> {
    buffer: NestedOpenedValues<C>,
}
impl<C: Config> NestedOpenedValuesReducerVar<C> {
    fn reduce_fast(
        &self,
        builder: &mut Builder<C>,
        dim_idx: Usize<C::N>,
        dims: &Array<C, DimensionsVariable<C>>,
        curr_height: Usize<C::N>,
        nested_opened_values: &NestedOpenedValues<C>,
    ) -> DigestVariable<C> {
        match nested_opened_values {
            NestedOpenedValues::Felt(opened_values) => {
                let buffer = match &self.buffer {
                    NestedOpenedValues::Felt(buffer) => buffer,
                    NestedOpenedValues::Ext(_) => unreachable!(),
                };
                reduce_fast(builder, dim_idx, dims, curr_height, opened_values, buffer)
            }
            NestedOpenedValues::Ext(opened_values) => {
                let buffer = match &self.buffer {
                    NestedOpenedValues::Felt(_) => unreachable!(),
                    NestedOpenedValues::Ext(buffer) => buffer,
                };
                reduce_fast(builder, dim_idx, dims, curr_height, opened_values, buffer)
            }
        }
    }
}

/// 8192 is just a random large enough number.
const REDUCER_BUFFER_SIZE: usize = 8192;

impl<C: Config> NestedOpenedValues<C> {
    fn create_reducer(&self, builder: &mut Builder<C>) -> NestedOpenedValuesReducerVar<C> {
        NestedOpenedValuesReducerVar {
            buffer: match self {
                NestedOpenedValues::Felt(_) => {
                    NestedOpenedValues::Felt(builder.array(REDUCER_BUFFER_SIZE))
                }
                NestedOpenedValues::Ext(_) => {
                    NestedOpenedValues::Ext(builder.array(REDUCER_BUFFER_SIZE))
                }
            },
        }
    }
}<|MERGE_RESOLUTION|>--- conflicted
+++ resolved
@@ -186,86 +186,6 @@
             builder.verify_batch_ext(&dimensions, opened_values, &proof, &index_bits, commit)
         }
     };
-<<<<<<< HEAD
-=======
-
-    // The index of which table to process next.
-    let index: Usize<C::N> = builder.eval(C::N::ZERO);
-    // The height of the current layer (padded).
-    let current_height = builder.get(&dimensions, index.clone()).height;
-    // Reduce all the tables that have the same height to a single root.
-    let root = reducer
-        .reduce_fast(
-            builder,
-            index.clone(),
-            &dimensions,
-            current_height.clone(),
-            opened_values,
-        )
-        .into_inner_digest();
-    let root_ptr = root.ptr();
-
-    // For each sibling in the proof, reconstruct the root.
-    let left: Ptr<C::N> = builder.uninit();
-    let right: Ptr<C::N> = builder.uninit();
-
-    iter_zip!(builder, proof, index_bits).for_each(|ptr_vec, builder| {
-        let sibling = builder.iter_ptr_get(&proof, ptr_vec[0]).ptr();
-        let bit = builder.iter_ptr_get(&index_bits, ptr_vec[1]);
-
-        builder.if_eq(bit, C::N::ONE).then_or_else(
-            |builder| {
-                builder.assign(&left, sibling);
-                builder.assign(&right, root_ptr);
-            },
-            |builder| {
-                builder.assign(&left, root_ptr);
-                builder.assign(&right, sibling);
-            },
-        );
-
-        builder.poseidon2_compress_x(
-            &Array::Dyn(root_ptr, Usize::from(0)),
-            &Array::Dyn(left, Usize::from(0)),
-            &Array::Dyn(right, Usize::from(0)),
-        );
-        builder.assign(
-            &current_height,
-            current_height.clone() * (C::N::TWO.inverse()),
-        );
-
-        builder
-            .if_ne(index.clone(), dimensions.len())
-            .then(|builder| {
-                let next_height = builder.get(&dimensions, index.clone()).height;
-                builder
-                    .if_eq(next_height, current_height.clone())
-                    .then(|builder| {
-                        let next_height_openings_digest = reducer
-                            .reduce_fast(
-                                builder,
-                                index.clone(),
-                                &dimensions,
-                                current_height.clone(),
-                                opened_values,
-                            )
-                            .into_inner_digest();
-                        builder.poseidon2_compress_x(
-                            &root.clone(),
-                            &root.clone(),
-                            &next_height_openings_digest,
-                        );
-                    });
-            })
-    });
-
-    // Assert that the commitments match.
-    for i in 0..DIGEST_SIZE {
-        let e1 = builder.get(commit, i);
-        let e2 = builder.get(&root, i);
-        builder.assert_felt_eq(e1, e2);
-    }
->>>>>>> ab01b0cd
 }
 
 /// [static version] Verifies a batch opening.
