--- conflicted
+++ resolved
@@ -49,11 +49,7 @@
     fn write(&self) -> Vec<Vec<<C as Config>::F>> {
         let mut stream = Vec::new();
 
-<<<<<<< HEAD
         stream.extend(Hintable::<C>::write(&self.opened_rows));
-=======
-        stream.extend(Hintable::<C>::write(&self.sibling_value));
->>>>>>> 70c0d62c
         stream.extend(write_opening_proof(&self.opening_proof));
 
         stream
