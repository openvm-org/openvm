--- conflicted
+++ resolved
@@ -134,7 +134,7 @@
             };
 
             let batch_dims: Array<C, DimensionsVariable<C>> = builder.array(mats.len());
-            // `verify_batch` requires `permed_opened_values` to be in the committed order.
+            // `poseidon2` requires `permed_opened_values` to be in the committed order.
             let permed_opened_values = builder.array(batch_opening.opened_values.len());
             builder.range(0, mats.len()).for_each(|k_vec, builder| {
                 let k = k_vec[0];
@@ -149,95 +149,7 @@
                 let opened_value = builder.get(&batch_opening.opened_values, mat_index);
                 builder.set_value(&permed_opened_values, k, opened_value);
             });
-
-<<<<<<< HEAD
-                let batch_dims: Array<C, DimensionsVariable<C>> = builder.array(mats.len());
-                // `poseidon2` requires `permed_opened_values` to be in the committed order.
-                let permed_opened_values = builder.array(batch_opening.opened_values.len());
-                builder.range(0, mats.len()).for_each(|k, builder| {
-                    let mat_index = to_perm_index(builder, k);
-
-                    let mat = builder.get(&mats, mat_index.clone());
-                    let domain = mat.domain;
-                    let dim = DimensionsVariable::<C> {
-                        height: builder.eval(domain.size() * RVar::from(blowup)),
-                    };
-                    builder.set_value(&batch_dims, k, dim);
-                    let opened_value = builder.get(&batch_opening.opened_values, mat_index);
-                    builder.set_value(&permed_opened_values, k, opened_value);
-                });
-                let permed_opened_values = NestedOpenedValues::Felt(permed_opened_values);
-
-                let bits_reduced: Usize<_> = builder.eval(log_max_height - log_batch_max_height);
-                let index_bits_shifted_v1 = index_bits.shift(builder, bits_reduced);
-
-                builder.cycle_tracker_start("verify-batch");
-                verify_batch::<C>(
-                    builder,
-                    &batch_commit,
-                    batch_dims,
-                    index_bits_shifted_v1,
-                    &permed_opened_values,
-                    &batch_opening.opening_proof,
-                );
-                builder.cycle_tracker_end("verify-batch");
-
-                builder.cycle_tracker_start("compute-reduced-opening");
-                // `verify_challenges` requires `opened_values` to be in the original order.
-                let opened_values = batch_opening.opened_values;
-
-                compile_zip!(builder, opened_values, mats).for_each(|ptr_vec, builder| {
-                    let mat_opening = builder.iter_ptr_get(&opened_values, ptr_vec[0]);
-                    let mat = builder.iter_ptr_get(&mats, ptr_vec[1]);
-                    let mat_points = mat.points;
-                    let mat_values = mat.values;
-                    let domain = mat.domain;
-                    let log2_domain_size = domain.log_n;
-                    let log_height = builder.eval_expr(log2_domain_size + RVar::from(log_blowup));
-
-                    let cur_ro = builder.get(&ro, log_height);
-                    let cur_alpha_pow = builder.get(&alpha_pow, log_height);
-
-                    let bits_reduced: Usize<_> = builder.eval(log_max_height - log_height);
-                    let index_bits_shifted = index_bits.shift(builder, bits_reduced.clone());
-
-                    let two_adic_generator = config.get_two_adic_generator(builder, log_height);
-                    builder.cycle_tracker_start("exp-reverse-bits-len");
-
-                    let index_bits_shifted_truncated =
-                        index_bits_shifted.slice(builder, 0, log_height);
-                    let two_adic_generator_exp = builder
-                        .exp_bits_big_endian(two_adic_generator, &index_bits_shifted_truncated);
-                    builder.cycle_tracker_end("exp-reverse-bits-len");
-                    let x: Felt<C::F> = builder.eval(two_adic_generator_exp * g);
-
-                    compile_zip!(builder, mat_points, mat_values).for_each(|ptr_vec, builder| {
-                        let z: Ext<C::F, C::EF> = builder.iter_ptr_get(&mat_points, ptr_vec[0]);
-                        let ps_at_z = builder.iter_ptr_get(&mat_values, ptr_vec[1]);
-
-                        builder.cycle_tracker_start("single-reduced-opening-eval");
-
-                        if builder.flags.static_only {
-                            builder.range(0, ps_at_z.len()).for_each(|t, builder| {
-                                let p_at_x = builder.get(&mat_opening, t);
-                                let p_at_z = builder.get(&ps_at_z, t);
-                                let quotient = (p_at_z - p_at_x) / (z - x);
-
-                                builder.assign(&cur_ro, cur_ro + cur_alpha_pow * quotient);
-                                builder.assign(&cur_alpha_pow, cur_alpha_pow * alpha);
-                            });
-                        } else {
-                            let mat_ro = builder.fri_single_reduced_opening_eval(
-                                alpha,
-                                cur_alpha_pow,
-                                &mat_opening,
-                                &ps_at_z,
-                            );
-                            builder.assign(&cur_ro, cur_ro + (mat_ro / (z - x)));
-                        }
-=======
             let permed_opened_values = NestedOpenedValues::Felt(permed_opened_values);
->>>>>>> ab01b0cd
 
             let bits_reduced: Usize<_> = builder.eval(log_max_height - log_batch_max_height);
             let index_bits_shifted_v1 = index_bits.shift(builder, bits_reduced);
