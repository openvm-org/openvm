--- conflicted
+++ resolved
@@ -124,11 +124,7 @@
 
     challenger.check_witness(builder, config.proof_of_work_bits, proof.pow_witness);
 
-<<<<<<< HEAD
-    let log_max_height = builder.eval_expr(proof.log_max_height);
-=======
-    let log_max_lde_height = builder.eval_expr(log_max_height + RVar::from(log_blowup));
->>>>>>> 70c0d62c
+    let log_max_lde_height = builder.eval_expr(proof.log_max_height);
     // tag_exp is a shared buffer.
     let tag_exp: Array<C, Felt<C::F>> = builder.array(log_max_lde_height);
     let w = config.get_two_adic_generator(builder, log_max_lde_height);
