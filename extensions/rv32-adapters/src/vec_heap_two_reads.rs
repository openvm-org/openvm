--- conflicted
+++ resolved
@@ -26,8 +26,9 @@
     riscv::{RV32_MEMORY_AS, RV32_REGISTER_AS},
 };
 use openvm_rv32im_circuit::adapters::{
-    abstract_compose, memory_read_from_state, memory_write_from_state, new_read_rv32_register,
-    tracing_read, tracing_write, RV32_CELL_BITS, RV32_REGISTER_NUM_LIMBS,
+    abstract_compose, memory_read_from_state, memory_write_from_state,
+    new_read_rv32_register_from_state, tracing_read, tracing_write, RV32_CELL_BITS,
+    RV32_REGISTER_NUM_LIMBS,
 };
 use openvm_stark_backend::{
     interaction::InteractionBuilder,
@@ -521,19 +522,14 @@
     );
     type WriteData = [[u8; WRITE_SIZE]; BLOCKS_PER_WRITE];
 
-<<<<<<< HEAD
-    fn read<Mem, Ctx>(
+    fn read<Ctx>(
         &self,
-        state: &mut VmStateMut<Mem, Ctx>,
+        state: &mut VmStateMut<GuestMemory, Ctx>,
         instruction: &Instruction<F>,
     ) -> Self::ReadData
     where
-        Mem: GuestMemory,
         Ctx: E1E2ExecutionCtx,
     {
-=======
-    fn read(&self, memory: &mut GuestMemory, instruction: &Instruction<F>) -> Self::ReadData {
->>>>>>> 00bab477
         let Instruction { b, c, d, e, .. } = *instruction;
 
         let d = d.as_canonical_u32();
@@ -542,8 +538,8 @@
         debug_assert_eq!(e, RV32_MEMORY_AS);
 
         // Read register values
-        let rs1_val = new_read_rv32_register(state, d, b.as_canonical_u32());
-        let rs2_val = new_read_rv32_register(state, d, c.as_canonical_u32());
+        let rs1_val = new_read_rv32_register_from_state(state, d, b.as_canonical_u32());
+        let rs2_val = new_read_rv32_register_from_state(state, d, c.as_canonical_u32());
 
         assert!(rs1_val as usize + READ_SIZE * BLOCKS_PER_READ1 - 1 < (1 << self.pointer_max_bits));
         assert!(rs2_val as usize + READ_SIZE * BLOCKS_PER_READ2 - 1 < (1 << self.pointer_max_bits));
@@ -556,27 +552,18 @@
         (read_data1, read_data2)
     }
 
-<<<<<<< HEAD
-    fn write<Mem, Ctx>(
+    fn write<Ctx>(
         &self,
-        state: &mut VmStateMut<Mem, Ctx>,
+        state: &mut VmStateMut<GuestMemory, Ctx>,
         instruction: &Instruction<F>,
         data: &Self::WriteData,
     ) where
-        Mem: GuestMemory,
         Ctx: E1E2ExecutionCtx,
     {
-=======
-    fn write(
-        &self,
-        memory: &mut GuestMemory,
-        instruction: &Instruction<F>,
-        data: &Self::WriteData,
-    ) {
->>>>>>> 00bab477
         let Instruction { a, d, e, .. } = *instruction;
 
-        let rd_val = new_read_rv32_register(state, d.as_canonical_u32(), a.as_canonical_u32());
+        let rd_val =
+            new_read_rv32_register_from_state(state, d.as_canonical_u32(), a.as_canonical_u32());
         assert!(rd_val as usize + WRITE_SIZE * BLOCKS_PER_WRITE - 1 < (1 << self.pointer_max_bits));
 
         for (i, block) in data.iter().enumerate() {
