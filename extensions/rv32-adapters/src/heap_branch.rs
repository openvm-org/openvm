use std::{
    array::from_fn,
    borrow::{Borrow, BorrowMut},
};

use itertools::izip;
use openvm_circuit::{
    arch::{
<<<<<<< HEAD
        get_record_from_slice, AdapterAirContext, AdapterTraceFiller, AdapterTraceStep,
=======
        get_record_from_slice, AdapterAirContext, AdapterTraceExecutor, AdapterTraceFiller,
>>>>>>> 8141dacc
        BasicAdapterInterface, ExecutionBridge, ExecutionState, ImmInstruction, VmAdapterAir,
    },
    system::memory::{
        offline_checker::{MemoryBridge, MemoryReadAuxCols, MemoryReadAuxRecord},
        online::TracingMemory,
        MemoryAddress, MemoryAuxColsFactory,
    },
};
use openvm_circuit_primitives::{
    bitwise_op_lookup::{BitwiseOperationLookupBus, SharedBitwiseOperationLookupChip},
    AlignedBytesBorrow,
};
use openvm_circuit_primitives_derive::AlignedBorrow;
use openvm_instructions::{
    instruction::Instruction,
    program::DEFAULT_PC_STEP,
    riscv::{RV32_MEMORY_AS, RV32_REGISTER_AS},
};
use openvm_rv32im_circuit::adapters::{tracing_read, RV32_CELL_BITS, RV32_REGISTER_NUM_LIMBS};
use openvm_stark_backend::{
    interaction::InteractionBuilder,
    p3_air::BaseAir,
    p3_field::{Field, FieldAlgebra, PrimeField32},
};

/// This adapter reads from NUM_READS <= 2 pointers.
/// * The data is read from the heap (address space 2), and the pointers are read from registers
///   (address space 1).
/// * Reads are from the addresses in `rs[0]` (and `rs[1]` if `R = 2`).
#[repr(C)]
#[derive(AlignedBorrow)]
pub struct Rv32HeapBranchAdapterCols<T, const NUM_READS: usize, const READ_SIZE: usize> {
    pub from_state: ExecutionState<T>,

    pub rs_ptr: [T; NUM_READS],
    pub rs_val: [[T; RV32_REGISTER_NUM_LIMBS]; NUM_READS],
    pub rs_read_aux: [MemoryReadAuxCols<T>; NUM_READS],

    pub heap_read_aux: [MemoryReadAuxCols<T>; NUM_READS],
}

#[derive(Clone, Copy, Debug, derive_new::new)]
pub struct Rv32HeapBranchAdapterAir<const NUM_READS: usize, const READ_SIZE: usize> {
    pub(super) execution_bridge: ExecutionBridge,
    pub(super) memory_bridge: MemoryBridge,
    pub bus: BitwiseOperationLookupBus,
    address_bits: usize,
}

impl<F: Field, const NUM_READS: usize, const READ_SIZE: usize> BaseAir<F>
    for Rv32HeapBranchAdapterAir<NUM_READS, READ_SIZE>
{
    fn width(&self) -> usize {
        Rv32HeapBranchAdapterCols::<F, NUM_READS, READ_SIZE>::width()
    }
}

impl<AB: InteractionBuilder, const NUM_READS: usize, const READ_SIZE: usize> VmAdapterAir<AB>
    for Rv32HeapBranchAdapterAir<NUM_READS, READ_SIZE>
{
    type Interface =
        BasicAdapterInterface<AB::Expr, ImmInstruction<AB::Expr>, NUM_READS, 0, READ_SIZE, 0>;

    fn eval(
        &self,
        builder: &mut AB,
        local: &[AB::Var],
        ctx: AdapterAirContext<AB::Expr, Self::Interface>,
    ) {
        let cols: &Rv32HeapBranchAdapterCols<_, NUM_READS, READ_SIZE> = local.borrow();
        let timestamp = cols.from_state.timestamp;
        let mut timestamp_delta: usize = 0;
        let mut timestamp_pp = || {
            timestamp_delta += 1;
            timestamp + AB::F::from_canonical_usize(timestamp_delta - 1)
        };

        let d = AB::F::from_canonical_u32(RV32_REGISTER_AS);
        let e = AB::F::from_canonical_u32(RV32_MEMORY_AS);

        for (ptr, data, aux) in izip!(cols.rs_ptr, cols.rs_val, &cols.rs_read_aux) {
            self.memory_bridge
                .read(MemoryAddress::new(d, ptr), data, timestamp_pp(), aux)
                .eval(builder, ctx.instruction.is_valid.clone());
        }

        // We constrain the highest limbs of heap pointers to be less than 2^(addr_bits -
        // (RV32_CELL_BITS * (RV32_REGISTER_NUM_LIMBS - 1))). This ensures that no overflow
        // occurs when computing memory pointers. Since the number of cells accessed with each
        // address will be small enough, and combined with the memory argument, it ensures
        // that all the cells accessed in the memory are less than 2^addr_bits.
        let need_range_check: Vec<AB::Var> = cols
            .rs_val
            .iter()
            .map(|val| val[RV32_REGISTER_NUM_LIMBS - 1])
            .collect();

        // range checks constrain to RV32_CELL_BITS bits, so we need to shift the limbs to constrain
        // the correct amount of bits
        let limb_shift = AB::F::from_canonical_usize(
            1 << (RV32_CELL_BITS * RV32_REGISTER_NUM_LIMBS - self.address_bits),
        );

        // Note: since limbs are read from memory we already know that limb[i] < 2^RV32_CELL_BITS
        //       thus range checking limb[i] * shift < 2^RV32_CELL_BITS, gives us that
        //       limb[i] < 2^(addr_bits - (RV32_CELL_BITS * (RV32_REGISTER_NUM_LIMBS - 1)))
        for pair in need_range_check.chunks(2) {
            self.bus
                .send_range(
                    pair[0] * limb_shift,
                    pair.get(1).map(|x| (*x).into()).unwrap_or(AB::Expr::ZERO) * limb_shift, // in case NUM_READS is odd
                )
                .eval(builder, ctx.instruction.is_valid.clone());
        }

        let heap_ptr = cols.rs_val.map(|r| {
            r.iter().rev().fold(AB::Expr::ZERO, |acc, limb| {
                acc * AB::F::from_canonical_u32(1 << RV32_CELL_BITS) + (*limb)
            })
        });
        for (ptr, data, aux) in izip!(heap_ptr, ctx.reads, &cols.heap_read_aux) {
            self.memory_bridge
                .read(MemoryAddress::new(e, ptr), data, timestamp_pp(), aux)
                .eval(builder, ctx.instruction.is_valid.clone());
        }

        self.execution_bridge
            .execute_and_increment_or_set_pc(
                ctx.instruction.opcode,
                [
                    cols.rs_ptr
                        .first()
                        .map(|&x| x.into())
                        .unwrap_or(AB::Expr::ZERO),
                    cols.rs_ptr
                        .get(1)
                        .map(|&x| x.into())
                        .unwrap_or(AB::Expr::ZERO),
                    ctx.instruction.immediate,
                    d.into(),
                    e.into(),
                ],
                cols.from_state,
                AB::F::from_canonical_usize(timestamp_delta),
                (DEFAULT_PC_STEP, ctx.to_pc),
            )
            .eval(builder, ctx.instruction.is_valid);
    }

    fn get_from_pc(&self, local: &[AB::Var]) -> AB::Var {
        let cols: &Rv32HeapBranchAdapterCols<_, NUM_READS, READ_SIZE> = local.borrow();
        cols.from_state.pc
    }
}

#[repr(C)]
#[derive(AlignedBytesBorrow, Debug)]
pub struct Rv32HeapBranchAdapterRecord<const NUM_READS: usize> {
    pub from_pc: u32,
    pub from_timestamp: u32,

    pub rs_ptr: [u32; NUM_READS],
    pub rs_vals: [u32; NUM_READS],

    pub rs_read_aux: [MemoryReadAuxRecord; NUM_READS],
    pub heap_read_aux: [MemoryReadAuxRecord; NUM_READS],
}

<<<<<<< HEAD
pub struct Rv32HeapBranchAdapterStep<const NUM_READS: usize, const READ_SIZE: usize> {
    pub pointer_max_bits: usize,
    // TODO(arayi): use reference to bitwise lookup chip with lifetimes instead
=======
#[derive(Clone, Copy)]
pub struct Rv32HeapBranchAdapterExecutor<const NUM_READS: usize, const READ_SIZE: usize> {
    pub pointer_max_bits: usize,
}

#[derive(derive_new::new)]
pub struct Rv32HeapBranchAdapterFiller<const NUM_READS: usize, const READ_SIZE: usize> {
    pub pointer_max_bits: usize,
>>>>>>> 8141dacc
    pub bitwise_lookup_chip: SharedBitwiseOperationLookupChip<RV32_CELL_BITS>,
}

impl<const NUM_READS: usize, const READ_SIZE: usize>
<<<<<<< HEAD
    Rv32HeapBranchAdapterStep<NUM_READS, READ_SIZE>
{
    pub fn new(
        pointer_max_bits: usize,
        bitwise_lookup_chip: SharedBitwiseOperationLookupChip<RV32_CELL_BITS>,
    ) -> Self {
=======
    Rv32HeapBranchAdapterExecutor<NUM_READS, READ_SIZE>
{
    pub fn new(pointer_max_bits: usize) -> Self {
>>>>>>> 8141dacc
        assert!(NUM_READS <= 2);
        assert!(
            RV32_CELL_BITS * RV32_REGISTER_NUM_LIMBS - pointer_max_bits < RV32_CELL_BITS,
            "pointer_max_bits={pointer_max_bits} needs to be large enough for high limb range check"
        );
<<<<<<< HEAD
        Self {
            pointer_max_bits,
            bitwise_lookup_chip,
        }
    }
}

impl<F: PrimeField32, CTX, const NUM_READS: usize, const READ_SIZE: usize> AdapterTraceStep<F, CTX>
    for Rv32HeapBranchAdapterStep<NUM_READS, READ_SIZE>
=======
        Self { pointer_max_bits }
    }
}

impl<F: PrimeField32, const NUM_READS: usize, const READ_SIZE: usize> AdapterTraceExecutor<F>
    for Rv32HeapBranchAdapterExecutor<NUM_READS, READ_SIZE>
>>>>>>> 8141dacc
{
    const WIDTH: usize = Rv32HeapBranchAdapterCols::<F, NUM_READS, READ_SIZE>::width();
    type ReadData = [[u8; READ_SIZE]; NUM_READS];
    type WriteData = ();
    type RecordMut<'a> = &'a mut Rv32HeapBranchAdapterRecord<NUM_READS>;

<<<<<<< HEAD
    fn start(pc: u32, memory: &TracingMemory<F>, adapter_record: &mut Self::RecordMut<'_>) {
=======
    fn start(pc: u32, memory: &TracingMemory, adapter_record: &mut Self::RecordMut<'_>) {
>>>>>>> 8141dacc
        adapter_record.from_pc = pc;
        adapter_record.from_timestamp = memory.timestamp;
    }

    fn read(
        &self,
<<<<<<< HEAD
        memory: &mut TracingMemory<F>,
=======
        memory: &mut TracingMemory,
>>>>>>> 8141dacc
        instruction: &Instruction<F>,
        record: &mut Self::RecordMut<'_>,
    ) -> Self::ReadData {
        let Instruction { a, b, d, e, .. } = *instruction;

        debug_assert_eq!(d.as_canonical_u32(), RV32_REGISTER_AS);
        debug_assert_eq!(e.as_canonical_u32(), RV32_MEMORY_AS);

        // Read register values
        record.rs_vals = from_fn(|i| {
            record.rs_ptr[i] = if i == 0 { a } else { b }.as_canonical_u32();
            u32::from_le_bytes(tracing_read(
                memory,
                RV32_REGISTER_AS,
                record.rs_ptr[i],
                &mut record.rs_read_aux[i].prev_timestamp,
            ))
        });

        // Read memory values
        from_fn(|i| {
<<<<<<< HEAD
            assert!(record.rs_vals[i] as usize + READ_SIZE - 1 < (1 << self.pointer_max_bits));
=======
            debug_assert!(
                record.rs_vals[i] as usize + READ_SIZE - 1 < (1 << self.pointer_max_bits)
            );
>>>>>>> 8141dacc
            tracing_read(
                memory,
                RV32_MEMORY_AS,
                record.rs_vals[i],
                &mut record.heap_read_aux[i].prev_timestamp,
            )
        })
<<<<<<< HEAD
=======
    }

    fn write(
        &self,
        _memory: &mut TracingMemory,
        _instruction: &Instruction<F>,
        _data: Self::WriteData,
        _record: &mut Self::RecordMut<'_>,
    ) {
        // This adapter doesn't write anything
>>>>>>> 8141dacc
    }
}

<<<<<<< HEAD
    fn write(
        &self,
        _memory: &mut TracingMemory<F>,
        _instruction: &Instruction<F>,
        _data: Self::WriteData,
        _record: &mut Self::RecordMut<'_>,
    ) {
        // This adapter doesn't write anything
    }
}

impl<F: PrimeField32, CTX, const NUM_READS: usize, const READ_SIZE: usize>
    AdapterTraceFiller<F, CTX> for Rv32HeapBranchAdapterStep<NUM_READS, READ_SIZE>
{
    fn fill_trace_row(&self, mem_helper: &MemoryAuxColsFactory<F>, mut adapter_row: &mut [F]) {
=======
impl<F: PrimeField32, const NUM_READS: usize, const READ_SIZE: usize> AdapterTraceFiller<F>
    for Rv32HeapBranchAdapterFiller<NUM_READS, READ_SIZE>
{
    const WIDTH: usize = Rv32HeapBranchAdapterCols::<F, NUM_READS, READ_SIZE>::width();

    fn fill_trace_row(&self, mem_helper: &MemoryAuxColsFactory<F>, mut adapter_row: &mut [F]) {
        // SAFETY:
        // - caller ensures `adapter_row` contains a valid record representation that was previously
        //   written by the executor
>>>>>>> 8141dacc
        let record: &Rv32HeapBranchAdapterRecord<NUM_READS> =
            unsafe { get_record_from_slice(&mut adapter_row, ()) };
        let cols: &mut Rv32HeapBranchAdapterCols<F, NUM_READS, READ_SIZE> =
            adapter_row.borrow_mut();

        // Range checks:
        // **NOTE**: Must do the range checks before overwriting the records
        debug_assert!(self.pointer_max_bits <= RV32_CELL_BITS * RV32_REGISTER_NUM_LIMBS);
        let limb_shift_bits = RV32_CELL_BITS * RV32_REGISTER_NUM_LIMBS - self.pointer_max_bits;
        const MSL_SHIFT: usize = RV32_CELL_BITS * (RV32_REGISTER_NUM_LIMBS - 1);
        self.bitwise_lookup_chip.request_range(
            (record.rs_vals[0] >> MSL_SHIFT) << limb_shift_bits,
            if NUM_READS > 1 {
                (record.rs_vals[1] >> MSL_SHIFT) << limb_shift_bits
            } else {
                0
            },
        );

        // **NOTE**: Must iterate everything in reverse order to avoid overwriting the records
        for i in (0..NUM_READS).rev() {
            mem_helper.fill(
                record.heap_read_aux[i].prev_timestamp,
                record.from_timestamp + (i + NUM_READS) as u32,
                cols.heap_read_aux[i].as_mut(),
            );
        }

        for i in (0..NUM_READS).rev() {
            mem_helper.fill(
                record.rs_read_aux[i].prev_timestamp,
                record.from_timestamp + i as u32,
                cols.rs_read_aux[i].as_mut(),
            );
        }

        cols.rs_val
            .iter_mut()
            .rev()
            .zip(record.rs_vals.iter().rev())
            .for_each(|(col, record)| {
                *col = record.to_le_bytes().map(F::from_canonical_u8);
            });

        cols.rs_ptr
            .iter_mut()
            .rev()
            .zip(record.rs_ptr.iter().rev())
            .for_each(|(col, record)| {
                *col = F::from_canonical_u32(*record);
            });

        cols.from_state.timestamp = F::from_canonical_u32(record.from_timestamp);
        cols.from_state.pc = F::from_canonical_u32(record.from_pc);
    }
}<|MERGE_RESOLUTION|>--- conflicted
+++ resolved
@@ -6,11 +6,7 @@
 use itertools::izip;
 use openvm_circuit::{
     arch::{
-<<<<<<< HEAD
-        get_record_from_slice, AdapterAirContext, AdapterTraceFiller, AdapterTraceStep,
-=======
         get_record_from_slice, AdapterAirContext, AdapterTraceExecutor, AdapterTraceFiller,
->>>>>>> 8141dacc
         BasicAdapterInterface, ExecutionBridge, ExecutionState, ImmInstruction, VmAdapterAir,
     },
     system::memory::{
@@ -179,11 +175,6 @@
     pub heap_read_aux: [MemoryReadAuxRecord; NUM_READS],
 }
 
-<<<<<<< HEAD
-pub struct Rv32HeapBranchAdapterStep<const NUM_READS: usize, const READ_SIZE: usize> {
-    pub pointer_max_bits: usize,
-    // TODO(arayi): use reference to bitwise lookup chip with lifetimes instead
-=======
 #[derive(Clone, Copy)]
 pub struct Rv32HeapBranchAdapterExecutor<const NUM_READS: usize, const READ_SIZE: usize> {
     pub pointer_max_bits: usize,
@@ -192,68 +183,38 @@
 #[derive(derive_new::new)]
 pub struct Rv32HeapBranchAdapterFiller<const NUM_READS: usize, const READ_SIZE: usize> {
     pub pointer_max_bits: usize,
->>>>>>> 8141dacc
     pub bitwise_lookup_chip: SharedBitwiseOperationLookupChip<RV32_CELL_BITS>,
 }
 
 impl<const NUM_READS: usize, const READ_SIZE: usize>
-<<<<<<< HEAD
-    Rv32HeapBranchAdapterStep<NUM_READS, READ_SIZE>
-{
-    pub fn new(
-        pointer_max_bits: usize,
-        bitwise_lookup_chip: SharedBitwiseOperationLookupChip<RV32_CELL_BITS>,
-    ) -> Self {
-=======
     Rv32HeapBranchAdapterExecutor<NUM_READS, READ_SIZE>
 {
     pub fn new(pointer_max_bits: usize) -> Self {
->>>>>>> 8141dacc
         assert!(NUM_READS <= 2);
         assert!(
             RV32_CELL_BITS * RV32_REGISTER_NUM_LIMBS - pointer_max_bits < RV32_CELL_BITS,
             "pointer_max_bits={pointer_max_bits} needs to be large enough for high limb range check"
         );
-<<<<<<< HEAD
-        Self {
-            pointer_max_bits,
-            bitwise_lookup_chip,
-        }
-    }
-}
-
-impl<F: PrimeField32, CTX, const NUM_READS: usize, const READ_SIZE: usize> AdapterTraceStep<F, CTX>
-    for Rv32HeapBranchAdapterStep<NUM_READS, READ_SIZE>
-=======
         Self { pointer_max_bits }
     }
 }
 
 impl<F: PrimeField32, const NUM_READS: usize, const READ_SIZE: usize> AdapterTraceExecutor<F>
     for Rv32HeapBranchAdapterExecutor<NUM_READS, READ_SIZE>
->>>>>>> 8141dacc
 {
     const WIDTH: usize = Rv32HeapBranchAdapterCols::<F, NUM_READS, READ_SIZE>::width();
     type ReadData = [[u8; READ_SIZE]; NUM_READS];
     type WriteData = ();
     type RecordMut<'a> = &'a mut Rv32HeapBranchAdapterRecord<NUM_READS>;
 
-<<<<<<< HEAD
-    fn start(pc: u32, memory: &TracingMemory<F>, adapter_record: &mut Self::RecordMut<'_>) {
-=======
     fn start(pc: u32, memory: &TracingMemory, adapter_record: &mut Self::RecordMut<'_>) {
->>>>>>> 8141dacc
         adapter_record.from_pc = pc;
         adapter_record.from_timestamp = memory.timestamp;
     }
 
     fn read(
         &self,
-<<<<<<< HEAD
-        memory: &mut TracingMemory<F>,
-=======
         memory: &mut TracingMemory,
->>>>>>> 8141dacc
         instruction: &Instruction<F>,
         record: &mut Self::RecordMut<'_>,
     ) -> Self::ReadData {
@@ -275,13 +236,9 @@
 
         // Read memory values
         from_fn(|i| {
-<<<<<<< HEAD
-            assert!(record.rs_vals[i] as usize + READ_SIZE - 1 < (1 << self.pointer_max_bits));
-=======
             debug_assert!(
                 record.rs_vals[i] as usize + READ_SIZE - 1 < (1 << self.pointer_max_bits)
             );
->>>>>>> 8141dacc
             tracing_read(
                 memory,
                 RV32_MEMORY_AS,
@@ -289,8 +246,6 @@
                 &mut record.heap_read_aux[i].prev_timestamp,
             )
         })
-<<<<<<< HEAD
-=======
     }
 
     fn write(
@@ -301,27 +256,9 @@
         _record: &mut Self::RecordMut<'_>,
     ) {
         // This adapter doesn't write anything
->>>>>>> 8141dacc
-    }
-}
-
-<<<<<<< HEAD
-    fn write(
-        &self,
-        _memory: &mut TracingMemory<F>,
-        _instruction: &Instruction<F>,
-        _data: Self::WriteData,
-        _record: &mut Self::RecordMut<'_>,
-    ) {
-        // This adapter doesn't write anything
-    }
-}
-
-impl<F: PrimeField32, CTX, const NUM_READS: usize, const READ_SIZE: usize>
-    AdapterTraceFiller<F, CTX> for Rv32HeapBranchAdapterStep<NUM_READS, READ_SIZE>
-{
-    fn fill_trace_row(&self, mem_helper: &MemoryAuxColsFactory<F>, mut adapter_row: &mut [F]) {
-=======
+    }
+}
+
 impl<F: PrimeField32, const NUM_READS: usize, const READ_SIZE: usize> AdapterTraceFiller<F>
     for Rv32HeapBranchAdapterFiller<NUM_READS, READ_SIZE>
 {
@@ -331,7 +268,6 @@
         // SAFETY:
         // - caller ensures `adapter_row` contains a valid record representation that was previously
         //   written by the executor
->>>>>>> 8141dacc
         let record: &Rv32HeapBranchAdapterRecord<NUM_READS> =
             unsafe { get_record_from_slice(&mut adapter_row, ()) };
         let cols: &mut Rv32HeapBranchAdapterCols<F, NUM_READS, READ_SIZE> =
