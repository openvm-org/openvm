--- conflicted
+++ resolved
@@ -265,12 +265,9 @@
     const WIDTH: usize = Rv32HeapBranchAdapterCols::<F, NUM_READS, READ_SIZE>::width();
 
     fn fill_trace_row(&self, mem_helper: &MemoryAuxColsFactory<F>, mut adapter_row: &mut [F]) {
-<<<<<<< HEAD
-=======
         // SAFETY:
         // - caller ensures `adapter_row` contains a valid record representation that was previously
         //   written by the executor
->>>>>>> 8ad15357
         let record: &Rv32HeapBranchAdapterRecord<NUM_READS> =
             unsafe { get_record_from_slice(&mut adapter_row, ()) };
         let cols: &mut Rv32HeapBranchAdapterCols<F, NUM_READS, READ_SIZE> =
