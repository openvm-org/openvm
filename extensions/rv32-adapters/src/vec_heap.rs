use std::{
    array::from_fn,
    borrow::{Borrow, BorrowMut},
    iter::{once, zip},
};

use itertools::izip;
use openvm_circuit::{
    arch::{
        AdapterAirContext, AdapterExecutorE1, AdapterTraceStep, ExecutionBridge, ExecutionState,
        VecHeapAdapterInterface, VmAdapterAir,
    },
    system::memory::{
        offline_checker::{MemoryBridge, MemoryReadAuxCols, MemoryWriteAuxCols},
        online::{GuestMemory, TracingMemory},
        MemoryAddress, MemoryAuxColsFactory,
    },
};
use openvm_circuit_primitives::bitwise_op_lookup::{
    BitwiseOperationLookupBus, SharedBitwiseOperationLookupChip,
};
use openvm_circuit_primitives_derive::AlignedBorrow;
use openvm_instructions::{
    instruction::Instruction,
    program::DEFAULT_PC_STEP,
    riscv::{RV32_MEMORY_AS, RV32_REGISTER_AS},
};
use openvm_rv32im_circuit::adapters::{
    abstract_compose, memory_read, memory_write, new_read_rv32_register, tracing_read,
    tracing_write, RV32_CELL_BITS, RV32_REGISTER_NUM_LIMBS,
};
use openvm_stark_backend::{
    interaction::InteractionBuilder,
    p3_air::BaseAir,
    p3_field::{Field, FieldAlgebra, PrimeField32},
};

/// This adapter reads from R (R <= 2) pointers and writes to 1 pointer.
/// * The data is read from the heap (address space 2), and the pointers are read from registers
///   (address space 1).
/// * Reads take the form of `BLOCKS_PER_READ` consecutive reads of size `READ_SIZE` from the heap,
///   starting from the addresses in `rs[0]` (and `rs[1]` if `R = 2`).
/// * Writes take the form of `BLOCKS_PER_WRITE` consecutive writes of size `WRITE_SIZE` to the
///   heap, starting from the address in `rd`.
#[repr(C)]
#[derive(AlignedBorrow)]
pub struct Rv32VecHeapAdapterCols<
    T,
    const NUM_READS: usize,
    const BLOCKS_PER_READ: usize,
    const BLOCKS_PER_WRITE: usize,
    const READ_SIZE: usize,
    const WRITE_SIZE: usize,
> {
    pub from_state: ExecutionState<T>,

    pub rs_ptr: [T; NUM_READS],
    pub rd_ptr: T,

    pub rs_val: [[T; RV32_REGISTER_NUM_LIMBS]; NUM_READS],
    pub rd_val: [T; RV32_REGISTER_NUM_LIMBS],

    pub rs_read_aux: [MemoryReadAuxCols<T>; NUM_READS],
    pub rd_read_aux: MemoryReadAuxCols<T>,

    pub reads_aux: [[MemoryReadAuxCols<T>; BLOCKS_PER_READ]; NUM_READS],
    pub writes_aux: [MemoryWriteAuxCols<T, WRITE_SIZE>; BLOCKS_PER_WRITE],
}

#[allow(dead_code)]
#[derive(Clone, Copy, Debug, derive_new::new)]
pub struct Rv32VecHeapAdapterAir<
    const NUM_READS: usize,
    const BLOCKS_PER_READ: usize,
    const BLOCKS_PER_WRITE: usize,
    const READ_SIZE: usize,
    const WRITE_SIZE: usize,
> {
    pub(super) execution_bridge: ExecutionBridge,
    pub(super) memory_bridge: MemoryBridge,
    pub bus: BitwiseOperationLookupBus,
    /// The max number of bits for an address in memory
    address_bits: usize,
}

impl<
        F: Field,
        const NUM_READS: usize,
        const BLOCKS_PER_READ: usize,
        const BLOCKS_PER_WRITE: usize,
        const READ_SIZE: usize,
        const WRITE_SIZE: usize,
    > BaseAir<F>
    for Rv32VecHeapAdapterAir<NUM_READS, BLOCKS_PER_READ, BLOCKS_PER_WRITE, READ_SIZE, WRITE_SIZE>
{
    fn width(&self) -> usize {
        Rv32VecHeapAdapterCols::<
            F,
            NUM_READS,
            BLOCKS_PER_READ,
            BLOCKS_PER_WRITE,
            READ_SIZE,
            WRITE_SIZE,
        >::width()
    }
}

impl<
        AB: InteractionBuilder,
        const NUM_READS: usize,
        const BLOCKS_PER_READ: usize,
        const BLOCKS_PER_WRITE: usize,
        const READ_SIZE: usize,
        const WRITE_SIZE: usize,
    > VmAdapterAir<AB>
    for Rv32VecHeapAdapterAir<NUM_READS, BLOCKS_PER_READ, BLOCKS_PER_WRITE, READ_SIZE, WRITE_SIZE>
{
    type Interface = VecHeapAdapterInterface<
        AB::Expr,
        NUM_READS,
        BLOCKS_PER_READ,
        BLOCKS_PER_WRITE,
        READ_SIZE,
        WRITE_SIZE,
    >;

    fn eval(
        &self,
        builder: &mut AB,
        local: &[AB::Var],
        ctx: AdapterAirContext<AB::Expr, Self::Interface>,
    ) {
        let cols: &Rv32VecHeapAdapterCols<
            _,
            NUM_READS,
            BLOCKS_PER_READ,
            BLOCKS_PER_WRITE,
            READ_SIZE,
            WRITE_SIZE,
        > = local.borrow();
        let timestamp = cols.from_state.timestamp;
        let mut timestamp_delta: usize = 0;
        let mut timestamp_pp = || {
            timestamp_delta += 1;
            timestamp + AB::F::from_canonical_usize(timestamp_delta - 1)
        };

        // Read register values for rs, rd
        for (ptr, val, aux) in izip!(cols.rs_ptr, cols.rs_val, &cols.rs_read_aux).chain(once((
            cols.rd_ptr,
            cols.rd_val,
            &cols.rd_read_aux,
        ))) {
            self.memory_bridge
                .read(
                    MemoryAddress::new(AB::F::from_canonical_u32(RV32_REGISTER_AS), ptr),
                    val,
                    timestamp_pp(),
                    aux,
                )
                .eval(builder, ctx.instruction.is_valid.clone());
        }

        // We constrain the highest limbs of heap pointers to be less than 2^(addr_bits -
        // (RV32_CELL_BITS * (RV32_REGISTER_NUM_LIMBS - 1))). This ensures that no overflow
        // occurs when computing memory pointers. Since the number of cells accessed with each
        // address will be small enough, and combined with the memory argument, it ensures
        // that all the cells accessed in the memory are less than 2^addr_bits.
        let need_range_check: Vec<AB::Var> = cols
            .rs_val
            .iter()
            .chain(std::iter::repeat_n(&cols.rd_val, 2))
            .map(|val| val[RV32_REGISTER_NUM_LIMBS - 1])
            .collect();

        // range checks constrain to RV32_CELL_BITS bits, so we need to shift the limbs to constrain
        // the correct amount of bits
        let limb_shift = AB::F::from_canonical_usize(
            1 << (RV32_CELL_BITS * RV32_REGISTER_NUM_LIMBS - self.address_bits),
        );

        // Note: since limbs are read from memory we already know that limb[i] < 2^RV32_CELL_BITS
        //       thus range checking limb[i] * shift < 2^RV32_CELL_BITS, gives us that
        //       limb[i] < 2^(addr_bits - (RV32_CELL_BITS * (RV32_REGISTER_NUM_LIMBS - 1)))
        for pair in need_range_check.chunks_exact(2) {
            self.bus
                .send_range(pair[0] * limb_shift, pair[1] * limb_shift)
                .eval(builder, ctx.instruction.is_valid.clone());
        }

        // Compose the u32 register value into single field element, with `abstract_compose`
        let rd_val_f: AB::Expr = abstract_compose(cols.rd_val);
        let rs_val_f: [AB::Expr; NUM_READS] = cols.rs_val.map(abstract_compose);

        let e = AB::F::from_canonical_u32(RV32_MEMORY_AS);
        // Reads from heap
        for (address, reads, reads_aux) in izip!(rs_val_f, ctx.reads, &cols.reads_aux,) {
            for (i, (read, aux)) in zip(reads, reads_aux).enumerate() {
                self.memory_bridge
                    .read(
                        MemoryAddress::new(
                            e,
                            address.clone() + AB::Expr::from_canonical_usize(i * READ_SIZE),
                        ),
                        read,
                        timestamp_pp(),
                        aux,
                    )
                    .eval(builder, ctx.instruction.is_valid.clone());
            }
        }

        // Writes to heap
        for (i, (write, aux)) in zip(ctx.writes, &cols.writes_aux).enumerate() {
            self.memory_bridge
                .write(
                    MemoryAddress::new(
                        e,
                        rd_val_f.clone() + AB::Expr::from_canonical_usize(i * WRITE_SIZE),
                    ),
                    write,
                    timestamp_pp(),
                    aux,
                )
                .eval(builder, ctx.instruction.is_valid.clone());
        }

        self.execution_bridge
            .execute_and_increment_or_set_pc(
                ctx.instruction.opcode,
                [
                    cols.rd_ptr.into(),
                    cols.rs_ptr
                        .first()
                        .map(|&x| x.into())
                        .unwrap_or(AB::Expr::ZERO),
                    cols.rs_ptr
                        .get(1)
                        .map(|&x| x.into())
                        .unwrap_or(AB::Expr::ZERO),
                    AB::Expr::from_canonical_u32(RV32_REGISTER_AS),
                    e.into(),
                ],
                cols.from_state,
                AB::F::from_canonical_usize(timestamp_delta),
                (DEFAULT_PC_STEP, ctx.to_pc),
            )
            .eval(builder, ctx.instruction.is_valid.clone());
    }

    fn get_from_pc(&self, local: &[AB::Var]) -> AB::Var {
        let cols: &Rv32VecHeapAdapterCols<
            _,
            NUM_READS,
            BLOCKS_PER_READ,
            BLOCKS_PER_WRITE,
            READ_SIZE,
            WRITE_SIZE,
        > = local.borrow();
        cols.from_state.pc
    }
}

#[derive(derive_new::new)]
<<<<<<< HEAD
pub struct Rv32VecHeapAdapterStep<
=======
pub struct RV32VecHeapAdapterStep<
>>>>>>> 9695af7a
    const NUM_READS: usize,
    const BLOCKS_PER_READ: usize,
    const BLOCKS_PER_WRITE: usize,
    const READ_SIZE: usize,
    const WRITE_SIZE: usize,
> {
    pointer_max_bits: usize,
<<<<<<< HEAD
=======
    // TODO(arayi): use reference to bitwise lookup chip with lifetimes instead
>>>>>>> 9695af7a
    pub bitwise_lookup_chip: SharedBitwiseOperationLookupChip<RV32_CELL_BITS>,
}

impl<
        F: PrimeField32,
        CTX,
        const NUM_READS: usize,
        const BLOCKS_PER_READ: usize,
        const BLOCKS_PER_WRITE: usize,
        const READ_SIZE: usize,
        const WRITE_SIZE: usize,
    > AdapterTraceStep<F, CTX>
<<<<<<< HEAD
    for Rv32VecHeapAdapterStep<NUM_READS, BLOCKS_PER_READ, BLOCKS_PER_WRITE, READ_SIZE, WRITE_SIZE>
=======
    for RV32VecHeapAdapterStep<NUM_READS, BLOCKS_PER_READ, BLOCKS_PER_WRITE, READ_SIZE, WRITE_SIZE>
>>>>>>> 9695af7a
{
    const WIDTH: usize = Rv32VecHeapAdapterCols::<
        F,
        NUM_READS,
        BLOCKS_PER_READ,
        BLOCKS_PER_WRITE,
        READ_SIZE,
        WRITE_SIZE,
    >::width();
    type ReadData = [[[u8; READ_SIZE]; BLOCKS_PER_READ]; NUM_READS];
    type WriteData = [[u8; WRITE_SIZE]; BLOCKS_PER_WRITE];
    type TraceContext<'a> = ();

    fn start(pc: u32, memory: &TracingMemory<F>, adapter_row: &mut [F]) {
        let adapter_cols: &mut Rv32VecHeapAdapterCols<
            F,
            NUM_READS,
            BLOCKS_PER_READ,
            BLOCKS_PER_WRITE,
            READ_SIZE,
            WRITE_SIZE,
        > = adapter_row.borrow_mut();
        adapter_cols.from_state.pc = F::from_canonical_u32(pc);
        adapter_cols.from_state.timestamp = F::from_canonical_u32(memory.timestamp);
    }

    fn read(
        &self,
        memory: &mut TracingMemory<F>,
        instruction: &Instruction<F>,
        adapter_row: &mut [F],
    ) -> Self::ReadData {
        let Instruction { b, c, d, e, .. } = *instruction;

        let e = e.as_canonical_u32();
        let d = d.as_canonical_u32();
        debug_assert_eq!(d, RV32_REGISTER_AS);
        debug_assert_eq!(e, RV32_MEMORY_AS);

        let cols: &mut Rv32VecHeapAdapterCols<
            F,
            NUM_READS,
            BLOCKS_PER_READ,
            BLOCKS_PER_WRITE,
            READ_SIZE,
            WRITE_SIZE,
        > = adapter_row.borrow_mut();

        // Read register values
        let rs_vals: [_; NUM_READS] = from_fn(|i| {
            let addr = if i == 0 { b } else { c };
            cols.rs_ptr[i] = addr;
            let rs_val = tracing_read(memory, e, addr.as_canonical_u32(), &mut cols.rs_read_aux[i]);
            cols.rs_val[i] = rs_val.map(F::from_canonical_u8);
            u32::from_le_bytes(rs_val)
        });

        // Read memory values
        from_fn(|i| {
            assert!(
                rs_vals[i] as usize + READ_SIZE * BLOCKS_PER_READ - 1
                    < (1 << self.pointer_max_bits)
            );
            from_fn(|j| {
                tracing_read(
                    memory,
                    e,
                    rs_vals[i] + (j * READ_SIZE) as u32,
                    &mut cols.reads_aux[i][j],
                )
            })
        })
    }

    fn write(
        &self,
        memory: &mut openvm_circuit::system::memory::online::TracingMemory<F>,
        instruction: &Instruction<F>,
        adapter_row: &mut [F],
        data: &Self::WriteData,
    ) {
        let Instruction { a, d, e, .. } = *instruction;

        let e = e.as_canonical_u32();
        let cols: &mut Rv32VecHeapAdapterCols<
            F,
            NUM_READS,
            BLOCKS_PER_READ,
            BLOCKS_PER_WRITE,
            READ_SIZE,
            WRITE_SIZE,
        > = adapter_row.borrow_mut();

        cols.rd_ptr = a;
        let rd_val = tracing_read(
            memory,
            d.as_canonical_u32(),
            a.as_canonical_u32(),
            &mut cols.rd_read_aux,
        );
        cols.rd_val = rd_val.map(F::from_canonical_u8);

        let rd_val = u32::from_le_bytes(rd_val);
        assert!(rd_val as usize + WRITE_SIZE * BLOCKS_PER_WRITE - 1 < (1 << self.pointer_max_bits));

        for i in 0..BLOCKS_PER_WRITE {
            tracing_write(
                memory,
                e,
                rd_val + (i * WRITE_SIZE) as u32,
                &data[i],
                &mut cols.writes_aux[i],
            );
        }
    }

    fn fill_trace_row(
        &self,
        _mem_helper: &MemoryAuxColsFactory<F>,
        _ctx: (),
        adapter_row: &mut [F],
    ) {
        let cols: &mut Rv32VecHeapAdapterCols<
            F,
            NUM_READS,
            BLOCKS_PER_READ,
            BLOCKS_PER_WRITE,
            READ_SIZE,
            WRITE_SIZE,
        > = adapter_row.borrow_mut();

        // Range checks:
        let need_range_check: Vec<u32> = cols
            .rs_val
            .iter()
            .chain(std::iter::repeat_n(&cols.rd_val, 2))
            .map(|&val| val[RV32_REGISTER_NUM_LIMBS - 1].as_canonical_u32())
            .collect();
        debug_assert!(self.pointer_max_bits <= RV32_CELL_BITS * RV32_REGISTER_NUM_LIMBS);
        let limb_shift_bits = RV32_CELL_BITS * RV32_REGISTER_NUM_LIMBS - self.pointer_max_bits;
        for pair in need_range_check.chunks_exact(2) {
            self.bitwise_lookup_chip
                .request_range(pair[0] << limb_shift_bits, pair[1] << limb_shift_bits);
        }
    }
}

impl<
        F: PrimeField32,
        const NUM_READS: usize,
        const BLOCKS_PER_READ: usize,
        const BLOCKS_PER_WRITE: usize,
        const READ_SIZE: usize,
        const WRITE_SIZE: usize,
    > AdapterExecutorE1<F>
<<<<<<< HEAD
    for Rv32VecHeapAdapterStep<NUM_READS, BLOCKS_PER_READ, BLOCKS_PER_WRITE, READ_SIZE, WRITE_SIZE>
=======
    for RV32VecHeapAdapterStep<NUM_READS, BLOCKS_PER_READ, BLOCKS_PER_WRITE, READ_SIZE, WRITE_SIZE>
>>>>>>> 9695af7a
{
    type ReadData = [[[u8; READ_SIZE]; BLOCKS_PER_READ]; NUM_READS];
    type WriteData = [[u8; WRITE_SIZE]; BLOCKS_PER_WRITE];

    fn read<Mem>(&self, memory: &mut Mem, instruction: &Instruction<F>) -> Self::ReadData
    where
        Mem: GuestMemory,
    {
        let Instruction { b, c, d, e, .. } = *instruction;

        let d = d.as_canonical_u32();
        let e = e.as_canonical_u32();
        debug_assert_eq!(d, RV32_REGISTER_AS);
        debug_assert_eq!(e, RV32_MEMORY_AS);

        // Read register values
        let rs_vals = from_fn(|i| {
            let addr = if i == 0 { b } else { c };
            new_read_rv32_register(memory, d, addr.as_canonical_u32())
        });

        // Read memory values
        rs_vals.map(|address| {
            assert!(
                address as usize + READ_SIZE * BLOCKS_PER_READ - 1 < (1 << self.pointer_max_bits)
            );
            from_fn(|i| memory_read(memory, e, address + (i * READ_SIZE) as u32))
        })
    }

    fn write<Mem>(&self, memory: &mut Mem, instruction: &Instruction<F>, data: &Self::WriteData)
    where
        Mem: GuestMemory,
    {
        let Instruction { a, d, e, .. } = *instruction;
        let rd_val = new_read_rv32_register(memory, d.as_canonical_u32(), a.as_canonical_u32());
        assert!(rd_val as usize + WRITE_SIZE * BLOCKS_PER_WRITE - 1 < (1 << self.pointer_max_bits));

        for i in 0..BLOCKS_PER_WRITE {
            memory_write(
                memory,
                e.as_canonical_u32(),
                rd_val + (i * WRITE_SIZE) as u32,
                &data[i],
            );
        }
    }
}<|MERGE_RESOLUTION|>--- conflicted
+++ resolved
@@ -262,11 +262,7 @@
 }
 
 #[derive(derive_new::new)]
-<<<<<<< HEAD
 pub struct Rv32VecHeapAdapterStep<
-=======
-pub struct RV32VecHeapAdapterStep<
->>>>>>> 9695af7a
     const NUM_READS: usize,
     const BLOCKS_PER_READ: usize,
     const BLOCKS_PER_WRITE: usize,
@@ -274,10 +270,7 @@
     const WRITE_SIZE: usize,
 > {
     pointer_max_bits: usize,
-<<<<<<< HEAD
-=======
     // TODO(arayi): use reference to bitwise lookup chip with lifetimes instead
->>>>>>> 9695af7a
     pub bitwise_lookup_chip: SharedBitwiseOperationLookupChip<RV32_CELL_BITS>,
 }
 
@@ -290,11 +283,7 @@
         const READ_SIZE: usize,
         const WRITE_SIZE: usize,
     > AdapterTraceStep<F, CTX>
-<<<<<<< HEAD
     for Rv32VecHeapAdapterStep<NUM_READS, BLOCKS_PER_READ, BLOCKS_PER_WRITE, READ_SIZE, WRITE_SIZE>
-=======
-    for RV32VecHeapAdapterStep<NUM_READS, BLOCKS_PER_READ, BLOCKS_PER_WRITE, READ_SIZE, WRITE_SIZE>
->>>>>>> 9695af7a
 {
     const WIDTH: usize = Rv32VecHeapAdapterCols::<
         F,
@@ -450,11 +439,7 @@
         const READ_SIZE: usize,
         const WRITE_SIZE: usize,
     > AdapterExecutorE1<F>
-<<<<<<< HEAD
     for Rv32VecHeapAdapterStep<NUM_READS, BLOCKS_PER_READ, BLOCKS_PER_WRITE, READ_SIZE, WRITE_SIZE>
-=======
-    for RV32VecHeapAdapterStep<NUM_READS, BLOCKS_PER_READ, BLOCKS_PER_WRITE, READ_SIZE, WRITE_SIZE>
->>>>>>> 9695af7a
 {
     type ReadData = [[[u8; READ_SIZE]; BLOCKS_PER_READ]; NUM_READS];
     type WriteData = [[u8; WRITE_SIZE]; BLOCKS_PER_WRITE];
