--- conflicted
+++ resolved
@@ -8,13 +8,9 @@
 use itertools::izip;
 use openvm_circuit::{
     arch::{
-<<<<<<< HEAD
-        AdapterAirContext, AdapterExecutorE1, AdapterTraceFiller, AdapterTraceStep,
-        ExecutionBridge, ExecutionState, VecHeapAdapterInterface, VmAdapterAir,
-=======
-        execution_mode::E1E2ExecutionCtx, AdapterAirContext, AdapterExecutorE1, AdapterTraceStep,
-        ExecutionBridge, ExecutionState, VecHeapAdapterInterface, VmAdapterAir, VmStateMut,
->>>>>>> 82f7ff99
+        execution_mode::E1E2ExecutionCtx, AdapterAirContext, AdapterExecutorE1, AdapterTraceFiller,
+        AdapterTraceStep, ExecutionBridge, ExecutionState, VecHeapAdapterInterface, VmAdapterAir,
+        VmStateMut,
     },
     system::memory::{
         offline_checker::{
@@ -419,21 +415,14 @@
                 < (1 << self.pointer_max_bits)
         );
 
-        for (i, block) in data.iter().enumerate() {
+        for i in 0..BLOCKS_PER_WRITE {
             tracing_write(
                 memory,
-<<<<<<< HEAD
                 RV32_MEMORY_AS,
                 record.rd_val + (i * WRITE_SIZE) as u32,
                 &data[i],
                 &mut record.writes_aux[i].prev_timestamp,
                 &mut record.writes_aux[i].prev_data,
-=======
-                e,
-                rd_val + (i * WRITE_SIZE) as u32,
-                block,
-                &mut cols.writes_aux[i],
->>>>>>> 82f7ff99
             );
         }
     }
