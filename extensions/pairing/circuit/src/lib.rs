--- conflicted
+++ resolved
@@ -12,9 +12,6 @@
 
 pub use config::*;
 pub use fp12::*;
-<<<<<<< HEAD
-pub use pairing_extension::*;
-=======
 pub use pairing_extension::*;
 
 cfg_if::cfg_if! {
@@ -25,5 +22,4 @@
     } else {
         pub use config::Rv32PairingCpuBuilder as Rv32PairingBuilder;
     }
-}
->>>>>>> 8ad15357
+}