use derive_more::derive::From;
use num_bigint::BigUint;
use num_traits::{FromPrimitive, Zero};
use openvm_circuit::{
    arch::{
        AirInventory, AirInventoryError, ChipInventory, ChipInventoryError,
        ExecutorInventoryBuilder, ExecutorInventoryError, VmCircuitExtension, VmExecutionExtension,
        VmProverExtension,
    },
    system::phantom::PhantomExecutor,
};
<<<<<<< HEAD
use openvm_circuit_derive::{AnyEnum, InsExecutorE1, InsExecutorE2, InstructionExecutor};
use openvm_circuit_primitives::bitwise_op_lookup::SharedBitwiseOperationLookupChip;
use openvm_circuit_primitives_derive::{Chip, ChipUsageGetter};
=======
use openvm_circuit_derive::{AnyEnum, Executor, MeteredExecutor, PreflightExecutor};
>>>>>>> 8141dacc
use openvm_ecc_circuit::CurveConfig;
use openvm_instructions::PhantomDiscriminant;
use openvm_pairing_guest::{
    bls12_381::{
        BLS12_381_ECC_STRUCT_NAME, BLS12_381_MODULUS, BLS12_381_ORDER, BLS12_381_XI_ISIZE,
    },
    bn254::{BN254_ECC_STRUCT_NAME, BN254_MODULUS, BN254_ORDER, BN254_XI_ISIZE},
};
use openvm_pairing_transpiler::PairingPhantom;
use openvm_stark_backend::{config::StarkGenericConfig, engine::StarkEngine, p3_field::Field};
use serde::{Deserialize, Serialize};
use strum::FromRepr;

// All the supported pairing curves.
#[derive(Clone, Copy, Debug, FromRepr, Serialize, Deserialize)]
#[repr(usize)]
pub enum PairingCurve {
    Bn254,
    Bls12_381,
}

impl PairingCurve {
    pub fn curve_config(&self) -> CurveConfig {
        match self {
            PairingCurve::Bn254 => CurveConfig::new(
                BN254_ECC_STRUCT_NAME.to_string(),
                BN254_MODULUS.clone(),
                BN254_ORDER.clone(),
                BigUint::zero(),
                BigUint::from_u8(3).unwrap(),
            ),
            PairingCurve::Bls12_381 => CurveConfig::new(
                BLS12_381_ECC_STRUCT_NAME.to_string(),
                BLS12_381_MODULUS.clone(),
                BLS12_381_ORDER.clone(),
                BigUint::zero(),
                BigUint::from_u8(4).unwrap(),
            ),
        }
    }

    pub fn xi(&self) -> [isize; 2] {
        match self {
            PairingCurve::Bn254 => BN254_XI_ISIZE,
            PairingCurve::Bls12_381 => BLS12_381_XI_ISIZE,
        }
    }
}

#[derive(Clone, Debug, From, derive_new::new, Serialize, Deserialize)]
pub struct PairingExtension {
    pub supported_curves: Vec<PairingCurve>,
}

<<<<<<< HEAD
#[derive(Chip, ChipUsageGetter, InstructionExecutor, AnyEnum, InsExecutorE1, InsExecutorE2)]
pub enum PairingExtensionExecutor<F: PrimeField32> {
    Phantom(PhantomChip<F>),
=======
#[derive(Clone, AnyEnum, Executor, MeteredExecutor, PreflightExecutor)]
pub enum PairingExtensionExecutor<F: Field> {
    Phantom(PhantomExecutor<F>),
>>>>>>> 8141dacc
}

impl<F: Field> VmExecutionExtension<F> for PairingExtension {
    type Executor = PairingExtensionExecutor<F>;

    fn extend_execution(
        &self,
        inventory: &mut ExecutorInventoryBuilder<F, PairingExtensionExecutor<F>>,
    ) -> Result<(), ExecutorInventoryError> {
        inventory.add_phantom_sub_executor(
            phantom::PairingHintSubEx,
            PhantomDiscriminant(PairingPhantom::HintFinalExp as u16),
        )?;
        Ok(())
    }
}

impl<SC: StarkGenericConfig> VmCircuitExtension<SC> for PairingExtension {
    fn extend_circuit(&self, _inventory: &mut AirInventory<SC>) -> Result<(), AirInventoryError> {
        Ok(())
    }
}

pub struct PairingProverExt;
impl<E, RA> VmProverExtension<E, RA, PairingExtension> for PairingProverExt
where
    E: StarkEngine,
{
    fn extend_prover(
        &self,
        _: &PairingExtension,
        _inventory: &mut ChipInventory<E::SC, RA, E::PB>,
    ) -> Result<(), ChipInventoryError> {
        Ok(())
    }
}

pub(crate) mod phantom {
    use std::collections::VecDeque;

    use eyre::bail;
    use halo2curves_axiom::ff;
    use openvm_circuit::{
        arch::{PhantomSubExecutor, Streams},
        system::memory::online::GuestMemory,
    };
    use openvm_ecc_guest::{algebra::field::FieldExtension, AffinePoint};
    use openvm_instructions::{
        riscv::{RV32_MEMORY_AS, RV32_REGISTER_NUM_LIMBS},
        PhantomDiscriminant,
    };
    use openvm_pairing_guest::{
        bls12_381::BLS12_381_NUM_LIMBS,
        bn254::BN254_NUM_LIMBS,
        pairing::{FinalExp, MultiMillerLoop},
    };
    use openvm_rv32im_circuit::adapters::{memory_read, read_rv32_register};
<<<<<<< HEAD
    use openvm_stark_backend::p3_field::PrimeField32;
=======
    use openvm_stark_backend::p3_field::Field;
>>>>>>> 8141dacc
    use rand::rngs::StdRng;

    use super::PairingCurve;

    pub struct PairingHintSubEx;

    impl<F: Field> PhantomSubExecutor<F> for PairingHintSubEx {
        fn phantom_execute(
            &self,
            memory: &GuestMemory,
            streams: &mut Streams<F>,
            _: &mut StdRng,
            _: PhantomDiscriminant,
            a: u32,
            b: u32,
            c_upper: u16,
        ) -> eyre::Result<()> {
            let rs1 = read_rv32_register(memory, a);
            let rs2 = read_rv32_register(memory, b);
            hint_pairing(memory, &mut streams.hint_stream, rs1, rs2, c_upper)
        }
    }

<<<<<<< HEAD
    fn hint_pairing<F: PrimeField32>(
=======
    fn hint_pairing<F: Field>(
>>>>>>> 8141dacc
        memory: &GuestMemory,
        hint_stream: &mut VecDeque<F>,
        rs1: u32,
        rs2: u32,
        c_upper: u16,
    ) -> eyre::Result<()> {
        let p_ptr = u32::from_le_bytes(memory_read(memory, RV32_MEMORY_AS, rs1));
        // len in bytes
        let p_len = u32::from_le_bytes(memory_read(
            memory,
            RV32_MEMORY_AS,
            rs1 + RV32_REGISTER_NUM_LIMBS as u32,
        ));

        let q_ptr = u32::from_le_bytes(memory_read(memory, RV32_MEMORY_AS, rs2));
        // len in bytes
        let q_len = u32::from_le_bytes(memory_read(
            memory,
            RV32_MEMORY_AS,
            rs2 + RV32_REGISTER_NUM_LIMBS as u32,
        ));

        match PairingCurve::from_repr(c_upper as usize) {
            Some(PairingCurve::Bn254) => {
                use halo2curves_axiom::bn256::{Fq, Fq12, Fq2};
                use openvm_pairing_guest::halo2curves_shims::bn254::Bn254;
                const N: usize = BN254_NUM_LIMBS;
                if p_len != q_len {
                    bail!("hint_pairing: p_len={p_len} != q_len={q_len}");
                }
                let p = (0..p_len)
                    .map(|i| -> eyre::Result<_> {
                        let ptr = p_ptr + i * 2 * (N as u32);
                        let x = read_fp::<N, Fq>(memory, ptr)?;
                        let y = read_fp::<N, Fq>(memory, ptr + N as u32)?;
                        Ok(AffinePoint::new(x, y))
                    })
                    .collect::<eyre::Result<Vec<_>>>()?;
                let q = (0..q_len)
                    .map(|i| -> eyre::Result<_> {
                        let mut ptr = q_ptr + i * 4 * (N as u32);
                        let mut read_fp2 = || -> eyre::Result<_> {
                            let c0 = read_fp::<N, Fq>(memory, ptr)?;
                            let c1 = read_fp::<N, Fq>(memory, ptr + N as u32)?;
                            ptr += 2 * N as u32;
                            Ok(Fq2::new(c0, c1))
                        };
                        let x = read_fp2()?;
                        let y = read_fp2()?;
                        Ok(AffinePoint::new(x, y))
                    })
                    .collect::<eyre::Result<Vec<_>>>()?;

                let f: Fq12 = Bn254::multi_miller_loop(&p, &q);
                let (c, u) = Bn254::final_exp_hint(&f);
                hint_stream.clear();
                hint_stream.extend(
                    c.to_coeffs()
                        .into_iter()
                        .chain(u.to_coeffs())
                        .flat_map(|fp2| fp2.to_coeffs())
                        .flat_map(|fp| fp.to_bytes())
                        .map(F::from_canonical_u8),
                );
            }
            Some(PairingCurve::Bls12_381) => {
                use halo2curves_axiom::bls12_381::{Fq, Fq12, Fq2};
                use openvm_pairing_guest::halo2curves_shims::bls12_381::Bls12_381;
                const N: usize = BLS12_381_NUM_LIMBS;
                if p_len != q_len {
                    bail!("hint_pairing: p_len={p_len} != q_len={q_len}");
                }
                let p = (0..p_len)
                    .map(|i| -> eyre::Result<_> {
                        let ptr = p_ptr + i * 2 * (N as u32);
                        let x = read_fp::<N, Fq>(memory, ptr)?;
                        let y = read_fp::<N, Fq>(memory, ptr + N as u32)?;
                        Ok(AffinePoint::new(x, y))
                    })
                    .collect::<eyre::Result<Vec<_>>>()?;
                let q = (0..q_len)
                    .map(|i| -> eyre::Result<_> {
                        let mut ptr = q_ptr + i * 4 * (N as u32);
                        let mut read_fp2 = || -> eyre::Result<_> {
                            let c0 = read_fp::<N, Fq>(memory, ptr)?;
                            let c1 = read_fp::<N, Fq>(memory, ptr + N as u32)?;
                            ptr += 2 * N as u32;
                            Ok(Fq2 { c0, c1 })
                        };
                        let x = read_fp2()?;
                        let y = read_fp2()?;
                        Ok(AffinePoint::new(x, y))
                    })
                    .collect::<eyre::Result<Vec<_>>>()?;

                let f: Fq12 = Bls12_381::multi_miller_loop(&p, &q);
                let (c, u) = Bls12_381::final_exp_hint(&f);
                hint_stream.clear();
                hint_stream.extend(
                    c.to_coeffs()
                        .into_iter()
                        .chain(u.to_coeffs())
                        .flat_map(|fp2| fp2.to_coeffs())
                        .flat_map(|fp| fp.to_bytes())
                        .map(F::from_canonical_u8),
                );
            }
            _ => {
                bail!("hint_pairing: invalid PairingCurve={c_upper}");
            }
        }
        Ok(())
    }

    fn read_fp<const N: usize, Fp: ff::PrimeField>(
        memory: &GuestMemory,
        ptr: u32,
    ) -> eyre::Result<Fp>
    where
        Fp::Repr: From<[u8; N]>,
    {
<<<<<<< HEAD
=======
        // SAFETY:
        // - RV32_MEMORY_AS consists of `u8`s
        // - RV32_MEMORY_AS is in bounds
>>>>>>> 8141dacc
        let repr: &[u8; N] = unsafe {
            memory
                .memory
                .get_slice::<u8>((RV32_MEMORY_AS, ptr), N)
                .try_into()
                .unwrap()
        };
        Fp::from_repr((*repr).into())
            .into_option()
            .ok_or(eyre::eyre!("bad ff::PrimeField repr"))
    }
}<|MERGE_RESOLUTION|>--- conflicted
+++ resolved
@@ -9,13 +9,7 @@
     },
     system::phantom::PhantomExecutor,
 };
-<<<<<<< HEAD
-use openvm_circuit_derive::{AnyEnum, InsExecutorE1, InsExecutorE2, InstructionExecutor};
-use openvm_circuit_primitives::bitwise_op_lookup::SharedBitwiseOperationLookupChip;
-use openvm_circuit_primitives_derive::{Chip, ChipUsageGetter};
-=======
 use openvm_circuit_derive::{AnyEnum, Executor, MeteredExecutor, PreflightExecutor};
->>>>>>> 8141dacc
 use openvm_ecc_circuit::CurveConfig;
 use openvm_instructions::PhantomDiscriminant;
 use openvm_pairing_guest::{
@@ -70,15 +64,9 @@
     pub supported_curves: Vec<PairingCurve>,
 }
 
-<<<<<<< HEAD
-#[derive(Chip, ChipUsageGetter, InstructionExecutor, AnyEnum, InsExecutorE1, InsExecutorE2)]
-pub enum PairingExtensionExecutor<F: PrimeField32> {
-    Phantom(PhantomChip<F>),
-=======
 #[derive(Clone, AnyEnum, Executor, MeteredExecutor, PreflightExecutor)]
 pub enum PairingExtensionExecutor<F: Field> {
     Phantom(PhantomExecutor<F>),
->>>>>>> 8141dacc
 }
 
 impl<F: Field> VmExecutionExtension<F> for PairingExtension {
@@ -136,11 +124,7 @@
         pairing::{FinalExp, MultiMillerLoop},
     };
     use openvm_rv32im_circuit::adapters::{memory_read, read_rv32_register};
-<<<<<<< HEAD
-    use openvm_stark_backend::p3_field::PrimeField32;
-=======
     use openvm_stark_backend::p3_field::Field;
->>>>>>> 8141dacc
     use rand::rngs::StdRng;
 
     use super::PairingCurve;
@@ -164,11 +148,7 @@
         }
     }
 
-<<<<<<< HEAD
-    fn hint_pairing<F: PrimeField32>(
-=======
     fn hint_pairing<F: Field>(
->>>>>>> 8141dacc
         memory: &GuestMemory,
         hint_stream: &mut VecDeque<F>,
         rs1: u32,
@@ -290,12 +270,9 @@
     where
         Fp::Repr: From<[u8; N]>,
     {
-<<<<<<< HEAD
-=======
         // SAFETY:
         // - RV32_MEMORY_AS consists of `u8`s
         // - RV32_MEMORY_AS is in bounds
->>>>>>> 8141dacc
         let repr: &[u8; N] = unsafe {
             memory
                 .memory
