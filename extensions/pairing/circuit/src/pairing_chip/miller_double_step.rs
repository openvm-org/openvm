use std::{cell::RefCell, rc::Rc};

use ax_circuit_derive::{Chip, ChipUsageGetter};
use ax_circuit_primitives::var_range::VariableRangeCheckerBus;
use ax_mod_circuit_builder::{ExprBuilder, ExprBuilderConfig, FieldExpr, FieldExpressionCoreChip};
use ax_stark_backend::p3_field::PrimeField32;
use axvm_algebra_circuit::Fp2;
use axvm_circuit::{arch::VmChipWrapper, system::memory::MemoryControllerRef};
use axvm_circuit_derive::InstructionExecutor;
use axvm_pairing_transpiler::PairingOpcode;
use axvm_rv32_adapters::Rv32VecHeapAdapterChip;

// Input: AffinePoint<Fp2>: 4 field elements
// Output: (AffinePoint<Fp2>, Fp2, Fp2) -> 8 field elements
#[derive(Chip, ChipUsageGetter, InstructionExecutor)]
pub struct MillerDoubleStepChip<
    F: PrimeField32,
    const INPUT_BLOCKS: usize,
    const OUTPUT_BLOCKS: usize,
    const BLOCK_SIZE: usize,
>(
    VmChipWrapper<
        F,
        Rv32VecHeapAdapterChip<F, 1, INPUT_BLOCKS, OUTPUT_BLOCKS, BLOCK_SIZE, BLOCK_SIZE>,
        FieldExpressionCoreChip,
    >,
);

impl<
        F: PrimeField32,
        const INPUT_BLOCKS: usize,
        const OUTPUT_BLOCKS: usize,
        const BLOCK_SIZE: usize,
    > MillerDoubleStepChip<F, INPUT_BLOCKS, OUTPUT_BLOCKS, BLOCK_SIZE>
{
    pub fn new(
        adapter: Rv32VecHeapAdapterChip<F, 1, INPUT_BLOCKS, OUTPUT_BLOCKS, BLOCK_SIZE, BLOCK_SIZE>,
        memory_controller: MemoryControllerRef<F>,
        config: ExprBuilderConfig,
        offset: usize,
    ) -> Self {
        let expr = miller_double_step_expr(config, memory_controller.borrow().range_checker.bus());
        let core = FieldExpressionCoreChip::new(
            expr,
            offset,
            vec![PairingOpcode::MILLER_DOUBLE_STEP as usize],
            vec![],
            memory_controller.borrow().range_checker.clone(),
            "MillerDoubleStep",
            false,
        );
        Self(VmChipWrapper::new(adapter, core, memory_controller))
    }
}

// Ref: https://github.com/axiom-crypto/afs-prototype/blob/f7d6fa7b8ef247e579740eb652fcdf5a04259c28/lib/ecc-execution/src/common/miller_step.rs#L7
pub fn miller_double_step_expr(
    config: ExprBuilderConfig,
    range_bus: VariableRangeCheckerBus,
) -> FieldExpr {
    config.check_valid();
    let builder = ExprBuilder::new(config, range_bus.range_max_bits);
    let builder = Rc::new(RefCell::new(builder));

    let mut x_s = Fp2::new(builder.clone());
    let mut y_s = Fp2::new(builder.clone());

    let mut three_x_square = x_s.square().int_mul([3, 0]);
    let mut lambda = three_x_square.div(&mut y_s.int_mul([2, 0]));
    let mut x_2s = lambda.square().sub(&mut x_s.int_mul([2, 0]));
    let mut y_2s = lambda.mul(&mut (x_s.sub(&mut x_2s))).sub(&mut y_s);
    x_2s.save_output();
    y_2s.save_output();

    let mut b = lambda.neg();
    let mut c = lambda.mul(&mut x_s).sub(&mut y_s);
    b.save_output();
    c.save_output();

    let builder = builder.borrow().clone();
    FieldExpr::new(builder, range_bus, false)
}

#[cfg(test)]
mod tests {
    use std::sync::Arc;

    use ax_circuit_primitives::bitwise_op_lookup::{
        BitwiseOperationLookupBus, BitwiseOperationLookupChip,
    };
    use ax_mod_circuit_builder::test_utils::{
        biguint_to_limbs, bls12381_fq_to_biguint, bn254_fq_to_biguint,
    };
    use ax_stark_backend::p3_field::AbstractField;
    use ax_stark_sdk::p3_baby_bear::BabyBear;
<<<<<<< HEAD
    use axvm_circuit::arch::{testing::VmChipTestBuilder, VmChipWrapper, BITWISE_OP_LOOKUP_BUS};
=======
    use axvm_circuit::arch::{testing::VmChipTestBuilder, BITWISE_OP_LOOKUP_BUS};
    use axvm_ecc_constants::{BLS12381, BN254};
>>>>>>> 96c811c1
    use axvm_ecc_guest::AffinePoint;
    use axvm_instructions::{riscv::RV32_CELL_BITS, UsizeOpcode};
    use axvm_pairing_guest::{
        bls12_381::{BLS12_381_LIMB_BITS, BLS12_381_MODULUS, BLS12_381_NUM_LIMBS},
        bn254::{BN254_LIMB_BITS, BN254_MODULUS, BN254_NUM_LIMBS},
        halo2curves_shims::{bls12_381::Bls12_381, bn254::Bn254},
        pairing::MillerStep,
    };
    use axvm_pairing_transpiler::PairingOpcode;
    use axvm_rv32_adapters::{rv32_write_heap_default, Rv32VecHeapAdapterChip};
    use rand::{rngs::StdRng, SeedableRng};

    use super::*;

    type F = BabyBear;

    #[test]
    #[allow(non_snake_case)]
    fn test_miller_double_bn254() {
        use halo2curves_axiom::bn256::G2Affine;
        const NUM_LIMBS: usize = 32;
        const LIMB_BITS: usize = 8;
        const BLOCK_SIZE: usize = 32;

        let mut tester: VmChipTestBuilder<F> = VmChipTestBuilder::default();
        let config = ExprBuilderConfig {
            modulus: BN254_MODULUS.clone(),
            limb_bits: BN254_LIMB_BITS,
            num_limbs: BN254_NUM_LIMBS,
        };
        let bitwise_bus = BitwiseOperationLookupBus::new(BITWISE_OP_LOOKUP_BUS);
        let bitwise_chip = Arc::new(BitwiseOperationLookupChip::<RV32_CELL_BITS>::new(
            bitwise_bus,
        ));
        let adapter = Rv32VecHeapAdapterChip::<F, 1, 4, 8, BLOCK_SIZE, BLOCK_SIZE>::new(
            tester.execution_bus(),
            tester.program_bus(),
            tester.memory_controller(),
            bitwise_chip.clone(),
        );
        let mut chip = MillerDoubleStepChip::new(
            adapter,
            tester.memory_controller(),
            config,
            PairingOpcode::default_offset(),
        );

        let mut rng0 = StdRng::seed_from_u64(2);
        let Q = G2Affine::random(&mut rng0);
        let inputs = [Q.x.c0, Q.x.c1, Q.y.c0, Q.y.c1].map(bn254_fq_to_biguint);

        let Q_ecpoint = AffinePoint { x: Q.x, y: Q.y };
        let (Q_acc_init, l_init) = Bn254::miller_double_step(&Q_ecpoint);
        let result = chip
            .0
            .core
            .expr()
            .execute_with_output(inputs.to_vec(), vec![]);
        assert_eq!(result.len(), 8); // AffinePoint<Fp2> and two Fp2 coefficients
        assert_eq!(result[0], bn254_fq_to_biguint(Q_acc_init.x.c0));
        assert_eq!(result[1], bn254_fq_to_biguint(Q_acc_init.x.c1));
        assert_eq!(result[2], bn254_fq_to_biguint(Q_acc_init.y.c0));
        assert_eq!(result[3], bn254_fq_to_biguint(Q_acc_init.y.c1));
        assert_eq!(result[4], bn254_fq_to_biguint(l_init.b.c0));
        assert_eq!(result[5], bn254_fq_to_biguint(l_init.b.c1));
        assert_eq!(result[6], bn254_fq_to_biguint(l_init.c.c0));
        assert_eq!(result[7], bn254_fq_to_biguint(l_init.c.c1));

        let input_limbs = inputs
            .map(|x| biguint_to_limbs::<NUM_LIMBS>(x, LIMB_BITS).map(BabyBear::from_canonical_u32));

        let instruction = rv32_write_heap_default(
            &mut tester,
            input_limbs.to_vec(),
            vec![],
            chip.0.core.air.offset + PairingOpcode::MILLER_DOUBLE_STEP as usize,
        );

        tester.execute(&mut chip, instruction);
        let tester = tester.build().load(chip).load(bitwise_chip).finalize();
        tester.simple_test().expect("Verification failed");
    }

    #[test]
    #[allow(non_snake_case)]
    fn test_miller_double_bls12_381() {
        use halo2curves_axiom::bls12_381::G2Affine;
        const NUM_LIMBS: usize = 48;
        const LIMB_BITS: usize = 8;
        const BLOCK_SIZE: usize = 16;

        let mut tester: VmChipTestBuilder<F> = VmChipTestBuilder::default();
        let config = ExprBuilderConfig {
            modulus: BLS12_381_MODULUS.clone(),
            limb_bits: BLS12_381_LIMB_BITS,
            num_limbs: BLS12_381_NUM_LIMBS,
        };
        let bitwise_bus = BitwiseOperationLookupBus::new(BITWISE_OP_LOOKUP_BUS);
        let bitwise_chip = Arc::new(BitwiseOperationLookupChip::<RV32_CELL_BITS>::new(
            bitwise_bus,
        ));
        let adapter = Rv32VecHeapAdapterChip::<F, 1, 12, 24, BLOCK_SIZE, BLOCK_SIZE>::new(
            tester.execution_bus(),
            tester.program_bus(),
            tester.memory_controller(),
            bitwise_chip.clone(),
        );
        let mut chip = MillerDoubleStepChip::new(
            adapter,
            tester.memory_controller(),
            config,
            PairingOpcode::default_offset(),
        );

        let mut rng0 = StdRng::seed_from_u64(12);
        let Q = G2Affine::random(&mut rng0);
        let inputs = [Q.x.c0, Q.x.c1, Q.y.c0, Q.y.c1].map(bls12381_fq_to_biguint);

        let Q_ecpoint = AffinePoint { x: Q.x, y: Q.y };
        let (Q_acc_init, l_init) = Bls12_381::miller_double_step(&Q_ecpoint);
        let result = chip
            .0
            .core
            .expr()
            .execute_with_output(inputs.to_vec(), vec![]);
        assert_eq!(result.len(), 8); // AffinePoint<Fp2> and two Fp2 coefficients
        assert_eq!(result[0], bls12381_fq_to_biguint(Q_acc_init.x.c0));
        assert_eq!(result[1], bls12381_fq_to_biguint(Q_acc_init.x.c1));
        assert_eq!(result[2], bls12381_fq_to_biguint(Q_acc_init.y.c0));
        assert_eq!(result[3], bls12381_fq_to_biguint(Q_acc_init.y.c1));
        assert_eq!(result[4], bls12381_fq_to_biguint(l_init.b.c0));
        assert_eq!(result[5], bls12381_fq_to_biguint(l_init.b.c1));
        assert_eq!(result[6], bls12381_fq_to_biguint(l_init.c.c0));
        assert_eq!(result[7], bls12381_fq_to_biguint(l_init.c.c1));

        let input_limbs = inputs
            .map(|x| biguint_to_limbs::<NUM_LIMBS>(x, LIMB_BITS).map(BabyBear::from_canonical_u32));

        let instruction = rv32_write_heap_default(
            &mut tester,
            input_limbs.to_vec(),
            vec![],
            chip.0.core.air.offset + PairingOpcode::MILLER_DOUBLE_STEP as usize,
        );

        tester.execute(&mut chip, instruction);
        let tester = tester.build().load(chip).load(bitwise_chip).finalize();
        tester.simple_test().expect("Verification failed");
    }
}<|MERGE_RESOLUTION|>--- conflicted
+++ resolved
@@ -93,12 +93,7 @@
     };
     use ax_stark_backend::p3_field::AbstractField;
     use ax_stark_sdk::p3_baby_bear::BabyBear;
-<<<<<<< HEAD
     use axvm_circuit::arch::{testing::VmChipTestBuilder, VmChipWrapper, BITWISE_OP_LOOKUP_BUS};
-=======
-    use axvm_circuit::arch::{testing::VmChipTestBuilder, BITWISE_OP_LOOKUP_BUS};
-    use axvm_ecc_constants::{BLS12381, BN254};
->>>>>>> 96c811c1
     use axvm_ecc_guest::AffinePoint;
     use axvm_instructions::{riscv::RV32_CELL_BITS, UsizeOpcode};
     use axvm_pairing_guest::{
