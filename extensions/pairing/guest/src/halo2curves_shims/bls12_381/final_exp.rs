--- conflicted
+++ resolved
@@ -1,13 +1,8 @@
 use alloc::vec::Vec;
-<<<<<<< HEAD
-use core::convert::TryInto;
-=======
 
->>>>>>> 280515e7
 use halo2curves_axiom::bls12_381::{Fq, Fq12, Fq2};
 use lazy_static::lazy_static;
 use num_bigint::BigUint;
-use num_traits::Zero;
 use openvm_ecc_guest::{
     algebra::{ExpBytes, Field},
     AffinePoint,
@@ -34,38 +29,6 @@
     static ref LAMBDA_INV_FINAL_EXP: BigUint =
         LAMBDA.clone().modinv(&FINAL_EXP_FACTOR.clone()).unwrap();
     static ref LAMBDA_INV_FINAL_EXP_NAF: Vec<i8> = biguint_to_naf(&LAMBDA_INV_FINAL_EXP);
-}
-
-lazy_static! {
-    static ref FINAL_EXP_FACTOR_TIMES_27: BigUint = FINAL_EXP_FACTOR.clone() * BigUint::from(27u32);
-    static ref FINAL_EXP_FACTOR_TIMES_27_BE: Vec<u8> = FINAL_EXP_FACTOR_TIMES_27.to_bytes_be();
-    static ref PTH_ROOT_INV_EXP_BE: Vec<u8> = {
-        let exp_inv = FINAL_EXP_FACTOR_TIMES_27
-            .modinv(&POLY_FACTOR.clone())
-            .unwrap();
-        let exp = neg_mod(&exp_inv, &POLY_FACTOR);
-        exp.to_bytes_be()
-    };
-    static ref POLY_FACTOR_TIMES_FINAL_EXP: BigUint =
-        POLY_FACTOR.clone() * FINAL_EXP_FACTOR.clone();
-    static ref POLY_FACTOR_TIMES_FINAL_EXP_BE: Vec<u8> = POLY_FACTOR_TIMES_FINAL_EXP.to_bytes_be();
-    static ref THREE: BigUint = BigUint::from(3u32);
-    static ref THREE_BE: Vec<u8> = THREE.to_bytes_be();
-    static ref ROOT27_EXPONENT_BYTES: [Vec<u8>; 3] = {
-        let exponent = POLY_FACTOR_TIMES_FINAL_EXP.clone();
-        let moduli = [THREE.clone(), THREE.clone().pow(2), THREE.clone().pow(3)];
-        let mut exps = Vec::with_capacity(3);
-        for modulus in moduli.iter() {
-            let inv = exponent.modinv(modulus).unwrap();
-            let exp = neg_mod(&inv, modulus);
-            exps.push(exp.to_bytes_be());
-        }
-        exps.try_into().expect("three exponents")
-    };
-    static ref LAMBDA_INV_MOD_FINAL_EXP_BE: Vec<u8> = {
-        let exponent = LAMBDA.clone().modinv(&FINAL_EXP_FACTOR.clone()).unwrap();
-        exponent.to_bytes_be()
-    };
 }
 
 // The paper only describes the implementation for Bn254, so we use the gnark implementation for
@@ -109,53 +72,6 @@
     // returns c (residueWitness) and s (scalingFactor)
     // The Gnark implementation is based on https://eprint.iacr.org/2024/640.pdf
     fn final_exp_hint(f: &Self::Fp12) -> (Self::Fp12, Self::Fp12) {
-<<<<<<< HEAD
-        final_exp_witness(f)
-    }
-}
-
-fn final_exp_witness(f: &Fq12) -> (Fq12, Fq12) {
-    // 1. Compute the p-th root inverse factor.
-    let root = f.exp_bytes(true, FINAL_EXP_FACTOR_TIMES_27_BE.as_slice());
-    let root_pth_inverse = if root == Fq12::ONE {
-        Fq12::ONE
-    } else {
-        root.exp_bytes(true, PTH_ROOT_INV_EXP_BE.as_slice())
-    };
-
-    // 2.1 Determine the order of the 3rd primitive root.
-    let mut order_3rd_power = 0u32;
-    let mut root_order = f.exp_bytes(true, POLY_FACTOR_TIMES_FINAL_EXP_BE.as_slice());
-    if root_order == Fq12::ONE {
-        order_3rd_power = 0;
-    }
-    root_order = root_order.exp_bytes(true, THREE_BE.as_slice());
-    if root_order == Fq12::ONE {
-        order_3rd_power = 1;
-    }
-    root_order = root_order.exp_bytes(true, THREE_BE.as_slice());
-    if root_order == Fq12::ONE {
-        order_3rd_power = 2;
-    }
-    root_order = root_order.exp_bytes(true, THREE_BE.as_slice());
-    if root_order == Fq12::ONE {
-        order_3rd_power = 3;
-    }
-
-    // 2.2 Compute the 27th root inverse.
-    let root_27th_inverse = if order_3rd_power == 0 {
-        Fq12::ONE
-    } else {
-        let exponent_bytes = &ROOT27_EXPONENT_BYTES[(order_3rd_power - 1) as usize];
-        let root = f.exp_bytes(true, POLY_FACTOR_TIMES_FINAL_EXP_BE.as_slice());
-        root.exp_bytes(true, exponent_bytes.as_slice())
-    };
-
-    // 2.3 Shift the Miller loop output by the scaling factor so that the result
-    // has order FINAL_EXP_FACTOR.
-    let scaling_factor = root_pth_inverse * root_27th_inverse;
-    let shifted = f * scaling_factor;
-=======
         let f_final_exp = f.exp_naf(true, &FINAL_EXP_FACTOR_NAF);
         let root = f_final_exp.exp_naf(true, &TWENTY_SEVEN_NAF);
 
@@ -173,25 +89,16 @@
         } else {
             Fq12::ONE
         };
->>>>>>> 280515e7
 
-    // 3. Compute the residue witness with exponent lambda^{-1} mod FINAL_EXP_FACTOR.
-    let residue_witness = shifted.exp_bytes(true, LAMBDA_INV_MOD_FINAL_EXP_BE.as_slice());
+        // 2.3. shift the Miller loop result so that millerLoop * scalingFactor
+        // is of order finalExpFactor
+        let s = root_pth_inv * root_27th_inv;
+        let f = f * s;
 
-<<<<<<< HEAD
-    (residue_witness, scaling_factor)
-}
-=======
         // 3. get the witness residue
         // lambda = q - u, the optimal exponent
         let c = f.exp_naf(true, &LAMBDA_INV_FINAL_EXP_NAF);
->>>>>>> 280515e7
 
-fn neg_mod(value: &BigUint, modulus: &BigUint) -> BigUint {
-    let value_mod = value % modulus;
-    if value_mod.is_zero() {
-        BigUint::from(0u32)
-    } else {
-        modulus.clone() - value_mod
+        (c, s)
     }
 }