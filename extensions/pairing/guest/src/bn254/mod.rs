<<<<<<< HEAD
use alloc::vec::Vec;
use core::ops::{Add, AddAssign, Neg};

use axvm_algebra_guest::{Field, IntMod};
use axvm_algebra_moduli_setup::moduli_declare;
use axvm_ecc_guest::{sw::IntrinsicCurve, CyclicGroup, Group};
use hex_literal::hex;
=======
use core::ops::{Add, AddAssign, Neg};

use openvm_algebra_guest::{Field, IntMod};
use openvm_algebra_moduli_setup::moduli_declare;
use openvm_ecc_guest::{
    weierstrass::{CachedMulTable, IntrinsicCurve},
    CyclicGroup, Group,
};
>>>>>>> 74f0b4f6

mod fp12;
mod fp2;
pub mod pairing;

pub use fp12::*;
pub use fp2::*;
<<<<<<< HEAD
=======
use hex_literal::hex;
#[cfg(not(target_os = "zkvm"))]
use lazy_static::lazy_static;
#[cfg(not(target_os = "zkvm"))]
use num_bigint_dig::BigUint;
>>>>>>> 74f0b4f6

use crate::pairing::PairingIntrinsics;

#[cfg(all(test, feature = "halo2curves", not(target_os = "zkvm")))]
mod tests;

#[cfg(not(target_os = "zkvm"))]
lazy_static! {
    pub static ref BN254_MODULUS: BigUint = BigUint::from_bytes_be(&hex!(
        "30644e72e131a029b85045b68181585d97816a916871ca8d3c208c16d87cfd47"
    ));
    pub static ref BN254_ORDER: BigUint = BigUint::from_bytes_be(&hex!(
        "30644e72e131a029b85045b68181585d2833e84879b9709143e1f593f0000001"
    ));
}

pub const BN254_XI_ISIZE: [isize; 2] = [9, 1];
pub const BN254_NUM_LIMBS: usize = 32;
pub const BN254_LIMB_BITS: usize = 8;
pub const BN254_BLOCK_SIZE: usize = 32;

pub const BN254_SEED: u64 = 0x44e992b44a6909f1;
pub const BN254_PSEUDO_BINARY_ENCODING: [i8; 66] = [
    0, 0, 0, 1, 0, 1, 0, -1, 0, 0, -1, 0, 0, 0, 1, 0, 0, -1, 0, -1, 0, 0, 0, 1, 0, -1, 0, 0, 0, 0,
    -1, 0, 0, 1, 0, -1, 0, 0, 1, 0, 0, 0, 0, 0, -1, 0, 0, -1, 0, 1, 0, -1, 0, 0, 0, -1, 0, -1, 0,
    0, 0, 1, 0, -1, 0, 1,
];

pub struct Bn254;

impl Bn254 {
    pub const FROBENIUS_COEFF_FQ6_C1: [Fp2; 3] = [
        Fp2 {
            c0: Bn254Fp(hex!(
                "9d0d8fc58d435dd33d0bc7f528eb780a2c4679786fa36e662fdf079ac1770a0e"
            )),
            c1: Bn254Fp(hex!(
                "0000000000000000000000000000000000000000000000000000000000000000"
            )),
        },
        Fp2 {
            c0: Bn254Fp(hex!(
                "3d556f175795e3990c33c3c210c38cb743b159f53cec0b4cf711794f9847b32f"
            )),
            c1: Bn254Fp(hex!(
                "a2cb0f641cd56516ce9d7c0b1d2aae3294075ad78bcca44b20aeeb6150e5c916"
            )),
        },
        Fp2 {
            c0: Bn254Fp(hex!(
                "48fd7c60e544bde43d6e96bb9f068fc2b0ccace0e7d96d5e29a031e1724e6430"
            )),
            c1: Bn254Fp(hex!(
                "0000000000000000000000000000000000000000000000000000000000000000"
            )),
        },
    ];

    pub const XI_TO_Q_MINUS_1_OVER_2: Fp2 = Fp2 {
        c0: Bn254Fp(hex!(
            "5a13a071460154dc9859c9a9ede0aadbb9f9e2b698c65edcdcf59a4805f33c06"
        )),
        c1: Bn254Fp(hex!(
            "e3b02326637fd382d25ba28fc97d80212b6f79eca7b504079a0441acbc3cc007"
        )),
    };
}

moduli_declare! {
    Bn254Fp { modulus = "21888242871839275222246405745257275088696311157297823662689037894645226208583" },
<<<<<<< HEAD
    Bn254Scalar { modulus = "0x30644E72 E131A029 B85045B6 8181585D 2833E848 79B97091 43E1F593 F0000001" },
}

pub type Fp = Bn254Fp;
pub type Fr = Bn254Scalar;
=======
    Bn254Scalar { modulus = "21888242871839275222246405745257275088548364400416034343698204186575808495617" },
}

const CURVE_B: Bn254Fp = Bn254Fp::from_const_bytes(hex!(
    "0300000000000000000000000000000000000000000000000000000000000000"
));

openvm_ecc_sw_setup::sw_declare! {
    Bn254G1Affine { mod_type = Bn254Fp, b = CURVE_B },
}

pub type Fp = Bn254Fp;
pub type Scalar = Bn254Scalar;
pub type G1Affine = Bn254G1Affine;
>>>>>>> 74f0b4f6

impl Field for Fp {
    type SelfRef<'a> = &'a Self;
    const ZERO: Self = <Self as IntMod>::ZERO;
    const ONE: Self = <Self as IntMod>::ONE;

    fn double_assign(&mut self) {
        IntMod::double_assign(self);
    }

    fn square_assign(&mut self) {
        IntMod::square_assign(self);
    }
}

<<<<<<< HEAD
impl Field for Fr {
=======
impl Field for Scalar {
>>>>>>> 74f0b4f6
    type SelfRef<'a> = &'a Self;
    const ZERO: Self = <Self as IntMod>::ZERO;
    const ONE: Self = <Self as IntMod>::ONE;

    fn double_assign(&mut self) {
        IntMod::double_assign(self);
    }

    fn square_assign(&mut self) {
        IntMod::square_assign(self);
    }
}

<<<<<<< HEAD
=======
impl CyclicGroup for G1Affine {
    // https://eips.ethereum.org/EIPS/eip-197
    const GENERATOR: Self = G1Affine {
        x: Bn254Fp::from_const_u8(1),
        y: Bn254Fp::from_const_u8(2),
    };
    const NEG_GENERATOR: Self = G1Affine {
        x: Bn254Fp::from_const_u8(1),
        y: Bn254Fp::from_const_bytes(hex!(
            "45FD7CD8168C203C8DCA7168916A81975D588181B64550B829A031E1724E6430"
        )),
    };
}

impl IntrinsicCurve for Bn254 {
    type Scalar = Scalar;
    type Point = G1Affine;

    fn msm(coeffs: &[Self::Scalar], bases: &[Self::Point]) -> Self::Point
    where
        for<'a> &'a Self::Point: Add<&'a Self::Point, Output = Self::Point>,
    {
        // heuristic
        if coeffs.len() < 25 {
            // BN254(Fp) is of prime order by Weil conjecture:
            // <https://hackmd.io/@jpw/bn254#Subgroup-check-for-mathbb-G_1>
            let table = CachedMulTable::<Self>::new_with_prime_order(bases, 4);
            table.windowed_mul(coeffs)
        } else {
            openvm_ecc_guest::msm(coeffs, bases)
        }
    }
}

>>>>>>> 74f0b4f6
impl PairingIntrinsics for Bn254 {
    type Fp = Fp;
    type Fp2 = Fp2;
    type Fp12 = Fp12;

    const PAIRING_IDX: usize = 0;
    const XI: Fp2 = Fp2::new(Fp::from_const_u8(9), Fp::from_const_u8(1));
    const FROBENIUS_COEFFS: [[Self::Fp2; 5]; 12] = [
        [
            Fp2 {
                c0: Bn254Fp(hex!(
                    "0100000000000000000000000000000000000000000000000000000000000000"
                )),
                c1: Bn254Fp(hex!(
                    "0000000000000000000000000000000000000000000000000000000000000000"
                )),
            },
            Fp2 {
                c0: Bn254Fp(hex!(
                    "0100000000000000000000000000000000000000000000000000000000000000"
                )),
                c1: Bn254Fp(hex!(
                    "0000000000000000000000000000000000000000000000000000000000000000"
                )),
            },
            Fp2 {
                c0: Bn254Fp(hex!(
                    "0100000000000000000000000000000000000000000000000000000000000000"
                )),
                c1: Bn254Fp(hex!(
                    "0000000000000000000000000000000000000000000000000000000000000000"
                )),
            },
            Fp2 {
                c0: Bn254Fp(hex!(
                    "0100000000000000000000000000000000000000000000000000000000000000"
                )),
                c1: Bn254Fp(hex!(
                    "0000000000000000000000000000000000000000000000000000000000000000"
                )),
            },
            Fp2 {
                c0: Bn254Fp(hex!(
                    "0100000000000000000000000000000000000000000000000000000000000000"
                )),
                c1: Bn254Fp(hex!(
                    "0000000000000000000000000000000000000000000000000000000000000000"
                )),
            },
        ],
        [
            Fp2 {
                c0: Bn254Fp(hex!(
                    "70e4c9dcda350bd676212f29081e525c608be676dd9fb9e8dfa765281cb78412"
                )),
                c1: Bn254Fp(hex!(
                    "ac62f3805ff05ccae5c7ee8e779279748e0b1512fe7c32a6e6e7fab4f3966924"
                )),
            },
            Fp2 {
                c0: Bn254Fp(hex!(
                    "3d556f175795e3990c33c3c210c38cb743b159f53cec0b4cf711794f9847b32f"
                )),
                c1: Bn254Fp(hex!(
                    "a2cb0f641cd56516ce9d7c0b1d2aae3294075ad78bcca44b20aeeb6150e5c916"
                )),
            },
            Fp2 {
                c0: Bn254Fp(hex!(
                    "5a13a071460154dc9859c9a9ede0aadbb9f9e2b698c65edcdcf59a4805f33c06"
                )),
                c1: Bn254Fp(hex!(
                    "e3b02326637fd382d25ba28fc97d80212b6f79eca7b504079a0441acbc3cc007"
                )),
            },
            Fp2 {
                c0: Bn254Fp(hex!(
                    "62a71e92551f8a8472ec94bef76533d3841e185ab7c0f38001a8ee645e4fb505"
                )),
                c1: Bn254Fp(hex!(
                    "26812bcd11473bc163c7de1bead28536921c0b3bb0803a9fee8afde7db5e142c"
                )),
            },
            Fp2 {
                c0: Bn254Fp(hex!(
                    "2f69b7ea10c8a22ed31baa559b455c42f43f35a461363ae94986794fe7c18301"
                )),
                c1: Bn254Fp(hex!(
                    "4b2c0c6eeeb8c624c02a8e6799cb80b07d9f72c746b27fa27506fd76caf2ac12"
                )),
            },
        ],
        [
            Fp2 {
                c0: Bn254Fp(hex!(
                    "49fd7c60e544bde43d6e96bb9f068fc2b0ccace0e7d96d5e29a031e1724e6430"
                )),
                c1: Bn254Fp(hex!(
                    "0000000000000000000000000000000000000000000000000000000000000000"
                )),
            },
            Fp2 {
                c0: Bn254Fp(hex!(
                    "48fd7c60e544bde43d6e96bb9f068fc2b0ccace0e7d96d5e29a031e1724e6430"
                )),
                c1: Bn254Fp(hex!(
                    "0000000000000000000000000000000000000000000000000000000000000000"
                )),
            },
            Fp2 {
                c0: Bn254Fp(hex!(
                    "46fd7cd8168c203c8dca7168916a81975d588181b64550b829a031e1724e6430"
                )),
                c1: Bn254Fp(hex!(
                    "0000000000000000000000000000000000000000000000000000000000000000"
                )),
            },
            Fp2 {
                c0: Bn254Fp(hex!(
                    "feffff77314763574f5cdbacf163f2d4ac8bd4a0ce6be2590000000000000000"
                )),
                c1: Bn254Fp(hex!(
                    "0000000000000000000000000000000000000000000000000000000000000000"
                )),
            },
            Fp2 {
                c0: Bn254Fp(hex!(
                    "ffffff77314763574f5cdbacf163f2d4ac8bd4a0ce6be2590000000000000000"
                )),
                c1: Bn254Fp(hex!(
                    "0000000000000000000000000000000000000000000000000000000000000000"
                )),
            },
        ],
        [
            Fp2 {
                c0: Bn254Fp(hex!(
                    "7fa6d41e397d6fe84ad255be8db34c8990aaacd08c60e9efbbe482cccf81dc19"
                )),
                c1: Bn254Fp(hex!(
                    "01c1c0f42baa9476ec39d497e3a5037f9d137635e3eecb06737de70bb6f8ab00"
                )),
            },
            Fp2 {
                c0: Bn254Fp(hex!(
                    "6dfbdc7be86e747bd342695d3dfd5f80ac259f95771cffba0aef55b778e05608"
                )),
                c1: Bn254Fp(hex!(
                    "de86a5aa2bab0c383126ff98bf31df0f4f0926ec6d0ef3a96f76d1b341def104"
                )),
            },
            Fp2 {
                c0: Bn254Fp(hex!(
                    "ede9dc66d08acc5ff470a8bea389d6bba35e9eca1d7ff1db4caa96986d5b272a"
                )),
                c1: Bn254Fp(hex!(
                    "644c59b2b30c4db9ba6ecfd8c7ec007632e907950e904bb18f9bf034b611a428"
                )),
            },
            Fp2 {
                c0: Bn254Fp(hex!(
                    "66f0cb3cbc921a0ecb6bb075450933e64e44b2b5f7e0be19ab8dc011668cc50b"
                )),
                c1: Bn254Fp(hex!(
                    "9f230c739dede35fe5967f73089e4aa4041dd20ceff6b0fe120a91e199e9d523"
                )),
            },
            Fp2 {
                c0: Bn254Fp(hex!(
                    "431b26767084deeba5847c969880d62e693f4d3bfa99167105092c954490c413"
                )),
                c1: Bn254Fp(hex!(
                    "992428841304251f21800220eada2d3e3d63482a28b2b19f0bddb1596a36db16"
                )),
            },
        ],
        [
            Fp2 {
                c0: Bn254Fp(hex!(
                    "48fd7c60e544bde43d6e96bb9f068fc2b0ccace0e7d96d5e29a031e1724e6430"
                )),
                c1: Bn254Fp(hex!(
                    "0000000000000000000000000000000000000000000000000000000000000000"
                )),
            },
            Fp2 {
                c0: Bn254Fp(hex!(
                    "feffff77314763574f5cdbacf163f2d4ac8bd4a0ce6be2590000000000000000"
                )),
                c1: Bn254Fp(hex!(
                    "0000000000000000000000000000000000000000000000000000000000000000"
                )),
            },
            Fp2 {
                c0: Bn254Fp(hex!(
                    "0100000000000000000000000000000000000000000000000000000000000000"
                )),
                c1: Bn254Fp(hex!(
                    "0000000000000000000000000000000000000000000000000000000000000000"
                )),
            },
            Fp2 {
                c0: Bn254Fp(hex!(
                    "48fd7c60e544bde43d6e96bb9f068fc2b0ccace0e7d96d5e29a031e1724e6430"
                )),
                c1: Bn254Fp(hex!(
                    "0000000000000000000000000000000000000000000000000000000000000000"
                )),
            },
            Fp2 {
                c0: Bn254Fp(hex!(
                    "feffff77314763574f5cdbacf163f2d4ac8bd4a0ce6be2590000000000000000"
                )),
                c1: Bn254Fp(hex!(
                    "0000000000000000000000000000000000000000000000000000000000000000"
                )),
            },
        ],
        [
            Fp2 {
                c0: Bn254Fp(hex!(
                    "0fc20a425e476412d4b026958595fa2c301fc659afc02f07dc3c1da4b3ca5707"
                )),
                c1: Bn254Fp(hex!(
                    "9c5b4a4ce34558e8933c5771fd7d0ba26c60e2a49bb7e918b6351e3835b0a60c"
                )),
            },
            Fp2 {
                c0: Bn254Fp(hex!(
                    "e4a9ad1dee13e9623a1fb7b0d41416f7cad90978b8829569513f94bbd474be28"
                )),
                c1: Bn254Fp(hex!(
                    "c7aac7c9ce0baeed8d06f6c3b40ef4547a4701bebc6ab8c2997b74cbe08aa814"
                )),
            },
            Fp2 {
                c0: Bn254Fp(hex!(
                    "5a13a071460154dc9859c9a9ede0aadbb9f9e2b698c65edcdcf59a4805f33c06"
                )),
                c1: Bn254Fp(hex!(
                    "e3b02326637fd382d25ba28fc97d80212b6f79eca7b504079a0441acbc3cc007"
                )),
            },
            Fp2 {
                c0: Bn254Fp(hex!(
                    "7f65920905da7ba94f722c3454fb1ade89f5b67107a49d1d7d6a826aae72e91e"
                )),
                c1: Bn254Fp(hex!(
                    "c955c2707ee32157d136854130643254247725bbcd13b5d251abd4f86f54de10"
                )),
            },
            Fp2 {
                c0: Bn254Fp(hex!(
                    "14b26e8b5fbc3bbdd268d240fd3a7aec74ff17979863dc87bb82b2455dce4012"
                )),
                c1: Bn254Fp(hex!(
                    "4ef81b16254b5efa605574b8500fad8dbfc3d562e1ff31fd95d6b4e29f432e04"
                )),
            },
        ],
        [
            Fp2 {
                c0: Bn254Fp(hex!(
                    "46fd7cd8168c203c8dca7168916a81975d588181b64550b829a031e1724e6430"
                )),
                c1: Bn254Fp(hex!(
                    "0000000000000000000000000000000000000000000000000000000000000000"
                )),
            },
            Fp2 {
                c0: Bn254Fp(hex!(
                    "0100000000000000000000000000000000000000000000000000000000000000"
                )),
                c1: Bn254Fp(hex!(
                    "0000000000000000000000000000000000000000000000000000000000000000"
                )),
            },
            Fp2 {
                c0: Bn254Fp(hex!(
                    "46fd7cd8168c203c8dca7168916a81975d588181b64550b829a031e1724e6430"
                )),
                c1: Bn254Fp(hex!(
                    "0000000000000000000000000000000000000000000000000000000000000000"
                )),
            },
            Fp2 {
                c0: Bn254Fp(hex!(
                    "0100000000000000000000000000000000000000000000000000000000000000"
                )),
                c1: Bn254Fp(hex!(
                    "0000000000000000000000000000000000000000000000000000000000000000"
                )),
            },
            Fp2 {
                c0: Bn254Fp(hex!(
                    "46fd7cd8168c203c8dca7168916a81975d588181b64550b829a031e1724e6430"
                )),
                c1: Bn254Fp(hex!(
                    "0000000000000000000000000000000000000000000000000000000000000000"
                )),
            },
        ],
        [
            Fp2 {
                c0: Bn254Fp(hex!(
                    "d718b3fb3b56156616a9423f894c2f3bfdcc9a0ad9a596cf49f8cbb85697df1d"
                )),
                c1: Bn254Fp(hex!(
                    "9b9a8957b79bc371a70283d919d80723cf4c6c6fb8c81d1243b8362c7fb7fa0b"
                )),
            },
            Fp2 {
                c0: Bn254Fp(hex!(
                    "3d556f175795e3990c33c3c210c38cb743b159f53cec0b4cf711794f9847b32f"
                )),
                c1: Bn254Fp(hex!(
                    "a2cb0f641cd56516ce9d7c0b1d2aae3294075ad78bcca44b20aeeb6150e5c916"
                )),
            },
            Fp2 {
                c0: Bn254Fp(hex!(
                    "ede9dc66d08acc5ff470a8bea389d6bba35e9eca1d7ff1db4caa96986d5b272a"
                )),
                c1: Bn254Fp(hex!(
                    "644c59b2b30c4db9ba6ecfd8c7ec007632e907950e904bb18f9bf034b611a428"
                )),
            },
            Fp2 {
                c0: Bn254Fp(hex!(
                    "62a71e92551f8a8472ec94bef76533d3841e185ab7c0f38001a8ee645e4fb505"
                )),
                c1: Bn254Fp(hex!(
                    "26812bcd11473bc163c7de1bead28536921c0b3bb0803a9fee8afde7db5e142c"
                )),
            },
            Fp2 {
                c0: Bn254Fp(hex!(
                    "1894c5ed05c47d0dbaaec712f624255569184cdd540f16cfdf19b8918b8ce02e"
                )),
                c1: Bn254Fp(hex!(
                    "fcd0706a28d35917cd9fe300f89e00e7dfb80eba6f93d015b499346aa85bb71d"
                )),
            },
        ],
        [
            Fp2 {
                c0: Bn254Fp(hex!(
                    "feffff77314763574f5cdbacf163f2d4ac8bd4a0ce6be2590000000000000000"
                )),
                c1: Bn254Fp(hex!(
                    "0000000000000000000000000000000000000000000000000000000000000000"
                )),
            },
            Fp2 {
                c0: Bn254Fp(hex!(
                    "48fd7c60e544bde43d6e96bb9f068fc2b0ccace0e7d96d5e29a031e1724e6430"
                )),
                c1: Bn254Fp(hex!(
                    "0000000000000000000000000000000000000000000000000000000000000000"
                )),
            },
            Fp2 {
                c0: Bn254Fp(hex!(
                    "0100000000000000000000000000000000000000000000000000000000000000"
                )),
                c1: Bn254Fp(hex!(
                    "0000000000000000000000000000000000000000000000000000000000000000"
                )),
            },
            Fp2 {
                c0: Bn254Fp(hex!(
                    "feffff77314763574f5cdbacf163f2d4ac8bd4a0ce6be2590000000000000000"
                )),
                c1: Bn254Fp(hex!(
                    "0000000000000000000000000000000000000000000000000000000000000000"
                )),
            },
            Fp2 {
                c0: Bn254Fp(hex!(
                    "48fd7c60e544bde43d6e96bb9f068fc2b0ccace0e7d96d5e29a031e1724e6430"
                )),
                c1: Bn254Fp(hex!(
                    "0000000000000000000000000000000000000000000000000000000000000000"
                )),
            },
        ],
        [
            Fp2 {
                c0: Bn254Fp(hex!(
                    "c856a8b9dd0eb15342f81baa03b7340ecdadd4b029e566c86dbbae14a3cc8716"
                )),
                c1: Bn254Fp(hex!(
                    "463cbce3eae18bc5a0909dd0adc47d18c0440b4cd35684b1b6224ad5bc55b82f"
                )),
            },
            Fp2 {
                c0: Bn254Fp(hex!(
                    "6dfbdc7be86e747bd342695d3dfd5f80ac259f95771cffba0aef55b778e05608"
                )),
                c1: Bn254Fp(hex!(
                    "de86a5aa2bab0c383126ff98bf31df0f4f0926ec6d0ef3a96f76d1b341def104"
                )),
            },
            Fp2 {
                c0: Bn254Fp(hex!(
                    "5a13a071460154dc9859c9a9ede0aadbb9f9e2b698c65edcdcf59a4805f33c06"
                )),
                c1: Bn254Fp(hex!(
                    "e3b02326637fd382d25ba28fc97d80212b6f79eca7b504079a0441acbc3cc007"
                )),
            },
            Fp2 {
                c0: Bn254Fp(hex!(
                    "66f0cb3cbc921a0ecb6bb075450933e64e44b2b5f7e0be19ab8dc011668cc50b"
                )),
                c1: Bn254Fp(hex!(
                    "9f230c739dede35fe5967f73089e4aa4041dd20ceff6b0fe120a91e199e9d523"
                )),
            },
            Fp2 {
                c0: Bn254Fp(hex!(
                    "04e25662a6074250e745f5d1f8e9aa68f4183446bcab39472497054c2ebe9f1c"
                )),
                c1: Bn254Fp(hex!(
                    "aed854540388fb1c6c4a6f48a78f535920f538578e939e181ec37f8708188919"
                )),
            },
        ],
        [
            Fp2 {
                c0: Bn254Fp(hex!(
                    "ffffff77314763574f5cdbacf163f2d4ac8bd4a0ce6be2590000000000000000"
                )),
                c1: Bn254Fp(hex!(
                    "0000000000000000000000000000000000000000000000000000000000000000"
                )),
            },
            Fp2 {
                c0: Bn254Fp(hex!(
                    "feffff77314763574f5cdbacf163f2d4ac8bd4a0ce6be2590000000000000000"
                )),
                c1: Bn254Fp(hex!(
                    "0000000000000000000000000000000000000000000000000000000000000000"
                )),
            },
            Fp2 {
                c0: Bn254Fp(hex!(
                    "46fd7cd8168c203c8dca7168916a81975d588181b64550b829a031e1724e6430"
                )),
                c1: Bn254Fp(hex!(
                    "0000000000000000000000000000000000000000000000000000000000000000"
                )),
            },
            Fp2 {
                c0: Bn254Fp(hex!(
                    "48fd7c60e544bde43d6e96bb9f068fc2b0ccace0e7d96d5e29a031e1724e6430"
                )),
                c1: Bn254Fp(hex!(
                    "0000000000000000000000000000000000000000000000000000000000000000"
                )),
            },
            Fp2 {
                c0: Bn254Fp(hex!(
                    "49fd7c60e544bde43d6e96bb9f068fc2b0ccace0e7d96d5e29a031e1724e6430"
                )),
                c1: Bn254Fp(hex!(
                    "0000000000000000000000000000000000000000000000000000000000000000"
                )),
            },
        ],
        [
            Fp2 {
                c0: Bn254Fp(hex!(
                    "383b7296b844bc29b9194bd30bd5866a2d39bb27078520b14d63143dbf830c29"
                )),
                c1: Bn254Fp(hex!(
                    "aba1328c3346c853f98d1af793ec75f5f0f79edc1a8e669f736a13a93d9ebd23"
                )),
            },
            Fp2 {
                c0: Bn254Fp(hex!(
                    "e4a9ad1dee13e9623a1fb7b0d41416f7cad90978b8829569513f94bbd474be28"
                )),
                c1: Bn254Fp(hex!(
                    "c7aac7c9ce0baeed8d06f6c3b40ef4547a4701bebc6ab8c2997b74cbe08aa814"
                )),
            },
            Fp2 {
                c0: Bn254Fp(hex!(
                    "ede9dc66d08acc5ff470a8bea389d6bba35e9eca1d7ff1db4caa96986d5b272a"
                )),
                c1: Bn254Fp(hex!(
                    "644c59b2b30c4db9ba6ecfd8c7ec007632e907950e904bb18f9bf034b611a428"
                )),
            },
            Fp2 {
                c0: Bn254Fp(hex!(
                    "7f65920905da7ba94f722c3454fb1ade89f5b67107a49d1d7d6a826aae72e91e"
                )),
                c1: Bn254Fp(hex!(
                    "c955c2707ee32157d136854130643254247725bbcd13b5d251abd4f86f54de10"
                )),
            },
            Fp2 {
                c0: Bn254Fp(hex!(
                    "334b0e4db7cfe47eba619f27942f07abe85869ea1de273306e1d7f9b1580231e"
                )),
                c1: Bn254Fp(hex!(
                    "f90461c2f140c2412c75fdaf405bd4099e94ab1ed5451ebb93c97cfed20a362c"
                )),
            },
        ],
    ];
}

axvm_ecc_sw_setup::sw_setup! {
    Bn254Point { mod_type = Bn254Fp },
}

pub type EcPoint = Bn254Point;

impl CyclicGroup for Bn254Point {
    const GENERATOR: Self = Bn254Point {
        x: Bn254Fp::from_const_bytes(hex!(
            "9817F8165B81F259D928CE2DDBFC9B02070B87CE9562A055ACBBDCF97E66BE79"
        )),
        y: Bn254Fp::from_const_bytes(hex!(
            "B8D410FB8FD0479C195485A648B417FDA808110EFCFBA45D65C4A32677DA3A48"
        )),
    };
    const NEG_GENERATOR: Self = Bn254Point {
        x: Bn254Fp::from_const_bytes(hex!(
            "9817F8165B81F259D928CE2DDBFC9B02070B87CE9562A055ACBBDCF97E66BE79"
        )),
        y: Bn254Fp::from_const_bytes(hex!(
            "7727EF046F2FB863E6AB7A59B74BE80257F7EEF103045BA29A3B5CD98825C5B7"
        )),
    };
}

impl IntrinsicCurve for Bn254 {
    type Scalar = Bn254Scalar;
    type Point = Bn254Point;
}<|MERGE_RESOLUTION|>--- conflicted
+++ resolved
@@ -1,12 +1,3 @@
-<<<<<<< HEAD
-use alloc::vec::Vec;
-use core::ops::{Add, AddAssign, Neg};
-
-use axvm_algebra_guest::{Field, IntMod};
-use axvm_algebra_moduli_setup::moduli_declare;
-use axvm_ecc_guest::{sw::IntrinsicCurve, CyclicGroup, Group};
-use hex_literal::hex;
-=======
 use core::ops::{Add, AddAssign, Neg};
 
 use openvm_algebra_guest::{Field, IntMod};
@@ -15,7 +6,6 @@
     weierstrass::{CachedMulTable, IntrinsicCurve},
     CyclicGroup, Group,
 };
->>>>>>> 74f0b4f6
 
 mod fp12;
 mod fp2;
@@ -23,14 +13,11 @@
 
 pub use fp12::*;
 pub use fp2::*;
-<<<<<<< HEAD
-=======
 use hex_literal::hex;
 #[cfg(not(target_os = "zkvm"))]
 use lazy_static::lazy_static;
 #[cfg(not(target_os = "zkvm"))]
 use num_bigint_dig::BigUint;
->>>>>>> 74f0b4f6
 
 use crate::pairing::PairingIntrinsics;
 
@@ -101,13 +88,6 @@
 
 moduli_declare! {
     Bn254Fp { modulus = "21888242871839275222246405745257275088696311157297823662689037894645226208583" },
-<<<<<<< HEAD
-    Bn254Scalar { modulus = "0x30644E72 E131A029 B85045B6 8181585D 2833E848 79B97091 43E1F593 F0000001" },
-}
-
-pub type Fp = Bn254Fp;
-pub type Fr = Bn254Scalar;
-=======
     Bn254Scalar { modulus = "21888242871839275222246405745257275088548364400416034343698204186575808495617" },
 }
 
@@ -122,7 +102,6 @@
 pub type Fp = Bn254Fp;
 pub type Scalar = Bn254Scalar;
 pub type G1Affine = Bn254G1Affine;
->>>>>>> 74f0b4f6
 
 impl Field for Fp {
     type SelfRef<'a> = &'a Self;
@@ -138,11 +117,7 @@
     }
 }
 
-<<<<<<< HEAD
-impl Field for Fr {
-=======
 impl Field for Scalar {
->>>>>>> 74f0b4f6
     type SelfRef<'a> = &'a Self;
     const ZERO: Self = <Self as IntMod>::ZERO;
     const ONE: Self = <Self as IntMod>::ONE;
@@ -156,8 +131,6 @@
     }
 }
 
-<<<<<<< HEAD
-=======
 impl CyclicGroup for G1Affine {
     // https://eips.ethereum.org/EIPS/eip-197
     const GENERATOR: Self = G1Affine {
@@ -192,7 +165,6 @@
     }
 }
 
->>>>>>> 74f0b4f6
 impl PairingIntrinsics for Bn254 {
     type Fp = Fp;
     type Fp2 = Fp2;
