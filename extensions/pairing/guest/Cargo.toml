--- conflicted
+++ resolved
@@ -16,11 +16,8 @@
 axvm-algebra-guest = { workspace = true }
 axvm-algebra-moduli-setup = { workspace = true }
 axvm-ecc-guest = { workspace = true }
-<<<<<<< HEAD
 axvm-algebra-complex-macros = { workspace = true }
-=======
 axvm-rv32im-guest = { workspace = true }
->>>>>>> 5946d12b
 
 # Used for `halo2curves` feature
 # TODO[yj]: Integrate with halo2curves-axiom first before transitioning to PSE halo2curves
