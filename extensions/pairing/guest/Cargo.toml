--- conflicted
+++ resolved
@@ -15,20 +15,12 @@
 rand.workspace = true
 strum_macros.workspace = true
 hex-literal = { workspace = true }
-<<<<<<< HEAD
-axvm-algebra-guest = { workspace = true }
-axvm-algebra-moduli-setup = { workspace = true }
-axvm-ecc-guest = { workspace = true }
-axvm-ecc-sw-setup = {workspace = true}
-elliptic-curve = { workspace = true, features = ["arithmetic", "sec1"] }
-=======
 openvm-algebra-guest = { workspace = true }
 openvm-algebra-moduli-setup = { workspace = true }
 openvm-ecc-guest = { workspace = true }
 openvm-ecc-sw-setup = { workspace = true }
 openvm-algebra-complex-macros = { workspace = true }
 openvm-rv32im-guest = { workspace = true }
->>>>>>> 74f0b4f6
 
 # Used for `halo2curves` feature
 # TODO[yj]: Integrate with halo2curves-axiom first before transitioning to PSE halo2curves
