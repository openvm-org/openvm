--- conflicted
+++ resolved
@@ -37,10 +37,5 @@
     "axvm-algebra-guest/halo2curves",
     "axvm-ecc-guest/halo2curves",
 ]
-<<<<<<< HEAD
-# features to enable specific curves in guest programs
-# only enable for the curves you use as it affects the init! macro
-=======
->>>>>>> 46642bdb
 bn254 = []
 bls12_381 = []