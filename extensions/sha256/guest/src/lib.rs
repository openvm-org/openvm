#![no_std]

#[cfg(target_os = "zkvm")]
use openvm_platform::alloc::AlignedBuf;

/// This is custom-0 defined in RISC-V spec document
pub const OPCODE: u8 = 0x0b;
pub const SHA256_FUNCT3: u8 = 0b100;
pub const SHA256_FUNCT7: u8 = 0x1;

<<<<<<< HEAD
/// The sha256 cryptographic hash function.
#[inline(always)]
pub fn sha256(input: &[u8]) -> [u8; 32] {
    let mut output = [0u8; 32];
    set_sha256(input, &mut output);
    output
}

/// Native hook for sha256
///
=======
/// zkvm native implementation of sha256
>>>>>>> 152b6b6c
/// # Safety
///
/// The VM accepts the preimage by pointer and length, and writes the
/// 32-byte hash.
/// - `bytes` must point to an input buffer at least `len` long.
/// - `output` must point to a buffer that is at least 32-bytes long.
///
/// [`sha2`]: https://nvlpubs.nist.gov/nistpubs/FIPS/NIST.FIPS.180-4.pdf
#[cfg(target_os = "zkvm")]
#[inline(always)]
#[no_mangle]
<<<<<<< HEAD
extern "C" fn zkvm_sha256_impl(bytes: *const u8, len: usize, output: *mut u8) {
    // SAFETY: assuming safety assumptions of the inputs, we handle all cases where `bytes` or
    // `output` are not aligned to 4 bytes.
    // The minimum alignment required for the input and output buffers
    const MIN_ALIGN: usize = 4;
    // The preferred alignment for the input buffer, since the input is read in chunks of 16 bytes
    const INPUT_ALIGN: usize = 16;
    // The preferred alignment for the output buffer, since the output is written in chunks of 32
    // bytes
    const OUTPUT_ALIGN: usize = 32;
    unsafe {
        if bytes as usize % MIN_ALIGN != 0 {
            let aligned_buff = AlignedBuf::new(bytes, len, INPUT_ALIGN);
            if output as usize % MIN_ALIGN != 0 {
                let aligned_out = AlignedBuf::uninit(32, OUTPUT_ALIGN);
                __native_sha256(aligned_buff.ptr, len, aligned_out.ptr);
                core::ptr::copy_nonoverlapping(aligned_out.ptr as *const u8, output, 32);
            } else {
                __native_sha256(aligned_buff.ptr, len, output);
            }
        } else {
            if output as usize % MIN_ALIGN != 0 {
                let aligned_out = AlignedBuf::uninit(32, OUTPUT_ALIGN);
                __native_sha256(bytes, len, aligned_out.ptr);
                core::ptr::copy_nonoverlapping(aligned_out.ptr as *const u8, output, 32);
            } else {
                __native_sha256(bytes, len, output);
            }
        };
    }
}

/// sha256 intrinsic binding
///
/// # Safety
///
/// The VM accepts the preimage by pointer and length, and writes the
/// 32-byte hash.
/// - `bytes` must point to an input buffer at least `len` long.
/// - `output` must point to a buffer that is at least 32-bytes long.
/// - `bytes` and `output` must be 4-byte aligned.
#[cfg(target_os = "zkvm")]
#[inline(always)]
fn __native_sha256(bytes: *const u8, len: usize, output: *mut u8) {
=======
pub extern "C" fn zkvm_sha256_impl(bytes: *const u8, len: usize, output: *mut u8) {
>>>>>>> 152b6b6c
    openvm_platform::custom_insn_r!(opcode = OPCODE, funct3 = SHA256_FUNCT3, funct7 = SHA256_FUNCT7, rd = In output, rs1 = In bytes, rs2 = In len);
}<|MERGE_RESOLUTION|>--- conflicted
+++ resolved
@@ -8,20 +8,8 @@
 pub const SHA256_FUNCT3: u8 = 0b100;
 pub const SHA256_FUNCT7: u8 = 0x1;
 
-<<<<<<< HEAD
-/// The sha256 cryptographic hash function.
-#[inline(always)]
-pub fn sha256(input: &[u8]) -> [u8; 32] {
-    let mut output = [0u8; 32];
-    set_sha256(input, &mut output);
-    output
-}
-
 /// Native hook for sha256
 ///
-=======
-/// zkvm native implementation of sha256
->>>>>>> 152b6b6c
 /// # Safety
 ///
 /// The VM accepts the preimage by pointer and length, and writes the
@@ -33,8 +21,7 @@
 #[cfg(target_os = "zkvm")]
 #[inline(always)]
 #[no_mangle]
-<<<<<<< HEAD
-extern "C" fn zkvm_sha256_impl(bytes: *const u8, len: usize, output: *mut u8) {
+pub extern "C" fn zkvm_sha256_impl(bytes: *const u8, len: usize, output: *mut u8) {
     // SAFETY: assuming safety assumptions of the inputs, we handle all cases where `bytes` or
     // `output` are not aligned to 4 bytes.
     // The minimum alignment required for the input and output buffers
@@ -78,8 +65,5 @@
 #[cfg(target_os = "zkvm")]
 #[inline(always)]
 fn __native_sha256(bytes: *const u8, len: usize, output: *mut u8) {
-=======
-pub extern "C" fn zkvm_sha256_impl(bytes: *const u8, len: usize, output: *mut u8) {
->>>>>>> 152b6b6c
     openvm_platform::custom_insn_r!(opcode = OPCODE, funct3 = SHA256_FUNCT3, funct7 = SHA256_FUNCT7, rd = In output, rs1 = In bytes, rs2 = In len);
 }