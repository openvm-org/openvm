--- conflicted
+++ resolved
@@ -1,12 +1,5 @@
 use std::{array, sync::Arc};
 
-<<<<<<< HEAD
-use openvm_circuit::{
-    arch::{
-        testing::{memory::gen_pointer, TestChipHarness, VmChipTestBuilder, BITWISE_OP_LOOKUP_BUS},
-        Arena, DenseRecordArena, MatrixRecordArena, PreflightExecutor,
-    },
-=======
 use hex::FromHex;
 use openvm_circuit::{
     arch::{
@@ -17,16 +10,11 @@
         Arena, MatrixRecordArena, PreflightExecutor,
     },
     system::{memory::SharedMemoryHelper, SystemPort},
->>>>>>> 8ad15357
     utils::get_random_message,
 };
 use openvm_circuit_primitives::bitwise_op_lookup::{
     BitwiseOperationLookupAir, BitwiseOperationLookupBus, BitwiseOperationLookupChip,
     SharedBitwiseOperationLookupChip,
-<<<<<<< HEAD
-};
-use openvm_instructions::{instruction::Instruction, riscv::RV32_CELL_BITS, LocalOpcode};
-=======
 };
 use openvm_instructions::{
     instruction::Instruction,
@@ -34,7 +22,6 @@
     LocalOpcode,
 };
 use openvm_sha256_air::{get_sha256_num_blocks, SHA256_BLOCK_U8S};
->>>>>>> 8ad15357
 use openvm_sha256_transpiler::Rv32Sha256Opcode::{self, *};
 use openvm_stark_backend::{interaction::BusIndex, p3_field::FieldAlgebra};
 use openvm_stark_sdk::{p3_baby_bear::BabyBear, utils::create_seeded_rng};
@@ -48,23 +35,13 @@
 };
 
 use super::{Sha256VmAir, Sha256VmChip, Sha256VmExecutor};
-<<<<<<< HEAD
-use crate::{
-    sha256_chip::trace::Sha256VmRecordLayout, sha256_solve, Sha256VmDigestCols, Sha256VmFiller,
-    Sha256VmRoundCols,
-};
-=======
 use crate::{sha256_solve, Sha256VmDigestCols, Sha256VmFiller, Sha256VmRoundCols};
->>>>>>> 8ad15357
 
 type F = BabyBear;
 const SELF_BUS_IDX: BusIndex = 28;
 const MAX_INS_CAPACITY: usize = 4096;
 type Harness<RA> = TestChipHarness<F, Sha256VmExecutor, Sha256VmAir, Sha256VmChip<F>, RA>;
 
-<<<<<<< HEAD
-fn create_test_chips<RA: Arena>(
-=======
 fn create_harness_fields(
     system_port: SystemPort,
     bitwise_chip: Arc<BitwiseOperationLookupChip<RV32_CELL_BITS>>,
@@ -81,7 +58,6 @@
 }
 
 fn create_harness<RA: Arena>(
->>>>>>> 8ad15357
     tester: &mut VmChipTestBuilder<F>,
 ) -> (
     Harness<RA>,
@@ -94,53 +70,25 @@
     let bitwise_chip = Arc::new(BitwiseOperationLookupChip::<RV32_CELL_BITS>::new(
         bitwise_bus,
     ));
-<<<<<<< HEAD
-
-    let air = Sha256VmAir::new(
-        tester.system_port(),
-        bitwise_chip.bus(),
-        tester.address_bits(),
-        SELF_BUS_IDX,
-    );
-    let executor = Sha256VmExecutor::new(Rv32Sha256Opcode::CLASS_OFFSET, tester.address_bits());
-    let chip = Sha256VmChip::new(
-        Sha256VmFiller::new(bitwise_chip.clone(), tester.address_bits()),
-        tester.memory_helper(),
-    );
-
-=======
     let (air, executor, chip) = create_harness_fields(
         tester.system_port(),
         bitwise_chip.clone(),
         tester.memory_helper(),
         tester.address_bits(),
     );
->>>>>>> 8ad15357
     let harness = Harness::<RA>::with_capacity(executor, air, chip, MAX_INS_CAPACITY);
     (harness, (bitwise_chip.air, bitwise_chip))
 }
 
-<<<<<<< HEAD
-fn set_and_execute<RA: Arena>(
-    tester: &mut VmChipTestBuilder<F>,
-    harness: &mut Harness<RA>,
-=======
 fn set_and_execute<RA: Arena, E: PreflightExecutor<F, RA>>(
     tester: &mut impl TestBuilder<F>,
     executor: &mut E,
     arena: &mut RA,
->>>>>>> 8ad15357
     rng: &mut StdRng,
     opcode: Rv32Sha256Opcode,
     message: Option<&[u8]>,
     len: Option<usize>,
-<<<<<<< HEAD
-) where
-    Sha256VmExecutor: PreflightExecutor<F, RA>,
-{
-=======
 ) {
->>>>>>> 8ad15357
     let len = len.unwrap_or(rng.gen_range(1..3000));
     let tmp = get_random_message(rng, len);
     let message: &[u8] = message.unwrap_or(&tmp);
@@ -150,31 +98,12 @@
     let rs1 = gen_pointer(rng, 4);
     let rs2 = gen_pointer(rng, 4);
 
-<<<<<<< HEAD
-    let max_mem_ptr: u32 = 1 << tester.address_bits();
-    let dst_ptr = rng.gen_range(0..max_mem_ptr);
-    let dst_ptr = dst_ptr ^ (dst_ptr & 3);
-=======
     let dst_ptr = gen_pointer(rng, 4);
     let src_ptr = gen_pointer(rng, 4);
->>>>>>> 8ad15357
     tester.write(1, rd, dst_ptr.to_le_bytes().map(F::from_canonical_u8));
     tester.write(1, rs1, src_ptr.to_le_bytes().map(F::from_canonical_u8));
     tester.write(1, rs2, len.to_le_bytes().map(F::from_canonical_u8));
 
-<<<<<<< HEAD
-    message.chunks(4).enumerate().for_each(|(i, chunk)| {
-        let chunk: [&u8; 4] = array::from_fn(|i| chunk.get(i).unwrap_or(&0));
-        tester.write(
-            2,
-            src_ptr as usize + i * 4,
-            chunk.map(|&x| F::from_canonical_u8(x)),
-        );
-    });
-
-    tester.execute(
-        harness,
-=======
     // Adding random memory after the message
     let num_blocks = get_sha256_num_blocks(len as u32) as usize;
     for offset in (0..num_blocks * SHA256_BLOCK_U8S).step_by(4) {
@@ -192,7 +121,6 @@
     tester.execute(
         executor,
         arena,
->>>>>>> 8ad15357
         &Instruction::from_usize(opcode.global_opcode(), [rd, rs1, rs2, 1, 2]),
     );
 
@@ -213,13 +141,6 @@
 fn rand_sha256_test() {
     let mut rng = create_seeded_rng();
     let mut tester = VmChipTestBuilder::default();
-<<<<<<< HEAD
-    let (mut harness, bitwise) = create_test_chips(&mut tester);
-
-    let num_ops: usize = 10;
-    for _ in 0..num_ops {
-        set_and_execute(&mut tester, &mut harness, &mut rng, SHA256, None, None);
-=======
     let (mut harness, bitwise) = create_harness(&mut tester);
 
     let num_ops: usize = 10;
@@ -284,7 +205,6 @@
             None,
             Some(i),
         );
->>>>>>> 8ad15357
     }
 
     let tester = tester
@@ -304,11 +224,7 @@
 fn execute_roundtrip_sanity_test() {
     let mut rng = create_seeded_rng();
     let mut tester = VmChipTestBuilder::default();
-<<<<<<< HEAD
-    let (mut harness, _) = create_test_chips::<MatrixRecordArena<F>>(&mut tester);
-=======
     let (mut harness, _) = create_harness::<MatrixRecordArena<F>>(&mut tester);
->>>>>>> 8ad15357
 
     println!(
         "Sha256VmDigestCols::width(): {}",
@@ -320,9 +236,6 @@
     );
     let num_tests: usize = 1;
     for _ in 0..num_tests {
-<<<<<<< HEAD
-        set_and_execute(&mut tester, &mut harness, &mut rng, SHA256, None, None);
-=======
         set_and_execute(
             &mut tester,
             &mut harness.executor,
@@ -332,7 +245,6 @@
             None,
             None,
         );
->>>>>>> 8ad15357
     }
 }
 
@@ -347,50 +259,6 @@
     assert_eq!(output, expected);
 }
 
-<<<<<<< HEAD
-///////////////////////////////////////////////////////////////////////////////////////
-/// DENSE TESTS
-///
-/// Ensure that the chip works as expected with dense records.
-/// We first execute some instructions with a [DenseRecordArena] and transfer the records
-/// to a [MatrixRecordArena]. After transferring we generate the trace and make sure that
-/// all the constraints pass.
-///////////////////////////////////////////////////////////////////////////////////////
-
-#[test]
-fn dense_record_arena_test() {
-    let mut rng = create_seeded_rng();
-    let mut tester = VmChipTestBuilder::default();
-    let (mut sparse_harness, bitwise) = create_test_chips(&mut tester);
-
-    {
-        let mut dense_harness = create_test_chips::<DenseRecordArena>(&mut tester).0;
-
-        let num_ops: usize = 10;
-        for _ in 0..num_ops {
-            set_and_execute(
-                &mut tester,
-                &mut dense_harness,
-                &mut rng,
-                SHA256,
-                None,
-                None,
-            );
-        }
-
-        let mut record_interpreter = dense_harness
-            .arena
-            .get_record_seeker::<_, Sha256VmRecordLayout>();
-        record_interpreter.transfer_to_matrix_arena(&mut sparse_harness.arena);
-    }
-
-    let tester = tester
-        .build()
-        .load(sparse_harness)
-        .load_periphery(bitwise)
-        .finalize();
-    tester.simple_test().expect("Verification failed");
-=======
 // ////////////////////////////////////////////////////////////////////////////////////
 //  CUDA TESTS
 //
@@ -505,5 +373,4 @@
         .finalize()
         .simple_test()
         .unwrap();
->>>>>>> 8ad15357
 }