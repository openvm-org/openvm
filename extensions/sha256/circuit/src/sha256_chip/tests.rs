use std::array;

<<<<<<< HEAD
use openvm_circuit::{
    arch::testing::{memory::gen_pointer, VmChipTestBuilder, BITWISE_OP_LOOKUP_BUS},
    utils::get_random_message,
=======
use openvm_circuit::arch::{
    testing::{memory::gen_pointer, VmChipTestBuilder, BITWISE_OP_LOOKUP_BUS},
    InsExecutorE1,
>>>>>>> 9364d656
};
use openvm_circuit_primitives::bitwise_op_lookup::{
    BitwiseOperationLookupBus, SharedBitwiseOperationLookupChip,
};
use openvm_instructions::{instruction::Instruction, riscv::RV32_CELL_BITS, LocalOpcode};
use openvm_sha256_transpiler::Rv32Sha256Opcode::{self, *};
use openvm_stark_backend::{interaction::BusIndex, p3_field::FieldAlgebra};
use openvm_stark_sdk::{config::setup_tracing, p3_baby_bear::BabyBear, utils::create_seeded_rng};
use rand::{rngs::StdRng, Rng};

use super::{Sha256VmAir, Sha256VmChip, Sha256VmStep};
use crate::{sha256_solve, Sha256VmDigestCols, Sha256VmRoundCols};

type F = BabyBear;
const SELF_BUS_IDX: BusIndex = 28;
const MAX_INS_CAPACITY: usize = 4096;

fn create_test_chips(
    tester: &mut VmChipTestBuilder<F>,
) -> (
    Sha256VmChip<F>,
    SharedBitwiseOperationLookupChip<RV32_CELL_BITS>,
) {
    let bitwise_bus = BitwiseOperationLookupBus::new(BITWISE_OP_LOOKUP_BUS);
    let bitwise_chip = SharedBitwiseOperationLookupChip::<RV32_CELL_BITS>::new(bitwise_bus);
    let mut chip = Sha256VmChip::new(
        Sha256VmAir::new(
            tester.system_port(),
            bitwise_bus,
            tester.address_bits(),
            SELF_BUS_IDX,
        ),
        Sha256VmStep::new(
            bitwise_chip.clone(),
            Rv32Sha256Opcode::CLASS_OFFSET,
            tester.address_bits(),
        ),
        tester.memory_helper(),
    );
    chip.set_trace_height(MAX_INS_CAPACITY);

    (chip, bitwise_chip)
}

fn set_and_execute(
    tester: &mut VmChipTestBuilder<F>,
    chip: &mut Sha256VmChip<F>,
    rng: &mut StdRng,
    opcode: Rv32Sha256Opcode,
    message: Option<&[u8]>,
    len: Option<usize>,
) {
    let len = len.unwrap_or(rng.gen_range(1..3000));
    let tmp = get_random_message(rng, len);
    let message: &[u8] = message.unwrap_or(&tmp);
    let len = message.len();

    let rd = gen_pointer(rng, 4);
    let rs1 = gen_pointer(rng, 4);
    let rs2 = gen_pointer(rng, 4);

    let max_mem_ptr: u32 = 1 << tester.address_bits();
    let dst_ptr = rng.gen_range(0..max_mem_ptr);
    let dst_ptr = dst_ptr ^ (dst_ptr & 3);
    tester.write(1, rd, dst_ptr.to_le_bytes().map(F::from_canonical_u8));
    let src_ptr = rng.gen_range(0..(max_mem_ptr - len as u32));
    let src_ptr = src_ptr ^ (src_ptr & 3);
    tester.write(1, rs1, src_ptr.to_le_bytes().map(F::from_canonical_u8));
    tester.write(1, rs2, len.to_le_bytes().map(F::from_canonical_u8));

    message.chunks(4).enumerate().for_each(|(i, chunk)| {
        let chunk: [&u8; 4] = array::from_fn(|i| chunk.get(i).unwrap_or(&0));
        tester.write(
            2,
            src_ptr as usize + i * 4,
            chunk.map(|&x| F::from_canonical_u8(x)),
        );
    });

    tester.execute(
        chip,
        &Instruction::from_usize(opcode.global_opcode(), [rd, rs1, rs2, 1, 2]),
    );

    let output = sha256_solve(message);
    assert_eq!(
        output.map(F::from_canonical_u8),
        tester.read::<32>(2, dst_ptr as usize)
    );
}

///////////////////////////////////////////////////////////////////////////////////////
/// POSITIVE TESTS
///
/// Randomly generate computations and execute, ensuring that the generated trace
/// passes all constraints.
///////////////////////////////////////////////////////////////////////////////////////
#[test]
fn rand_sha256_test() {
    setup_tracing();
    let mut rng = create_seeded_rng();
    let mut tester = VmChipTestBuilder::default();
    let (mut chip, bitwise_chip) = create_test_chips(&mut tester);

    let num_ops: usize = 10;
    for _ in 0..num_ops {
        set_and_execute(&mut tester, &mut chip, &mut rng, SHA256, None, None);
    }

    let tester = tester.build().load(chip).load(bitwise_chip).finalize();
    tester.simple_test().expect("Verification failed");
}

///////////////////////////////////////////////////////////////////////////////////////
/// SANITY TESTS
///
/// Ensure that solve functions produce the correct results.
///////////////////////////////////////////////////////////////////////////////////////
#[test]
fn execute_roundtrip_sanity_test() {
    let mut rng = create_seeded_rng();
    let mut tester = VmChipTestBuilder::default();
    let (mut chip, _) = create_test_chips(&mut tester);

    println!(
        "Sha256VmDigestCols::width(): {}",
        Sha256VmDigestCols::<F>::width()
    );
    println!(
        "Sha256VmRoundCols::width(): {}",
        Sha256VmRoundCols::<F>::width()
    );
    let num_tests: usize = 1;
    for _ in 0..num_tests {
        set_and_execute(&mut tester, &mut chip, &mut rng, SHA256, None, None);
    }
}

#[test]
fn sha256_solve_sanity_check() {
    let input = b"Axiom is the best! Axiom is the best! Axiom is the best! Axiom is the best!";
    let output = sha256_solve(input);
    let expected: [u8; 32] = [
        99, 196, 61, 185, 226, 212, 131, 80, 154, 248, 97, 108, 157, 55, 200, 226, 160, 73, 207,
        46, 245, 169, 94, 255, 42, 136, 193, 15, 40, 133, 173, 22,
    ];
    assert_eq!(output, expected);
}<|MERGE_RESOLUTION|>--- conflicted
+++ resolved
@@ -1,14 +1,8 @@
 use std::array;
 
-<<<<<<< HEAD
 use openvm_circuit::{
     arch::testing::{memory::gen_pointer, VmChipTestBuilder, BITWISE_OP_LOOKUP_BUS},
     utils::get_random_message,
-=======
-use openvm_circuit::arch::{
-    testing::{memory::gen_pointer, VmChipTestBuilder, BITWISE_OP_LOOKUP_BUS},
-    InsExecutorE1,
->>>>>>> 9364d656
 };
 use openvm_circuit_primitives::bitwise_op_lookup::{
     BitwiseOperationLookupBus, SharedBitwiseOperationLookupChip,
