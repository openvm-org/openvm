use std::{
    array,
    borrow::{Borrow, BorrowMut},
    cmp::min,
};

use openvm_circuit::{
    arch::*,
    system::memory::{
        offline_checker::{MemoryReadAuxRecord, MemoryWriteBytesAuxRecord},
        online::TracingMemory,
        MemoryAuxColsFactory,
    },
};
use openvm_circuit_primitives::AlignedBytesBorrow;
use openvm_instructions::{
    instruction::Instruction,
    program::DEFAULT_PC_STEP,
    riscv::{RV32_CELL_BITS, RV32_MEMORY_AS, RV32_REGISTER_AS, RV32_REGISTER_NUM_LIMBS},
    LocalOpcode,
};
use openvm_rv32im_circuit::adapters::{read_rv32_register, tracing_read, tracing_write};
use openvm_sha256_air::{
    get_flag_pt_array, get_sha256_num_blocks, Sha256FillerHelper, SHA256_BLOCK_BITS, SHA256_H,
    SHA256_ROWS_PER_BLOCK,
};
use openvm_sha256_transpiler::Rv32Sha256Opcode;
use openvm_stark_backend::{
    p3_field::PrimeField32,
    p3_matrix::{dense::RowMajorMatrix, Matrix},
    p3_maybe_rayon::prelude::*,
};

use super::{
    Sha256VmDigestCols, Sha256VmExecutor, Sha256VmRoundCols, SHA256VM_CONTROL_WIDTH,
    SHA256VM_DIGEST_WIDTH,
};
use crate::{
    sha256_chip::{PaddingFlags, SHA256_READ_SIZE, SHA256_REGISTER_READS, SHA256_WRITE_SIZE},
    sha256_solve, Sha256VmControlCols, Sha256VmFiller, SHA256VM_ROUND_WIDTH, SHA256VM_WIDTH,
    SHA256_BLOCK_CELLS, SHA256_MAX_MESSAGE_LEN, SHA256_NUM_READ_ROWS,
};

#[derive(Clone, Copy)]
pub struct Sha256VmMetadata {
    pub num_blocks: u32,
}

impl MultiRowMetadata for Sha256VmMetadata {
    #[inline(always)]
    fn get_num_rows(&self) -> usize {
        self.num_blocks as usize * SHA256_ROWS_PER_BLOCK
    }
}

pub(crate) type Sha256VmRecordLayout = MultiRowLayout<Sha256VmMetadata>;

#[repr(C)]
#[derive(AlignedBytesBorrow, Debug, Clone)]
pub struct Sha256VmRecordHeader {
    pub from_pc: u32,
    pub timestamp: u32,
    pub rd_ptr: u32,
    pub rs1_ptr: u32,
    pub rs2_ptr: u32,
    pub dst_ptr: u32,
    pub src_ptr: u32,
    pub len: u32,

    pub register_reads_aux: [MemoryReadAuxRecord; SHA256_REGISTER_READS],
    pub write_aux: MemoryWriteBytesAuxRecord<SHA256_WRITE_SIZE>,
}

pub struct Sha256VmRecordMut<'a> {
    pub inner: &'a mut Sha256VmRecordHeader,
    // Having a continuous slice of the input is useful for fast hashing in `execute`
    pub input: &'a mut [u8],
    pub read_aux: &'a mut [MemoryReadAuxRecord],
}

/// Custom borrowing that splits the buffer into a fixed `Sha256VmRecord` header
/// followed by a slice of `u8`'s of length `SHA256_BLOCK_CELLS * num_blocks` where `num_blocks` is
/// provided at runtime, followed by a slice of `MemoryReadAuxRecord`'s of length
/// `SHA256_NUM_READ_ROWS * num_blocks`. Uses `align_to_mut()` to make sure the slice is properly
/// aligned to `MemoryReadAuxRecord`. Has debug assertions that check the size and alignment of the
/// slices.
impl<'a> CustomBorrow<'a, Sha256VmRecordMut<'a>, Sha256VmRecordLayout> for [u8] {
    fn custom_borrow(&'a mut self, layout: Sha256VmRecordLayout) -> Sha256VmRecordMut<'a> {
<<<<<<< HEAD
        let (header_buf, rest) =
            unsafe { self.split_at_mut_unchecked(size_of::<Sha256VmRecordHeader>()) };

        // Using `split_at_mut_unchecked` for perf reasons
        // input is a slice of `u8`'s of length `SHA256_BLOCK_CELLS * num_blocks`, so the alignment
        // is always satisfied
=======
        // SAFETY:
        // - Caller guarantees through the layout that self has sufficient length for all splits and
        //   constants are guaranteed <= self.len() by layout precondition
        let (header_buf, rest) =
            unsafe { self.split_at_mut_unchecked(size_of::<Sha256VmRecordHeader>()) };

        // SAFETY:
        // - layout guarantees rest has sufficient length for input data
        // - The layout size calculation includes num_blocks * SHA256_BLOCK_CELLS bytes after header
        // - num_blocks is derived from the message length ensuring correct sizing
        // - SHA256_BLOCK_CELLS is a compile-time constant (64 bytes per block)
>>>>>>> 8ad15357
        let (input, rest) = unsafe {
            rest.split_at_mut_unchecked((layout.metadata.num_blocks as usize) * SHA256_BLOCK_CELLS)
        };

<<<<<<< HEAD
        // Using `align_to_mut` to make sure the returned slice is properly aligned to
        // `MemoryReadAuxRecord` Additionally, Rust's subslice operation (a few lines below)
        // will verify that the buffer has enough capacity
=======
        // SAFETY:
        // - rest is a valid mutable slice from the previous split
        // - align_to_mut guarantees the middle slice is properly aligned for MemoryReadAuxRecord
        // - The subslice operation [..num_blocks * SHA256_NUM_READ_ROWS] validates sufficient
        //   capacity
        // - Layout calculation ensures space for alignment padding plus required aux records
>>>>>>> 8ad15357
        let (_, read_aux_buf, _) = unsafe { rest.align_to_mut::<MemoryReadAuxRecord>() };
        Sha256VmRecordMut {
            inner: header_buf.borrow_mut(),
            input,
            read_aux: &mut read_aux_buf
                [..(layout.metadata.num_blocks as usize) * SHA256_NUM_READ_ROWS],
        }
    }

    unsafe fn extract_layout(&self) -> Sha256VmRecordLayout {
        let header: &Sha256VmRecordHeader = self.borrow();
        Sha256VmRecordLayout {
            metadata: Sha256VmMetadata {
                num_blocks: get_sha256_num_blocks(header.len),
            },
        }
    }
}

impl SizedRecord<Sha256VmRecordLayout> for Sha256VmRecordMut<'_> {
    fn size(layout: &Sha256VmRecordLayout) -> usize {
        let mut total_len = size_of::<Sha256VmRecordHeader>();
        total_len += layout.metadata.num_blocks as usize * SHA256_BLOCK_CELLS;
        // Align the pointer to the alignment of `MemoryReadAuxRecord`
        total_len = total_len.next_multiple_of(align_of::<MemoryReadAuxRecord>());
        total_len += layout.metadata.num_blocks as usize
            * SHA256_NUM_READ_ROWS
            * size_of::<MemoryReadAuxRecord>();
        total_len
    }

    fn alignment(_layout: &Sha256VmRecordLayout) -> usize {
        align_of::<Sha256VmRecordHeader>()
    }
}

impl<F, RA> PreflightExecutor<F, RA> for Sha256VmExecutor
where
    F: PrimeField32,
    for<'buf> RA: RecordArena<'buf, Sha256VmRecordLayout, Sha256VmRecordMut<'buf>>,
{
    fn get_opcode_name(&self, _: usize) -> String {
        format!("{:?}", Rv32Sha256Opcode::SHA256)
    }

    fn execute(
<<<<<<< HEAD
        &mut self,
=======
        &self,
>>>>>>> 8ad15357
        state: VmStateMut<F, TracingMemory, RA>,
        instruction: &Instruction<F>,
    ) -> Result<(), ExecutionError> {
        let Instruction {
            opcode,
            a,
            b,
            c,
            d,
            e,
            ..
        } = instruction;
        debug_assert_eq!(*opcode, Rv32Sha256Opcode::SHA256.global_opcode());
        debug_assert_eq!(d.as_canonical_u32(), RV32_REGISTER_AS);
        debug_assert_eq!(e.as_canonical_u32(), RV32_MEMORY_AS);

        // Reading the length first to allocate a record of correct size
        let len = read_rv32_register(state.memory.data(), c.as_canonical_u32());

        let num_blocks = get_sha256_num_blocks(len);
        let record = state.ctx.alloc(MultiRowLayout {
            metadata: Sha256VmMetadata { num_blocks },
        });

        record.inner.from_pc = *state.pc;
        record.inner.timestamp = state.memory.timestamp();
        record.inner.rd_ptr = a.as_canonical_u32();
        record.inner.rs1_ptr = b.as_canonical_u32();
        record.inner.rs2_ptr = c.as_canonical_u32();

        record.inner.dst_ptr = u32::from_le_bytes(tracing_read(
            state.memory,
            RV32_REGISTER_AS,
            record.inner.rd_ptr,
            &mut record.inner.register_reads_aux[0].prev_timestamp,
        ));
        record.inner.src_ptr = u32::from_le_bytes(tracing_read(
            state.memory,
            RV32_REGISTER_AS,
            record.inner.rs1_ptr,
            &mut record.inner.register_reads_aux[1].prev_timestamp,
        ));
        record.inner.len = u32::from_le_bytes(tracing_read(
            state.memory,
            RV32_REGISTER_AS,
            record.inner.rs2_ptr,
            &mut record.inner.register_reads_aux[2].prev_timestamp,
        ));

        // we will read [num_blocks] * [SHA256_BLOCK_CELLS] cells but only [len] cells will be used
        debug_assert!(
            record.inner.src_ptr as usize + num_blocks as usize * SHA256_BLOCK_CELLS
                <= (1 << self.pointer_max_bits)
        );
        debug_assert!(
            record.inner.dst_ptr as usize + SHA256_WRITE_SIZE <= (1 << self.pointer_max_bits)
        );
        // We don't support messages longer than 2^29 bytes
        debug_assert!(record.inner.len < SHA256_MAX_MESSAGE_LEN as u32);

        for block_idx in 0..num_blocks as usize {
            // Reads happen on the first 4 rows of each block
            for row in 0..SHA256_NUM_READ_ROWS {
                let read_idx = block_idx * SHA256_NUM_READ_ROWS + row;
                let row_input: [u8; SHA256_READ_SIZE] = tracing_read(
                    state.memory,
                    RV32_MEMORY_AS,
                    record.inner.src_ptr + (read_idx * SHA256_READ_SIZE) as u32,
                    &mut record.read_aux[read_idx].prev_timestamp,
                );
                record.input[read_idx * SHA256_READ_SIZE..(read_idx + 1) * SHA256_READ_SIZE]
                    .copy_from_slice(&row_input);
            }
        }

        let output = sha256_solve(&record.input[..len as usize]);
        tracing_write(
            state.memory,
            RV32_MEMORY_AS,
            record.inner.dst_ptr,
            output,
            &mut record.inner.write_aux.prev_timestamp,
            &mut record.inner.write_aux.prev_data,
        );

        *state.pc = state.pc.wrapping_add(DEFAULT_PC_STEP);

        Ok(())
    }
}

impl<F: PrimeField32> TraceFiller<F> for Sha256VmFiller {
    fn fill_trace(
        &self,
        mem_helper: &MemoryAuxColsFactory<F>,
        trace_matrix: &mut RowMajorMatrix<F>,
        rows_used: usize,
    ) {
        if rows_used == 0 {
            return;
        }

        let mut chunks = Vec::with_capacity(trace_matrix.height() / SHA256_ROWS_PER_BLOCK);
        let mut sizes = Vec::with_capacity(trace_matrix.height() / SHA256_ROWS_PER_BLOCK);
        let mut trace = &mut trace_matrix.values[..];
        let mut num_blocks_so_far = 0;

        // First pass over the trace to get the number of blocks for each instruction
        // and divide the matrix into chunks of needed sizes
        loop {
            if num_blocks_so_far * SHA256_ROWS_PER_BLOCK >= rows_used {
                // Push all the padding rows as a single chunk and break
                chunks.push(trace);
                sizes.push((0, num_blocks_so_far));
                break;
            } else {
<<<<<<< HEAD
=======
                // SAFETY:
                // - caller ensures `trace` contains a valid record representation that was
                //   previously written by the executor
                // - header is the first element of the record
>>>>>>> 8ad15357
                let record: &Sha256VmRecordHeader =
                    unsafe { get_record_from_slice(&mut trace, ()) };
                let num_blocks = ((record.len << 3) as usize + 1 + 64).div_ceil(SHA256_BLOCK_BITS);
                let (chunk, rest) =
                    trace.split_at_mut(SHA256VM_WIDTH * SHA256_ROWS_PER_BLOCK * num_blocks);
                chunks.push(chunk);
                sizes.push((num_blocks, num_blocks_so_far));
                num_blocks_so_far += num_blocks;
                trace = rest;
            }
        }

        // During the first pass we will fill out most of the matrix
        // But there are some cells that can't be generated by the first pass so we will do a second
        // pass over the matrix later
        chunks.par_iter_mut().zip(sizes.par_iter()).for_each(
            |(slice, (num_blocks, global_block_offset))| {
                if global_block_offset * SHA256_ROWS_PER_BLOCK >= rows_used {
                    // Fill in the invalid rows
                    slice.par_chunks_mut(SHA256VM_WIDTH).for_each(|row| {
                        // Need to get rid of the accidental garbage data that might overflow the
                        // F's prime field. Unfortunately, there is no good way around this
<<<<<<< HEAD
=======
                        // SAFETY:
                        // - row has exactly SHA256VM_WIDTH elements
                        // - We're zeroing all SHA256VM_WIDTH elements to clear any garbage data
                        //   that might overflow the field
                        // - Casting F* to u8* preserves validity for write_bytes operation
                        // - SHA256VM_WIDTH * size_of::<F>() correctly calculates total bytes to
                        //   zero
>>>>>>> 8ad15357
                        unsafe {
                            std::ptr::write_bytes(
                                row.as_mut_ptr() as *mut u8,
                                0,
                                SHA256VM_WIDTH * size_of::<F>(),
                            );
                        }
                        let cols: &mut Sha256VmRoundCols<F> =
                            row[..SHA256VM_ROUND_WIDTH].borrow_mut();
                        self.inner.generate_default_row(&mut cols.inner);
                    });
                    return;
                }

<<<<<<< HEAD
=======
                // SAFETY:
                // - caller ensures `trace` contains a valid record representation that was
                //   previously written by the executor
                // - slice contains a valid Sha256VmRecord with the exact layout specified
                // - get_record_from_slice will correctly split the buffer into header, input, and
                //   aux components based on this layout
>>>>>>> 8ad15357
                let record: Sha256VmRecordMut = unsafe {
                    get_record_from_slice(
                        slice,
                        Sha256VmRecordLayout {
                            metadata: Sha256VmMetadata {
                                num_blocks: *num_blocks as u32,
                            },
                        },
                    )
                };

                let mut input: Vec<u8> = Vec::with_capacity(SHA256_BLOCK_CELLS * num_blocks);
                input.extend_from_slice(record.input);
                let mut padded_input = input.clone();
                let len = record.inner.len as usize;
                let padded_input_len = padded_input.len();
                padded_input[len] = 1 << (RV32_CELL_BITS - 1);
                padded_input[len + 1..padded_input_len - 4].fill(0);
                padded_input[padded_input_len - 4..]
                    .copy_from_slice(&((len as u32) << 3).to_be_bytes());

                let mut prev_hashes = Vec::with_capacity(*num_blocks);
                prev_hashes.push(SHA256_H);
                for i in 0..*num_blocks - 1 {
                    prev_hashes.push(Sha256FillerHelper::get_block_hash(
                        &prev_hashes[i],
                        padded_input[i * SHA256_BLOCK_CELLS..(i + 1) * SHA256_BLOCK_CELLS]
                            .try_into()
                            .unwrap(),
                    ));
                }
                // Copy the read aux records and input to another place to safely fill in the trace
                // matrix without overwriting the record
                let mut read_aux_records = Vec::with_capacity(SHA256_NUM_READ_ROWS * num_blocks);
                read_aux_records.extend_from_slice(record.read_aux);
                let vm_record = record.inner.clone();

                slice
                    .par_chunks_exact_mut(SHA256VM_WIDTH * SHA256_ROWS_PER_BLOCK)
                    .enumerate()
                    .for_each(|(block_idx, block_slice)| {
                        // Need to get rid of the accidental garbage data that might overflow the
                        // F's prime field. Unfortunately, there is no good way around this
<<<<<<< HEAD
=======
                        // SAFETY:
                        // - block_slice comes from par_chunks_exact_mut with exact size guarantee
                        // - Length is SHA256_ROWS_PER_BLOCK * SHA256VM_WIDTH * size_of::<F>() bytes
                        // - Zeroing entire blocks prevents using garbage data
                        // - The subsequent trace filling will overwrite with valid values
>>>>>>> 8ad15357
                        unsafe {
                            std::ptr::write_bytes(
                                block_slice.as_mut_ptr() as *mut u8,
                                0,
                                SHA256_ROWS_PER_BLOCK * SHA256VM_WIDTH * size_of::<F>(),
                            );
                        }
                        self.fill_block_trace::<F>(
                            block_slice,
                            &vm_record,
                            &read_aux_records[block_idx * SHA256_NUM_READ_ROWS
                                ..(block_idx + 1) * SHA256_NUM_READ_ROWS],
                            &input[block_idx * SHA256_BLOCK_CELLS
                                ..(block_idx + 1) * SHA256_BLOCK_CELLS],
                            &padded_input[block_idx * SHA256_BLOCK_CELLS
                                ..(block_idx + 1) * SHA256_BLOCK_CELLS],
                            block_idx == *num_blocks - 1,
                            *global_block_offset + block_idx,
                            block_idx,
                            prev_hashes[block_idx],
                            mem_helper,
                        );
                    });
            },
        );

        // Do a second pass over the trace to fill in the missing values
        // Note, we need to skip the very first row
        trace_matrix.values[SHA256VM_WIDTH..]
            .par_chunks_mut(SHA256VM_WIDTH * SHA256_ROWS_PER_BLOCK)
            .take(rows_used / SHA256_ROWS_PER_BLOCK)
            .for_each(|chunk| {
                self.inner
                    .generate_missing_cells(chunk, SHA256VM_WIDTH, SHA256VM_CONTROL_WIDTH);
            });
    }
}

impl Sha256VmFiller {
    #[allow(clippy::too_many_arguments)]
    fn fill_block_trace<F: PrimeField32>(
        &self,
        block_slice: &mut [F],
        record: &Sha256VmRecordHeader,
        read_aux_records: &[MemoryReadAuxRecord],
        input: &[u8],
        padded_input: &[u8],
        is_last_block: bool,
        global_block_idx: usize,
        local_block_idx: usize,
        prev_hash: [u32; 8],
        mem_helper: &MemoryAuxColsFactory<F>,
    ) {
        debug_assert_eq!(input.len(), SHA256_BLOCK_CELLS);
        debug_assert_eq!(padded_input.len(), SHA256_BLOCK_CELLS);
        debug_assert_eq!(read_aux_records.len(), SHA256_NUM_READ_ROWS);

        let padded_input = array::from_fn(|i| {
            u32::from_be_bytes(padded_input[i * 4..(i + 1) * 4].try_into().unwrap())
        });

        let block_start_timestamp = record.timestamp
            + (SHA256_REGISTER_READS + SHA256_NUM_READ_ROWS * local_block_idx) as u32;

        let read_cells = (SHA256_BLOCK_CELLS * local_block_idx) as u32;
        let block_start_read_ptr = record.src_ptr + read_cells;

        let message_left = if record.len <= read_cells {
            0
        } else {
            (record.len - read_cells) as usize
        };

        // -1 means that padding occurred before the start of the block
        // 18 means that no padding occurred on this block
        let first_padding_row = if record.len < read_cells {
            -1
        } else if message_left < SHA256_BLOCK_CELLS {
            (message_left / SHA256_READ_SIZE) as i32
        } else {
            18
        };

        // Fill in the VM columns first because the inner `carry_or_buffer` needs to be filled in
        block_slice
            .par_chunks_exact_mut(SHA256VM_WIDTH)
            .enumerate()
            .for_each(|(row_idx, row_slice)| {
                // Handle round rows and digest row separately
                if row_idx == SHA256_ROWS_PER_BLOCK - 1 {
                    // This is a digest row
                    let digest_cols: &mut Sha256VmDigestCols<F> =
                        row_slice[..SHA256VM_DIGEST_WIDTH].borrow_mut();
                    digest_cols.from_state.timestamp = F::from_canonical_u32(record.timestamp);
                    digest_cols.from_state.pc = F::from_canonical_u32(record.from_pc);
                    digest_cols.rd_ptr = F::from_canonical_u32(record.rd_ptr);
                    digest_cols.rs1_ptr = F::from_canonical_u32(record.rs1_ptr);
                    digest_cols.rs2_ptr = F::from_canonical_u32(record.rs2_ptr);
                    digest_cols.dst_ptr = record.dst_ptr.to_le_bytes().map(F::from_canonical_u8);
                    digest_cols.src_ptr = record.src_ptr.to_le_bytes().map(F::from_canonical_u8);
                    digest_cols.len_data = record.len.to_le_bytes().map(F::from_canonical_u8);
                    if is_last_block {
                        digest_cols
                            .register_reads_aux
                            .iter_mut()
                            .zip(record.register_reads_aux.iter())
                            .enumerate()
                            .for_each(|(idx, (cols_read, record_read))| {
                                mem_helper.fill(
                                    record_read.prev_timestamp,
                                    record.timestamp + idx as u32,
                                    cols_read.as_mut(),
                                );
                            });
                        digest_cols
                            .writes_aux
                            .set_prev_data(record.write_aux.prev_data.map(F::from_canonical_u8));
                        // In the last block we do `SHA256_NUM_READ_ROWS` reads and then write the
                        // result thus the timestamp of the write is
                        // `block_start_timestamp + SHA256_NUM_READ_ROWS`
                        mem_helper.fill(
                            record.write_aux.prev_timestamp,
                            block_start_timestamp + SHA256_NUM_READ_ROWS as u32,
                            digest_cols.writes_aux.as_mut(),
                        );
                        // Need to range check the destination and source pointers
                        let msl_rshift: u32 =
                            ((RV32_REGISTER_NUM_LIMBS - 1) * RV32_CELL_BITS) as u32;
                        let msl_lshift: u32 = (RV32_REGISTER_NUM_LIMBS * RV32_CELL_BITS
                            - self.pointer_max_bits)
                            as u32;
                        self.bitwise_lookup_chip.request_range(
                            (record.dst_ptr >> msl_rshift) << msl_lshift,
                            (record.src_ptr >> msl_rshift) << msl_lshift,
                        );
                    } else {
                        // Filling in zeros to make sure the accidental garbage data doesn't
                        // overflow the prime
                        digest_cols.register_reads_aux.iter_mut().for_each(|aux| {
                            mem_helper.fill_zero(aux.as_mut());
                        });
                        digest_cols
                            .writes_aux
                            .set_prev_data([F::ZERO; SHA256_WRITE_SIZE]);
                        mem_helper.fill_zero(digest_cols.writes_aux.as_mut());
                    }
                    digest_cols.inner.flags.is_last_block = F::from_bool(is_last_block);
                    digest_cols.inner.flags.is_digest_row = F::from_bool(true);
                } else {
                    // This is a round row
                    let round_cols: &mut Sha256VmRoundCols<F> =
                        row_slice[..SHA256VM_ROUND_WIDTH].borrow_mut();
                    // Take care of the first 4 round rows (aka read rows)
                    if row_idx < SHA256_NUM_READ_ROWS {
                        round_cols
                            .inner
                            .message_schedule
                            .carry_or_buffer
                            .as_flattened_mut()
                            .iter_mut()
                            .zip(
                                input[row_idx * SHA256_READ_SIZE..(row_idx + 1) * SHA256_READ_SIZE]
                                    .iter(),
                            )
                            .for_each(|(cell, data)| {
                                *cell = F::from_canonical_u8(*data);
                            });
                        mem_helper.fill(
                            read_aux_records[row_idx].prev_timestamp,
                            block_start_timestamp + row_idx as u32,
                            round_cols.read_aux.as_mut(),
                        );
                    } else {
                        mem_helper.fill_zero(round_cols.read_aux.as_mut());
                    }
                }
                // Fill in the control cols, doesn't matter if it is a round or digest row
                let control_cols: &mut Sha256VmControlCols<F> =
                    row_slice[..SHA256VM_CONTROL_WIDTH].borrow_mut();
                control_cols.len = F::from_canonical_u32(record.len);
                // Only the first `SHA256_NUM_READ_ROWS` rows increment the timestamp and read ptr
                control_cols.cur_timestamp = F::from_canonical_u32(
                    block_start_timestamp + min(row_idx, SHA256_NUM_READ_ROWS) as u32,
                );
                control_cols.read_ptr = F::from_canonical_u32(
                    block_start_read_ptr
                        + (SHA256_READ_SIZE * min(row_idx, SHA256_NUM_READ_ROWS)) as u32,
                );

                // Fill in the padding flags
                if row_idx < SHA256_NUM_READ_ROWS {
                    #[allow(clippy::comparison_chain)]
                    if (row_idx as i32) < first_padding_row {
                        control_cols.pad_flags = get_flag_pt_array(
                            &self.padding_encoder,
                            PaddingFlags::NotPadding as usize,
                        )
                        .map(F::from_canonical_u32);
                    } else if row_idx as i32 == first_padding_row {
                        let len = message_left - row_idx * SHA256_READ_SIZE;
                        control_cols.pad_flags = get_flag_pt_array(
                            &self.padding_encoder,
                            if row_idx == 3 && is_last_block {
                                PaddingFlags::FirstPadding0_LastRow
                            } else {
                                PaddingFlags::FirstPadding0
                            } as usize
                                + len,
                        )
                        .map(F::from_canonical_u32);
                    } else {
                        control_cols.pad_flags = get_flag_pt_array(
                            &self.padding_encoder,
                            if row_idx == 3 && is_last_block {
                                PaddingFlags::EntirePaddingLastRow
                            } else {
                                PaddingFlags::EntirePadding
                            } as usize,
                        )
                        .map(F::from_canonical_u32);
                    }
                } else {
                    control_cols.pad_flags = get_flag_pt_array(
                        &self.padding_encoder,
                        PaddingFlags::NotConsidered as usize,
                    )
                    .map(F::from_canonical_u32);
                }
                if is_last_block && row_idx == SHA256_ROWS_PER_BLOCK - 1 {
                    // If last digest row, then we set padding_occurred = 0
                    control_cols.padding_occurred = F::ZERO;
                } else {
                    control_cols.padding_occurred =
                        F::from_bool((row_idx as i32) >= first_padding_row);
                }
            });

        // Fill in the inner trace when the `buffer_or_carry` is filled in
        self.inner.generate_block_trace::<F>(
            block_slice,
            SHA256VM_WIDTH,
            SHA256VM_CONTROL_WIDTH,
            &padded_input,
            self.bitwise_lookup_chip.as_ref(),
            &prev_hash,
            is_last_block,
            global_block_idx as u32 + 1, // global block index is 1-indexed
            local_block_idx as u32,
        );
    }
}<|MERGE_RESOLUTION|>--- conflicted
+++ resolved
@@ -86,14 +86,6 @@
 /// slices.
 impl<'a> CustomBorrow<'a, Sha256VmRecordMut<'a>, Sha256VmRecordLayout> for [u8] {
     fn custom_borrow(&'a mut self, layout: Sha256VmRecordLayout) -> Sha256VmRecordMut<'a> {
-<<<<<<< HEAD
-        let (header_buf, rest) =
-            unsafe { self.split_at_mut_unchecked(size_of::<Sha256VmRecordHeader>()) };
-
-        // Using `split_at_mut_unchecked` for perf reasons
-        // input is a slice of `u8`'s of length `SHA256_BLOCK_CELLS * num_blocks`, so the alignment
-        // is always satisfied
-=======
         // SAFETY:
         // - Caller guarantees through the layout that self has sufficient length for all splits and
         //   constants are guaranteed <= self.len() by layout precondition
@@ -105,23 +97,16 @@
         // - The layout size calculation includes num_blocks * SHA256_BLOCK_CELLS bytes after header
         // - num_blocks is derived from the message length ensuring correct sizing
         // - SHA256_BLOCK_CELLS is a compile-time constant (64 bytes per block)
->>>>>>> 8ad15357
         let (input, rest) = unsafe {
             rest.split_at_mut_unchecked((layout.metadata.num_blocks as usize) * SHA256_BLOCK_CELLS)
         };
 
-<<<<<<< HEAD
-        // Using `align_to_mut` to make sure the returned slice is properly aligned to
-        // `MemoryReadAuxRecord` Additionally, Rust's subslice operation (a few lines below)
-        // will verify that the buffer has enough capacity
-=======
         // SAFETY:
         // - rest is a valid mutable slice from the previous split
         // - align_to_mut guarantees the middle slice is properly aligned for MemoryReadAuxRecord
         // - The subslice operation [..num_blocks * SHA256_NUM_READ_ROWS] validates sufficient
         //   capacity
         // - Layout calculation ensures space for alignment padding plus required aux records
->>>>>>> 8ad15357
         let (_, read_aux_buf, _) = unsafe { rest.align_to_mut::<MemoryReadAuxRecord>() };
         Sha256VmRecordMut {
             inner: header_buf.borrow_mut(),
@@ -168,11 +153,7 @@
     }
 
     fn execute(
-<<<<<<< HEAD
-        &mut self,
-=======
         &self,
->>>>>>> 8ad15357
         state: VmStateMut<F, TracingMemory, RA>,
         instruction: &Instruction<F>,
     ) -> Result<(), ExecutionError> {
@@ -289,13 +270,10 @@
                 sizes.push((0, num_blocks_so_far));
                 break;
             } else {
-<<<<<<< HEAD
-=======
                 // SAFETY:
                 // - caller ensures `trace` contains a valid record representation that was
                 //   previously written by the executor
                 // - header is the first element of the record
->>>>>>> 8ad15357
                 let record: &Sha256VmRecordHeader =
                     unsafe { get_record_from_slice(&mut trace, ()) };
                 let num_blocks = ((record.len << 3) as usize + 1 + 64).div_ceil(SHA256_BLOCK_BITS);
@@ -318,8 +296,6 @@
                     slice.par_chunks_mut(SHA256VM_WIDTH).for_each(|row| {
                         // Need to get rid of the accidental garbage data that might overflow the
                         // F's prime field. Unfortunately, there is no good way around this
-<<<<<<< HEAD
-=======
                         // SAFETY:
                         // - row has exactly SHA256VM_WIDTH elements
                         // - We're zeroing all SHA256VM_WIDTH elements to clear any garbage data
@@ -327,7 +303,6 @@
                         // - Casting F* to u8* preserves validity for write_bytes operation
                         // - SHA256VM_WIDTH * size_of::<F>() correctly calculates total bytes to
                         //   zero
->>>>>>> 8ad15357
                         unsafe {
                             std::ptr::write_bytes(
                                 row.as_mut_ptr() as *mut u8,
@@ -342,15 +317,12 @@
                     return;
                 }
 
-<<<<<<< HEAD
-=======
                 // SAFETY:
                 // - caller ensures `trace` contains a valid record representation that was
                 //   previously written by the executor
                 // - slice contains a valid Sha256VmRecord with the exact layout specified
                 // - get_record_from_slice will correctly split the buffer into header, input, and
                 //   aux components based on this layout
->>>>>>> 8ad15357
                 let record: Sha256VmRecordMut = unsafe {
                     get_record_from_slice(
                         slice,
@@ -394,14 +366,11 @@
                     .for_each(|(block_idx, block_slice)| {
                         // Need to get rid of the accidental garbage data that might overflow the
                         // F's prime field. Unfortunately, there is no good way around this
-<<<<<<< HEAD
-=======
                         // SAFETY:
                         // - block_slice comes from par_chunks_exact_mut with exact size guarantee
                         // - Length is SHA256_ROWS_PER_BLOCK * SHA256VM_WIDTH * size_of::<F>() bytes
                         // - Zeroing entire blocks prevents using garbage data
                         // - The subsequent trace filling will overwrite with valid values
->>>>>>> 8ad15357
                         unsafe {
                             std::ptr::write_bytes(
                                 block_slice.as_mut_ptr() as *mut u8,
