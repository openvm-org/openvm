--- conflicted
+++ resolved
@@ -25,13 +25,8 @@
 use serde::{Deserialize, Serialize};
 use strum::IntoEnumIterator;
 
-<<<<<<< HEAD
-=======
 use crate::*;
 
-// TODO: this should be decided after e2 execution
-
->>>>>>> 9d1445a0
 #[derive(Clone, Debug, VmConfig, derive_new::new, Serialize, Deserialize)]
 pub struct Sha256Rv32Config {
     #[config(executor = SystemExecutor)]
