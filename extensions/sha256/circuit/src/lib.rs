<<<<<<< HEAD
=======
#![cfg_attr(feature = "tco", allow(incomplete_features))]
#![cfg_attr(feature = "tco", feature(explicit_tail_calls))]
#![cfg_attr(feature = "tco", allow(internal_features))]
#![cfg_attr(feature = "tco", feature(core_intrinsics))]

>>>>>>> 8ad15357
use std::result::Result;

use openvm_circuit::{
    arch::{
        AirInventory, ChipInventoryError, InitFileGenerator, MatrixRecordArena, SystemConfig,
        VmBuilder, VmChipComplex, VmProverExtension,
    },
    system::{SystemChipInventory, SystemCpuBuilder, SystemExecutor},
};
use openvm_circuit_derive::VmConfig;
use openvm_rv32im_circuit::{
    Rv32I, Rv32IExecutor, Rv32ImCpuProverExt, Rv32Io, Rv32IoExecutor, Rv32M, Rv32MExecutor,
};
use openvm_stark_backend::{
    config::{StarkGenericConfig, Val},
    p3_field::PrimeField32,
    prover::cpu::{CpuBackend, CpuDevice},
};
use openvm_stark_sdk::engine::StarkEngine;
use serde::{Deserialize, Serialize};

mod sha256_chip;
pub use sha256_chip::*;

mod extension;
pub use extension::*;

<<<<<<< HEAD
=======
cfg_if::cfg_if! {
    if #[cfg(feature = "cuda")] {
        use openvm_circuit::arch::DenseRecordArena;
        use openvm_circuit::system::cuda::{extensions::SystemGpuBuilder, SystemChipInventoryGPU};
        use openvm_cuda_backend::{engine::GpuBabyBearPoseidon2Engine, prover_backend::GpuBackend};
        use openvm_stark_sdk::config::baby_bear_poseidon2::BabyBearPoseidon2Config;
        use openvm_rv32im_circuit::Rv32ImGpuProverExt;
        pub(crate) mod cuda_abi;
        pub use Sha256Rv32GpuBuilder as Sha256Rv32Builder;
    } else {
        pub use Sha256Rv32CpuBuilder as Sha256Rv32Builder;
    }
}

>>>>>>> 8ad15357
#[derive(Clone, Debug, VmConfig, derive_new::new, Serialize, Deserialize)]
pub struct Sha256Rv32Config {
    #[config(executor = "SystemExecutor<F>")]
    pub system: SystemConfig,
    #[extension]
    pub rv32i: Rv32I,
    #[extension]
    pub rv32m: Rv32M,
    #[extension]
    pub io: Rv32Io,
    #[extension]
    pub sha256: Sha256,
}

impl Default for Sha256Rv32Config {
    fn default() -> Self {
        Self {
<<<<<<< HEAD
            system: SystemConfig::default().with_continuations(),
=======
            system: SystemConfig::default(),
>>>>>>> 8ad15357
            rv32i: Rv32I,
            rv32m: Rv32M::default(),
            io: Rv32Io,
            sha256: Sha256,
        }
    }
}

// Default implementation uses no init file
impl InitFileGenerator for Sha256Rv32Config {}

#[derive(Clone)]
pub struct Sha256Rv32CpuBuilder;

impl<E, SC> VmBuilder<E> for Sha256Rv32CpuBuilder
where
    SC: StarkGenericConfig,
    E: StarkEngine<SC = SC, PB = CpuBackend<SC>, PD = CpuDevice<SC>>,
    Val<SC>: PrimeField32,
{
    type VmConfig = Sha256Rv32Config;
    type SystemChipInventory = SystemChipInventory<SC>;
    type RecordArena = MatrixRecordArena<Val<SC>>;

    fn create_chip_complex(
        &self,
        config: &Sha256Rv32Config,
        circuit: AirInventory<SC>,
    ) -> Result<
        VmChipComplex<SC, Self::RecordArena, E::PB, Self::SystemChipInventory>,
        ChipInventoryError,
    > {
        let mut chip_complex =
            VmBuilder::<E>::create_chip_complex(&SystemCpuBuilder, &config.system, circuit)?;
        let inventory = &mut chip_complex.inventory;
        VmProverExtension::<E, _, _>::extend_prover(&Rv32ImCpuProverExt, &config.rv32i, inventory)?;
        VmProverExtension::<E, _, _>::extend_prover(&Rv32ImCpuProverExt, &config.rv32m, inventory)?;
        VmProverExtension::<E, _, _>::extend_prover(&Rv32ImCpuProverExt, &config.io, inventory)?;
        VmProverExtension::<E, _, _>::extend_prover(&Sha2CpuProverExt, &config.sha256, inventory)?;
        Ok(chip_complex)
    }
<<<<<<< HEAD
=======
}

#[cfg(feature = "cuda")]
#[derive(Clone)]
pub struct Sha256Rv32GpuBuilder;

#[cfg(feature = "cuda")]
impl VmBuilder<GpuBabyBearPoseidon2Engine> for Sha256Rv32GpuBuilder {
    type VmConfig = Sha256Rv32Config;
    type SystemChipInventory = SystemChipInventoryGPU;
    type RecordArena = DenseRecordArena;

    fn create_chip_complex(
        &self,
        config: &Sha256Rv32Config,
        circuit: AirInventory<BabyBearPoseidon2Config>,
    ) -> Result<
        VmChipComplex<
            BabyBearPoseidon2Config,
            Self::RecordArena,
            GpuBackend,
            Self::SystemChipInventory,
        >,
        ChipInventoryError,
    > {
        let mut chip_complex = VmBuilder::<GpuBabyBearPoseidon2Engine>::create_chip_complex(
            &SystemGpuBuilder,
            &config.system,
            circuit,
        )?;
        let inventory = &mut chip_complex.inventory;
        VmProverExtension::<GpuBabyBearPoseidon2Engine, _, _>::extend_prover(
            &Rv32ImGpuProverExt,
            &config.rv32i,
            inventory,
        )?;
        VmProverExtension::<GpuBabyBearPoseidon2Engine, _, _>::extend_prover(
            &Rv32ImGpuProverExt,
            &config.rv32m,
            inventory,
        )?;
        VmProverExtension::<GpuBabyBearPoseidon2Engine, _, _>::extend_prover(
            &Rv32ImGpuProverExt,
            &config.io,
            inventory,
        )?;
        VmProverExtension::<GpuBabyBearPoseidon2Engine, _, _>::extend_prover(
            &Sha256GpuProverExt,
            &config.sha256,
            inventory,
        )?;
        Ok(chip_complex)
    }
>>>>>>> 8ad15357
}<|MERGE_RESOLUTION|>--- conflicted
+++ resolved
@@ -1,11 +1,8 @@
-<<<<<<< HEAD
-=======
 #![cfg_attr(feature = "tco", allow(incomplete_features))]
 #![cfg_attr(feature = "tco", feature(explicit_tail_calls))]
 #![cfg_attr(feature = "tco", allow(internal_features))]
 #![cfg_attr(feature = "tco", feature(core_intrinsics))]
 
->>>>>>> 8ad15357
 use std::result::Result;
 
 use openvm_circuit::{
@@ -33,8 +30,6 @@
 mod extension;
 pub use extension::*;
 
-<<<<<<< HEAD
-=======
 cfg_if::cfg_if! {
     if #[cfg(feature = "cuda")] {
         use openvm_circuit::arch::DenseRecordArena;
@@ -49,7 +44,6 @@
     }
 }
 
->>>>>>> 8ad15357
 #[derive(Clone, Debug, VmConfig, derive_new::new, Serialize, Deserialize)]
 pub struct Sha256Rv32Config {
     #[config(executor = "SystemExecutor<F>")]
@@ -67,11 +61,7 @@
 impl Default for Sha256Rv32Config {
     fn default() -> Self {
         Self {
-<<<<<<< HEAD
-            system: SystemConfig::default().with_continuations(),
-=======
             system: SystemConfig::default(),
->>>>>>> 8ad15357
             rv32i: Rv32I,
             rv32m: Rv32M::default(),
             io: Rv32Io,
@@ -113,8 +103,6 @@
         VmProverExtension::<E, _, _>::extend_prover(&Sha2CpuProverExt, &config.sha256, inventory)?;
         Ok(chip_complex)
     }
-<<<<<<< HEAD
-=======
 }
 
 #[cfg(feature = "cuda")]
@@ -168,5 +156,4 @@
         )?;
         Ok(chip_complex)
     }
->>>>>>> 8ad15357
 }