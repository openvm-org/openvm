use std::{array, borrow::BorrowMut, sync::Arc};

<<<<<<< HEAD
use openvm_circuit::arch::{
    testing::{memory::gen_pointer, VmChipTestBuilder},
    VmAirWrapper,
=======
use openvm_circuit::{
    arch::{
        testing::{memory::gen_pointer, TestBuilder, TestChipHarness, VmChipTestBuilder},
        Arena, ExecutionBridge, PreflightExecutor,
    },
    system::memory::{offline_checker::MemoryBridge, SharedMemoryHelper},
>>>>>>> 8141dacc
};
use openvm_circuit_primitives::var_range::VariableRangeCheckerChip;
use openvm_instructions::{instruction::Instruction, LocalOpcode};
use openvm_rv32im_transpiler::Rv32LoadStoreOpcode::{self, *};
use openvm_stark_backend::{
    p3_air::BaseAir,
    p3_field::FieldAlgebra,
    p3_matrix::{
        dense::{DenseMatrix, RowMajorMatrix},
        Matrix,
    },
    utils::disable_debug_builder,
};
use openvm_stark_sdk::{p3_baby_bear::BabyBear, utils::create_seeded_rng};
use rand::{rngs::StdRng, Rng};
use test_case::test_case;
<<<<<<< HEAD

use super::{run_write_data_sign_extend, LoadSignExtendCoreAir};
use crate::{
    adapters::{Rv32LoadStoreAdapterAir, Rv32LoadStoreAdapterStep, RV32_REGISTER_NUM_LIMBS},
    load_sign_extend::LoadSignExtendCoreCols,
    test_utils::get_verification_error,
    LoadSignExtendStep, Rv32LoadSignExtendChip,
=======
#[cfg(feature = "cuda")]
use {
    crate::{
        adapters::Rv32LoadStoreAdapterRecord, LoadSignExtendCoreRecord, Rv32LoadSignExtendChipGpu,
    },
    openvm_circuit::arch::{
        testing::{default_var_range_checker_bus, GpuChipTestBuilder, GpuTestChipHarness},
        EmptyAdapterCoreLayout,
    },
};

use super::{run_write_data_sign_extend, LoadSignExtendCoreAir};
use crate::{
    adapters::{
        Rv32LoadStoreAdapterAir, Rv32LoadStoreAdapterExecutor, Rv32LoadStoreAdapterFiller,
        RV32_REGISTER_NUM_LIMBS,
    },
    load_sign_extend::LoadSignExtendCoreCols,
    test_utils::get_verification_error,
    LoadSignExtendFiller, Rv32LoadSignExtendAir, Rv32LoadSignExtendChip,
    Rv32LoadSignExtendExecutor,
>>>>>>> 8141dacc
};

const IMM_BITS: usize = 16;
const MAX_INS_CAPACITY: usize = 128;
<<<<<<< HEAD

type F = BabyBear;

fn create_test_chip(tester: &mut VmChipTestBuilder<F>) -> Rv32LoadSignExtendChip<F> {
    let range_checker_chip = tester.memory_controller().range_checker.clone();
    let mut chip = Rv32LoadSignExtendChip::<F>::new(
        VmAirWrapper::new(
            Rv32LoadStoreAdapterAir::new(
                tester.memory_bridge(),
                tester.execution_bridge(),
                range_checker_chip.bus(),
                tester.address_bits(),
            ),
            LoadSignExtendCoreAir::new(range_checker_chip.bus()),
        ),
        LoadSignExtendStep::new(
            Rv32LoadStoreAdapterStep::new(tester.address_bits(), range_checker_chip.clone()),
            range_checker_chip.clone(),
        ),
        tester.memory_helper(),
    );
    chip.set_trace_buffer_height(MAX_INS_CAPACITY);

    chip
=======
type Harness = TestChipHarness<
    F,
    Rv32LoadSignExtendExecutor,
    Rv32LoadSignExtendAir,
    Rv32LoadSignExtendChip<F>,
>;
type F = BabyBear;

fn create_harness_fields(
    memory_bridge: MemoryBridge,
    execution_bridge: ExecutionBridge,
    range_checker_chip: Arc<VariableRangeCheckerChip>,
    memory_helper: SharedMemoryHelper<F>,
    address_bits: usize,
) -> (
    Rv32LoadSignExtendAir,
    Rv32LoadSignExtendExecutor,
    Rv32LoadSignExtendChip<F>,
) {
    let air = Rv32LoadSignExtendAir::new(
        Rv32LoadStoreAdapterAir::new(
            memory_bridge,
            execution_bridge,
            range_checker_chip.bus(),
            address_bits,
        ),
        LoadSignExtendCoreAir::new(range_checker_chip.bus()),
    );
    let executor = Rv32LoadSignExtendExecutor::new(Rv32LoadStoreAdapterExecutor::new(address_bits));
    let chip = Rv32LoadSignExtendChip::<F>::new(
        LoadSignExtendFiller::new(
            Rv32LoadStoreAdapterFiller::new(address_bits, range_checker_chip.clone()),
            range_checker_chip,
        ),
        memory_helper,
    );
    (air, executor, chip)
}

fn create_test_chip(tester: &mut VmChipTestBuilder<F>) -> Harness {
    let (air, executor, chip) = create_harness_fields(
        tester.memory_bridge(),
        tester.execution_bridge(),
        tester.range_checker(),
        tester.memory_helper(),
        tester.address_bits(),
    );
    Harness::with_capacity(executor, air, chip, MAX_INS_CAPACITY)
>>>>>>> 8141dacc
}

#[allow(clippy::too_many_arguments)]
fn set_and_execute<RA: Arena, E: PreflightExecutor<F, RA>>(
    tester: &mut impl TestBuilder<F>,
    executor: &mut E,
    arena: &mut RA,
    rng: &mut StdRng,
    opcode: Rv32LoadStoreOpcode,
    read_data: Option<[u8; RV32_REGISTER_NUM_LIMBS]>,
    rs1: Option<[u8; RV32_REGISTER_NUM_LIMBS]>,
    imm: Option<u32>,
    imm_sign: Option<u32>,
) {
    let imm = imm.unwrap_or(rng.gen_range(0..(1 << IMM_BITS)));
    let imm_sign = imm_sign.unwrap_or(rng.gen_range(0..2));
    let imm_ext = imm + imm_sign * (0xffff0000);

    let alignment = match opcode {
        LOADB => 0,
        LOADH => 1,
        _ => unreachable!(),
    };

    let ptr_val: u32 = rng.gen_range(0..(1 << (tester.address_bits() - alignment))) << alignment;
    let rs1 = rs1.unwrap_or(ptr_val.wrapping_sub(imm_ext).to_le_bytes());
    let ptr_val = imm_ext.wrapping_add(u32::from_le_bytes(rs1));
    let a = gen_pointer(rng, 4);
    let b = gen_pointer(rng, 4);

    let shift_amount = ptr_val % 4;
    tester.write(1, b, rs1.map(F::from_canonical_u8));

    let some_prev_data: [F; RV32_REGISTER_NUM_LIMBS] = if a != 0 {
        array::from_fn(|_| F::from_canonical_u8(rng.gen()))
    } else {
        [F::ZERO; RV32_REGISTER_NUM_LIMBS]
    };
    let read_data: [u8; RV32_REGISTER_NUM_LIMBS] =
        read_data.unwrap_or(array::from_fn(|_| rng.gen()));

    tester.write(1, a, some_prev_data);
    tester.write(
        2,
        (ptr_val - shift_amount) as usize,
        read_data.map(F::from_canonical_u8),
    );

    tester.execute(
        executor,
        arena,
        &Instruction::from_usize(
            opcode.global_opcode(),
            [
                a,
                b,
                imm as usize,
                1,
                2,
                (a != 0) as usize,
                imm_sign as usize,
            ],
        ),
    );

    let write_data = run_write_data_sign_extend(opcode, read_data, shift_amount as usize);
    if a != 0 {
        assert_eq!(write_data.map(F::from_canonical_u8), tester.read::<4>(1, a));
    } else {
        assert_eq!([F::ZERO; 4], tester.read::<4>(1, a));
    }
}

///////////////////////////////////////////////////////////////////////////////////////
/// POSITIVE TESTS
///
/// Randomly generate computations and execute, ensuring that the generated trace
/// passes all constraints.
///////////////////////////////////////////////////////////////////////////////////////
#[test_case(LOADB, 100)]
#[test_case(LOADH, 100)]
fn rand_load_sign_extend_test(opcode: Rv32LoadStoreOpcode, num_ops: usize) {
    let mut rng = create_seeded_rng();
    let mut tester = VmChipTestBuilder::default();

<<<<<<< HEAD
    let mut chip = create_test_chip(&mut tester);
=======
    let mut harness = create_test_chip(&mut tester);
>>>>>>> 8141dacc
    for _ in 0..num_ops {
        set_and_execute(
            &mut tester,
            &mut harness.executor,
            &mut harness.arena,
            &mut rng,
            opcode,
            None,
            None,
            None,
            None,
        );
    }

    let tester = tester.build().load(harness).finalize();
    tester.simple_test().expect("Verification failed");
}

//////////////////////////////////////////////////////////////////////////////////////
// NEGATIVE TESTS
//
// Given a fake trace of a single operation, setup a chip and run the test. We replace
// part of the trace and check that the chip throws the expected error.
//////////////////////////////////////////////////////////////////////////////////////

#[derive(Clone, Copy, Default, PartialEq)]
struct LoadSignExtPrankValues {
    data_most_sig_bit: Option<u32>,
    shift_most_sig_bit: Option<u32>,
    opcode_flags: Option<[bool; 3]>,
}

#[allow(clippy::too_many_arguments)]
fn run_negative_load_sign_extend_test(
    opcode: Rv32LoadStoreOpcode,
    read_data: Option<[u8; RV32_REGISTER_NUM_LIMBS]>,
    rs1: Option<[u8; RV32_REGISTER_NUM_LIMBS]>,
    imm: Option<u32>,
    imm_sign: Option<u32>,
    prank_vals: LoadSignExtPrankValues,
    interaction_error: bool,
) {
    let mut rng = create_seeded_rng();
    let mut tester = VmChipTestBuilder::default();
<<<<<<< HEAD
    let mut chip = create_test_chip(&mut tester);
=======
    let mut harness = create_test_chip(&mut tester);
>>>>>>> 8141dacc

    set_and_execute(
        &mut tester,
        &mut harness.executor,
        &mut harness.arena,
        &mut rng,
        opcode,
        read_data,
        rs1,
        imm,
        imm_sign,
    );

<<<<<<< HEAD
    let adapter_width = BaseAir::<F>::width(&chip.air.adapter);
=======
    let adapter_width = BaseAir::<F>::width(&harness.air.adapter);
>>>>>>> 8141dacc
    let modify_trace = |trace: &mut DenseMatrix<BabyBear>| {
        let mut trace_row = trace.row_slice(0).to_vec();
        let (_, core_row) = trace_row.split_at_mut(adapter_width);

        let core_cols: &mut LoadSignExtendCoreCols<F, RV32_REGISTER_NUM_LIMBS> =
            core_row.borrow_mut();
        if let Some(shifted_read_data) = read_data {
            core_cols.shifted_read_data = shifted_read_data.map(F::from_canonical_u8);
        }
        if let Some(data_most_sig_bit) = prank_vals.data_most_sig_bit {
            core_cols.data_most_sig_bit = F::from_canonical_u32(data_most_sig_bit);
        }
        if let Some(shift_most_sig_bit) = prank_vals.shift_most_sig_bit {
            core_cols.shift_most_sig_bit = F::from_canonical_u32(shift_most_sig_bit);
        }
        if let Some(opcode_flags) = prank_vals.opcode_flags {
            core_cols.opcode_loadb_flag0 = F::from_bool(opcode_flags[0]);
            core_cols.opcode_loadb_flag1 = F::from_bool(opcode_flags[1]);
            core_cols.opcode_loadh_flag = F::from_bool(opcode_flags[2]);
        }

        *trace = RowMajorMatrix::new(trace_row, trace.width());
    };

    disable_debug_builder();
    let tester = tester
        .build()
        .load_and_prank_trace(harness, modify_trace)
        .finalize();
    tester.simple_test_with_expected_error(get_verification_error(interaction_error));
}

#[test]
fn loadstore_negative_tests() {
    run_negative_load_sign_extend_test(
        LOADB,
        Some([233, 187, 145, 238]),
<<<<<<< HEAD
        None,
        None,
        None,
=======
        None,
        None,
        None,
>>>>>>> 8141dacc
        LoadSignExtPrankValues {
            data_most_sig_bit: Some(0),
            ..Default::default()
        },
        true,
    );

    run_negative_load_sign_extend_test(
        LOADH,
        None,
        Some([202, 109, 183, 26]),
        Some(31212),
        None,
        LoadSignExtPrankValues {
            shift_most_sig_bit: Some(0),
            ..Default::default()
        },
        true,
    );

    run_negative_load_sign_extend_test(
        LOADB,
        None,
        Some([250, 132, 77, 5]),
        Some(47741),
        None,
        LoadSignExtPrankValues {
            opcode_flags: Some([true, false, false]),
            ..Default::default()
        },
        true,
    );
}

///////////////////////////////////////////////////////////////////////////////////////
/// SANITY TESTS
///
/// Ensure that solve functions produce the correct results.
///////////////////////////////////////////////////////////////////////////////////////

#[test]
fn solve_loadh_extend_sign_sanity_test() {
    let read_data = [34, 159, 237, 151];
    let write_data0 = run_write_data_sign_extend::<RV32_REGISTER_NUM_LIMBS>(LOADH, read_data, 0);
    let write_data2 = run_write_data_sign_extend::<RV32_REGISTER_NUM_LIMBS>(LOADH, read_data, 2);

    assert_eq!(write_data0, [34, 159, 255, 255]);
    assert_eq!(write_data2, [237, 151, 255, 255]);
}

#[test]
fn solve_loadh_extend_zero_sanity_test() {
    let read_data = [34, 121, 237, 97];
    let write_data0 = run_write_data_sign_extend::<RV32_REGISTER_NUM_LIMBS>(LOADH, read_data, 0);
    let write_data2 = run_write_data_sign_extend::<RV32_REGISTER_NUM_LIMBS>(LOADH, read_data, 2);

    assert_eq!(write_data0, [34, 121, 0, 0]);
    assert_eq!(write_data2, [237, 97, 0, 0]);
}

#[test]
fn solve_loadb_extend_sign_sanity_test() {
    let read_data = [45, 82, 99, 127];
    let write_data0 = run_write_data_sign_extend::<RV32_REGISTER_NUM_LIMBS>(LOADB, read_data, 0);
    let write_data1 = run_write_data_sign_extend::<RV32_REGISTER_NUM_LIMBS>(LOADB, read_data, 1);
    let write_data2 = run_write_data_sign_extend::<RV32_REGISTER_NUM_LIMBS>(LOADB, read_data, 2);
    let write_data3 = run_write_data_sign_extend::<RV32_REGISTER_NUM_LIMBS>(LOADB, read_data, 3);

    assert_eq!(write_data0, [45, 0, 0, 0]);
    assert_eq!(write_data1, [82, 0, 0, 0]);
    assert_eq!(write_data2, [99, 0, 0, 0]);
    assert_eq!(write_data3, [127, 0, 0, 0]);
}

#[test]
fn solve_loadb_extend_zero_sanity_test() {
    let read_data = [173, 210, 227, 255];
    let write_data0 = run_write_data_sign_extend::<RV32_REGISTER_NUM_LIMBS>(LOADB, read_data, 0);
    let write_data1 = run_write_data_sign_extend::<RV32_REGISTER_NUM_LIMBS>(LOADB, read_data, 1);
    let write_data2 = run_write_data_sign_extend::<RV32_REGISTER_NUM_LIMBS>(LOADB, read_data, 2);
    let write_data3 = run_write_data_sign_extend::<RV32_REGISTER_NUM_LIMBS>(LOADB, read_data, 3);

    assert_eq!(write_data0, [173, 255, 255, 255]);
    assert_eq!(write_data1, [210, 255, 255, 255]);
    assert_eq!(write_data2, [227, 255, 255, 255]);
    assert_eq!(write_data3, [255, 255, 255, 255]);
<<<<<<< HEAD
=======
}

// ////////////////////////////////////////////////////////////////////////////////////
//  CUDA TESTS
//
//  Ensure GPU tracegen is equivalent to CPU tracegen
// ////////////////////////////////////////////////////////////////////////////////////

#[cfg(feature = "cuda")]
type GpuHarness = GpuTestChipHarness<
    F,
    Rv32LoadSignExtendExecutor,
    Rv32LoadSignExtendAir,
    Rv32LoadSignExtendChipGpu,
    Rv32LoadSignExtendChip<F>,
>;

#[cfg(feature = "cuda")]
fn create_cuda_harness(tester: &GpuChipTestBuilder) -> GpuHarness {
    let range_bus = default_var_range_checker_bus();
    let dummy_range_checker_chip = Arc::new(VariableRangeCheckerChip::new(range_bus));

    let (air, executor, cpu_chip) = create_harness_fields(
        tester.memory_bridge(),
        tester.execution_bridge(),
        dummy_range_checker_chip,
        tester.dummy_memory_helper(),
        tester.address_bits(),
    );
    let gpu_chip = Rv32LoadSignExtendChipGpu::new(
        tester.range_checker(),
        tester.address_bits(),
        tester.timestamp_max_bits(),
    );

    GpuTestChipHarness::with_capacity(executor, air, gpu_chip, cpu_chip, MAX_INS_CAPACITY)
}

#[cfg(feature = "cuda")]
#[test_case(LOADB, 100)]
#[test_case(LOADH, 100)]
fn test_cuda_rand_load_sign_extend_tracegen(opcode: Rv32LoadStoreOpcode, num_ops: usize) {
    let mut tester = GpuChipTestBuilder::default();
    let mut rng = create_seeded_rng();

    let mut harness = create_cuda_harness(&tester);
    for _ in 0..num_ops {
        set_and_execute(
            &mut tester,
            &mut harness.executor,
            &mut harness.dense_arena,
            &mut rng,
            opcode,
            None,
            None,
            None,
            None,
        );
    }

    type Record<'a> = (
        &'a mut Rv32LoadStoreAdapterRecord,
        &'a mut LoadSignExtendCoreRecord<RV32_REGISTER_NUM_LIMBS>,
    );

    harness
        .dense_arena
        .get_record_seeker::<Record, _>()
        .transfer_to_matrix_arena(
            &mut harness.matrix_arena,
            EmptyAdapterCoreLayout::<F, Rv32LoadStoreAdapterExecutor>::new(),
        );

    tester
        .build()
        .load_gpu_harness(harness)
        .finalize()
        .simple_test()
        .unwrap();
>>>>>>> 8141dacc
}<|MERGE_RESOLUTION|>--- conflicted
+++ resolved
@@ -1,17 +1,11 @@
 use std::{array, borrow::BorrowMut, sync::Arc};
 
-<<<<<<< HEAD
-use openvm_circuit::arch::{
-    testing::{memory::gen_pointer, VmChipTestBuilder},
-    VmAirWrapper,
-=======
 use openvm_circuit::{
     arch::{
         testing::{memory::gen_pointer, TestBuilder, TestChipHarness, VmChipTestBuilder},
         Arena, ExecutionBridge, PreflightExecutor,
     },
     system::memory::{offline_checker::MemoryBridge, SharedMemoryHelper},
->>>>>>> 8141dacc
 };
 use openvm_circuit_primitives::var_range::VariableRangeCheckerChip;
 use openvm_instructions::{instruction::Instruction, LocalOpcode};
@@ -28,15 +22,6 @@
 use openvm_stark_sdk::{p3_baby_bear::BabyBear, utils::create_seeded_rng};
 use rand::{rngs::StdRng, Rng};
 use test_case::test_case;
-<<<<<<< HEAD
-
-use super::{run_write_data_sign_extend, LoadSignExtendCoreAir};
-use crate::{
-    adapters::{Rv32LoadStoreAdapterAir, Rv32LoadStoreAdapterStep, RV32_REGISTER_NUM_LIMBS},
-    load_sign_extend::LoadSignExtendCoreCols,
-    test_utils::get_verification_error,
-    LoadSignExtendStep, Rv32LoadSignExtendChip,
-=======
 #[cfg(feature = "cuda")]
 use {
     crate::{
@@ -58,37 +43,10 @@
     test_utils::get_verification_error,
     LoadSignExtendFiller, Rv32LoadSignExtendAir, Rv32LoadSignExtendChip,
     Rv32LoadSignExtendExecutor,
->>>>>>> 8141dacc
 };
 
 const IMM_BITS: usize = 16;
 const MAX_INS_CAPACITY: usize = 128;
-<<<<<<< HEAD
-
-type F = BabyBear;
-
-fn create_test_chip(tester: &mut VmChipTestBuilder<F>) -> Rv32LoadSignExtendChip<F> {
-    let range_checker_chip = tester.memory_controller().range_checker.clone();
-    let mut chip = Rv32LoadSignExtendChip::<F>::new(
-        VmAirWrapper::new(
-            Rv32LoadStoreAdapterAir::new(
-                tester.memory_bridge(),
-                tester.execution_bridge(),
-                range_checker_chip.bus(),
-                tester.address_bits(),
-            ),
-            LoadSignExtendCoreAir::new(range_checker_chip.bus()),
-        ),
-        LoadSignExtendStep::new(
-            Rv32LoadStoreAdapterStep::new(tester.address_bits(), range_checker_chip.clone()),
-            range_checker_chip.clone(),
-        ),
-        tester.memory_helper(),
-    );
-    chip.set_trace_buffer_height(MAX_INS_CAPACITY);
-
-    chip
-=======
 type Harness = TestChipHarness<
     F,
     Rv32LoadSignExtendExecutor,
@@ -137,7 +95,6 @@
         tester.address_bits(),
     );
     Harness::with_capacity(executor, air, chip, MAX_INS_CAPACITY)
->>>>>>> 8141dacc
 }
 
 #[allow(clippy::too_many_arguments)]
@@ -223,11 +180,7 @@
     let mut rng = create_seeded_rng();
     let mut tester = VmChipTestBuilder::default();
 
-<<<<<<< HEAD
-    let mut chip = create_test_chip(&mut tester);
-=======
     let mut harness = create_test_chip(&mut tester);
->>>>>>> 8141dacc
     for _ in 0..num_ops {
         set_and_execute(
             &mut tester,
@@ -272,11 +225,7 @@
 ) {
     let mut rng = create_seeded_rng();
     let mut tester = VmChipTestBuilder::default();
-<<<<<<< HEAD
-    let mut chip = create_test_chip(&mut tester);
-=======
     let mut harness = create_test_chip(&mut tester);
->>>>>>> 8141dacc
 
     set_and_execute(
         &mut tester,
@@ -290,11 +239,7 @@
         imm_sign,
     );
 
-<<<<<<< HEAD
-    let adapter_width = BaseAir::<F>::width(&chip.air.adapter);
-=======
     let adapter_width = BaseAir::<F>::width(&harness.air.adapter);
->>>>>>> 8141dacc
     let modify_trace = |trace: &mut DenseMatrix<BabyBear>| {
         let mut trace_row = trace.row_slice(0).to_vec();
         let (_, core_row) = trace_row.split_at_mut(adapter_width);
@@ -332,15 +277,9 @@
     run_negative_load_sign_extend_test(
         LOADB,
         Some([233, 187, 145, 238]),
-<<<<<<< HEAD
-        None,
-        None,
-        None,
-=======
-        None,
-        None,
-        None,
->>>>>>> 8141dacc
+        None,
+        None,
+        None,
         LoadSignExtPrankValues {
             data_most_sig_bit: Some(0),
             ..Default::default()
@@ -427,8 +366,6 @@
     assert_eq!(write_data1, [210, 255, 255, 255]);
     assert_eq!(write_data2, [227, 255, 255, 255]);
     assert_eq!(write_data3, [255, 255, 255, 255]);
-<<<<<<< HEAD
-=======
 }
 
 // ////////////////////////////////////////////////////////////////////////////////////
@@ -508,5 +445,4 @@
         .finalize()
         .simple_test()
         .unwrap();
->>>>>>> 8141dacc
 }