--- conflicted
+++ resolved
@@ -5,14 +5,7 @@
 
 use openvm_circuit::{
     arch::*,
-<<<<<<< HEAD
-    system::memory::{
-        online::{GuestMemory, TracingMemory},
-        MemoryAuxColsFactory, POINTER_MAX_BITS,
-    },
-=======
     system::memory::{online::TracingMemory, MemoryAuxColsFactory},
->>>>>>> 8ad15357
 };
 use openvm_circuit_primitives::{
     utils::select,
@@ -23,11 +16,7 @@
 use openvm_instructions::{
     instruction::Instruction,
     program::DEFAULT_PC_STEP,
-<<<<<<< HEAD
-    riscv::{RV32_CELL_BITS, RV32_IMM_AS, RV32_REGISTER_AS, RV32_REGISTER_NUM_LIMBS},
-=======
     riscv::{RV32_CELL_BITS, RV32_REGISTER_NUM_LIMBS},
->>>>>>> 8ad15357
     LocalOpcode,
 };
 use openvm_rv32im_transpiler::Rv32LoadStoreOpcode::{self, *};
@@ -232,11 +221,7 @@
     }
 
     fn execute(
-<<<<<<< HEAD
-        &mut self,
-=======
         &self,
->>>>>>> 8ad15357
         state: VmStateMut<F, TracingMemory, RA>,
         instruction: &Instruction<F>,
     ) -> Result<(), ExecutionError> {
@@ -271,73 +256,10 @@
             write_data.map(u32::from),
             &mut adapter_record,
         );
-<<<<<<< HEAD
 
         *state.pc = state.pc.wrapping_add(DEFAULT_PC_STEP);
 
         Ok(())
-    }
-}
-
-impl<F, A, const NUM_CELLS: usize, const LIMB_BITS: usize> TraceFiller<F>
-    for LoadSignExtendFiller<A, NUM_CELLS, LIMB_BITS>
-where
-    F: PrimeField32,
-    A: 'static + AdapterTraceFiller<F>,
-{
-    fn fill_trace_row(&self, mem_helper: &MemoryAuxColsFactory<F>, row_slice: &mut [F]) {
-        let (adapter_row, mut core_row) = unsafe { row_slice.split_at_mut_unchecked(A::WIDTH) };
-        self.adapter.fill_trace_row(mem_helper, adapter_row);
-        let record: &LoadSignExtendCoreRecord<NUM_CELLS> =
-            unsafe { get_record_from_slice(&mut core_row, ()) };
-
-        let core_row: &mut LoadSignExtendCoreCols<F, NUM_CELLS> = core_row.borrow_mut();
-
-        let shift = record.shift_amount;
-        let most_sig_limb = if record.is_byte {
-            record.read_data[shift as usize]
-        } else {
-            record.read_data[NUM_CELLS / 2 - 1 + shift as usize]
-        };
-
-        let most_sig_bit = most_sig_limb & (1 << 7);
-        self.range_checker_chip
-            .add_count((most_sig_limb - most_sig_bit) as u32, 7);
-
-        core_row.prev_data = record.prev_data.map(F::from_canonical_u8);
-        core_row.shifted_read_data = record.read_data.map(F::from_canonical_u8);
-        core_row.shifted_read_data.rotate_left((shift & 2) as usize);
-
-        core_row.data_most_sig_bit = F::from_bool(most_sig_bit != 0);
-        core_row.shift_most_sig_bit = F::from_bool(shift & 2 == 2);
-        core_row.opcode_loadh_flag = F::from_bool(!record.is_byte);
-        core_row.opcode_loadb_flag1 = F::from_bool(record.is_byte && ((shift & 1) == 1));
-        core_row.opcode_loadb_flag0 = F::from_bool(record.is_byte && ((shift & 1) == 0));
-    }
-}
-
-#[derive(AlignedBytesBorrow, Clone)]
-#[repr(C)]
-struct LoadSignExtendPreCompute {
-    imm_extended: u32,
-    a: u8,
-    b: u8,
-    e: u8,
-}
-
-impl<F, A, const LIMB_BITS: usize> Executor<F>
-    for LoadSignExtendExecutor<A, { RV32_REGISTER_NUM_LIMBS }, LIMB_BITS>
-where
-    F: PrimeField32,
-{
-    fn pre_compute_size(&self) -> usize {
-        size_of::<LoadSignExtendPreCompute>()
-=======
-
-        *state.pc = state.pc.wrapping_add(DEFAULT_PC_STEP);
-
-        Ok(())
->>>>>>> 8ad15357
     }
 }
 
@@ -359,181 +281,6 @@
 
         let core_row: &mut LoadSignExtendCoreCols<F, NUM_CELLS> = core_row.borrow_mut();
 
-<<<<<<< HEAD
-    #[inline(always)]
-    fn pre_compute<Ctx: E1ExecutionCtx>(
-        &self,
-        pc: u32,
-        inst: &Instruction<F>,
-        data: &mut [u8],
-    ) -> Result<ExecuteFunc<F, Ctx>, StaticProgramError> {
-        let pre_compute: &mut LoadSignExtendPreCompute = data.borrow_mut();
-        let (is_loadb, enabled) = self.pre_compute_impl(pc, inst, pre_compute)?;
-        let fn_ptr = match (is_loadb, enabled) {
-            (true, true) => execute_e1_impl::<_, _, true, true>,
-            (true, false) => execute_e1_impl::<_, _, true, false>,
-            (false, true) => execute_e1_impl::<_, _, false, true>,
-            (false, false) => execute_e1_impl::<_, _, false, false>,
-        };
-        Ok(fn_ptr)
-    }
-}
-
-impl<F, A, const LIMB_BITS: usize> MeteredExecutor<F>
-    for LoadSignExtendExecutor<A, { RV32_REGISTER_NUM_LIMBS }, LIMB_BITS>
-where
-    F: PrimeField32,
-{
-    fn metered_pre_compute_size(&self) -> usize {
-        size_of::<E2PreCompute<LoadSignExtendPreCompute>>()
-    }
-
-    fn metered_pre_compute<Ctx>(
-        &self,
-        chip_idx: usize,
-        pc: u32,
-        inst: &Instruction<F>,
-        data: &mut [u8],
-    ) -> Result<ExecuteFunc<F, Ctx>, StaticProgramError>
-    where
-        Ctx: E2ExecutionCtx,
-    {
-        let pre_compute: &mut E2PreCompute<LoadSignExtendPreCompute> = data.borrow_mut();
-        pre_compute.chip_idx = chip_idx as u32;
-        let (is_loadb, enabled) = self.pre_compute_impl(pc, inst, &mut pre_compute.data)?;
-        let fn_ptr = match (is_loadb, enabled) {
-            (true, true) => execute_e2_impl::<_, _, true, true>,
-            (true, false) => execute_e2_impl::<_, _, true, false>,
-            (false, true) => execute_e2_impl::<_, _, false, true>,
-            (false, false) => execute_e2_impl::<_, _, false, false>,
-        };
-        Ok(fn_ptr)
-    }
-}
-
-#[inline(always)]
-unsafe fn execute_e12_impl<
-    F: PrimeField32,
-    CTX: E1ExecutionCtx,
-    const IS_LOADB: bool,
-    const ENABLED: bool,
->(
-    pre_compute: &LoadSignExtendPreCompute,
-    vm_state: &mut VmExecState<F, GuestMemory, CTX>,
-) {
-    let rs1_bytes: [u8; RV32_REGISTER_NUM_LIMBS] =
-        vm_state.vm_read(RV32_REGISTER_AS, pre_compute.b as u32);
-    let rs1_val = u32::from_le_bytes(rs1_bytes);
-    let ptr_val = rs1_val.wrapping_add(pre_compute.imm_extended);
-    // sign_extend([r32{c,g}(b):2]_e)`
-    debug_assert!(ptr_val < (1 << POINTER_MAX_BITS));
-    let shift_amount = ptr_val % 4;
-    let ptr_val = ptr_val - shift_amount; // aligned ptr
-
-    let read_data: [u8; RV32_REGISTER_NUM_LIMBS] = vm_state.vm_read(pre_compute.e as u32, ptr_val);
-
-    let write_data = if IS_LOADB {
-        let byte = read_data[shift_amount as usize];
-        let sign_extended = (byte as i8) as i32;
-        sign_extended.to_le_bytes()
-    } else {
-        if shift_amount != 0 && shift_amount != 2 {
-            vm_state.exit_code = Err(ExecutionError::Fail {
-                pc: vm_state.pc,
-                msg: "LoadSignExtend invalid shift amount",
-            });
-            return;
-        }
-        let half: [u8; 2] = array::from_fn(|i| read_data[shift_amount as usize + i]);
-        (i16::from_le_bytes(half) as i32).to_le_bytes()
-    };
-
-    if ENABLED {
-        vm_state.vm_write(RV32_REGISTER_AS, pre_compute.a as u32, &write_data);
-    }
-
-    vm_state.pc += DEFAULT_PC_STEP;
-    vm_state.instret += 1;
-}
-
-unsafe fn execute_e1_impl<
-    F: PrimeField32,
-    CTX: E1ExecutionCtx,
-    const IS_LOADB: bool,
-    const ENABLED: bool,
->(
-    pre_compute: &[u8],
-    vm_state: &mut VmExecState<F, GuestMemory, CTX>,
-) {
-    let pre_compute: &LoadSignExtendPreCompute = pre_compute.borrow();
-    execute_e12_impl::<F, CTX, IS_LOADB, ENABLED>(pre_compute, vm_state);
-}
-
-unsafe fn execute_e2_impl<
-    F: PrimeField32,
-    CTX: E2ExecutionCtx,
-    const IS_LOADB: bool,
-    const ENABLED: bool,
->(
-    pre_compute: &[u8],
-    vm_state: &mut VmExecState<F, GuestMemory, CTX>,
-) {
-    let pre_compute: &E2PreCompute<LoadSignExtendPreCompute> = pre_compute.borrow();
-    vm_state
-        .ctx
-        .on_height_change(pre_compute.chip_idx as usize, 1);
-    execute_e12_impl::<F, CTX, IS_LOADB, ENABLED>(&pre_compute.data, vm_state);
-}
-
-impl<A, const LIMB_BITS: usize> LoadSignExtendExecutor<A, { RV32_REGISTER_NUM_LIMBS }, LIMB_BITS> {
-    /// Return (is_loadb, enabled)
-    fn pre_compute_impl<F: PrimeField32>(
-        &self,
-        pc: u32,
-        inst: &Instruction<F>,
-        data: &mut LoadSignExtendPreCompute,
-    ) -> Result<(bool, bool), StaticProgramError> {
-        let Instruction {
-            opcode,
-            a,
-            b,
-            c,
-            d,
-            e,
-            f,
-            g,
-            ..
-        } = inst;
-
-        let e_u32 = e.as_canonical_u32();
-        if d.as_canonical_u32() != RV32_REGISTER_AS || e_u32 == RV32_IMM_AS {
-            return Err(StaticProgramError::InvalidInstruction(pc));
-        }
-
-        let local_opcode = Rv32LoadStoreOpcode::from_usize(
-            opcode.local_opcode_idx(Rv32LoadStoreOpcode::CLASS_OFFSET),
-        );
-        match local_opcode {
-            LOADB | LOADH => {}
-            _ => unreachable!("LoadSignExtendExecutor should only handle LOADB/LOADH opcodes"),
-        }
-
-        let imm = c.as_canonical_u32();
-        let imm_sign = g.as_canonical_u32();
-        let imm_extended = imm + imm_sign * 0xffff0000;
-
-        *data = LoadSignExtendPreCompute {
-            imm_extended,
-            a: a.as_canonical_u32() as u8,
-            b: b.as_canonical_u32() as u8,
-            e: e_u32 as u8,
-        };
-        let enabled = !f.is_zero();
-        Ok((local_opcode == LOADB, enabled))
-    }
-}
-
-=======
         let shift = record.shift_amount;
         let most_sig_limb = if record.is_byte {
             record.read_data[shift as usize]
@@ -557,7 +304,6 @@
     }
 }
 
->>>>>>> 8ad15357
 // Returns write_data
 #[inline(always)]
 pub(super) fn run_write_data_sign_extend<const NUM_CELLS: usize>(
