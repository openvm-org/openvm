use std::{
    array,
    borrow::{Borrow, BorrowMut},
    ptr::slice_from_raw_parts,
};

use openvm_circuit::{
    arch::{
<<<<<<< HEAD
        AdapterAirContext, AdapterCoreLayout, AdapterExecutorE1, AdapterTraceFiller,
        AdapterTraceStep, RecordArena, Result, StepExecutorE1, TraceFiller, TraceStep,
=======
        execution_mode::{metered::MeteredCtx, E1E2ExecutionCtx},
        AdapterAirContext, AdapterExecutorE1, AdapterTraceStep, Result, StepExecutorE1, TraceStep,
>>>>>>> 82f7ff99
        VmAdapterInterface, VmCoreAir, VmStateMut,
    },
    system::memory::{
        online::{GuestMemory, TracingMemory},
        MemoryAuxColsFactory,
    },
};
use openvm_circuit_primitives::{
    utils::select,
    var_range::{SharedVariableRangeCheckerChip, VariableRangeCheckerBus},
    AlignedBytesBorrow,
};
use openvm_circuit_primitives_derive::AlignedBorrow;
use openvm_instructions::{instruction::Instruction, program::DEFAULT_PC_STEP, LocalOpcode};
use openvm_rv32im_transpiler::Rv32LoadStoreOpcode::{self, *};
use openvm_stark_backend::{
    interaction::InteractionBuilder,
    p3_air::BaseAir,
    p3_field::{Field, FieldAlgebra, PrimeField32},
    rap::BaseAirWithPublicValues,
};

use crate::adapters::LoadStoreInstruction;

/// LoadSignExtend Core Chip handles byte/halfword into word conversions through sign extend
/// This chip uses read_data to construct write_data
/// prev_data columns are not used in constraints defined in the CoreAir, but are used in
/// constraints by the Adapter shifted_read_data is the read_data shifted by (shift_amount & 2),
/// this reduces the number of opcode flags needed using this shifted data we can generate the
/// write_data as if the shift_amount was 0 for loadh and 0 or 1 for loadb
#[repr(C)]
#[derive(Debug, Clone, AlignedBorrow)]
pub struct LoadSignExtendCoreCols<T, const NUM_CELLS: usize> {
    /// This chip treats loadb with 0 shift and loadb with 1 shift as different instructions
    pub opcode_loadb_flag0: T,
    pub opcode_loadb_flag1: T,
    pub opcode_loadh_flag: T,

    pub shift_most_sig_bit: T,
    // The bit that is extended to the remaining bits
    pub data_most_sig_bit: T,

    pub shifted_read_data: [T; NUM_CELLS],
    pub prev_data: [T; NUM_CELLS],
}

#[derive(Debug, Clone, derive_new::new)]
pub struct LoadSignExtendCoreAir<const NUM_CELLS: usize, const LIMB_BITS: usize> {
    pub range_bus: VariableRangeCheckerBus,
}

impl<F: Field, const NUM_CELLS: usize, const LIMB_BITS: usize> BaseAir<F>
    for LoadSignExtendCoreAir<NUM_CELLS, LIMB_BITS>
{
    fn width(&self) -> usize {
        LoadSignExtendCoreCols::<F, NUM_CELLS>::width()
    }
}

impl<F: Field, const NUM_CELLS: usize, const LIMB_BITS: usize> BaseAirWithPublicValues<F>
    for LoadSignExtendCoreAir<NUM_CELLS, LIMB_BITS>
{
}

impl<AB, I, const NUM_CELLS: usize, const LIMB_BITS: usize> VmCoreAir<AB, I>
    for LoadSignExtendCoreAir<NUM_CELLS, LIMB_BITS>
where
    AB: InteractionBuilder,
    I: VmAdapterInterface<AB::Expr>,
    I::Reads: From<([AB::Var; NUM_CELLS], [AB::Expr; NUM_CELLS])>,
    I::Writes: From<[[AB::Expr; NUM_CELLS]; 1]>,
    I::ProcessedInstruction: From<LoadStoreInstruction<AB::Expr>>,
{
    fn eval(
        &self,
        builder: &mut AB,
        local_core: &[AB::Var],
        _from_pc: AB::Var,
    ) -> AdapterAirContext<AB::Expr, I> {
        let cols: &LoadSignExtendCoreCols<AB::Var, NUM_CELLS> = (*local_core).borrow();
        let LoadSignExtendCoreCols::<AB::Var, NUM_CELLS> {
            shifted_read_data,
            prev_data,
            opcode_loadb_flag0: is_loadb0,
            opcode_loadb_flag1: is_loadb1,
            opcode_loadh_flag: is_loadh,
            data_most_sig_bit,
            shift_most_sig_bit,
        } = *cols;

        let flags = [is_loadb0, is_loadb1, is_loadh];

        let is_valid = flags.iter().fold(AB::Expr::ZERO, |acc, &flag| {
            builder.assert_bool(flag);
            acc + flag
        });

        builder.assert_bool(is_valid.clone());
        builder.assert_bool(data_most_sig_bit);
        builder.assert_bool(shift_most_sig_bit);

        let expected_opcode = (is_loadb0 + is_loadb1) * AB::F::from_canonical_u8(LOADB as u8)
            + is_loadh * AB::F::from_canonical_u8(LOADH as u8)
            + AB::Expr::from_canonical_usize(Rv32LoadStoreOpcode::CLASS_OFFSET);

        let limb_mask = data_most_sig_bit * AB::Expr::from_canonical_u32((1 << LIMB_BITS) - 1);

        // there are three parts to write_data:
        // - 1st limb is always shifted_read_data
        // - 2nd to (NUM_CELLS/2)th limbs are read_data if loadh and sign extended if loadb
        // - (NUM_CELLS/2 + 1)th to last limbs are always sign extended limbs
        let write_data: [AB::Expr; NUM_CELLS] = array::from_fn(|i| {
            if i == 0 {
                (is_loadh + is_loadb0) * shifted_read_data[i].into()
                    + is_loadb1 * shifted_read_data[i + 1].into()
            } else if i < NUM_CELLS / 2 {
                shifted_read_data[i] * is_loadh + (is_loadb0 + is_loadb1) * limb_mask.clone()
            } else {
                limb_mask.clone()
            }
        });

        // Constrain that most_sig_bit is correct
        let most_sig_limb = shifted_read_data[0] * is_loadb0
            + shifted_read_data[1] * is_loadb1
            + shifted_read_data[NUM_CELLS / 2 - 1] * is_loadh;

        self.range_bus
            .range_check(
                most_sig_limb
                    - data_most_sig_bit * AB::Expr::from_canonical_u32(1 << (LIMB_BITS - 1)),
                LIMB_BITS - 1,
            )
            .eval(builder, is_valid.clone());

        // Unshift the shifted_read_data to get the original read_data
        let read_data = array::from_fn(|i| {
            select(
                shift_most_sig_bit,
                shifted_read_data[(i + NUM_CELLS - 2) % NUM_CELLS],
                shifted_read_data[i],
            )
        });
        let load_shift_amount = shift_most_sig_bit * AB::Expr::TWO + is_loadb1;

        AdapterAirContext {
            to_pc: None,
            reads: (prev_data, read_data).into(),
            writes: [write_data].into(),
            instruction: LoadStoreInstruction {
                is_valid: is_valid.clone(),
                opcode: expected_opcode,
                is_load: is_valid,
                load_shift_amount,
                store_shift_amount: AB::Expr::ZERO,
            }
            .into(),
        }
    }

    fn start_offset(&self) -> usize {
        Rv32LoadStoreOpcode::CLASS_OFFSET
    }
}

#[repr(C)]
#[derive(AlignedBytesBorrow, Debug)]
pub struct LoadSignExtendCoreRecord<const NUM_CELLS: usize> {
    pub is_byte: bool,
    pub shift_amount: u8,
    pub read_data: [u8; NUM_CELLS],
    pub prev_data: [u8; NUM_CELLS],
}

#[derive(derive_new::new)]
pub struct LoadSignExtendStep<A, const NUM_CELLS: usize, const LIMB_BITS: usize> {
    adapter: A,
    pub range_checker_chip: SharedVariableRangeCheckerChip,
}

impl<F, CTX, A, const NUM_CELLS: usize, const LIMB_BITS: usize> TraceStep<F, CTX>
    for LoadSignExtendStep<A, NUM_CELLS, LIMB_BITS>
where
    F: PrimeField32,
    A: 'static
        + for<'a> AdapterTraceStep<
            F,
            CTX,
            ReadData = (([u32; NUM_CELLS], [u8; NUM_CELLS]), u8),
            WriteData = [u32; NUM_CELLS],
        >,
{
    type RecordLayout = AdapterCoreLayout;
    type RecordMut<'a> = (
        A::RecordMut<'a>,
        &'a mut LoadSignExtendCoreRecord<NUM_CELLS>,
    );

    fn get_opcode_name(&self, opcode: usize) -> String {
        format!(
            "{:?}",
            Rv32LoadStoreOpcode::from_usize(opcode - Rv32LoadStoreOpcode::CLASS_OFFSET)
        )
    }

    fn execute<'buf, RA>(
        &mut self,
        state: VmStateMut<TracingMemory<F>, CTX>,
        instruction: &Instruction<F>,
        arena: &'buf mut RA,
    ) -> Result<()>
    where
        RA: RecordArena<'buf, Self::RecordLayout, Self::RecordMut<'buf>>,
    {
        let Instruction { opcode, .. } = instruction;

        let local_opcode = Rv32LoadStoreOpcode::from_usize(
            opcode.local_opcode_idx(Rv32LoadStoreOpcode::CLASS_OFFSET),
        );

<<<<<<< HEAD
        let (mut adapter_record, core_record) = arena.alloc(AdapterCoreLayout {
            adapter_width: A::WIDTH,
        });
=======
        let row_slice = &mut trace[*trace_offset..*trace_offset + width];
        let (adapter_row, core_row) = unsafe { row_slice.split_at_mut_unchecked(A::WIDTH) };
>>>>>>> 82f7ff99

        A::start(*state.pc, state.memory, &mut adapter_record);

        let tmp = self
            .adapter
            .read(state.memory, instruction, &mut adapter_record);

        core_record.is_byte = local_opcode == LOADB;
        core_record.prev_data = tmp.0 .0.map(|x| x as u8);
        core_record.read_data = tmp.0 .1;
        core_record.shift_amount = tmp.1;

        let write_data = run_write_data_sign_extend(
            local_opcode,
            core_record.read_data,
            core_record.shift_amount as usize,
        );
        println!("core_record: {:?}", core_record);

        self.adapter.write(
            state.memory,
            instruction,
            &write_data.map(u32::from),
            &mut adapter_record,
        );

        *state.pc = state.pc.wrapping_add(DEFAULT_PC_STEP);

        Ok(())
    }
}

impl<F, CTX, A, const NUM_CELLS: usize, const LIMB_BITS: usize> TraceFiller<F, CTX>
    for LoadSignExtendStep<A, NUM_CELLS, LIMB_BITS>
where
    F: PrimeField32,
    A: 'static + AdapterTraceFiller<F, CTX>,
{
    fn fill_trace_row(&self, mem_helper: &MemoryAuxColsFactory<F>, row_slice: &mut [F]) {
        let (adapter_row, core_row) = unsafe { row_slice.split_at_mut_unchecked(A::WIDTH) };
        self.adapter.fill_trace_row(mem_helper, adapter_row);
        let record = unsafe {
            let record_buffer = &*slice_from_raw_parts(
                core_row.as_ptr() as *const u8,
                size_of::<LoadSignExtendCoreRecord<NUM_CELLS>>(),
            );
            let record: &LoadSignExtendCoreRecord<NUM_CELLS> = record_buffer.borrow();
            record
        };
        let core_row: &mut LoadSignExtendCoreCols<F, NUM_CELLS> = core_row.borrow_mut();

        let shift = record.shift_amount;
        let most_sig_limb = if record.is_byte {
            record.read_data[shift as usize]
        } else {
            record.read_data[NUM_CELLS / 2 - 1 + shift as usize]
        };

        let most_sig_bit = most_sig_limb & (1 << 7);
        self.range_checker_chip
            .add_count((most_sig_limb - most_sig_bit) as u32, 7);

        core_row.prev_data = record.prev_data.map(F::from_canonical_u8);
        core_row.shifted_read_data = record.read_data.map(F::from_canonical_u8);
        core_row.shifted_read_data.rotate_left((shift & 2) as usize);

        core_row.data_most_sig_bit = F::from_bool(most_sig_bit != 0);
        core_row.shift_most_sig_bit = F::from_bool(shift & 2 == 2);
        core_row.opcode_loadh_flag = F::from_bool(!record.is_byte);
        core_row.opcode_loadb_flag1 = F::from_bool(record.is_byte && ((shift & 1) == 1));
        core_row.opcode_loadb_flag0 = F::from_bool(record.is_byte && ((shift & 1) == 0));
    }
}

impl<F, A, const NUM_CELLS: usize, const LIMB_BITS: usize> StepExecutorE1<F>
    for LoadSignExtendStep<A, NUM_CELLS, LIMB_BITS>
where
    F: PrimeField32,
    A: 'static
        + for<'a> AdapterExecutorE1<F, ReadData = [u8; NUM_CELLS], WriteData = [u8; NUM_CELLS]>,
{
    fn execute_e1<Ctx>(
        &self,
        state: &mut VmStateMut<GuestMemory, Ctx>,
        instruction: &Instruction<F>,
    ) -> Result<()>
    where
        Ctx: E1E2ExecutionCtx,
    {
        let Instruction { opcode, .. } = instruction;

        let local_opcode = Rv32LoadStoreOpcode::from_usize(
            opcode.local_opcode_idx(Rv32LoadStoreOpcode::CLASS_OFFSET),
        );

<<<<<<< HEAD
        let mut data = self.adapter.read(state.memory, instruction);
=======
        let ((_, read_data), shift_amount) = self.adapter.read(state, instruction);
        let read_data = read_data.map(F::from_canonical_u8);
>>>>>>> 82f7ff99

        match local_opcode {
            LOADB => {
                let ext = (data[0] >> 7) * u8::MAX;
                for i in 1..NUM_CELLS {
                    data[i] = ext;
                }
            }
            LOADH => {
                let ext = (data[NUM_CELLS / 2 - 1] >> 7) * u8::MAX;
                for i in NUM_CELLS / 2..NUM_CELLS {
                    data[i] = ext;
                }
            }
            _ => unreachable!(),
        }

<<<<<<< HEAD
        self.adapter.write(state.memory, instruction, &data);
=======
        self.adapter.write(state, instruction, &write_data);
>>>>>>> 82f7ff99

        *state.pc = state.pc.wrapping_add(DEFAULT_PC_STEP);

        Ok(())
    }

    fn execute_metered(
        &self,
        state: &mut VmStateMut<GuestMemory, MeteredCtx>,
        instruction: &Instruction<F>,
        chip_index: usize,
    ) -> Result<()> {
        self.execute_e1(state, instruction)?;
        state.ctx.trace_heights[chip_index] += 1;

        Ok(())
    }
}

// Returns write_data
#[inline(always)]
pub(super) fn run_write_data_sign_extend<const NUM_CELLS: usize>(
    opcode: Rv32LoadStoreOpcode,
    read_data: [u8; NUM_CELLS],
    shift: usize,
) -> [u8; NUM_CELLS] {
    match (opcode, shift) {
        (LOADH, 0) | (LOADH, 2) => {
            let ext = (read_data[NUM_CELLS / 2 - 1 + shift] >> 7) * u8::MAX;
            array::from_fn(|i| {
                if i < NUM_CELLS / 2 {
                    read_data[i + shift]
                } else {
                    ext
                }
            })
        }
        (LOADB, 0) | (LOADB, 1) | (LOADB, 2) | (LOADB, 3) => {
            let ext = (read_data[shift] >> 7) * u8::MAX;
            array::from_fn(|i| {
                if i == 0 {
                    read_data[i + shift]
                } else {
                    ext
                }
            })
        }
        // Currently the adapter AIR requires `ptr_val` to be aligned to the data size in bytes.
        // The circuit requires that `shift = ptr_val % 4` so that `ptr_val - shift` is a multiple of 4.
        // This requirement is non-trivial to remove, because we use it to ensure that `ptr_val - shift + 4 <= 2^pointer_max_bits`.
        _ => unreachable!(
            "unaligned memory access not supported by this execution environment: {opcode:?}, shift: {shift}"
        ),
    }
}<|MERGE_RESOLUTION|>--- conflicted
+++ resolved
@@ -6,14 +6,7 @@
 
 use openvm_circuit::{
     arch::{
-<<<<<<< HEAD
-        AdapterAirContext, AdapterCoreLayout, AdapterExecutorE1, AdapterTraceFiller,
-        AdapterTraceStep, RecordArena, Result, StepExecutorE1, TraceFiller, TraceStep,
-=======
-        execution_mode::{metered::MeteredCtx, E1E2ExecutionCtx},
-        AdapterAirContext, AdapterExecutorE1, AdapterTraceStep, Result, StepExecutorE1, TraceStep,
->>>>>>> 82f7ff99
-        VmAdapterInterface, VmCoreAir, VmStateMut,
+        execution_mode::{metered::MeteredCtx, E1E2ExecutionCtx}, AdapterAirContext, AdapterCoreLayout, AdapterExecutorE1, AdapterTraceFiller, AdapterTraceStep, RecordArena, Result, StepExecutorE1, TraceFiller, TraceStep, VmAdapterInterface, VmCoreAir, VmStateMut
     },
     system::memory::{
         online::{GuestMemory, TracingMemory},
@@ -233,14 +226,9 @@
             opcode.local_opcode_idx(Rv32LoadStoreOpcode::CLASS_OFFSET),
         );
 
-<<<<<<< HEAD
         let (mut adapter_record, core_record) = arena.alloc(AdapterCoreLayout {
             adapter_width: A::WIDTH,
         });
-=======
-        let row_slice = &mut trace[*trace_offset..*trace_offset + width];
-        let (adapter_row, core_row) = unsafe { row_slice.split_at_mut_unchecked(A::WIDTH) };
->>>>>>> 82f7ff99
 
         A::start(*state.pc, state.memory, &mut adapter_record);
 
@@ -336,12 +324,7 @@
             opcode.local_opcode_idx(Rv32LoadStoreOpcode::CLASS_OFFSET),
         );
 
-<<<<<<< HEAD
-        let mut data = self.adapter.read(state.memory, instruction);
-=======
-        let ((_, read_data), shift_amount) = self.adapter.read(state, instruction);
-        let read_data = read_data.map(F::from_canonical_u8);
->>>>>>> 82f7ff99
+        let mut data = self.adapter.read(state, instruction);
 
         match local_opcode {
             LOADB => {
@@ -359,11 +342,7 @@
             _ => unreachable!(),
         }
 
-<<<<<<< HEAD
-        self.adapter.write(state.memory, instruction, &data);
-=======
-        self.adapter.write(state, instruction, &write_data);
->>>>>>> 82f7ff99
+        self.adapter.write(state, instruction, &data);
 
         *state.pc = state.pc.wrapping_add(DEFAULT_PC_STEP);
 
