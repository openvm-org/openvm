<<<<<<< HEAD
use std::{array, borrow::BorrowMut};

use openvm_circuit::arch::{
    testing::{memory::gen_pointer, VmChipTestBuilder, BITWISE_OP_LOOKUP_BUS},
    DenseRecordArena, ExecutionBridge, InstructionExecutor, NewVmChipWrapper,
=======
use std::{borrow::BorrowMut, sync::Arc};

use openvm_circuit::{
    arch::{
        testing::{
            memory::gen_pointer, TestBuilder, TestChipHarness, VmChipTestBuilder,
            BITWISE_OP_LOOKUP_BUS,
        },
        Arena, ExecutionBridge, MatrixRecordArena, PreflightExecutor,
    },
    system::memory::{offline_checker::MemoryBridge, SharedMemoryHelper},
>>>>>>> 8141dacc
};
use openvm_circuit_primitives::bitwise_op_lookup::{
    BitwiseOperationLookupAir, BitwiseOperationLookupBus, BitwiseOperationLookupChip,
    SharedBitwiseOperationLookupChip,
};
use openvm_instructions::{
    instruction::Instruction,
    riscv::{RV32_CELL_BITS, RV32_MEMORY_AS, RV32_REGISTER_AS, RV32_REGISTER_NUM_LIMBS},
    LocalOpcode,
};
use openvm_rv32im_transpiler::Rv32HintStoreOpcode::{self, *};
use openvm_stark_backend::{
    p3_field::FieldAlgebra,
    p3_matrix::{
        dense::{DenseMatrix, RowMajorMatrix},
        Matrix,
    },
    utils::disable_debug_builder,
};
use openvm_stark_sdk::{p3_baby_bear::BabyBear, utils::create_seeded_rng};
<<<<<<< HEAD
use rand::{rngs::StdRng, Rng};

use super::{Rv32HintStoreAir, Rv32HintStoreChip, Rv32HintStoreCols, Rv32HintStoreStep};
use crate::{
    adapters::decompose, hintstore::Rv32HintStoreLayout, test_utils::get_verification_error,
};

type F = BabyBear;
const MAX_INS_CAPACITY: usize = 4096;

fn create_test_chip(
    tester: &mut VmChipTestBuilder<F>,
) -> (
    Rv32HintStoreChip<F>,
    SharedBitwiseOperationLookupChip<RV32_CELL_BITS>,
) {
    let bitwise_bus = BitwiseOperationLookupBus::new(BITWISE_OP_LOOKUP_BUS);
    let bitwise_chip = SharedBitwiseOperationLookupChip::<RV32_CELL_BITS>::new(bitwise_bus);

    let mut chip = Rv32HintStoreChip::<F>::new(
        Rv32HintStoreAir::new(
            ExecutionBridge::new(tester.execution_bus(), tester.program_bus()),
            tester.memory_bridge(),
            bitwise_chip.bus(),
            0,
            tester.address_bits(),
        ),
        Rv32HintStoreStep::new(bitwise_chip.clone(), tester.address_bits(), 0),
        tester.memory_helper(),
    );
    chip.set_trace_buffer_height(MAX_INS_CAPACITY);

    (chip, bitwise_chip)
}

fn set_and_execute<E: InstructionExecutor<F>>(
    tester: &mut VmChipTestBuilder<F>,
    chip: &mut E,
    rng: &mut StdRng,
    opcode: Rv32HintStoreOpcode,
) {
    let mem_ptr = rng
        .gen_range(0..(1 << (tester.memory_controller().mem_config().pointer_max_bits - 2)))
        << 2;
    let b = gen_pointer(rng, 4);

    tester.write(1, b, decompose(mem_ptr));

    let read_data: [F; RV32_REGISTER_NUM_LIMBS] =
        array::from_fn(|_| F::from_canonical_u32(rng.gen_range(0..(1 << RV32_CELL_BITS))));
    for data in read_data {
        tester.streams.hint_stream.push_back(data);
    }
=======
use rand::{rngs::StdRng, Rng, RngCore};
#[cfg(feature = "cuda")]
use {
    crate::{Rv32HintStoreChipGpu, Rv32HintStoreLayout},
    openvm_circuit::arch::testing::{
        default_bitwise_lookup_bus, GpuChipTestBuilder, GpuTestChipHarness,
    },
};

use super::{Rv32HintStoreAir, Rv32HintStoreChip, Rv32HintStoreCols, Rv32HintStoreExecutor};
use crate::{test_utils::get_verification_error, Rv32HintStoreFiller};

type F = BabyBear;
const MAX_INS_CAPACITY: usize = 4096;
type Harness<RA> =
    TestChipHarness<F, Rv32HintStoreExecutor, Rv32HintStoreAir, Rv32HintStoreChip<F>, RA>;

fn create_harness_fields(
    memory_bridge: MemoryBridge,
    execution_bridge: ExecutionBridge,
    bitwise_chip: Arc<BitwiseOperationLookupChip<RV32_CELL_BITS>>,
    memory_helper: SharedMemoryHelper<F>,
    address_bits: usize,
) -> (
    Rv32HintStoreAir,
    Rv32HintStoreExecutor,
    Rv32HintStoreChip<F>,
) {
    let air = Rv32HintStoreAir::new(
        execution_bridge,
        memory_bridge,
        bitwise_chip.bus(),
        Rv32HintStoreOpcode::CLASS_OFFSET,
        address_bits,
    );
    let executor = Rv32HintStoreExecutor::new(address_bits, Rv32HintStoreOpcode::CLASS_OFFSET);
    let chip = Rv32HintStoreChip::<F>::new(
        Rv32HintStoreFiller::new(address_bits, bitwise_chip),
        memory_helper,
    );
    (air, executor, chip)
}

fn create_harness<RA: Arena>(
    tester: &mut VmChipTestBuilder<F>,
) -> (
    Harness<RA>,
    (
        BitwiseOperationLookupAir<RV32_CELL_BITS>,
        SharedBitwiseOperationLookupChip<RV32_CELL_BITS>,
    ),
) {
    let bitwise_bus = BitwiseOperationLookupBus::new(BITWISE_OP_LOOKUP_BUS);
    let bitwise_chip = Arc::new(BitwiseOperationLookupChip::<RV32_CELL_BITS>::new(
        bitwise_bus,
    ));
>>>>>>> 8141dacc

    let (air, executor, chip) = create_harness_fields(
        tester.memory_bridge(),
        tester.execution_bridge(),
        bitwise_chip.clone(),
        tester.memory_helper(),
        tester.address_bits(),
    );
    let harness = Harness::<RA>::with_capacity(executor, air, chip, MAX_INS_CAPACITY);

    (harness, (bitwise_chip.air, bitwise_chip))
}

fn set_and_execute<RA: Arena, E: PreflightExecutor<F, RA>>(
    tester: &mut impl TestBuilder<F>,
    executor: &mut E,
    arena: &mut RA,
    rng: &mut StdRng,
    opcode: Rv32HintStoreOpcode,
) {
<<<<<<< HEAD
    let mem_ptr = rng
        .gen_range(0..(1 << (tester.memory_controller().mem_config().pointer_max_bits - 2)))
        << 2;
    let b = gen_pointer(rng, 4);

    tester.write(1, b, decompose(mem_ptr));

    let num_words = rng.gen_range(1..28);
    let a = gen_pointer(rng, 4);
    tester.write(1, a, decompose(num_words));

    let data: Vec<[F; RV32_REGISTER_NUM_LIMBS]> = (0..num_words)
        .map(|_| array::from_fn(|_| F::from_canonical_u32(rng.gen_range(0..(1 << RV32_CELL_BITS)))))
        .collect();
    for i in 0..num_words {
        for datum in data[i as usize] {
            tester.streams.hint_stream.push_back(datum);
        }
=======
    let num_words = match opcode {
        HINT_STOREW => 1,
        HINT_BUFFER => rng.gen_range(1..28),
    } as u32;

    let a = if opcode == HINT_BUFFER {
        let a = gen_pointer(rng, RV32_REGISTER_NUM_LIMBS);
        tester.write(
            RV32_REGISTER_AS as usize,
            a,
            num_words.to_le_bytes().map(F::from_canonical_u8),
        );
        a
    } else {
        0
    };

    let mem_ptr = gen_pointer(rng, 4) as u32;
    let b = gen_pointer(rng, RV32_REGISTER_NUM_LIMBS);
    tester.write(1, b, mem_ptr.to_le_bytes().map(F::from_canonical_u8));

    let mut input = Vec::with_capacity(num_words as usize * 4);
    for _ in 0..num_words {
        let data = rng.next_u32().to_le_bytes().map(F::from_canonical_u8);
        input.extend(data);
        tester.streams_mut().hint_stream.extend(data);
>>>>>>> 8141dacc
    }

    tester.execute(
        executor,
        arena,
        &Instruction::from_usize(
            opcode.global_opcode(),
            [a, b, 0, RV32_REGISTER_AS as usize, RV32_MEMORY_AS as usize],
        ),
    );

    for idx in 0..num_words as usize {
        let data = tester.read::<4>(RV32_MEMORY_AS as usize, mem_ptr as usize + idx * 4);

        let expected: [F; 4] = input[idx * 4..(idx + 1) * 4].try_into().unwrap();
        assert_eq!(data, expected);
    }
}

///////////////////////////////////////////////////////////////////////////////////////
/// POSITIVE TESTS
///
/// Randomly generate computations and execute, ensuring that the generated trace
/// passes all constraints.
///////////////////////////////////////////////////////////////////////////////////////

#[test]
fn rand_hintstore_test() {
    let mut rng = create_seeded_rng();
    let mut tester = VmChipTestBuilder::default();

<<<<<<< HEAD
    let (mut chip, bitwise_chip) = create_test_chip(&mut tester);
    let num_ops: usize = 100;
    for _ in 0..num_ops {
        if rng.gen_bool(0.5) {
            set_and_execute(&mut tester, &mut chip, &mut rng, HINT_STOREW);
=======
    let (mut harness, bitwise) = create_harness(&mut tester);
    let num_ops: usize = 100;
    for _ in 0..num_ops {
        let opcode = if rng.gen_bool(0.5) {
            HINT_STOREW
>>>>>>> 8141dacc
        } else {
            HINT_BUFFER
        };
        set_and_execute(
            &mut tester,
            &mut harness.executor,
            &mut harness.arena,
            &mut rng,
            opcode,
        );
    }

<<<<<<< HEAD
    let tester = tester.build().load(chip).load(bitwise_chip).finalize();
=======
    let tester = tester
        .build()
        .load(harness)
        .load_periphery(bitwise)
        .finalize();
>>>>>>> 8141dacc
    tester.simple_test().expect("Verification failed");
}

//////////////////////////////////////////////////////////////////////////////////////
// NEGATIVE TESTS
//
// Given a fake trace of a single operation, setup a chip and run the test. We replace
// part of the trace and check that the chip throws the expected error.
//////////////////////////////////////////////////////////////////////////////////////

#[allow(clippy::too_many_arguments)]
fn run_negative_hintstore_test(
    opcode: Rv32HintStoreOpcode,
    prank_data: Option<[u32; RV32_REGISTER_NUM_LIMBS]>,
    interaction_error: bool,
) {
    let mut rng = create_seeded_rng();
    let mut tester = VmChipTestBuilder::default();
<<<<<<< HEAD
    let (mut chip, bitwise_chip) = create_test_chip(&mut tester);

    set_and_execute(&mut tester, &mut chip, &mut rng, opcode);
=======
    let (mut harness, bitwise) = create_harness(&mut tester);

    set_and_execute(
        &mut tester,
        &mut harness.executor,
        &mut harness.arena,
        &mut rng,
        opcode,
    );
>>>>>>> 8141dacc

    let modify_trace = |trace: &mut DenseMatrix<BabyBear>| {
        let mut trace_row = trace.row_slice(0).to_vec();
        let cols: &mut Rv32HintStoreCols<F> = trace_row.as_mut_slice().borrow_mut();
        if let Some(data) = prank_data {
            cols.data = data.map(F::from_canonical_u32);
        }
        *trace = RowMajorMatrix::new(trace_row, trace.width());
    };

    disable_debug_builder();
    let tester = tester
        .build()
        .load_and_prank_trace(harness, modify_trace)
        .load_periphery(bitwise)
        .finalize();
    tester.simple_test_with_expected_error(get_verification_error(interaction_error));
}

#[test]
fn negative_hintstore_tests() {
    run_negative_hintstore_test(HINT_STOREW, Some([92, 187, 45, 280]), true);
}

///////////////////////////////////////////////////////////////////////////////////////
/// SANITY TESTS
///
/// Ensure that solve functions produce the correct results.
///////////////////////////////////////////////////////////////////////////////////////
#[test]
fn execute_roundtrip_sanity_test() {
    let mut rng = create_seeded_rng();
    let mut tester = VmChipTestBuilder::default();

<<<<<<< HEAD
    let (mut chip, _) = create_test_chip(&mut tester);

    let num_ops: usize = 10;
    for _ in 0..num_ops {
        set_and_execute(&mut tester, &mut chip, &mut rng, HINT_STOREW);
    }
}

///////////////////////////////////////////////////////////////////////////////////////
/// DENSE TESTS
///
/// Ensure that the chip works as expected with dense records.
/// We first execute some instructions with a [DenseRecordArena] and transfer the records
/// to a [MatrixRecordArena]. After transferring we generate the trace and make sure that
/// all the constraints pass.
///////////////////////////////////////////////////////////////////////////////////////
type Rv32HintStoreChipDense =
    NewVmChipWrapper<F, Rv32HintStoreAir, Rv32HintStoreStep, DenseRecordArena>;

fn create_test_chip_dense(tester: &mut VmChipTestBuilder<F>) -> Rv32HintStoreChipDense {
    let bitwise_bus = BitwiseOperationLookupBus::new(BITWISE_OP_LOOKUP_BUS);
    let bitwise_chip = SharedBitwiseOperationLookupChip::<RV32_CELL_BITS>::new(bitwise_bus);

    let mut chip = Rv32HintStoreChipDense::new(
        Rv32HintStoreAir::new(
            ExecutionBridge::new(tester.execution_bus(), tester.program_bus()),
            tester.memory_bridge(),
            bitwise_chip.bus(),
            0,
            tester.address_bits(),
        ),
        Rv32HintStoreStep::new(bitwise_chip.clone(), tester.address_bits(), 0),
        tester.memory_helper(),
    );

    chip.set_trace_buffer_height(MAX_INS_CAPACITY);
    chip
}

#[test]
fn dense_record_arena_test() {
    let mut rng = create_seeded_rng();
    let mut tester = VmChipTestBuilder::default();
    let (mut sparse_chip, bitwise_chip) = create_test_chip(&mut tester);

    {
        let mut dense_chip = create_test_chip_dense(&mut tester);

        let num_ops: usize = 100;
        for _ in 0..num_ops {
            set_and_execute(&mut tester, &mut dense_chip, &mut rng, HINT_STOREW);
        }

        let mut record_interpreter = dense_chip
            .arena
            .get_record_seeker::<_, Rv32HintStoreLayout>();
        record_interpreter.transfer_to_matrix_arena(&mut sparse_chip.arena);
    }

    let tester = tester
        .build()
        .load(sparse_chip)
        .load(bitwise_chip)
        .finalize();
    tester.simple_test().expect("Verification failed");
=======
    let (mut harness, _) = create_harness::<MatrixRecordArena<F>>(&mut tester);

    let num_ops: usize = 10;
    for _ in 0..num_ops {
        set_and_execute(
            &mut tester,
            &mut harness.executor,
            &mut harness.arena,
            &mut rng,
            HINT_STOREW,
        );
    }
}

// ////////////////////////////////////////////////////////////////////////////////////
//  CUDA TESTS
//
//  Ensure GPU tracegen is equivalent to CPU tracegen
// ////////////////////////////////////////////////////////////////////////////////////

#[cfg(feature = "cuda")]
type GpuHarness = GpuTestChipHarness<
    F,
    Rv32HintStoreExecutor,
    Rv32HintStoreAir,
    Rv32HintStoreChipGpu,
    Rv32HintStoreChip<F>,
>;

#[cfg(feature = "cuda")]
fn create_cuda_harness(tester: &GpuChipTestBuilder) -> GpuHarness {
    // getting bus from tester since `gpu_chip` and `air` must use the same bus
    let bitwise_bus = default_bitwise_lookup_bus();
    // creating a dummy chip for Cpu so we only count `add_count`s from GPU
    let dummy_bitwise_chip = Arc::new(BitwiseOperationLookupChip::<RV32_CELL_BITS>::new(
        bitwise_bus,
    ));

    let (air, executor, cpu_chip) = create_harness_fields(
        tester.memory_bridge(),
        tester.execution_bridge(),
        dummy_bitwise_chip.clone(),
        tester.dummy_memory_helper(),
        tester.address_bits(),
    );
    let gpu_chip = Rv32HintStoreChipGpu::new(
        tester.range_checker(),
        tester.bitwise_op_lookup(),
        tester.address_bits(),
        tester.timestamp_max_bits(),
    );

    GpuTestChipHarness::with_capacity(executor, air, gpu_chip, cpu_chip, MAX_INS_CAPACITY)
}

#[cfg(feature = "cuda")]
#[test]
fn test_cuda_rand_hintstore_tracegen() {
    let mut rng = create_seeded_rng();
    let mut tester =
        GpuChipTestBuilder::default().with_bitwise_op_lookup(default_bitwise_lookup_bus());

    let mut harness = create_cuda_harness(&tester);
    let num_ops = 50;
    for _ in 0..num_ops {
        let opcode = if rng.gen_bool(0.5) {
            HINT_STOREW
        } else {
            HINT_BUFFER
        };
        set_and_execute(
            &mut tester,
            &mut harness.executor,
            &mut harness.dense_arena,
            &mut rng,
            opcode,
        );
    }

    harness
        .dense_arena
        .get_record_seeker::<_, Rv32HintStoreLayout>()
        .transfer_to_matrix_arena(&mut harness.matrix_arena);

    tester
        .build()
        .load_gpu_harness(harness)
        .finalize()
        .simple_test()
        .unwrap();
>>>>>>> 8141dacc
}<|MERGE_RESOLUTION|>--- conflicted
+++ resolved
@@ -1,10 +1,3 @@
-<<<<<<< HEAD
-use std::{array, borrow::BorrowMut};
-
-use openvm_circuit::arch::{
-    testing::{memory::gen_pointer, VmChipTestBuilder, BITWISE_OP_LOOKUP_BUS},
-    DenseRecordArena, ExecutionBridge, InstructionExecutor, NewVmChipWrapper,
-=======
 use std::{borrow::BorrowMut, sync::Arc};
 
 use openvm_circuit::{
@@ -16,7 +9,6 @@
         Arena, ExecutionBridge, MatrixRecordArena, PreflightExecutor,
     },
     system::memory::{offline_checker::MemoryBridge, SharedMemoryHelper},
->>>>>>> 8141dacc
 };
 use openvm_circuit_primitives::bitwise_op_lookup::{
     BitwiseOperationLookupAir, BitwiseOperationLookupBus, BitwiseOperationLookupChip,
@@ -37,61 +29,6 @@
     utils::disable_debug_builder,
 };
 use openvm_stark_sdk::{p3_baby_bear::BabyBear, utils::create_seeded_rng};
-<<<<<<< HEAD
-use rand::{rngs::StdRng, Rng};
-
-use super::{Rv32HintStoreAir, Rv32HintStoreChip, Rv32HintStoreCols, Rv32HintStoreStep};
-use crate::{
-    adapters::decompose, hintstore::Rv32HintStoreLayout, test_utils::get_verification_error,
-};
-
-type F = BabyBear;
-const MAX_INS_CAPACITY: usize = 4096;
-
-fn create_test_chip(
-    tester: &mut VmChipTestBuilder<F>,
-) -> (
-    Rv32HintStoreChip<F>,
-    SharedBitwiseOperationLookupChip<RV32_CELL_BITS>,
-) {
-    let bitwise_bus = BitwiseOperationLookupBus::new(BITWISE_OP_LOOKUP_BUS);
-    let bitwise_chip = SharedBitwiseOperationLookupChip::<RV32_CELL_BITS>::new(bitwise_bus);
-
-    let mut chip = Rv32HintStoreChip::<F>::new(
-        Rv32HintStoreAir::new(
-            ExecutionBridge::new(tester.execution_bus(), tester.program_bus()),
-            tester.memory_bridge(),
-            bitwise_chip.bus(),
-            0,
-            tester.address_bits(),
-        ),
-        Rv32HintStoreStep::new(bitwise_chip.clone(), tester.address_bits(), 0),
-        tester.memory_helper(),
-    );
-    chip.set_trace_buffer_height(MAX_INS_CAPACITY);
-
-    (chip, bitwise_chip)
-}
-
-fn set_and_execute<E: InstructionExecutor<F>>(
-    tester: &mut VmChipTestBuilder<F>,
-    chip: &mut E,
-    rng: &mut StdRng,
-    opcode: Rv32HintStoreOpcode,
-) {
-    let mem_ptr = rng
-        .gen_range(0..(1 << (tester.memory_controller().mem_config().pointer_max_bits - 2)))
-        << 2;
-    let b = gen_pointer(rng, 4);
-
-    tester.write(1, b, decompose(mem_ptr));
-
-    let read_data: [F; RV32_REGISTER_NUM_LIMBS] =
-        array::from_fn(|_| F::from_canonical_u32(rng.gen_range(0..(1 << RV32_CELL_BITS))));
-    for data in read_data {
-        tester.streams.hint_stream.push_back(data);
-    }
-=======
 use rand::{rngs::StdRng, Rng, RngCore};
 #[cfg(feature = "cuda")]
 use {
@@ -148,7 +85,6 @@
     let bitwise_chip = Arc::new(BitwiseOperationLookupChip::<RV32_CELL_BITS>::new(
         bitwise_bus,
     ));
->>>>>>> 8141dacc
 
     let (air, executor, chip) = create_harness_fields(
         tester.memory_bridge(),
@@ -169,26 +105,6 @@
     rng: &mut StdRng,
     opcode: Rv32HintStoreOpcode,
 ) {
-<<<<<<< HEAD
-    let mem_ptr = rng
-        .gen_range(0..(1 << (tester.memory_controller().mem_config().pointer_max_bits - 2)))
-        << 2;
-    let b = gen_pointer(rng, 4);
-
-    tester.write(1, b, decompose(mem_ptr));
-
-    let num_words = rng.gen_range(1..28);
-    let a = gen_pointer(rng, 4);
-    tester.write(1, a, decompose(num_words));
-
-    let data: Vec<[F; RV32_REGISTER_NUM_LIMBS]> = (0..num_words)
-        .map(|_| array::from_fn(|_| F::from_canonical_u32(rng.gen_range(0..(1 << RV32_CELL_BITS)))))
-        .collect();
-    for i in 0..num_words {
-        for datum in data[i as usize] {
-            tester.streams.hint_stream.push_back(datum);
-        }
-=======
     let num_words = match opcode {
         HINT_STOREW => 1,
         HINT_BUFFER => rng.gen_range(1..28),
@@ -215,7 +131,6 @@
         let data = rng.next_u32().to_le_bytes().map(F::from_canonical_u8);
         input.extend(data);
         tester.streams_mut().hint_stream.extend(data);
->>>>>>> 8141dacc
     }
 
     tester.execute(
@@ -247,19 +162,11 @@
     let mut rng = create_seeded_rng();
     let mut tester = VmChipTestBuilder::default();
 
-<<<<<<< HEAD
-    let (mut chip, bitwise_chip) = create_test_chip(&mut tester);
-    let num_ops: usize = 100;
-    for _ in 0..num_ops {
-        if rng.gen_bool(0.5) {
-            set_and_execute(&mut tester, &mut chip, &mut rng, HINT_STOREW);
-=======
     let (mut harness, bitwise) = create_harness(&mut tester);
     let num_ops: usize = 100;
     for _ in 0..num_ops {
         let opcode = if rng.gen_bool(0.5) {
             HINT_STOREW
->>>>>>> 8141dacc
         } else {
             HINT_BUFFER
         };
@@ -272,15 +179,11 @@
         );
     }
 
-<<<<<<< HEAD
-    let tester = tester.build().load(chip).load(bitwise_chip).finalize();
-=======
     let tester = tester
         .build()
         .load(harness)
         .load_periphery(bitwise)
         .finalize();
->>>>>>> 8141dacc
     tester.simple_test().expect("Verification failed");
 }
 
@@ -299,11 +202,6 @@
 ) {
     let mut rng = create_seeded_rng();
     let mut tester = VmChipTestBuilder::default();
-<<<<<<< HEAD
-    let (mut chip, bitwise_chip) = create_test_chip(&mut tester);
-
-    set_and_execute(&mut tester, &mut chip, &mut rng, opcode);
-=======
     let (mut harness, bitwise) = create_harness(&mut tester);
 
     set_and_execute(
@@ -313,7 +211,6 @@
         &mut rng,
         opcode,
     );
->>>>>>> 8141dacc
 
     let modify_trace = |trace: &mut DenseMatrix<BabyBear>| {
         let mut trace_row = trace.row_slice(0).to_vec();
@@ -348,73 +245,6 @@
     let mut rng = create_seeded_rng();
     let mut tester = VmChipTestBuilder::default();
 
-<<<<<<< HEAD
-    let (mut chip, _) = create_test_chip(&mut tester);
-
-    let num_ops: usize = 10;
-    for _ in 0..num_ops {
-        set_and_execute(&mut tester, &mut chip, &mut rng, HINT_STOREW);
-    }
-}
-
-///////////////////////////////////////////////////////////////////////////////////////
-/// DENSE TESTS
-///
-/// Ensure that the chip works as expected with dense records.
-/// We first execute some instructions with a [DenseRecordArena] and transfer the records
-/// to a [MatrixRecordArena]. After transferring we generate the trace and make sure that
-/// all the constraints pass.
-///////////////////////////////////////////////////////////////////////////////////////
-type Rv32HintStoreChipDense =
-    NewVmChipWrapper<F, Rv32HintStoreAir, Rv32HintStoreStep, DenseRecordArena>;
-
-fn create_test_chip_dense(tester: &mut VmChipTestBuilder<F>) -> Rv32HintStoreChipDense {
-    let bitwise_bus = BitwiseOperationLookupBus::new(BITWISE_OP_LOOKUP_BUS);
-    let bitwise_chip = SharedBitwiseOperationLookupChip::<RV32_CELL_BITS>::new(bitwise_bus);
-
-    let mut chip = Rv32HintStoreChipDense::new(
-        Rv32HintStoreAir::new(
-            ExecutionBridge::new(tester.execution_bus(), tester.program_bus()),
-            tester.memory_bridge(),
-            bitwise_chip.bus(),
-            0,
-            tester.address_bits(),
-        ),
-        Rv32HintStoreStep::new(bitwise_chip.clone(), tester.address_bits(), 0),
-        tester.memory_helper(),
-    );
-
-    chip.set_trace_buffer_height(MAX_INS_CAPACITY);
-    chip
-}
-
-#[test]
-fn dense_record_arena_test() {
-    let mut rng = create_seeded_rng();
-    let mut tester = VmChipTestBuilder::default();
-    let (mut sparse_chip, bitwise_chip) = create_test_chip(&mut tester);
-
-    {
-        let mut dense_chip = create_test_chip_dense(&mut tester);
-
-        let num_ops: usize = 100;
-        for _ in 0..num_ops {
-            set_and_execute(&mut tester, &mut dense_chip, &mut rng, HINT_STOREW);
-        }
-
-        let mut record_interpreter = dense_chip
-            .arena
-            .get_record_seeker::<_, Rv32HintStoreLayout>();
-        record_interpreter.transfer_to_matrix_arena(&mut sparse_chip.arena);
-    }
-
-    let tester = tester
-        .build()
-        .load(sparse_chip)
-        .load(bitwise_chip)
-        .finalize();
-    tester.simple_test().expect("Verification failed");
-=======
     let (mut harness, _) = create_harness::<MatrixRecordArena<F>>(&mut tester);
 
     let num_ops: usize = 10;
@@ -505,5 +335,4 @@
         .finalize()
         .simple_test()
         .unwrap();
->>>>>>> 8141dacc
 }