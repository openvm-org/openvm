use std::{
    borrow::{Borrow, BorrowMut},
    ptr::{slice_from_raw_parts, slice_from_raw_parts_mut},
    sync::{Arc, Mutex, OnceLock},
};

use openvm_circuit::{
    arch::{
        execution_mode::{metered::MeteredCtx, E1E2ExecutionCtx},
        CustomBorrow, ExecutionBridge, ExecutionError, ExecutionState, MultiRowLayout,
        MultiRowRecordArena, NewVmChipWrapper, RecordArena, Result, StepExecutorE1, Streams,
        TraceFiller, TraceStep, VmStateMut,
    },
    system::memory::{
        offline_checker::{
            MemoryBridge, MemoryReadAuxCols, MemoryReadAuxRecord, MemoryWriteAuxCols,
            MemoryWriteAuxRecord,
        },
        online::{GuestMemory, TracingMemory},
        MemoryAddress, MemoryAuxColsFactory,
    },
};
use openvm_circuit_primitives::{
    bitwise_op_lookup::{BitwiseOperationLookupBus, SharedBitwiseOperationLookupChip},
    utils::not,
    AlignedBytesBorrow,
};
use openvm_circuit_primitives_derive::AlignedBorrow;
use openvm_instructions::{
    instruction::Instruction,
    program::DEFAULT_PC_STEP,
    riscv::{RV32_CELL_BITS, RV32_MEMORY_AS, RV32_REGISTER_AS, RV32_REGISTER_NUM_LIMBS},
    LocalOpcode,
};
use openvm_rv32im_transpiler::{
    Rv32HintStoreOpcode,
    Rv32HintStoreOpcode::{HINT_BUFFER, HINT_STOREW},
};
use openvm_stark_backend::{
    interaction::InteractionBuilder,
    p3_air::{Air, AirBuilder, BaseAir},
    p3_field::{Field, FieldAlgebra, PrimeField32},
    p3_matrix::{dense::RowMajorMatrix, Matrix},
    p3_maybe_rayon::prelude::{
        IndexedParallelIterator, IntoParallelRefIterator, IntoParallelRefMutIterator,
        ParallelIterator,
    },
    rap::{BaseAirWithPublicValues, PartitionedBaseAir},
};

use crate::adapters::{
    read_rv32_register, read_rv32_register_from_state, tracing_read, tracing_write,
};

#[cfg(test)]
mod tests;

#[repr(C)]
#[derive(AlignedBorrow, Debug)]
pub struct Rv32HintStoreCols<T> {
    // common
    pub is_single: T,
    pub is_buffer: T,
    // should be 1 for single
    pub rem_words_limbs: [T; RV32_REGISTER_NUM_LIMBS],

    pub from_state: ExecutionState<T>,
    pub mem_ptr_ptr: T,
    pub mem_ptr_limbs: [T; RV32_REGISTER_NUM_LIMBS],
    pub mem_ptr_aux_cols: MemoryReadAuxCols<T>,

    pub write_aux: MemoryWriteAuxCols<T, RV32_REGISTER_NUM_LIMBS>,
    pub data: [T; RV32_REGISTER_NUM_LIMBS],

    // only buffer
    pub is_buffer_start: T,
    pub num_words_ptr: T,
    pub num_words_aux_cols: MemoryReadAuxCols<T>,
}

#[derive(Copy, Clone, Debug, derive_new::new)]
pub struct Rv32HintStoreAir {
    pub execution_bridge: ExecutionBridge,
    pub memory_bridge: MemoryBridge,
    pub bitwise_operation_lookup_bus: BitwiseOperationLookupBus,
    pub offset: usize,
    pointer_max_bits: usize,
}

impl<F: Field> BaseAir<F> for Rv32HintStoreAir {
    fn width(&self) -> usize {
        Rv32HintStoreCols::<F>::width()
    }
}

impl<F: Field> BaseAirWithPublicValues<F> for Rv32HintStoreAir {}
impl<F: Field> PartitionedBaseAir<F> for Rv32HintStoreAir {}

impl<AB: InteractionBuilder> Air<AB> for Rv32HintStoreAir {
    fn eval(&self, builder: &mut AB) {
        let main = builder.main();
        let local = main.row_slice(0);
        let local_cols: &Rv32HintStoreCols<AB::Var> = (*local).borrow();
        let next = main.row_slice(1);
        let next_cols: &Rv32HintStoreCols<AB::Var> = (*next).borrow();

        let timestamp: AB::Var = local_cols.from_state.timestamp;
        let mut timestamp_delta: usize = 0;
        let mut timestamp_pp = || {
            timestamp_delta += 1;
            timestamp + AB::Expr::from_canonical_usize(timestamp_delta - 1)
        };

        builder.assert_bool(local_cols.is_single);
        builder.assert_bool(local_cols.is_buffer);
        builder.assert_bool(local_cols.is_buffer_start);
        builder
            .when(local_cols.is_buffer_start)
            .assert_one(local_cols.is_buffer);
        builder.assert_bool(local_cols.is_single + local_cols.is_buffer);

        let is_valid = local_cols.is_single + local_cols.is_buffer;
        let is_start = local_cols.is_single + local_cols.is_buffer_start;
        // `is_end` is false iff the next row is a buffer row that is not buffer start
        // This is boolean because is_buffer_start == 1 => is_buffer == 1
        // Note: every non-valid row has `is_end == 1`
        let is_end = not::<AB::Expr>(next_cols.is_buffer) + next_cols.is_buffer_start;

        let mut rem_words = AB::Expr::ZERO;
        let mut next_rem_words = AB::Expr::ZERO;
        let mut mem_ptr = AB::Expr::ZERO;
        let mut next_mem_ptr = AB::Expr::ZERO;
        for i in (0..RV32_REGISTER_NUM_LIMBS).rev() {
            rem_words = rem_words * AB::F::from_canonical_u32(1 << RV32_CELL_BITS)
                + local_cols.rem_words_limbs[i];
            next_rem_words = next_rem_words * AB::F::from_canonical_u32(1 << RV32_CELL_BITS)
                + next_cols.rem_words_limbs[i];
            mem_ptr = mem_ptr * AB::F::from_canonical_u32(1 << RV32_CELL_BITS)
                + local_cols.mem_ptr_limbs[i];
            next_mem_ptr = next_mem_ptr * AB::F::from_canonical_u32(1 << RV32_CELL_BITS)
                + next_cols.mem_ptr_limbs[i];
        }

        // Constrain that if local is invalid, then the next state is invalid as well
        builder
            .when_transition()
            .when(not::<AB::Expr>(is_valid.clone()))
            .assert_zero(next_cols.is_single + next_cols.is_buffer);

        // Constrain that when we start a buffer, the is_buffer_start is set to 1
        builder
            .when(local_cols.is_single)
            .assert_one(is_end.clone());
        builder
            .when_first_row()
            .assert_one(not::<AB::Expr>(local_cols.is_buffer) + local_cols.is_buffer_start);

        // read mem_ptr
        self.memory_bridge
            .read(
                MemoryAddress::new(
                    AB::F::from_canonical_u32(RV32_REGISTER_AS),
                    local_cols.mem_ptr_ptr,
                ),
                local_cols.mem_ptr_limbs,
                timestamp_pp(),
                &local_cols.mem_ptr_aux_cols,
            )
            .eval(builder, is_start.clone());

        // read num_words
        self.memory_bridge
            .read(
                MemoryAddress::new(
                    AB::F::from_canonical_u32(RV32_REGISTER_AS),
                    local_cols.num_words_ptr,
                ),
                local_cols.rem_words_limbs,
                timestamp_pp(),
                &local_cols.num_words_aux_cols,
            )
            .eval(builder, local_cols.is_buffer_start);

        // write hint
        self.memory_bridge
            .write(
                MemoryAddress::new(AB::F::from_canonical_u32(RV32_MEMORY_AS), mem_ptr.clone()),
                local_cols.data,
                timestamp_pp(),
                &local_cols.write_aux,
            )
            .eval(builder, is_valid.clone());
        let expected_opcode = (local_cols.is_single
            * AB::F::from_canonical_usize(HINT_STOREW as usize + self.offset))
            + (local_cols.is_buffer
                * AB::F::from_canonical_usize(HINT_BUFFER as usize + self.offset));

        self.execution_bridge
            .execute_and_increment_pc(
                expected_opcode,
                [
                    local_cols.is_buffer * (local_cols.num_words_ptr),
                    local_cols.mem_ptr_ptr.into(),
                    AB::Expr::ZERO,
                    AB::Expr::from_canonical_u32(RV32_REGISTER_AS),
                    AB::Expr::from_canonical_u32(RV32_MEMORY_AS),
                ],
                local_cols.from_state,
                rem_words.clone() * AB::F::from_canonical_usize(timestamp_delta),
            )
            .eval(builder, is_start.clone());

        // Preventing mem_ptr and rem_words overflow
        // Constraining mem_ptr_limbs[RV32_REGISTER_NUM_LIMBS - 1] < 2^(pointer_max_bits -
        // (RV32_REGISTER_NUM_LIMBS - 1)*RV32_CELL_BITS) which implies mem_ptr <=
        // 2^pointer_max_bits Similarly for rem_words <= 2^pointer_max_bits
        self.bitwise_operation_lookup_bus
            .send_range(
                local_cols.mem_ptr_limbs[RV32_REGISTER_NUM_LIMBS - 1]
                    * AB::F::from_canonical_usize(
                        1 << (RV32_REGISTER_NUM_LIMBS * RV32_CELL_BITS - self.pointer_max_bits),
                    ),
                local_cols.rem_words_limbs[RV32_REGISTER_NUM_LIMBS - 1]
                    * AB::F::from_canonical_usize(
                        1 << (RV32_REGISTER_NUM_LIMBS * RV32_CELL_BITS - self.pointer_max_bits),
                    ),
            )
            .eval(builder, is_start.clone());

        // Checking that hint is bytes
        for i in 0..RV32_REGISTER_NUM_LIMBS / 2 {
            self.bitwise_operation_lookup_bus
                .send_range(local_cols.data[2 * i], local_cols.data[(2 * i) + 1])
                .eval(builder, is_valid.clone());
        }

        // buffer transition
        // `is_end` implies that the next row belongs to a new instruction,
        // which could be one of empty, hint_single, or hint_buffer
        // Constrains that when the current row is not empty and `is_end == 1`, then `rem_words` is
        // 1
        builder
            .when(is_valid)
            .when(is_end.clone())
            .assert_one(rem_words.clone());

        let mut when_buffer_transition = builder.when(not::<AB::Expr>(is_end.clone()));
        // Notes on `rem_words`: we constrain that `rem_words` doesn't overflow when we first read
        // it and that on each row it decreases by one (below). We also constrain that when
        // the current instruction ends then `rem_words` is 1. However, we don't constrain
        // that when `rem_words` is 1 then we have to end the current instruction.
        // The only way to exploit this if we to do some multiple of `p` number of additional
        // illegal `buffer` rows where `p` is the modulus of `F`. However, when doing `p`
        // additional `buffer` rows we will always increment `mem_ptr` to an illegal memory address
        // at some point, which prevents this exploit.
        when_buffer_transition.assert_one(rem_words.clone() - next_rem_words.clone());
        // Note: we only care about the `next_mem_ptr = compose(next_mem_ptr_limb)` and not the
        // individual limbs: the limbs do not need to be in the range, they can be anything
        // to make `next_mem_ptr` correct -- this is just a way to not have to have another
        // column for `mem_ptr`. The constraint we care about is `next.mem_ptr ==
        // local.mem_ptr + 4`. Finally, since we increment by `4` each time, any out of
        // bounds memory access will be rejected by the memory bus before we overflow the field.
        when_buffer_transition.assert_eq(
            next_mem_ptr.clone() - mem_ptr.clone(),
            AB::F::from_canonical_usize(RV32_REGISTER_NUM_LIMBS),
        );
        when_buffer_transition.assert_eq(
            timestamp + AB::F::from_canonical_usize(timestamp_delta),
            next_cols.from_state.timestamp,
        );
    }
}

<<<<<<< HEAD
pub struct Rv32HintStoreMetadata {
=======
pub struct Rv32HintStoreMetaData {
>>>>>>> 64f3dff4
    num_words: usize,
}

// This is the part of the record that we keep only once per instruction
#[repr(C)]
#[derive(AlignedBytesBorrow, Debug)]
pub struct Rv32HintStoreRecord {
    pub num_words: u32,

    pub from_pc: u32,
    pub timestamp: u32,

    pub mem_ptr_ptr: u32,
    pub mem_ptr: u32,
    pub mem_ptr_aux_record: MemoryReadAuxRecord,

    // will set `num_words_ptr` to `u32::MAX` in case of single hint
    pub num_words_ptr: u32,
    pub num_words_read: MemoryReadAuxRecord,
}

// This is the part of the record that we keep `num_words` times per instruction
#[repr(C)]
#[derive(AlignedBytesBorrow, Debug)]
pub struct Rv32HintStoreVar {
    pub data_write_aux: MemoryWriteAuxRecord<RV32_REGISTER_NUM_LIMBS>,
    pub data: [u8; RV32_REGISTER_NUM_LIMBS],
}

/// **SAFETY**: the order of the fields in `Rv32HintStoreRecord` and `Rv32HintStoreVar` is important.
/// The chip also assumes that the offset of the fields `write_aux` and `data` in `Rv32HintStoreCols`
/// is bigger than `size_of::<Rv32HintStoreRecord>()`
#[derive(Debug)]
pub struct Rv32HintStoreRecordMut<'a> {
    pub inner: &'a mut Rv32HintStoreRecord,
    pub var: &'a mut [Rv32HintStoreVar],
}

/// Custom borrowing that splits the buffer into a fixed `Rv32HintStoreRecord` header
/// followed by a slice of `Rv32HintStoreVar`'s of length `num_words` provided at runtime.
/// Uses `align_to_mut()` to make sure the slice is properly aligned to `Rv32HintStoreVar`.
/// Has debug assertions to make sure the above works as expected.
<<<<<<< HEAD
impl<'a> CustomBorrow<'a, Rv32HintStoreRecordMut<'a>, Rv32HintStoreMetadata> for [u8] {
    fn custom_borrow(&'a mut self, metadata: Rv32HintStoreMetadata) -> Rv32HintStoreRecordMut<'a> {
=======
impl<'a> CustomBorrow<'a, Rv32HintStoreRecordMut<'a>, Rv32HintStoreMetaData> for [u8] {
    fn custom_borrow(&'a mut self, metadata: Rv32HintStoreMetaData) -> Rv32HintStoreRecordMut<'a> {
>>>>>>> 64f3dff4
        let (record_buf, rest) =
            unsafe { self.split_at_mut_unchecked(size_of::<Rv32HintStoreRecord>()) };

        let (_, vars, _) = unsafe { rest.align_to_mut::<Rv32HintStoreVar>() };
        Rv32HintStoreRecordMut {
            inner: record_buf.borrow_mut(),
            var: &mut vars[..metadata.num_words],
        }
    }
}

pub struct Rv32HintStoreStep<F: Field> {
    pointer_max_bits: usize,
    offset: usize,
    pub streams: OnceLock<Arc<Mutex<Streams<F>>>>,
    bitwise_lookup_chip: SharedBitwiseOperationLookupChip<RV32_CELL_BITS>,
}

impl<F: PrimeField32> Rv32HintStoreStep<F> {
    pub fn new(
        bitwise_lookup_chip: SharedBitwiseOperationLookupChip<RV32_CELL_BITS>,
        pointer_max_bits: usize,
        offset: usize,
    ) -> Self {
        Self {
            pointer_max_bits,
            offset,
            streams: OnceLock::new(),
            bitwise_lookup_chip,
        }
    }

    pub fn set_streams(&mut self, streams: Arc<Mutex<Streams<F>>>) {
        self.streams.set(streams).unwrap();
    }
}

impl<F, CTX> TraceStep<F, CTX> for Rv32HintStoreStep<F>
where
    F: PrimeField32,
{
<<<<<<< HEAD
    type RecordLayout = MultiRowLayout<Rv32HintStoreMetadata>;
=======
    type RecordLayout = MultiRowLayout<Rv32HintStoreMetaData>;
>>>>>>> 64f3dff4
    type RecordMut<'a> = Rv32HintStoreRecordMut<'a>;

    fn get_opcode_name(&self, opcode: usize) -> String {
        if opcode == HINT_STOREW.global_opcode().as_usize() {
            String::from("HINT_STOREW")
        } else if opcode == HINT_BUFFER.global_opcode().as_usize() {
            String::from("HINT_BUFFER")
        } else {
            unreachable!("unsupported opcode: {}", opcode)
        }
    }

    fn execute<'buf, RA>(
        &mut self,
        state: VmStateMut<TracingMemory<F>, CTX>,
        instruction: &Instruction<F>,
        arena: &'buf mut RA,
    ) -> Result<()>
    where
        RA: RecordArena<'buf, Self::RecordLayout, Self::RecordMut<'buf>>,
    {
        let &Instruction {
            opcode, a, b, d, e, ..
        } = instruction;

        let a = a.as_canonical_u32();
        let b = b.as_canonical_u32();
        debug_assert_eq!(d.as_canonical_u32(), RV32_REGISTER_AS);
        debug_assert_eq!(e.as_canonical_u32(), RV32_MEMORY_AS);

        let local_opcode = Rv32HintStoreOpcode::from_usize(opcode.local_opcode_idx(self.offset));

        // We do untraced read of `num_words` in order to allocate the record first
        let num_words = if local_opcode == HINT_STOREW {
            1
        } else {
            read_rv32_register(state.memory.data(), a)
        };

        let record = arena.alloc(MultiRowLayout {
            num_rows: num_words,
<<<<<<< HEAD
            metadata: Rv32HintStoreMetadata {
=======
            metadata: Rv32HintStoreMetaData {
>>>>>>> 64f3dff4
                num_words: num_words as usize,
            },
        });

        record.inner.from_pc = *state.pc;
        record.inner.timestamp = state.memory.timestamp;
        record.inner.mem_ptr_ptr = b;

        record.inner.mem_ptr = u32::from_le_bytes(tracing_read(
            state.memory,
            RV32_REGISTER_AS,
            b,
            &mut record.inner.mem_ptr_aux_record.prev_timestamp,
        ));

        debug_assert!(record.inner.mem_ptr <= (1 << self.pointer_max_bits));
        debug_assert_ne!(num_words, 0);
        debug_assert!(num_words <= (1 << self.pointer_max_bits));

        record.inner.num_words = num_words;
        if local_opcode == HINT_STOREW {
            state.memory.increment_timestamp();
            record.inner.num_words_ptr = u32::MAX;
        } else {
            record.inner.num_words_ptr = a;
            tracing_read::<_, RV32_REGISTER_NUM_LIMBS>(
                state.memory,
                RV32_REGISTER_AS,
                record.inner.num_words_ptr,
                &mut record.inner.num_words_read.prev_timestamp,
            );
        };

        let mut streams = self.streams.get().unwrap().lock().unwrap();
        if streams.hint_stream.len() < RV32_REGISTER_NUM_LIMBS * num_words as usize {
            return Err(ExecutionError::HintOutOfBounds { pc: *state.pc });
        }

        for idx in 0..(num_words as usize) {
            if idx != 0 {
                state.memory.increment_timestamp();
                state.memory.increment_timestamp();
            }

            let data_f: [F; RV32_REGISTER_NUM_LIMBS] =
                std::array::from_fn(|_| streams.hint_stream.pop_front().unwrap());
            let data: [u8; RV32_REGISTER_NUM_LIMBS] =
                data_f.map(|byte| byte.as_canonical_u32() as u8);

            record.var[idx].data = data;

            tracing_write(
                state.memory,
                RV32_MEMORY_AS,
                record.inner.mem_ptr + (RV32_REGISTER_NUM_LIMBS * idx) as u32,
                &data,
                &mut record.var[idx].data_write_aux.prev_timestamp,
                &mut record.var[idx].data_write_aux.prev_data,
            );
        }

        *state.pc = state.pc.wrapping_add(DEFAULT_PC_STEP);

        Ok(())
    }
}
impl<F: PrimeField32, CTX> TraceFiller<F, CTX> for Rv32HintStoreStep<F> {
    fn fill_trace(
        &self,
        mem_helper: &MemoryAuxColsFactory<F>,
        trace: &mut RowMajorMatrix<F>,
        rows_used: usize,
    ) {
        if rows_used == 0 {
            return;
        }

        let width = trace.width;
        let mut trace = &mut trace.values[..width * rows_used];
        let mut sizes = Vec::with_capacity(rows_used);
        let mut chunks = Vec::with_capacity(rows_used);

        while !trace.is_empty() {
            let record = unsafe {
                let row = trace.as_ptr() as *const u8;
                let row = &*slice_from_raw_parts(row, size_of::<Rv32HintStoreRecord>());
                let record: &Rv32HintStoreRecord = row.borrow();
                record
            };
            sizes.push(width * record.num_words as usize);
            let (chunk, rest) = trace.split_at_mut(width * record.num_words as usize);
            chunks.push(chunk);
            trace = rest;
        }

        let msl_rshift: u32 = ((RV32_REGISTER_NUM_LIMBS - 1) * RV32_CELL_BITS) as u32;
        let msl_lshift: u32 =
            (RV32_REGISTER_NUM_LIMBS * RV32_CELL_BITS - self.pointer_max_bits) as u32;

        chunks
            .par_iter_mut()
            .zip(sizes.par_iter())
            .for_each(|(chunk, &num_words)| {
                let num_words = num_words / width;
                let record = unsafe {
                    let row = chunk.as_mut_ptr() as *mut u8;
                    let row = &mut *slice_from_raw_parts_mut(row, chunk.len() * size_of::<F>());
<<<<<<< HEAD
                    let record: Rv32HintStoreRecordMut =
                        row.custom_borrow(Rv32HintStoreMetadata { num_words });
=======
                    let record = row.custom_borrow(Rv32HintStoreMetaData { num_words });
>>>>>>> 64f3dff4
                    record
                };

                self.bitwise_lookup_chip.request_range(
                    (record.inner.mem_ptr >> msl_rshift) << msl_lshift,
                    ((num_words as u32) >> msl_rshift) << msl_lshift,
                );

                let mut timestamp = record.inner.timestamp + num_words as u32 * 3;
                let mut mem_ptr =
                    record.inner.mem_ptr + (num_words * RV32_REGISTER_NUM_LIMBS) as u32;

                // Assuming that `num_words` is usually small (e.g. 1 for `HINT_STOREW`)
                // it is better to do a serial pass of the rows per instruction (going from the last row to the first row)
                // instead of a parallel pass, since need to copy the record to a new buffer in parallel case.
                chunk
                    .rchunks_exact_mut(width)
                    .zip(record.var.iter().enumerate().rev())
                    .for_each(|(row, (idx, var))| {
                        for pair in var.data.chunks_exact(2) {
                            self.bitwise_lookup_chip
                                .request_range(pair[0] as u32, pair[1] as u32);
                        }

                        let cols: &mut Rv32HintStoreCols<F> = row.borrow_mut();
                        let is_single = record.inner.num_words_ptr == u32::MAX;
                        timestamp -= 3;
                        if idx == 0 && !is_single {
                            mem_helper.fill(
                                record.inner.num_words_read.prev_timestamp,
                                timestamp + 1,
                                cols.num_words_aux_cols.as_mut(),
                            );
                            cols.num_words_ptr = F::from_canonical_u32(record.inner.num_words_ptr);
                        } else {
                            mem_helper.fill_zero(cols.num_words_aux_cols.as_mut());
                            cols.num_words_ptr = F::ZERO;
                        }

                        cols.is_buffer_start = F::from_bool(idx == 0 && !is_single);

                        // Note: writing in reverse
                        cols.data = var.data.map(|x| F::from_canonical_u8(x));

                        cols.write_aux.set_prev_data(
                            var.data_write_aux
                                .prev_data
                                .map(|x| F::from_canonical_u8(x)),
                        );
                        mem_helper.fill(
                            var.data_write_aux.prev_timestamp,
                            timestamp + 2,
                            cols.write_aux.as_mut(),
                        );

                        if idx == 0 {
                            mem_helper.fill(
                                record.inner.mem_ptr_aux_record.prev_timestamp,
                                timestamp,
                                cols.mem_ptr_aux_cols.as_mut(),
                            );
                        } else {
                            mem_helper.fill_zero(cols.mem_ptr_aux_cols.as_mut());
                        }

                        mem_ptr -= RV32_REGISTER_NUM_LIMBS as u32;
                        cols.mem_ptr_limbs = mem_ptr.to_le_bytes().map(|x| F::from_canonical_u8(x));
                        cols.mem_ptr_ptr = F::from_canonical_u32(record.inner.mem_ptr_ptr);

                        cols.from_state.timestamp = F::from_canonical_u32(timestamp.clone());
                        cols.from_state.pc = F::from_canonical_u32(record.inner.from_pc);

                        cols.rem_words_limbs = ((num_words - idx) as u32)
                            .to_le_bytes()
                            .map(|x| F::from_canonical_u8(x));
                        cols.is_buffer = F::from_bool(!is_single);
                        cols.is_single = F::from_bool(is_single);
                    });
            })
    }
}

impl<F> StepExecutorE1<F> for Rv32HintStoreStep<F>
where
    F: PrimeField32,
{
    fn execute_e1<Ctx>(
        &self,
        state: &mut VmStateMut<GuestMemory, Ctx>,
        instruction: &Instruction<F>,
    ) -> Result<()>
    where
        Ctx: E1E2ExecutionCtx,
    {
        let &Instruction {
            opcode, a, b, d, e, ..
        } = instruction;

        debug_assert_eq!(d.as_canonical_u32(), RV32_REGISTER_AS);
        debug_assert_eq!(e.as_canonical_u32(), RV32_MEMORY_AS);

        let local_opcode = Rv32HintStoreOpcode::from_usize(opcode.local_opcode_idx(self.offset));

        let mem_ptr = read_rv32_register_from_state(state, b.as_canonical_u32());

        let num_words = if local_opcode == HINT_STOREW {
            1
        } else {
            read_rv32_register_from_state(state, a.as_canonical_u32())
        };

        debug_assert!(mem_ptr <= (1 << self.pointer_max_bits));
        debug_assert_ne!(num_words, 0);
        debug_assert!(num_words <= (1 << self.pointer_max_bits));

        let mut streams = self.streams.get().unwrap().lock().unwrap();
        if streams.hint_stream.len() < RV32_REGISTER_NUM_LIMBS * num_words as usize {
            return Err(ExecutionError::HintOutOfBounds { pc: *state.pc });
        }

        let data = streams
            .hint_stream
            .drain(0..num_words as usize * RV32_REGISTER_NUM_LIMBS)
            .map(|x| x.as_canonical_u32() as u8)
            .collect::<Vec<_>>();

        state.ctx.on_memory_operation(
            RV32_MEMORY_AS,
            mem_ptr,
            RV32_REGISTER_NUM_LIMBS as u32 * num_words,
        );
<<<<<<< HEAD
        state
            .memory
            .memory
            .copy_slice_nonoverlapping((RV32_MEMORY_AS, mem_ptr), &data);
=======
        unsafe {
            state
                .memory
                .memory
                .copy_slice_nonoverlapping((RV32_MEMORY_AS, mem_ptr), &data);
        }
>>>>>>> 64f3dff4

        *state.pc = state.pc.wrapping_add(DEFAULT_PC_STEP);

        Ok(())
    }

    fn execute_metered(
        &self,
        state: &mut VmStateMut<GuestMemory, MeteredCtx>,
        instruction: &Instruction<F>,
        chip_index: usize,
    ) -> Result<()> {
        let &Instruction {
            opcode,
            a: num_words_ptr,
            ..
        } = instruction;

        let local_opcode = Rv32HintStoreOpcode::from_usize(opcode.local_opcode_idx(self.offset));

        let num_words = if local_opcode == HINT_STOREW {
            1
        } else {
            read_rv32_register(state.memory, num_words_ptr.as_canonical_u32())
        };

        self.execute_e1(state, instruction)?;
        state.ctx.trace_heights[chip_index] += num_words;

        Ok(())
    }
}

pub type Rv32HintStoreChip<F> =
    NewVmChipWrapper<F, Rv32HintStoreAir, Rv32HintStoreStep<F>, MultiRowRecordArena<F>>;<|MERGE_RESOLUTION|>--- conflicted
+++ resolved
@@ -271,11 +271,7 @@
     }
 }
 
-<<<<<<< HEAD
 pub struct Rv32HintStoreMetadata {
-=======
-pub struct Rv32HintStoreMetaData {
->>>>>>> 64f3dff4
     num_words: usize,
 }
 
@@ -318,13 +314,8 @@
 /// followed by a slice of `Rv32HintStoreVar`'s of length `num_words` provided at runtime.
 /// Uses `align_to_mut()` to make sure the slice is properly aligned to `Rv32HintStoreVar`.
 /// Has debug assertions to make sure the above works as expected.
-<<<<<<< HEAD
 impl<'a> CustomBorrow<'a, Rv32HintStoreRecordMut<'a>, Rv32HintStoreMetadata> for [u8] {
     fn custom_borrow(&'a mut self, metadata: Rv32HintStoreMetadata) -> Rv32HintStoreRecordMut<'a> {
-=======
-impl<'a> CustomBorrow<'a, Rv32HintStoreRecordMut<'a>, Rv32HintStoreMetaData> for [u8] {
-    fn custom_borrow(&'a mut self, metadata: Rv32HintStoreMetaData) -> Rv32HintStoreRecordMut<'a> {
->>>>>>> 64f3dff4
         let (record_buf, rest) =
             unsafe { self.split_at_mut_unchecked(size_of::<Rv32HintStoreRecord>()) };
 
@@ -366,11 +357,7 @@
 where
     F: PrimeField32,
 {
-<<<<<<< HEAD
     type RecordLayout = MultiRowLayout<Rv32HintStoreMetadata>;
-=======
-    type RecordLayout = MultiRowLayout<Rv32HintStoreMetaData>;
->>>>>>> 64f3dff4
     type RecordMut<'a> = Rv32HintStoreRecordMut<'a>;
 
     fn get_opcode_name(&self, opcode: usize) -> String {
@@ -412,11 +399,7 @@
 
         let record = arena.alloc(MultiRowLayout {
             num_rows: num_words,
-<<<<<<< HEAD
             metadata: Rv32HintStoreMetadata {
-=======
-            metadata: Rv32HintStoreMetaData {
->>>>>>> 64f3dff4
                 num_words: num_words as usize,
             },
         });
@@ -524,12 +507,7 @@
                 let record = unsafe {
                     let row = chunk.as_mut_ptr() as *mut u8;
                     let row = &mut *slice_from_raw_parts_mut(row, chunk.len() * size_of::<F>());
-<<<<<<< HEAD
-                    let record: Rv32HintStoreRecordMut =
-                        row.custom_borrow(Rv32HintStoreMetadata { num_words });
-=======
-                    let record = row.custom_borrow(Rv32HintStoreMetaData { num_words });
->>>>>>> 64f3dff4
+                    let record = row.custom_borrow(Rv32HintStoreMetadata { num_words });
                     record
                 };
 
@@ -661,19 +639,12 @@
             mem_ptr,
             RV32_REGISTER_NUM_LIMBS as u32 * num_words,
         );
-<<<<<<< HEAD
-        state
-            .memory
-            .memory
-            .copy_slice_nonoverlapping((RV32_MEMORY_AS, mem_ptr), &data);
-=======
         unsafe {
             state
                 .memory
                 .memory
                 .copy_slice_nonoverlapping((RV32_MEMORY_AS, mem_ptr), &data);
         }
->>>>>>> 64f3dff4
 
         *state.pc = state.pc.wrapping_add(DEFAULT_PC_STEP);
 
