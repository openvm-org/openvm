use std::{
    borrow::{Borrow, BorrowMut},
    sync::{Arc, Mutex, OnceLock},
};

use openvm_circuit::{
    arch::{
        execution_mode::{metered::MeteredCtx, E1E2ExecutionCtx},
        get_record_from_slice, CustomBorrow, ExecutionBridge, ExecutionError, ExecutionState,
<<<<<<< HEAD
        MatrixRecordArena, MultiRowLayout, NewVmChipWrapper, RecordArena, Result, StepExecutorE1,
=======
        MultiRowLayout, MultiRowRecordArena, NewVmChipWrapper, RecordArena, Result, StepExecutorE1,
>>>>>>> 09f80ba9
        Streams, TraceFiller, TraceStep, VmStateMut,
    },
    system::memory::{
        offline_checker::{
            MemoryBridge, MemoryReadAuxCols, MemoryReadAuxRecord, MemoryWriteAuxCols,
            MemoryWriteAuxRecord,
        },
        online::{GuestMemory, TracingMemory},
        MemoryAddress, MemoryAuxColsFactory,
    },
};
use openvm_circuit_primitives::{
    bitwise_op_lookup::{BitwiseOperationLookupBus, SharedBitwiseOperationLookupChip},
    utils::not,
    AlignedBytesBorrow,
};
use openvm_circuit_primitives_derive::AlignedBorrow;
use openvm_instructions::{
    instruction::Instruction,
    program::DEFAULT_PC_STEP,
    riscv::{RV32_CELL_BITS, RV32_MEMORY_AS, RV32_REGISTER_AS, RV32_REGISTER_NUM_LIMBS},
    LocalOpcode,
};
use openvm_rv32im_transpiler::{
    Rv32HintStoreOpcode,
    Rv32HintStoreOpcode::{HINT_BUFFER, HINT_STOREW},
};
use openvm_stark_backend::{
    interaction::InteractionBuilder,
    p3_air::{Air, AirBuilder, BaseAir},
    p3_field::{Field, FieldAlgebra, PrimeField32},
    p3_matrix::{dense::RowMajorMatrix, Matrix},
    p3_maybe_rayon::prelude::{
        IndexedParallelIterator, IntoParallelRefIterator, IntoParallelRefMutIterator,
        ParallelIterator,
    },
    rap::{BaseAirWithPublicValues, PartitionedBaseAir},
};

use crate::adapters::{
    read_rv32_register, read_rv32_register_from_state, tracing_read, tracing_write,
};

#[cfg(test)]
mod tests;

#[repr(C)]
#[derive(AlignedBorrow, Debug)]
pub struct Rv32HintStoreCols<T> {
    // common
    pub is_single: T,
    pub is_buffer: T,
    // should be 1 for single
    pub rem_words_limbs: [T; RV32_REGISTER_NUM_LIMBS],

    pub from_state: ExecutionState<T>,
    pub mem_ptr_ptr: T,
    pub mem_ptr_limbs: [T; RV32_REGISTER_NUM_LIMBS],
    pub mem_ptr_aux_cols: MemoryReadAuxCols<T>,

    pub write_aux: MemoryWriteAuxCols<T, RV32_REGISTER_NUM_LIMBS>,
    pub data: [T; RV32_REGISTER_NUM_LIMBS],

    // only buffer
    pub is_buffer_start: T,
    pub num_words_ptr: T,
    pub num_words_aux_cols: MemoryReadAuxCols<T>,
}

#[derive(Copy, Clone, Debug, derive_new::new)]
pub struct Rv32HintStoreAir {
    pub execution_bridge: ExecutionBridge,
    pub memory_bridge: MemoryBridge,
    pub bitwise_operation_lookup_bus: BitwiseOperationLookupBus,
    pub offset: usize,
    pointer_max_bits: usize,
}

impl<F: Field> BaseAir<F> for Rv32HintStoreAir {
    fn width(&self) -> usize {
        Rv32HintStoreCols::<F>::width()
    }
}

impl<F: Field> BaseAirWithPublicValues<F> for Rv32HintStoreAir {}
impl<F: Field> PartitionedBaseAir<F> for Rv32HintStoreAir {}

impl<AB: InteractionBuilder> Air<AB> for Rv32HintStoreAir {
    fn eval(&self, builder: &mut AB) {
        let main = builder.main();
        let local = main.row_slice(0);
        let local_cols: &Rv32HintStoreCols<AB::Var> = (*local).borrow();
        let next = main.row_slice(1);
        let next_cols: &Rv32HintStoreCols<AB::Var> = (*next).borrow();

        let timestamp: AB::Var = local_cols.from_state.timestamp;
        let mut timestamp_delta: usize = 0;
        let mut timestamp_pp = || {
            timestamp_delta += 1;
            timestamp + AB::Expr::from_canonical_usize(timestamp_delta - 1)
        };

        builder.assert_bool(local_cols.is_single);
        builder.assert_bool(local_cols.is_buffer);
        builder.assert_bool(local_cols.is_buffer_start);
        builder
            .when(local_cols.is_buffer_start)
            .assert_one(local_cols.is_buffer);
        builder.assert_bool(local_cols.is_single + local_cols.is_buffer);

        let is_valid = local_cols.is_single + local_cols.is_buffer;
        let is_start = local_cols.is_single + local_cols.is_buffer_start;
        // `is_end` is false iff the next row is a buffer row that is not buffer start
        // This is boolean because is_buffer_start == 1 => is_buffer == 1
        // Note: every non-valid row has `is_end == 1`
        let is_end = not::<AB::Expr>(next_cols.is_buffer) + next_cols.is_buffer_start;

        let mut rem_words = AB::Expr::ZERO;
        let mut next_rem_words = AB::Expr::ZERO;
        let mut mem_ptr = AB::Expr::ZERO;
        let mut next_mem_ptr = AB::Expr::ZERO;
        for i in (0..RV32_REGISTER_NUM_LIMBS).rev() {
            rem_words = rem_words * AB::F::from_canonical_u32(1 << RV32_CELL_BITS)
                + local_cols.rem_words_limbs[i];
            next_rem_words = next_rem_words * AB::F::from_canonical_u32(1 << RV32_CELL_BITS)
                + next_cols.rem_words_limbs[i];
            mem_ptr = mem_ptr * AB::F::from_canonical_u32(1 << RV32_CELL_BITS)
                + local_cols.mem_ptr_limbs[i];
            next_mem_ptr = next_mem_ptr * AB::F::from_canonical_u32(1 << RV32_CELL_BITS)
                + next_cols.mem_ptr_limbs[i];
        }

        // Constrain that if local is invalid, then the next state is invalid as well
        builder
            .when_transition()
            .when(not::<AB::Expr>(is_valid.clone()))
            .assert_zero(next_cols.is_single + next_cols.is_buffer);

        // Constrain that when we start a buffer, the is_buffer_start is set to 1
        builder
            .when(local_cols.is_single)
            .assert_one(is_end.clone());
        builder
            .when_first_row()
            .assert_one(not::<AB::Expr>(local_cols.is_buffer) + local_cols.is_buffer_start);

        // read mem_ptr
        self.memory_bridge
            .read(
                MemoryAddress::new(
                    AB::F::from_canonical_u32(RV32_REGISTER_AS),
                    local_cols.mem_ptr_ptr,
                ),
                local_cols.mem_ptr_limbs,
                timestamp_pp(),
                &local_cols.mem_ptr_aux_cols,
            )
            .eval(builder, is_start.clone());

        // read num_words
        self.memory_bridge
            .read(
                MemoryAddress::new(
                    AB::F::from_canonical_u32(RV32_REGISTER_AS),
                    local_cols.num_words_ptr,
                ),
                local_cols.rem_words_limbs,
                timestamp_pp(),
                &local_cols.num_words_aux_cols,
            )
            .eval(builder, local_cols.is_buffer_start);

        // write hint
        self.memory_bridge
            .write(
                MemoryAddress::new(AB::F::from_canonical_u32(RV32_MEMORY_AS), mem_ptr.clone()),
                local_cols.data,
                timestamp_pp(),
                &local_cols.write_aux,
            )
            .eval(builder, is_valid.clone());
        let expected_opcode = (local_cols.is_single
            * AB::F::from_canonical_usize(HINT_STOREW as usize + self.offset))
            + (local_cols.is_buffer
                * AB::F::from_canonical_usize(HINT_BUFFER as usize + self.offset));

        self.execution_bridge
            .execute_and_increment_pc(
                expected_opcode,
                [
                    local_cols.is_buffer * (local_cols.num_words_ptr),
                    local_cols.mem_ptr_ptr.into(),
                    AB::Expr::ZERO,
                    AB::Expr::from_canonical_u32(RV32_REGISTER_AS),
                    AB::Expr::from_canonical_u32(RV32_MEMORY_AS),
                ],
                local_cols.from_state,
                rem_words.clone() * AB::F::from_canonical_usize(timestamp_delta),
            )
            .eval(builder, is_start.clone());

        // Preventing mem_ptr and rem_words overflow
        // Constraining mem_ptr_limbs[RV32_REGISTER_NUM_LIMBS - 1] < 2^(pointer_max_bits -
        // (RV32_REGISTER_NUM_LIMBS - 1)*RV32_CELL_BITS) which implies mem_ptr <=
        // 2^pointer_max_bits Similarly for rem_words <= 2^pointer_max_bits
        self.bitwise_operation_lookup_bus
            .send_range(
                local_cols.mem_ptr_limbs[RV32_REGISTER_NUM_LIMBS - 1]
                    * AB::F::from_canonical_usize(
                        1 << (RV32_REGISTER_NUM_LIMBS * RV32_CELL_BITS - self.pointer_max_bits),
                    ),
                local_cols.rem_words_limbs[RV32_REGISTER_NUM_LIMBS - 1]
                    * AB::F::from_canonical_usize(
                        1 << (RV32_REGISTER_NUM_LIMBS * RV32_CELL_BITS - self.pointer_max_bits),
                    ),
            )
            .eval(builder, is_start.clone());

        // Checking that hint is bytes
        for i in 0..RV32_REGISTER_NUM_LIMBS / 2 {
            self.bitwise_operation_lookup_bus
                .send_range(local_cols.data[2 * i], local_cols.data[(2 * i) + 1])
                .eval(builder, is_valid.clone());
        }

        // buffer transition
        // `is_end` implies that the next row belongs to a new instruction,
        // which could be one of empty, hint_single, or hint_buffer
        // Constrains that when the current row is not empty and `is_end == 1`, then `rem_words` is
        // 1
        builder
            .when(is_valid)
            .when(is_end.clone())
            .assert_one(rem_words.clone());

        let mut when_buffer_transition = builder.when(not::<AB::Expr>(is_end.clone()));
        // Notes on `rem_words`: we constrain that `rem_words` doesn't overflow when we first read
        // it and that on each row it decreases by one (below). We also constrain that when
        // the current instruction ends then `rem_words` is 1. However, we don't constrain
        // that when `rem_words` is 1 then we have to end the current instruction.
        // The only way to exploit this if we to do some multiple of `p` number of additional
        // illegal `buffer` rows where `p` is the modulus of `F`. However, when doing `p`
        // additional `buffer` rows we will always increment `mem_ptr` to an illegal memory address
        // at some point, which prevents this exploit.
        when_buffer_transition.assert_one(rem_words.clone() - next_rem_words.clone());
        // Note: we only care about the `next_mem_ptr = compose(next_mem_ptr_limb)` and not the
        // individual limbs: the limbs do not need to be in the range, they can be anything
        // to make `next_mem_ptr` correct -- this is just a way to not have to have another
        // column for `mem_ptr`. The constraint we care about is `next.mem_ptr ==
        // local.mem_ptr + 4`. Finally, since we increment by `4` each time, any out of
        // bounds memory access will be rejected by the memory bus before we overflow the field.
        when_buffer_transition.assert_eq(
            next_mem_ptr.clone() - mem_ptr.clone(),
            AB::F::from_canonical_usize(RV32_REGISTER_NUM_LIMBS),
        );
        when_buffer_transition.assert_eq(
            timestamp + AB::F::from_canonical_usize(timestamp_delta),
            next_cols.from_state.timestamp,
        );
    }
}

#[derive(Copy, Clone, Debug)]
pub struct Rv32HintStoreMetadata {
    num_words: usize,
}

// This is the part of the record that we keep only once per instruction
#[repr(C)]
#[derive(AlignedBytesBorrow, Debug)]
pub struct Rv32HintStoreRecord {
    pub num_words: u32,

    pub from_pc: u32,
    pub timestamp: u32,

    pub mem_ptr_ptr: u32,
    pub mem_ptr: u32,
    pub mem_ptr_aux_record: MemoryReadAuxRecord,

    // will set `num_words_ptr` to `u32::MAX` in case of single hint
    pub num_words_ptr: u32,
    pub num_words_read: MemoryReadAuxRecord,
}

// This is the part of the record that we keep `num_words` times per instruction
#[repr(C)]
#[derive(AlignedBytesBorrow, Debug)]
pub struct Rv32HintStoreVar {
    pub data_write_aux: MemoryWriteAuxRecord<RV32_REGISTER_NUM_LIMBS>,
    pub data: [u8; RV32_REGISTER_NUM_LIMBS],
}

/// **SAFETY**: the order of the fields in `Rv32HintStoreRecord` and `Rv32HintStoreVar` is
/// important. The chip also assumes that the offset of the fields `write_aux` and `data` in
/// `Rv32HintStoreCols` is bigger than `size_of::<Rv32HintStoreRecord>()`
#[derive(Debug)]
pub struct Rv32HintStoreRecordMut<'a> {
    pub inner: &'a mut Rv32HintStoreRecord,
    pub var: &'a mut [Rv32HintStoreVar],
}

/// Custom borrowing that splits the buffer into a fixed `Rv32HintStoreRecord` header
/// followed by a slice of `Rv32HintStoreVar`'s of length `num_words` provided at runtime.
/// Uses `align_to_mut()` to make sure the slice is properly aligned to `Rv32HintStoreVar`.
/// Has debug assertions to make sure the above works as expected.
impl<'a> CustomBorrow<'a, Rv32HintStoreRecordMut<'a>, Rv32HintStoreMetadata> for [u8] {
    fn custom_borrow(&'a mut self, metadata: Rv32HintStoreMetadata) -> Rv32HintStoreRecordMut<'a> {
        let (record_buf, rest) =
            unsafe { self.split_at_mut_unchecked(size_of::<Rv32HintStoreRecord>()) };

        let (_, vars, _) = unsafe { rest.align_to_mut::<Rv32HintStoreVar>() };
        Rv32HintStoreRecordMut {
            inner: record_buf.borrow_mut(),
            var: &mut vars[..metadata.num_words],
        }
    }
}

pub struct Rv32HintStoreStep<F: Field> {
    pointer_max_bits: usize,
    offset: usize,
    pub streams: OnceLock<Arc<Mutex<Streams<F>>>>,
    bitwise_lookup_chip: SharedBitwiseOperationLookupChip<RV32_CELL_BITS>,
}

impl<F: PrimeField32> Rv32HintStoreStep<F> {
    pub fn new(
        bitwise_lookup_chip: SharedBitwiseOperationLookupChip<RV32_CELL_BITS>,
        pointer_max_bits: usize,
        offset: usize,
    ) -> Self {
        Self {
            pointer_max_bits,
            offset,
            streams: OnceLock::new(),
            bitwise_lookup_chip,
        }
    }

    pub fn set_streams(&mut self, streams: Arc<Mutex<Streams<F>>>) {
        self.streams.set(streams).unwrap();
    }
}

impl<F, CTX> TraceStep<F, CTX> for Rv32HintStoreStep<F>
where
    F: PrimeField32,
{
    type RecordLayout = MultiRowLayout<Rv32HintStoreMetadata>;
    type RecordMut<'a> = Rv32HintStoreRecordMut<'a>;

    fn get_opcode_name(&self, opcode: usize) -> String {
        if opcode == HINT_STOREW.global_opcode().as_usize() {
            String::from("HINT_STOREW")
        } else if opcode == HINT_BUFFER.global_opcode().as_usize() {
            String::from("HINT_BUFFER")
        } else {
            unreachable!("unsupported opcode: {}", opcode)
        }
    }

    fn execute<'buf, RA>(
        &mut self,
        state: VmStateMut<TracingMemory<F>, CTX>,
        instruction: &Instruction<F>,
        arena: &'buf mut RA,
    ) -> Result<()>
    where
        RA: RecordArena<'buf, Self::RecordLayout, Self::RecordMut<'buf>>,
    {
        let &Instruction {
            opcode, a, b, d, e, ..
        } = instruction;

        let a = a.as_canonical_u32();
        let b = b.as_canonical_u32();
        debug_assert_eq!(d.as_canonical_u32(), RV32_REGISTER_AS);
        debug_assert_eq!(e.as_canonical_u32(), RV32_MEMORY_AS);

        let local_opcode = Rv32HintStoreOpcode::from_usize(opcode.local_opcode_idx(self.offset));

        // We do untraced read of `num_words` in order to allocate the record first
        let num_words = if local_opcode == HINT_STOREW {
            1
        } else {
            read_rv32_register(state.memory.data(), a)
        };

        let record = arena.alloc(MultiRowLayout {
            num_rows: num_words,
            metadata: Rv32HintStoreMetadata {
                num_words: num_words as usize,
            },
        });

        record.inner.from_pc = *state.pc;
        record.inner.timestamp = state.memory.timestamp;
        record.inner.mem_ptr_ptr = b;

        record.inner.mem_ptr = u32::from_le_bytes(tracing_read(
            state.memory,
            RV32_REGISTER_AS,
            b,
            &mut record.inner.mem_ptr_aux_record.prev_timestamp,
        ));

        debug_assert!(record.inner.mem_ptr <= (1 << self.pointer_max_bits));
        debug_assert_ne!(num_words, 0);
        debug_assert!(num_words <= (1 << self.pointer_max_bits));

        record.inner.num_words = num_words;
        if local_opcode == HINT_STOREW {
            state.memory.increment_timestamp();
            record.inner.num_words_ptr = u32::MAX;
        } else {
            record.inner.num_words_ptr = a;
            tracing_read::<_, RV32_REGISTER_NUM_LIMBS>(
                state.memory,
                RV32_REGISTER_AS,
                record.inner.num_words_ptr,
                &mut record.inner.num_words_read.prev_timestamp,
            );
        };

        let mut streams = self.streams.get().unwrap().lock().unwrap();
        if streams.hint_stream.len() < RV32_REGISTER_NUM_LIMBS * num_words as usize {
            return Err(ExecutionError::HintOutOfBounds { pc: *state.pc });
        }

        for idx in 0..(num_words as usize) {
            if idx != 0 {
                state.memory.increment_timestamp();
                state.memory.increment_timestamp();
            }

            let data_f: [F; RV32_REGISTER_NUM_LIMBS] =
                std::array::from_fn(|_| streams.hint_stream.pop_front().unwrap());
            let data: [u8; RV32_REGISTER_NUM_LIMBS] =
                data_f.map(|byte| byte.as_canonical_u32() as u8);

            record.var[idx].data = data;

            tracing_write(
                state.memory,
                RV32_MEMORY_AS,
                record.inner.mem_ptr + (RV32_REGISTER_NUM_LIMBS * idx) as u32,
                &data,
                &mut record.var[idx].data_write_aux.prev_timestamp,
                &mut record.var[idx].data_write_aux.prev_data,
            );
        }

        *state.pc = state.pc.wrapping_add(DEFAULT_PC_STEP);

        Ok(())
    }
}
impl<F: PrimeField32, CTX> TraceFiller<F, CTX> for Rv32HintStoreStep<F> {
    fn fill_trace(
        &self,
        mem_helper: &MemoryAuxColsFactory<F>,
        trace: &mut RowMajorMatrix<F>,
        rows_used: usize,
    ) {
        if rows_used == 0 {
            return;
        }

        let width = trace.width;
        let mut trace = &mut trace.values[..width * rows_used];
        let mut sizes = Vec::with_capacity(rows_used);
        let mut chunks = Vec::with_capacity(rows_used);

        while !trace.is_empty() {
            let record: &Rv32HintStoreRecord = unsafe { get_record_from_slice(&mut trace, ()) };
<<<<<<< HEAD
=======
            sizes.push(width * record.num_words as usize);
>>>>>>> 09f80ba9
            let (chunk, rest) = trace.split_at_mut(width * record.num_words as usize);
            sizes.push(record.num_words);
            chunks.push(chunk);
            trace = rest;
        }

        let msl_rshift: u32 = ((RV32_REGISTER_NUM_LIMBS - 1) * RV32_CELL_BITS) as u32;
        let msl_lshift: u32 =
            (RV32_REGISTER_NUM_LIMBS * RV32_CELL_BITS - self.pointer_max_bits) as u32;

        chunks
            .par_iter_mut()
            .zip(sizes.par_iter())
            .for_each(|(chunk, &num_words)| {
<<<<<<< HEAD
                let record: Rv32HintStoreRecordMut = unsafe {
                    get_record_from_slice(
                        chunk,
                        Rv32HintStoreMetadata {
                            num_words: num_words as usize,
                        },
                    )
                };
=======
                let num_words = num_words / width;
                let record: Rv32HintStoreRecordMut =
                    unsafe { get_record_from_slice(chunk, Rv32HintStoreMetadata { num_words }) };
>>>>>>> 09f80ba9

                self.bitwise_lookup_chip.request_range(
                    (record.inner.mem_ptr >> msl_rshift) << msl_lshift,
                    ((num_words as u32) >> msl_rshift) << msl_lshift,
                );

                let mut timestamp = record.inner.timestamp + num_words as u32 * 3;
                let mut mem_ptr = record.inner.mem_ptr + num_words * RV32_REGISTER_NUM_LIMBS as u32;

                // Assuming that `num_words` is usually small (e.g. 1 for `HINT_STOREW`)
                // it is better to do a serial pass of the rows per instruction (going from the last
                // row to the first row) instead of a parallel pass, since need to
                // copy the record to a new buffer in parallel case.
                chunk
                    .rchunks_exact_mut(width)
                    .zip(record.var.iter().enumerate().rev())
                    .for_each(|(row, (idx, var))| {
                        for pair in var.data.chunks_exact(2) {
                            self.bitwise_lookup_chip
                                .request_range(pair[0] as u32, pair[1] as u32);
                        }

                        let cols: &mut Rv32HintStoreCols<F> = row.borrow_mut();
                        let is_single = record.inner.num_words_ptr == u32::MAX;
                        timestamp -= 3;
                        if idx == 0 && !is_single {
                            mem_helper.fill(
                                record.inner.num_words_read.prev_timestamp,
                                timestamp + 1,
                                cols.num_words_aux_cols.as_mut(),
                            );
                            cols.num_words_ptr = F::from_canonical_u32(record.inner.num_words_ptr);
                        } else {
                            mem_helper.fill_zero(cols.num_words_aux_cols.as_mut());
                            cols.num_words_ptr = F::ZERO;
                        }

                        cols.is_buffer_start = F::from_bool(idx == 0 && !is_single);

                        // Note: writing in reverse
                        cols.data = var.data.map(|x| F::from_canonical_u8(x));

                        cols.write_aux.set_prev_data(
                            var.data_write_aux
                                .prev_data
                                .map(|x| F::from_canonical_u8(x)),
                        );
                        mem_helper.fill(
                            var.data_write_aux.prev_timestamp,
                            timestamp + 2,
                            cols.write_aux.as_mut(),
                        );

                        if idx == 0 {
                            mem_helper.fill(
                                record.inner.mem_ptr_aux_record.prev_timestamp,
                                timestamp,
                                cols.mem_ptr_aux_cols.as_mut(),
                            );
                        } else {
                            mem_helper.fill_zero(cols.mem_ptr_aux_cols.as_mut());
                        }

                        mem_ptr -= RV32_REGISTER_NUM_LIMBS as u32;
                        cols.mem_ptr_limbs = mem_ptr.to_le_bytes().map(|x| F::from_canonical_u8(x));
                        cols.mem_ptr_ptr = F::from_canonical_u32(record.inner.mem_ptr_ptr);

                        cols.from_state.timestamp = F::from_canonical_u32(timestamp.clone());
                        cols.from_state.pc = F::from_canonical_u32(record.inner.from_pc);

                        cols.rem_words_limbs = (num_words - idx as u32)
                            .to_le_bytes()
                            .map(|x| F::from_canonical_u8(x));
                        cols.is_buffer = F::from_bool(!is_single);
                        cols.is_single = F::from_bool(is_single);
                    });
            })
    }
}

impl<F> StepExecutorE1<F> for Rv32HintStoreStep<F>
where
    F: PrimeField32,
{
    fn execute_e1<Ctx>(
        &self,
        state: &mut VmStateMut<GuestMemory, Ctx>,
        instruction: &Instruction<F>,
    ) -> Result<()>
    where
        Ctx: E1E2ExecutionCtx,
    {
        let &Instruction {
            opcode, a, b, d, e, ..
        } = instruction;

        debug_assert_eq!(d.as_canonical_u32(), RV32_REGISTER_AS);
        debug_assert_eq!(e.as_canonical_u32(), RV32_MEMORY_AS);

        let local_opcode = Rv32HintStoreOpcode::from_usize(opcode.local_opcode_idx(self.offset));

        let mem_ptr = read_rv32_register_from_state(state, b.as_canonical_u32());

        let num_words = if local_opcode == HINT_STOREW {
            1
        } else {
            read_rv32_register_from_state(state, a.as_canonical_u32())
        };

        debug_assert!(mem_ptr <= (1 << self.pointer_max_bits));
        debug_assert_ne!(num_words, 0);
        debug_assert!(num_words <= (1 << self.pointer_max_bits));

        let mut streams = self.streams.get().unwrap().lock().unwrap();
        if streams.hint_stream.len() < RV32_REGISTER_NUM_LIMBS * num_words as usize {
            return Err(ExecutionError::HintOutOfBounds { pc: *state.pc });
        }

        let data = streams
            .hint_stream
            .drain(0..num_words as usize * RV32_REGISTER_NUM_LIMBS)
            .map(|x| x.as_canonical_u32() as u8)
            .collect::<Vec<_>>();

        state.ctx.on_memory_operation(
            RV32_MEMORY_AS,
            mem_ptr,
            RV32_REGISTER_NUM_LIMBS as u32 * num_words,
        );
        unsafe {
            state
                .memory
                .memory
                .copy_slice_nonoverlapping((RV32_MEMORY_AS, mem_ptr), &data);
        }

        *state.pc = state.pc.wrapping_add(DEFAULT_PC_STEP);

        Ok(())
    }

    fn execute_metered(
        &self,
        state: &mut VmStateMut<GuestMemory, MeteredCtx>,
        instruction: &Instruction<F>,
        chip_index: usize,
    ) -> Result<()> {
        let &Instruction {
            opcode,
            a: num_words_ptr,
            ..
        } = instruction;

        let local_opcode = Rv32HintStoreOpcode::from_usize(opcode.local_opcode_idx(self.offset));

        let num_words = if local_opcode == HINT_STOREW {
            1
        } else {
            read_rv32_register(state.memory, num_words_ptr.as_canonical_u32())
        };

        self.execute_e1(state, instruction)?;
        state.ctx.trace_heights[chip_index] += num_words;

        Ok(())
    }
}

pub type Rv32HintStoreChip<F> =
    NewVmChipWrapper<F, Rv32HintStoreAir, Rv32HintStoreStep<F>, MatrixRecordArena<F>>;<|MERGE_RESOLUTION|>--- conflicted
+++ resolved
@@ -7,11 +7,7 @@
     arch::{
         execution_mode::{metered::MeteredCtx, E1E2ExecutionCtx},
         get_record_from_slice, CustomBorrow, ExecutionBridge, ExecutionError, ExecutionState,
-<<<<<<< HEAD
         MatrixRecordArena, MultiRowLayout, NewVmChipWrapper, RecordArena, Result, StepExecutorE1,
-=======
-        MultiRowLayout, MultiRowRecordArena, NewVmChipWrapper, RecordArena, Result, StepExecutorE1,
->>>>>>> 09f80ba9
         Streams, TraceFiller, TraceStep, VmStateMut,
     },
     system::memory::{
@@ -488,10 +484,6 @@
 
         while !trace.is_empty() {
             let record: &Rv32HintStoreRecord = unsafe { get_record_from_slice(&mut trace, ()) };
-<<<<<<< HEAD
-=======
-            sizes.push(width * record.num_words as usize);
->>>>>>> 09f80ba9
             let (chunk, rest) = trace.split_at_mut(width * record.num_words as usize);
             sizes.push(record.num_words);
             chunks.push(chunk);
@@ -506,7 +498,6 @@
             .par_iter_mut()
             .zip(sizes.par_iter())
             .for_each(|(chunk, &num_words)| {
-<<<<<<< HEAD
                 let record: Rv32HintStoreRecordMut = unsafe {
                     get_record_from_slice(
                         chunk,
@@ -515,11 +506,6 @@
                         },
                     )
                 };
-=======
-                let num_words = num_words / width;
-                let record: Rv32HintStoreRecordMut =
-                    unsafe { get_record_from_slice(chunk, Rv32HintStoreMetadata { num_words }) };
->>>>>>> 09f80ba9
 
                 self.bitwise_lookup_chip.request_range(
                     (record.inner.mem_ptr >> msl_rshift) << msl_lshift,
