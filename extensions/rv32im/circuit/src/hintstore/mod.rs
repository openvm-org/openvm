use std::borrow::{Borrow, BorrowMut};

use openvm_circuit::{
<<<<<<< HEAD
    arch::{
        execution_mode::{E1ExecutionCtx, E2ExecutionCtx},
        get_record_from_slice, CustomBorrow, E2PreCompute, ExecuteFunc, ExecutionBridge,
        ExecutionError,
        ExecutionError::InvalidInstruction,
        ExecutionState, MatrixRecordArena, MultiRowLayout, MultiRowMetadata, NewVmChipWrapper,
        RecordArena, Result, SizedRecord, StepExecutorE1, StepExecutorE2, TraceFiller, TraceStep,
        VmSegmentState, VmStateMut,
    },
=======
    arch::*,
>>>>>>> 8141dacc
    system::memory::{
        offline_checker::{
            MemoryBridge, MemoryReadAuxCols, MemoryReadAuxRecord, MemoryWriteAuxCols,
            MemoryWriteBytesAuxRecord,
        },
        online::TracingMemory,
        MemoryAddress, MemoryAuxColsFactory,
    },
};
use openvm_circuit_primitives::{
    bitwise_op_lookup::{BitwiseOperationLookupBus, SharedBitwiseOperationLookupChip},
    utils::not,
};
use openvm_circuit_primitives_derive::{AlignedBorrow, AlignedBytesBorrow};
use openvm_instructions::{
    instruction::Instruction,
    program::DEFAULT_PC_STEP,
    riscv::{RV32_CELL_BITS, RV32_MEMORY_AS, RV32_REGISTER_AS, RV32_REGISTER_NUM_LIMBS},
    LocalOpcode,
};
use openvm_rv32im_transpiler::{
    Rv32HintStoreOpcode,
    Rv32HintStoreOpcode::{HINT_BUFFER, HINT_STOREW},
};
use openvm_stark_backend::{
    interaction::InteractionBuilder,
    p3_air::{Air, AirBuilder, BaseAir},
    p3_field::{Field, FieldAlgebra, PrimeField32},
    p3_matrix::{dense::RowMajorMatrix, Matrix},
    p3_maybe_rayon::prelude::*,
    rap::{BaseAirWithPublicValues, PartitionedBaseAir},
};

use crate::adapters::{read_rv32_register, tracing_read, tracing_write};
<<<<<<< HEAD
=======

mod execution;

#[cfg(feature = "cuda")]
mod cuda;
#[cfg(feature = "cuda")]
pub use cuda::*;
>>>>>>> 8141dacc

#[cfg(test)]
mod tests;

#[repr(C)]
#[derive(AlignedBorrow, Debug)]
pub struct Rv32HintStoreCols<T> {
    // common
    pub is_single: T,
    pub is_buffer: T,
    // should be 1 for single
    pub rem_words_limbs: [T; RV32_REGISTER_NUM_LIMBS],

    pub from_state: ExecutionState<T>,
    pub mem_ptr_ptr: T,
    pub mem_ptr_limbs: [T; RV32_REGISTER_NUM_LIMBS],
    pub mem_ptr_aux_cols: MemoryReadAuxCols<T>,

    pub write_aux: MemoryWriteAuxCols<T, RV32_REGISTER_NUM_LIMBS>,
    pub data: [T; RV32_REGISTER_NUM_LIMBS],

    // only buffer
    pub is_buffer_start: T,
    pub num_words_ptr: T,
    pub num_words_aux_cols: MemoryReadAuxCols<T>,
}

#[derive(Copy, Clone, Debug, derive_new::new)]
pub struct Rv32HintStoreAir {
    pub execution_bridge: ExecutionBridge,
    pub memory_bridge: MemoryBridge,
    pub bitwise_operation_lookup_bus: BitwiseOperationLookupBus,
    pub offset: usize,
    pointer_max_bits: usize,
}

impl<F: Field> BaseAir<F> for Rv32HintStoreAir {
    fn width(&self) -> usize {
        Rv32HintStoreCols::<F>::width()
    }
}

impl<F: Field> BaseAirWithPublicValues<F> for Rv32HintStoreAir {}
impl<F: Field> PartitionedBaseAir<F> for Rv32HintStoreAir {}

impl<AB: InteractionBuilder> Air<AB> for Rv32HintStoreAir {
    fn eval(&self, builder: &mut AB) {
        let main = builder.main();
        let local = main.row_slice(0);
        let local_cols: &Rv32HintStoreCols<AB::Var> = (*local).borrow();
        let next = main.row_slice(1);
        let next_cols: &Rv32HintStoreCols<AB::Var> = (*next).borrow();

        let timestamp: AB::Var = local_cols.from_state.timestamp;
        let mut timestamp_delta: usize = 0;
        let mut timestamp_pp = || {
            timestamp_delta += 1;
            timestamp + AB::Expr::from_canonical_usize(timestamp_delta - 1)
        };

        builder.assert_bool(local_cols.is_single);
        builder.assert_bool(local_cols.is_buffer);
        builder.assert_bool(local_cols.is_buffer_start);
        builder
            .when(local_cols.is_buffer_start)
            .assert_one(local_cols.is_buffer);
        builder.assert_bool(local_cols.is_single + local_cols.is_buffer);

        let is_valid = local_cols.is_single + local_cols.is_buffer;
        let is_start = local_cols.is_single + local_cols.is_buffer_start;
        // `is_end` is false iff the next row is a buffer row that is not buffer start
        // This is boolean because is_buffer_start == 1 => is_buffer == 1
        // Note: every non-valid row has `is_end == 1`
        let is_end = not::<AB::Expr>(next_cols.is_buffer) + next_cols.is_buffer_start;

        let mut rem_words = AB::Expr::ZERO;
        let mut next_rem_words = AB::Expr::ZERO;
        let mut mem_ptr = AB::Expr::ZERO;
        let mut next_mem_ptr = AB::Expr::ZERO;
        for i in (0..RV32_REGISTER_NUM_LIMBS).rev() {
            rem_words = rem_words * AB::F::from_canonical_u32(1 << RV32_CELL_BITS)
                + local_cols.rem_words_limbs[i];
            next_rem_words = next_rem_words * AB::F::from_canonical_u32(1 << RV32_CELL_BITS)
                + next_cols.rem_words_limbs[i];
            mem_ptr = mem_ptr * AB::F::from_canonical_u32(1 << RV32_CELL_BITS)
                + local_cols.mem_ptr_limbs[i];
            next_mem_ptr = next_mem_ptr * AB::F::from_canonical_u32(1 << RV32_CELL_BITS)
                + next_cols.mem_ptr_limbs[i];
        }

        // Constrain that if local is invalid, then the next state is invalid as well
        builder
            .when_transition()
            .when(not::<AB::Expr>(is_valid.clone()))
            .assert_zero(next_cols.is_single + next_cols.is_buffer);

        // Constrain that when we start a buffer, the is_buffer_start is set to 1
        builder
            .when(local_cols.is_single)
            .assert_one(is_end.clone());
        builder
            .when_first_row()
            .assert_one(not::<AB::Expr>(local_cols.is_buffer) + local_cols.is_buffer_start);

        // read mem_ptr
        self.memory_bridge
            .read(
                MemoryAddress::new(
                    AB::F::from_canonical_u32(RV32_REGISTER_AS),
                    local_cols.mem_ptr_ptr,
                ),
                local_cols.mem_ptr_limbs,
                timestamp_pp(),
                &local_cols.mem_ptr_aux_cols,
            )
            .eval(builder, is_start.clone());

        // read num_words
        self.memory_bridge
            .read(
                MemoryAddress::new(
                    AB::F::from_canonical_u32(RV32_REGISTER_AS),
                    local_cols.num_words_ptr,
                ),
                local_cols.rem_words_limbs,
                timestamp_pp(),
                &local_cols.num_words_aux_cols,
            )
            .eval(builder, local_cols.is_buffer_start);

        // write hint
        self.memory_bridge
            .write(
                MemoryAddress::new(AB::F::from_canonical_u32(RV32_MEMORY_AS), mem_ptr.clone()),
                local_cols.data,
                timestamp_pp(),
                &local_cols.write_aux,
            )
            .eval(builder, is_valid.clone());
        let expected_opcode = (local_cols.is_single
            * AB::F::from_canonical_usize(HINT_STOREW as usize + self.offset))
            + (local_cols.is_buffer
                * AB::F::from_canonical_usize(HINT_BUFFER as usize + self.offset));

        self.execution_bridge
            .execute_and_increment_pc(
                expected_opcode,
                [
                    local_cols.is_buffer * (local_cols.num_words_ptr),
                    local_cols.mem_ptr_ptr.into(),
                    AB::Expr::ZERO,
                    AB::Expr::from_canonical_u32(RV32_REGISTER_AS),
                    AB::Expr::from_canonical_u32(RV32_MEMORY_AS),
                ],
                local_cols.from_state,
                rem_words.clone() * AB::F::from_canonical_usize(timestamp_delta),
            )
            .eval(builder, is_start.clone());

        // Preventing mem_ptr and rem_words overflow
        // Constraining mem_ptr_limbs[RV32_REGISTER_NUM_LIMBS - 1] < 2^(pointer_max_bits -
        // (RV32_REGISTER_NUM_LIMBS - 1)*RV32_CELL_BITS) which implies mem_ptr <=
        // 2^pointer_max_bits Similarly for rem_words <= 2^pointer_max_bits
        self.bitwise_operation_lookup_bus
            .send_range(
                local_cols.mem_ptr_limbs[RV32_REGISTER_NUM_LIMBS - 1]
                    * AB::F::from_canonical_usize(
                        1 << (RV32_REGISTER_NUM_LIMBS * RV32_CELL_BITS - self.pointer_max_bits),
                    ),
                local_cols.rem_words_limbs[RV32_REGISTER_NUM_LIMBS - 1]
                    * AB::F::from_canonical_usize(
                        1 << (RV32_REGISTER_NUM_LIMBS * RV32_CELL_BITS - self.pointer_max_bits),
                    ),
            )
            .eval(builder, is_start.clone());

        // Checking that hint is bytes
        for i in 0..RV32_REGISTER_NUM_LIMBS / 2 {
            self.bitwise_operation_lookup_bus
                .send_range(local_cols.data[2 * i], local_cols.data[(2 * i) + 1])
                .eval(builder, is_valid.clone());
        }

        // buffer transition
        // `is_end` implies that the next row belongs to a new instruction,
        // which could be one of empty, hint_single, or hint_buffer
        // Constrains that when the current row is not empty and `is_end == 1`, then `rem_words` is
        // 1
        builder
            .when(is_valid)
            .when(is_end.clone())
            .assert_one(rem_words.clone());

        let mut when_buffer_transition = builder.when(not::<AB::Expr>(is_end.clone()));
        // Notes on `rem_words`: we constrain that `rem_words` doesn't overflow when we first read
        // it and that on each row it decreases by one (below). We also constrain that when
        // the current instruction ends then `rem_words` is 1. However, we don't constrain
        // that when `rem_words` is 1 then we have to end the current instruction.
        // The only way to exploit this if we to do some multiple of `p` number of additional
        // illegal `buffer` rows where `p` is the modulus of `F`. However, when doing `p`
        // additional `buffer` rows we will always increment `mem_ptr` to an illegal memory address
        // at some point, which prevents this exploit.
        when_buffer_transition.assert_one(rem_words.clone() - next_rem_words.clone());
        // Note: we only care about the `next_mem_ptr = compose(next_mem_ptr_limb)` and not the
        // individual limbs: the limbs do not need to be in the range, they can be anything
        // to make `next_mem_ptr` correct -- this is just a way to not have to have another
        // column for `mem_ptr`. The constraint we care about is `next.mem_ptr ==
        // local.mem_ptr + 4`. Finally, since we increment by `4` each time, any out of
        // bounds memory access will be rejected by the memory bus before we overflow the field.
        when_buffer_transition.assert_eq(
            next_mem_ptr.clone() - mem_ptr.clone(),
            AB::F::from_canonical_usize(RV32_REGISTER_NUM_LIMBS),
        );
        when_buffer_transition.assert_eq(
            timestamp + AB::F::from_canonical_usize(timestamp_delta),
            next_cols.from_state.timestamp,
        );
    }
}

#[derive(Copy, Clone, Debug)]
pub struct Rv32HintStoreMetadata {
    num_words: usize,
<<<<<<< HEAD
}

impl MultiRowMetadata for Rv32HintStoreMetadata {
    #[inline(always)]
    fn get_num_rows(&self) -> usize {
        self.num_words
    }
}

pub type Rv32HintStoreLayout = MultiRowLayout<Rv32HintStoreMetadata>;

// This is the part of the record that we keep only once per instruction
#[repr(C)]
#[derive(AlignedBytesBorrow, Debug)]
pub struct Rv32HintStoreRecordHeader {
    pub num_words: u32,

    pub from_pc: u32,
    pub timestamp: u32,

    pub mem_ptr_ptr: u32,
    pub mem_ptr: u32,
    pub mem_ptr_aux_record: MemoryReadAuxRecord,

    // will set `num_words_ptr` to `u32::MAX` in case of single hint
    pub num_words_ptr: u32,
    pub num_words_read: MemoryReadAuxRecord,
}

// This is the part of the record that we keep `num_words` times per instruction
#[repr(C)]
#[derive(AlignedBytesBorrow, Debug)]
pub struct Rv32HintStoreVar {
    pub data_write_aux: MemoryWriteBytesAuxRecord<RV32_REGISTER_NUM_LIMBS>,
    pub data: [u8; RV32_REGISTER_NUM_LIMBS],
}

/// **SAFETY**: the order of the fields in `Rv32HintStoreRecord` and `Rv32HintStoreVar` is
/// important. The chip also assumes that the offset of the fields `write_aux` and `data` in
/// `Rv32HintStoreCols` is bigger than `size_of::<Rv32HintStoreRecord>()`
#[derive(Debug)]
pub struct Rv32HintStoreRecordMut<'a> {
    pub inner: &'a mut Rv32HintStoreRecordHeader,
    pub var: &'a mut [Rv32HintStoreVar],
}

/// Custom borrowing that splits the buffer into a fixed `Rv32HintStoreRecord` header
/// followed by a slice of `Rv32HintStoreVar`'s of length `num_words` provided at runtime.
/// Uses `align_to_mut()` to make sure the slice is properly aligned to `Rv32HintStoreVar`.
/// Has debug assertions to make sure the above works as expected.
impl<'a> CustomBorrow<'a, Rv32HintStoreRecordMut<'a>, Rv32HintStoreLayout> for [u8] {
    fn custom_borrow(&'a mut self, layout: Rv32HintStoreLayout) -> Rv32HintStoreRecordMut<'a> {
        let (header_buf, rest) =
            unsafe { self.split_at_mut_unchecked(size_of::<Rv32HintStoreRecordHeader>()) };

        let (_, vars, _) = unsafe { rest.align_to_mut::<Rv32HintStoreVar>() };
        Rv32HintStoreRecordMut {
            inner: header_buf.borrow_mut(),
            var: &mut vars[..layout.metadata.num_words],
        }
    }

    unsafe fn extract_layout(&self) -> Rv32HintStoreLayout {
        let header: &Rv32HintStoreRecordHeader = self.borrow();
        MultiRowLayout::new(Rv32HintStoreMetadata {
            num_words: header.num_words as usize,
        })
    }
}

impl SizedRecord<Rv32HintStoreLayout> for Rv32HintStoreRecordMut<'_> {
    fn size(layout: &Rv32HintStoreLayout) -> usize {
        let mut total_len = size_of::<Rv32HintStoreRecordHeader>();
        // Align the pointer to the alignment of `Rv32HintStoreVar`
        total_len = total_len.next_multiple_of(align_of::<Rv32HintStoreVar>());
        total_len += size_of::<Rv32HintStoreVar>() * layout.metadata.num_words;
        total_len
    }

    fn alignment(_layout: &Rv32HintStoreLayout) -> usize {
        align_of::<Rv32HintStoreRecordHeader>()
    }
}

pub struct Rv32HintStoreStep {
    pointer_max_bits: usize,
    offset: usize,
    bitwise_lookup_chip: SharedBitwiseOperationLookupChip<RV32_CELL_BITS>,
}

impl Rv32HintStoreStep {
    pub fn new(
        bitwise_lookup_chip: SharedBitwiseOperationLookupChip<RV32_CELL_BITS>,
        pointer_max_bits: usize,
        offset: usize,
    ) -> Self {
        Self {
            pointer_max_bits,
            offset,
            bitwise_lookup_chip,
        }
    }
}

impl<F, CTX> TraceStep<F, CTX> for Rv32HintStoreStep
where
    F: PrimeField32,
{
    type RecordLayout = MultiRowLayout<Rv32HintStoreMetadata>;
    type RecordMut<'a> = Rv32HintStoreRecordMut<'a>;

    fn get_opcode_name(&self, opcode: usize) -> String {
        if opcode == HINT_STOREW.global_opcode().as_usize() {
            String::from("HINT_STOREW")
        } else if opcode == HINT_BUFFER.global_opcode().as_usize() {
            String::from("HINT_BUFFER")
        } else {
            unreachable!("unsupported opcode: {}", opcode)
        }
    }

    fn execute<'buf, RA>(
        &mut self,
        state: VmStateMut<F, TracingMemory<F>, CTX>,
        instruction: &Instruction<F>,
        arena: &'buf mut RA,
    ) -> Result<()>
    where
        RA: RecordArena<'buf, Self::RecordLayout, Self::RecordMut<'buf>>,
    {
        let &Instruction {
            opcode, a, b, d, e, ..
        } = instruction;

        let a = a.as_canonical_u32();
        let b = b.as_canonical_u32();
        debug_assert_eq!(d.as_canonical_u32(), RV32_REGISTER_AS);
        debug_assert_eq!(e.as_canonical_u32(), RV32_MEMORY_AS);

        let local_opcode = Rv32HintStoreOpcode::from_usize(opcode.local_opcode_idx(self.offset));

        // We do untraced read of `num_words` in order to allocate the record first
        let num_words = if local_opcode == HINT_STOREW {
            1
        } else {
            read_rv32_register(state.memory.data(), a)
        };

        let record = arena.alloc(MultiRowLayout::new(Rv32HintStoreMetadata {
            num_words: num_words as usize,
        }));

        record.inner.from_pc = *state.pc;
        record.inner.timestamp = state.memory.timestamp;
        record.inner.mem_ptr_ptr = b;

        record.inner.mem_ptr = u32::from_le_bytes(tracing_read(
            state.memory,
            RV32_REGISTER_AS,
            b,
            &mut record.inner.mem_ptr_aux_record.prev_timestamp,
        ));

        debug_assert!(record.inner.mem_ptr <= (1 << self.pointer_max_bits));
        debug_assert_ne!(num_words, 0);
        debug_assert!(num_words <= (1 << self.pointer_max_bits));

        record.inner.num_words = num_words;
        if local_opcode == HINT_STOREW {
            state.memory.increment_timestamp();
            record.inner.num_words_ptr = u32::MAX;
        } else {
            record.inner.num_words_ptr = a;
            tracing_read::<_, RV32_REGISTER_NUM_LIMBS>(
                state.memory,
                RV32_REGISTER_AS,
                record.inner.num_words_ptr,
                &mut record.inner.num_words_read.prev_timestamp,
            );
        };

        if state.streams.hint_stream.len() < RV32_REGISTER_NUM_LIMBS * num_words as usize {
            return Err(ExecutionError::HintOutOfBounds { pc: *state.pc });
        }

        for idx in 0..(num_words as usize) {
            if idx != 0 {
                state.memory.increment_timestamp();
                state.memory.increment_timestamp();
            }

            let data_f: [F; RV32_REGISTER_NUM_LIMBS] =
                std::array::from_fn(|_| state.streams.hint_stream.pop_front().unwrap());
            let data: [u8; RV32_REGISTER_NUM_LIMBS] =
                data_f.map(|byte| byte.as_canonical_u32() as u8);

            record.var[idx].data = data;

            tracing_write(
                state.memory,
                RV32_MEMORY_AS,
                record.inner.mem_ptr + (RV32_REGISTER_NUM_LIMBS * idx) as u32,
                data,
                &mut record.var[idx].data_write_aux.prev_timestamp,
                &mut record.var[idx].data_write_aux.prev_data,
            );
        }
        *state.pc = state.pc.wrapping_add(DEFAULT_PC_STEP);

        Ok(())
=======
}

impl MultiRowMetadata for Rv32HintStoreMetadata {
    #[inline(always)]
    fn get_num_rows(&self) -> usize {
        self.num_words
    }
}

pub type Rv32HintStoreLayout = MultiRowLayout<Rv32HintStoreMetadata>;

// This is the part of the record that we keep only once per instruction
#[repr(C)]
#[derive(AlignedBytesBorrow, Debug)]
pub struct Rv32HintStoreRecordHeader {
    pub num_words: u32,

    pub from_pc: u32,
    pub timestamp: u32,

    pub mem_ptr_ptr: u32,
    pub mem_ptr: u32,
    pub mem_ptr_aux_record: MemoryReadAuxRecord,

    // will set `num_words_ptr` to `u32::MAX` in case of single hint
    pub num_words_ptr: u32,
    pub num_words_read: MemoryReadAuxRecord,
}

// This is the part of the record that we keep `num_words` times per instruction
#[repr(C)]
#[derive(AlignedBytesBorrow, Debug)]
pub struct Rv32HintStoreVar {
    pub data_write_aux: MemoryWriteBytesAuxRecord<RV32_REGISTER_NUM_LIMBS>,
    pub data: [u8; RV32_REGISTER_NUM_LIMBS],
}

/// **SAFETY**: the order of the fields in `Rv32HintStoreRecord` and `Rv32HintStoreVar` is
/// important. The chip also assumes that the offset of the fields `write_aux` and `data` in
/// `Rv32HintStoreCols` is bigger than `size_of::<Rv32HintStoreRecord>()`
#[derive(Debug)]
pub struct Rv32HintStoreRecordMut<'a> {
    pub inner: &'a mut Rv32HintStoreRecordHeader,
    pub var: &'a mut [Rv32HintStoreVar],
}

/// Custom borrowing that splits the buffer into a fixed `Rv32HintStoreRecord` header
/// followed by a slice of `Rv32HintStoreVar`'s of length `num_words` provided at runtime.
/// Uses `align_to_mut()` to make sure the slice is properly aligned to `Rv32HintStoreVar`.
/// Has debug assertions to make sure the above works as expected.
impl<'a> CustomBorrow<'a, Rv32HintStoreRecordMut<'a>, Rv32HintStoreLayout> for [u8] {
    fn custom_borrow(&'a mut self, layout: Rv32HintStoreLayout) -> Rv32HintStoreRecordMut<'a> {
        // SAFETY:
        // - Caller guarantees through the layout that self has sufficient length for all splits
        // - size_of::<Rv32HintStoreRecordHeader>() is guaranteed <= self.len() by layout
        //   precondition
        let (header_buf, rest) =
            unsafe { self.split_at_mut_unchecked(size_of::<Rv32HintStoreRecordHeader>()) };

        // SAFETY:
        // - rest contains bytes that will be interpreted as Rv32HintStoreVar records
        // - align_to_mut ensures proper alignment for Rv32HintStoreVar type
        // - The layout guarantees sufficient space for layout.metadata.num_words records
        let (_, vars, _) = unsafe { rest.align_to_mut::<Rv32HintStoreVar>() };
        Rv32HintStoreRecordMut {
            inner: header_buf.borrow_mut(),
            var: &mut vars[..layout.metadata.num_words],
        }
    }

    unsafe fn extract_layout(&self) -> Rv32HintStoreLayout {
        let header: &Rv32HintStoreRecordHeader = self.borrow();
        MultiRowLayout::new(Rv32HintStoreMetadata {
            num_words: header.num_words as usize,
        })
    }
}

impl SizedRecord<Rv32HintStoreLayout> for Rv32HintStoreRecordMut<'_> {
    fn size(layout: &Rv32HintStoreLayout) -> usize {
        let mut total_len = size_of::<Rv32HintStoreRecordHeader>();
        // Align the pointer to the alignment of `Rv32HintStoreVar`
        total_len = total_len.next_multiple_of(align_of::<Rv32HintStoreVar>());
        total_len += size_of::<Rv32HintStoreVar>() * layout.metadata.num_words;
        total_len
>>>>>>> 8141dacc
    }
}

<<<<<<< HEAD
impl<F: PrimeField32, CTX> TraceFiller<F, CTX> for Rv32HintStoreStep {
    fn fill_trace(
        &self,
        mem_helper: &MemoryAuxColsFactory<F>,
        trace: &mut RowMajorMatrix<F>,
        rows_used: usize,
    ) {
        if rows_used == 0 {
            return;
        }

        let width = trace.width;
        let mut trace = &mut trace.values[..width * rows_used];
        let mut sizes = Vec::with_capacity(rows_used);
        let mut chunks = Vec::with_capacity(rows_used);

        while !trace.is_empty() {
            let record: &Rv32HintStoreRecordHeader =
                unsafe { get_record_from_slice(&mut trace, ()) };
            let (chunk, rest) = trace.split_at_mut(width * record.num_words as usize);
            sizes.push(record.num_words);
            chunks.push(chunk);
            trace = rest;
=======
    fn alignment(_layout: &Rv32HintStoreLayout) -> usize {
        align_of::<Rv32HintStoreRecordHeader>()
    }
}

#[derive(Clone, Copy, derive_new::new)]
pub struct Rv32HintStoreExecutor {
    pub pointer_max_bits: usize,
    pub offset: usize,
}

#[derive(Clone, derive_new::new)]
pub struct Rv32HintStoreFiller {
    pointer_max_bits: usize,
    bitwise_lookup_chip: SharedBitwiseOperationLookupChip<RV32_CELL_BITS>,
}

impl<F, RA> PreflightExecutor<F, RA> for Rv32HintStoreExecutor
where
    F: PrimeField32,
    for<'buf> RA:
        RecordArena<'buf, MultiRowLayout<Rv32HintStoreMetadata>, Rv32HintStoreRecordMut<'buf>>,
{
    fn get_opcode_name(&self, opcode: usize) -> String {
        if opcode == HINT_STOREW.global_opcode().as_usize() {
            String::from("HINT_STOREW")
        } else if opcode == HINT_BUFFER.global_opcode().as_usize() {
            String::from("HINT_BUFFER")
        } else {
            unreachable!("unsupported opcode: {}", opcode)
>>>>>>> 8141dacc
        }

        let msl_rshift: u32 = ((RV32_REGISTER_NUM_LIMBS - 1) * RV32_CELL_BITS) as u32;
        let msl_lshift: u32 =
            (RV32_REGISTER_NUM_LIMBS * RV32_CELL_BITS - self.pointer_max_bits) as u32;

        chunks
            .par_iter_mut()
            .zip(sizes.par_iter())
            .for_each(|(chunk, &num_words)| {
                let record: Rv32HintStoreRecordMut = unsafe {
                    get_record_from_slice(
                        chunk,
                        MultiRowLayout::new(Rv32HintStoreMetadata {
                            num_words: num_words as usize,
                        }),
                    )
                };
                self.bitwise_lookup_chip.request_range(
                    (record.inner.mem_ptr >> msl_rshift) << msl_lshift,
                    (num_words >> msl_rshift) << msl_lshift,
                );

                let mut timestamp = record.inner.timestamp + num_words * 3;
                let mut mem_ptr = record.inner.mem_ptr + num_words * RV32_REGISTER_NUM_LIMBS as u32;

                // Assuming that `num_words` is usually small (e.g. 1 for `HINT_STOREW`)
                // it is better to do a serial pass of the rows per instruction (going from the last
                // row to the first row) instead of a parallel pass, since need to
                // copy the record to a new buffer in parallel case.
                chunk
                    .rchunks_exact_mut(width)
                    .zip(record.var.iter().enumerate().rev())
                    .for_each(|(row, (idx, var))| {
                        for pair in var.data.chunks_exact(2) {
                            self.bitwise_lookup_chip
                                .request_range(pair[0] as u32, pair[1] as u32);
                        }

                        let cols: &mut Rv32HintStoreCols<F> = row.borrow_mut();
                        let is_single = record.inner.num_words_ptr == u32::MAX;
                        timestamp -= 3;
                        if idx == 0 && !is_single {
                            mem_helper.fill(
                                record.inner.num_words_read.prev_timestamp,
                                timestamp + 1,
                                cols.num_words_aux_cols.as_mut(),
                            );
                            cols.num_words_ptr = F::from_canonical_u32(record.inner.num_words_ptr);
                        } else {
                            mem_helper.fill_zero(cols.num_words_aux_cols.as_mut());
                            cols.num_words_ptr = F::ZERO;
                        }

                        cols.is_buffer_start = F::from_bool(idx == 0 && !is_single);

                        // Note: writing in reverse
                        cols.data = var.data.map(|x| F::from_canonical_u8(x));

                        cols.write_aux.set_prev_data(
                            var.data_write_aux
                                .prev_data
                                .map(|x| F::from_canonical_u8(x)),
                        );
                        mem_helper.fill(
                            var.data_write_aux.prev_timestamp,
                            timestamp + 2,
                            cols.write_aux.as_mut(),
                        );

                        if idx == 0 {
                            mem_helper.fill(
                                record.inner.mem_ptr_aux_record.prev_timestamp,
                                timestamp,
                                cols.mem_ptr_aux_cols.as_mut(),
                            );
                        } else {
                            mem_helper.fill_zero(cols.mem_ptr_aux_cols.as_mut());
                        }

                        mem_ptr -= RV32_REGISTER_NUM_LIMBS as u32;
                        cols.mem_ptr_limbs = mem_ptr.to_le_bytes().map(|x| F::from_canonical_u8(x));
                        cols.mem_ptr_ptr = F::from_canonical_u32(record.inner.mem_ptr_ptr);

                        cols.from_state.timestamp = F::from_canonical_u32(timestamp);
                        cols.from_state.pc = F::from_canonical_u32(record.inner.from_pc);

                        cols.rem_words_limbs = (num_words - idx as u32)
                            .to_le_bytes()
                            .map(|x| F::from_canonical_u8(x));
                        cols.is_buffer = F::from_bool(!is_single);
                        cols.is_single = F::from_bool(is_single);
                    });
            })
    }

<<<<<<< HEAD
#[derive(AlignedBytesBorrow, Clone)]
#[repr(C)]
struct HintStorePreCompute {
    c: u32,
    a: u8,
    b: u8,
}

impl<F> StepExecutorE1<F> for Rv32HintStoreStep
where
    F: PrimeField32,
{
    #[inline(always)]
    fn pre_compute_size(&self) -> usize {
        size_of::<HintStorePreCompute>()
    }

    fn pre_compute_e1<Ctx: E1ExecutionCtx>(
        &self,
        pc: u32,
        inst: &Instruction<F>,
        data: &mut [u8],
    ) -> Result<ExecuteFunc<F, Ctx>> {
        let pre_compute: &mut HintStorePreCompute = data.borrow_mut();
        let local_opcode = self.pre_compute_impl(pc, inst, pre_compute)?;
        let fn_ptr = match local_opcode {
            HINT_STOREW => execute_e1_impl::<_, _, true>,
            HINT_BUFFER => execute_e1_impl::<_, _, false>,
        };
        Ok(fn_ptr)
    }
}

impl<F> StepExecutorE2<F> for Rv32HintStoreStep
where
    F: PrimeField32,
{
    fn e2_pre_compute_size(&self) -> usize {
        size_of::<E2PreCompute<HintStorePreCompute>>()
    }

    fn pre_compute_e2<Ctx>(
        &self,
        chip_idx: usize,
        pc: u32,
        inst: &Instruction<F>,
        data: &mut [u8],
    ) -> Result<ExecuteFunc<F, Ctx>>
    where
        Ctx: E2ExecutionCtx,
    {
        let pre_compute: &mut E2PreCompute<HintStorePreCompute> = data.borrow_mut();
        pre_compute.chip_idx = chip_idx as u32;
        let local_opcode = self.pre_compute_impl(pc, inst, &mut pre_compute.data)?;
        let fn_ptr = match local_opcode {
            HINT_STOREW => execute_e2_impl::<_, _, true>,
            HINT_BUFFER => execute_e2_impl::<_, _, false>,
        };
        Ok(fn_ptr)
    }
}

/// Return the number of used rows.
#[inline(always)]
unsafe fn execute_e12_impl<F: PrimeField32, CTX: E1ExecutionCtx, const IS_HINT_STOREW: bool>(
    pre_compute: &HintStorePreCompute,
    vm_state: &mut VmSegmentState<F, CTX>,
) -> u32 {
    let mem_ptr_limbs = vm_state.vm_read::<u8, 4>(RV32_REGISTER_AS, pre_compute.b as u32);
    let mem_ptr = u32::from_le_bytes(mem_ptr_limbs);

    let num_words = if IS_HINT_STOREW {
        1
    } else {
        let num_words_limbs = vm_state.vm_read::<u8, 4>(RV32_REGISTER_AS, pre_compute.a as u32);
        u32::from_le_bytes(num_words_limbs)
    };
    debug_assert_ne!(num_words, 0);

    if vm_state.streams.hint_stream.len() < RV32_REGISTER_NUM_LIMBS * num_words as usize {
        vm_state.exit_code = Err(ExecutionError::HintOutOfBounds { pc: vm_state.pc });
        return 0;
    }

    for word_index in 0..num_words {
        let data: [u8; RV32_REGISTER_NUM_LIMBS] = std::array::from_fn(|_| {
            vm_state
                .streams
                .hint_stream
                .pop_front()
                .unwrap()
                .as_canonical_u32() as u8
        });
        vm_state.vm_write(
            RV32_MEMORY_AS,
            mem_ptr + (RV32_REGISTER_NUM_LIMBS as u32 * word_index),
            &data,
        );
=======
    fn execute(
        &self,
        state: VmStateMut<F, TracingMemory, RA>,
        instruction: &Instruction<F>,
    ) -> Result<(), ExecutionError> {
        let &Instruction {
            opcode, a, b, d, e, ..
        } = instruction;

        let a = a.as_canonical_u32();
        let b = b.as_canonical_u32();
        debug_assert_eq!(d.as_canonical_u32(), RV32_REGISTER_AS);
        debug_assert_eq!(e.as_canonical_u32(), RV32_MEMORY_AS);

        let local_opcode = Rv32HintStoreOpcode::from_usize(opcode.local_opcode_idx(self.offset));

        // We do untraced read of `num_words` in order to allocate the record first
        let num_words = if local_opcode == HINT_STOREW {
            1
        } else {
            read_rv32_register(state.memory.data(), a)
        };

        let record = state.ctx.alloc(MultiRowLayout::new(Rv32HintStoreMetadata {
            num_words: num_words as usize,
        }));

        record.inner.from_pc = *state.pc;
        record.inner.timestamp = state.memory.timestamp;
        record.inner.mem_ptr_ptr = b;

        record.inner.mem_ptr = u32::from_le_bytes(tracing_read(
            state.memory,
            RV32_REGISTER_AS,
            b,
            &mut record.inner.mem_ptr_aux_record.prev_timestamp,
        ));

        debug_assert!(record.inner.mem_ptr <= (1 << self.pointer_max_bits));
        debug_assert_ne!(num_words, 0);
        debug_assert!(num_words <= (1 << self.pointer_max_bits));

        record.inner.num_words = num_words;
        if local_opcode == HINT_STOREW {
            state.memory.increment_timestamp();
            record.inner.num_words_ptr = u32::MAX;
        } else {
            record.inner.num_words_ptr = a;
            tracing_read::<RV32_REGISTER_NUM_LIMBS>(
                state.memory,
                RV32_REGISTER_AS,
                record.inner.num_words_ptr,
                &mut record.inner.num_words_read.prev_timestamp,
            );
        };

        if state.streams.hint_stream.len() < RV32_REGISTER_NUM_LIMBS * num_words as usize {
            return Err(ExecutionError::HintOutOfBounds { pc: *state.pc });
        }

        for idx in 0..(num_words as usize) {
            if idx != 0 {
                state.memory.increment_timestamp();
                state.memory.increment_timestamp();
            }

            let data_f: [F; RV32_REGISTER_NUM_LIMBS] =
                std::array::from_fn(|_| state.streams.hint_stream.pop_front().unwrap());
            let data: [u8; RV32_REGISTER_NUM_LIMBS] =
                data_f.map(|byte| byte.as_canonical_u32() as u8);

            record.var[idx].data = data;

            tracing_write(
                state.memory,
                RV32_MEMORY_AS,
                record.inner.mem_ptr + (RV32_REGISTER_NUM_LIMBS * idx) as u32,
                data,
                &mut record.var[idx].data_write_aux.prev_timestamp,
                &mut record.var[idx].data_write_aux.prev_data,
            );
        }
        *state.pc = state.pc.wrapping_add(DEFAULT_PC_STEP);

        Ok(())
>>>>>>> 8141dacc
    }
}

<<<<<<< HEAD
    vm_state.pc = vm_state.pc.wrapping_add(DEFAULT_PC_STEP);
    vm_state.instret += 1;
    num_words
}

unsafe fn execute_e1_impl<F: PrimeField32, CTX: E1ExecutionCtx, const IS_HINT_STOREW: bool>(
    pre_compute: &[u8],
    vm_state: &mut VmSegmentState<F, CTX>,
) {
    let pre_compute: &HintStorePreCompute = pre_compute.borrow();
    execute_e12_impl::<F, CTX, IS_HINT_STOREW>(pre_compute, vm_state);
}

unsafe fn execute_e2_impl<F: PrimeField32, CTX: E2ExecutionCtx, const IS_HINT_STOREW: bool>(
    pre_compute: &[u8],
    vm_state: &mut VmSegmentState<F, CTX>,
) {
    let pre_compute: &E2PreCompute<HintStorePreCompute> = pre_compute.borrow();
    let height_delta = execute_e12_impl::<F, CTX, IS_HINT_STOREW>(&pre_compute.data, vm_state);
    vm_state
        .ctx
        .on_height_change(pre_compute.chip_idx as usize, height_delta);
}

impl Rv32HintStoreStep {
    #[inline(always)]
    fn pre_compute_impl<F: PrimeField32>(
        &self,
        pc: u32,
        inst: &Instruction<F>,
        data: &mut HintStorePreCompute,
    ) -> Result<Rv32HintStoreOpcode> {
        let &Instruction {
            opcode,
            a,
            b,
            c,
            d,
            e,
            ..
        } = inst;
        if d.as_canonical_u32() != RV32_REGISTER_AS || e.as_canonical_u32() != RV32_MEMORY_AS {
            return Err(InvalidInstruction(pc));
        }
        *data = {
            HintStorePreCompute {
                c: c.as_canonical_u32(),
                a: a.as_canonical_u32() as u8,
                b: b.as_canonical_u32() as u8,
            }
        };
        Ok(Rv32HintStoreOpcode::from_usize(
            opcode.local_opcode_idx(self.offset),
        ))
    }
}

pub type Rv32HintStoreChip<F> =
    NewVmChipWrapper<F, Rv32HintStoreAir, Rv32HintStoreStep, MatrixRecordArena<F>>;
=======
impl<F: PrimeField32> TraceFiller<F> for Rv32HintStoreFiller {
    fn fill_trace(
        &self,
        mem_helper: &MemoryAuxColsFactory<F>,
        trace: &mut RowMajorMatrix<F>,
        rows_used: usize,
    ) {
        if rows_used == 0 {
            return;
        }

        let width = trace.width;
        debug_assert_eq!(width, size_of::<Rv32HintStoreCols<u8>>());
        let mut trace = &mut trace.values[..width * rows_used];
        let mut sizes = Vec::with_capacity(rows_used);
        let mut chunks = Vec::with_capacity(rows_used);

        while !trace.is_empty() {
            // SAFETY:
            // - caller ensures `trace` contains a valid record representation that was previously
            //   written by the executor
            // - header is the first element of the record
            let record: &Rv32HintStoreRecordHeader =
                unsafe { get_record_from_slice(&mut trace, ()) };
            let (chunk, rest) = trace.split_at_mut(width * record.num_words as usize);
            sizes.push(record.num_words);
            chunks.push(chunk);
            trace = rest;
        }

        let msl_rshift: u32 = ((RV32_REGISTER_NUM_LIMBS - 1) * RV32_CELL_BITS) as u32;
        let msl_lshift: u32 =
            (RV32_REGISTER_NUM_LIMBS * RV32_CELL_BITS - self.pointer_max_bits) as u32;

        chunks
            .par_iter_mut()
            .zip(sizes.par_iter())
            .for_each(|(chunk, &num_words)| {
                // SAFETY:
                // - caller ensures `trace` contains a valid record representation that was
                //   previously written by the executor
                // - chunk contains a valid Rv32HintStoreRecordMut with the exact layout specified
                // - get_record_from_slice will correctly split the buffer into header and variable
                //   components based on this layout
                let record: Rv32HintStoreRecordMut = unsafe {
                    get_record_from_slice(
                        chunk,
                        MultiRowLayout::new(Rv32HintStoreMetadata {
                            num_words: num_words as usize,
                        }),
                    )
                };
                self.bitwise_lookup_chip.request_range(
                    (record.inner.mem_ptr >> msl_rshift) << msl_lshift,
                    (num_words >> msl_rshift) << msl_lshift,
                );

                let mut timestamp = record.inner.timestamp + num_words * 3;
                let mut mem_ptr = record.inner.mem_ptr + num_words * RV32_REGISTER_NUM_LIMBS as u32;

                // Assuming that `num_words` is usually small (e.g. 1 for `HINT_STOREW`)
                // it is better to do a serial pass of the rows per instruction (going from the last
                // row to the first row) instead of a parallel pass, since need to
                // copy the record to a new buffer in parallel case.
                chunk
                    .rchunks_exact_mut(width)
                    .zip(record.var.iter().enumerate().rev())
                    .for_each(|(row, (idx, var))| {
                        for pair in var.data.chunks_exact(2) {
                            self.bitwise_lookup_chip
                                .request_range(pair[0] as u32, pair[1] as u32);
                        }

                        let cols: &mut Rv32HintStoreCols<F> = row.borrow_mut();
                        let is_single = record.inner.num_words_ptr == u32::MAX;
                        timestamp -= 3;
                        if idx == 0 && !is_single {
                            mem_helper.fill(
                                record.inner.num_words_read.prev_timestamp,
                                timestamp + 1,
                                cols.num_words_aux_cols.as_mut(),
                            );
                            cols.num_words_ptr = F::from_canonical_u32(record.inner.num_words_ptr);
                        } else {
                            mem_helper.fill_zero(cols.num_words_aux_cols.as_mut());
                            cols.num_words_ptr = F::ZERO;
                        }

                        cols.is_buffer_start = F::from_bool(idx == 0 && !is_single);

                        // Note: writing in reverse
                        cols.data = var.data.map(|x| F::from_canonical_u8(x));

                        cols.write_aux.set_prev_data(
                            var.data_write_aux
                                .prev_data
                                .map(|x| F::from_canonical_u8(x)),
                        );
                        mem_helper.fill(
                            var.data_write_aux.prev_timestamp,
                            timestamp + 2,
                            cols.write_aux.as_mut(),
                        );

                        if idx == 0 {
                            mem_helper.fill(
                                record.inner.mem_ptr_aux_record.prev_timestamp,
                                timestamp,
                                cols.mem_ptr_aux_cols.as_mut(),
                            );
                        } else {
                            mem_helper.fill_zero(cols.mem_ptr_aux_cols.as_mut());
                        }

                        mem_ptr -= RV32_REGISTER_NUM_LIMBS as u32;
                        cols.mem_ptr_limbs = mem_ptr.to_le_bytes().map(|x| F::from_canonical_u8(x));
                        cols.mem_ptr_ptr = F::from_canonical_u32(record.inner.mem_ptr_ptr);

                        cols.from_state.timestamp = F::from_canonical_u32(timestamp);
                        cols.from_state.pc = F::from_canonical_u32(record.inner.from_pc);

                        cols.rem_words_limbs = (num_words - idx as u32)
                            .to_le_bytes()
                            .map(|x| F::from_canonical_u8(x));
                        cols.is_buffer = F::from_bool(!is_single);
                        cols.is_single = F::from_bool(is_single);
                    });
            })
    }
}

pub type Rv32HintStoreChip<F> = VmChipWrapper<F, Rv32HintStoreFiller>;
>>>>>>> 8141dacc
<|MERGE_RESOLUTION|>--- conflicted
+++ resolved
@@ -1,19 +1,7 @@
 use std::borrow::{Borrow, BorrowMut};
 
 use openvm_circuit::{
-<<<<<<< HEAD
-    arch::{
-        execution_mode::{E1ExecutionCtx, E2ExecutionCtx},
-        get_record_from_slice, CustomBorrow, E2PreCompute, ExecuteFunc, ExecutionBridge,
-        ExecutionError,
-        ExecutionError::InvalidInstruction,
-        ExecutionState, MatrixRecordArena, MultiRowLayout, MultiRowMetadata, NewVmChipWrapper,
-        RecordArena, Result, SizedRecord, StepExecutorE1, StepExecutorE2, TraceFiller, TraceStep,
-        VmSegmentState, VmStateMut,
-    },
-=======
     arch::*,
->>>>>>> 8141dacc
     system::memory::{
         offline_checker::{
             MemoryBridge, MemoryReadAuxCols, MemoryReadAuxRecord, MemoryWriteAuxCols,
@@ -48,8 +36,6 @@
 };
 
 use crate::adapters::{read_rv32_register, tracing_read, tracing_write};
-<<<<<<< HEAD
-=======
 
 mod execution;
 
@@ -57,7 +43,6 @@
 mod cuda;
 #[cfg(feature = "cuda")]
 pub use cuda::*;
->>>>>>> 8141dacc
 
 #[cfg(test)]
 mod tests;
@@ -281,218 +266,6 @@
 #[derive(Copy, Clone, Debug)]
 pub struct Rv32HintStoreMetadata {
     num_words: usize,
-<<<<<<< HEAD
-}
-
-impl MultiRowMetadata for Rv32HintStoreMetadata {
-    #[inline(always)]
-    fn get_num_rows(&self) -> usize {
-        self.num_words
-    }
-}
-
-pub type Rv32HintStoreLayout = MultiRowLayout<Rv32HintStoreMetadata>;
-
-// This is the part of the record that we keep only once per instruction
-#[repr(C)]
-#[derive(AlignedBytesBorrow, Debug)]
-pub struct Rv32HintStoreRecordHeader {
-    pub num_words: u32,
-
-    pub from_pc: u32,
-    pub timestamp: u32,
-
-    pub mem_ptr_ptr: u32,
-    pub mem_ptr: u32,
-    pub mem_ptr_aux_record: MemoryReadAuxRecord,
-
-    // will set `num_words_ptr` to `u32::MAX` in case of single hint
-    pub num_words_ptr: u32,
-    pub num_words_read: MemoryReadAuxRecord,
-}
-
-// This is the part of the record that we keep `num_words` times per instruction
-#[repr(C)]
-#[derive(AlignedBytesBorrow, Debug)]
-pub struct Rv32HintStoreVar {
-    pub data_write_aux: MemoryWriteBytesAuxRecord<RV32_REGISTER_NUM_LIMBS>,
-    pub data: [u8; RV32_REGISTER_NUM_LIMBS],
-}
-
-/// **SAFETY**: the order of the fields in `Rv32HintStoreRecord` and `Rv32HintStoreVar` is
-/// important. The chip also assumes that the offset of the fields `write_aux` and `data` in
-/// `Rv32HintStoreCols` is bigger than `size_of::<Rv32HintStoreRecord>()`
-#[derive(Debug)]
-pub struct Rv32HintStoreRecordMut<'a> {
-    pub inner: &'a mut Rv32HintStoreRecordHeader,
-    pub var: &'a mut [Rv32HintStoreVar],
-}
-
-/// Custom borrowing that splits the buffer into a fixed `Rv32HintStoreRecord` header
-/// followed by a slice of `Rv32HintStoreVar`'s of length `num_words` provided at runtime.
-/// Uses `align_to_mut()` to make sure the slice is properly aligned to `Rv32HintStoreVar`.
-/// Has debug assertions to make sure the above works as expected.
-impl<'a> CustomBorrow<'a, Rv32HintStoreRecordMut<'a>, Rv32HintStoreLayout> for [u8] {
-    fn custom_borrow(&'a mut self, layout: Rv32HintStoreLayout) -> Rv32HintStoreRecordMut<'a> {
-        let (header_buf, rest) =
-            unsafe { self.split_at_mut_unchecked(size_of::<Rv32HintStoreRecordHeader>()) };
-
-        let (_, vars, _) = unsafe { rest.align_to_mut::<Rv32HintStoreVar>() };
-        Rv32HintStoreRecordMut {
-            inner: header_buf.borrow_mut(),
-            var: &mut vars[..layout.metadata.num_words],
-        }
-    }
-
-    unsafe fn extract_layout(&self) -> Rv32HintStoreLayout {
-        let header: &Rv32HintStoreRecordHeader = self.borrow();
-        MultiRowLayout::new(Rv32HintStoreMetadata {
-            num_words: header.num_words as usize,
-        })
-    }
-}
-
-impl SizedRecord<Rv32HintStoreLayout> for Rv32HintStoreRecordMut<'_> {
-    fn size(layout: &Rv32HintStoreLayout) -> usize {
-        let mut total_len = size_of::<Rv32HintStoreRecordHeader>();
-        // Align the pointer to the alignment of `Rv32HintStoreVar`
-        total_len = total_len.next_multiple_of(align_of::<Rv32HintStoreVar>());
-        total_len += size_of::<Rv32HintStoreVar>() * layout.metadata.num_words;
-        total_len
-    }
-
-    fn alignment(_layout: &Rv32HintStoreLayout) -> usize {
-        align_of::<Rv32HintStoreRecordHeader>()
-    }
-}
-
-pub struct Rv32HintStoreStep {
-    pointer_max_bits: usize,
-    offset: usize,
-    bitwise_lookup_chip: SharedBitwiseOperationLookupChip<RV32_CELL_BITS>,
-}
-
-impl Rv32HintStoreStep {
-    pub fn new(
-        bitwise_lookup_chip: SharedBitwiseOperationLookupChip<RV32_CELL_BITS>,
-        pointer_max_bits: usize,
-        offset: usize,
-    ) -> Self {
-        Self {
-            pointer_max_bits,
-            offset,
-            bitwise_lookup_chip,
-        }
-    }
-}
-
-impl<F, CTX> TraceStep<F, CTX> for Rv32HintStoreStep
-where
-    F: PrimeField32,
-{
-    type RecordLayout = MultiRowLayout<Rv32HintStoreMetadata>;
-    type RecordMut<'a> = Rv32HintStoreRecordMut<'a>;
-
-    fn get_opcode_name(&self, opcode: usize) -> String {
-        if opcode == HINT_STOREW.global_opcode().as_usize() {
-            String::from("HINT_STOREW")
-        } else if opcode == HINT_BUFFER.global_opcode().as_usize() {
-            String::from("HINT_BUFFER")
-        } else {
-            unreachable!("unsupported opcode: {}", opcode)
-        }
-    }
-
-    fn execute<'buf, RA>(
-        &mut self,
-        state: VmStateMut<F, TracingMemory<F>, CTX>,
-        instruction: &Instruction<F>,
-        arena: &'buf mut RA,
-    ) -> Result<()>
-    where
-        RA: RecordArena<'buf, Self::RecordLayout, Self::RecordMut<'buf>>,
-    {
-        let &Instruction {
-            opcode, a, b, d, e, ..
-        } = instruction;
-
-        let a = a.as_canonical_u32();
-        let b = b.as_canonical_u32();
-        debug_assert_eq!(d.as_canonical_u32(), RV32_REGISTER_AS);
-        debug_assert_eq!(e.as_canonical_u32(), RV32_MEMORY_AS);
-
-        let local_opcode = Rv32HintStoreOpcode::from_usize(opcode.local_opcode_idx(self.offset));
-
-        // We do untraced read of `num_words` in order to allocate the record first
-        let num_words = if local_opcode == HINT_STOREW {
-            1
-        } else {
-            read_rv32_register(state.memory.data(), a)
-        };
-
-        let record = arena.alloc(MultiRowLayout::new(Rv32HintStoreMetadata {
-            num_words: num_words as usize,
-        }));
-
-        record.inner.from_pc = *state.pc;
-        record.inner.timestamp = state.memory.timestamp;
-        record.inner.mem_ptr_ptr = b;
-
-        record.inner.mem_ptr = u32::from_le_bytes(tracing_read(
-            state.memory,
-            RV32_REGISTER_AS,
-            b,
-            &mut record.inner.mem_ptr_aux_record.prev_timestamp,
-        ));
-
-        debug_assert!(record.inner.mem_ptr <= (1 << self.pointer_max_bits));
-        debug_assert_ne!(num_words, 0);
-        debug_assert!(num_words <= (1 << self.pointer_max_bits));
-
-        record.inner.num_words = num_words;
-        if local_opcode == HINT_STOREW {
-            state.memory.increment_timestamp();
-            record.inner.num_words_ptr = u32::MAX;
-        } else {
-            record.inner.num_words_ptr = a;
-            tracing_read::<_, RV32_REGISTER_NUM_LIMBS>(
-                state.memory,
-                RV32_REGISTER_AS,
-                record.inner.num_words_ptr,
-                &mut record.inner.num_words_read.prev_timestamp,
-            );
-        };
-
-        if state.streams.hint_stream.len() < RV32_REGISTER_NUM_LIMBS * num_words as usize {
-            return Err(ExecutionError::HintOutOfBounds { pc: *state.pc });
-        }
-
-        for idx in 0..(num_words as usize) {
-            if idx != 0 {
-                state.memory.increment_timestamp();
-                state.memory.increment_timestamp();
-            }
-
-            let data_f: [F; RV32_REGISTER_NUM_LIMBS] =
-                std::array::from_fn(|_| state.streams.hint_stream.pop_front().unwrap());
-            let data: [u8; RV32_REGISTER_NUM_LIMBS] =
-                data_f.map(|byte| byte.as_canonical_u32() as u8);
-
-            record.var[idx].data = data;
-
-            tracing_write(
-                state.memory,
-                RV32_MEMORY_AS,
-                record.inner.mem_ptr + (RV32_REGISTER_NUM_LIMBS * idx) as u32,
-                data,
-                &mut record.var[idx].data_write_aux.prev_timestamp,
-                &mut record.var[idx].data_write_aux.prev_data,
-            );
-        }
-        *state.pc = state.pc.wrapping_add(DEFAULT_PC_STEP);
-
-        Ok(())
-=======
 }
 
 impl MultiRowMetadata for Rv32HintStoreMetadata {
@@ -578,35 +351,8 @@
         total_len = total_len.next_multiple_of(align_of::<Rv32HintStoreVar>());
         total_len += size_of::<Rv32HintStoreVar>() * layout.metadata.num_words;
         total_len
->>>>>>> 8141dacc
-    }
-}
-
-<<<<<<< HEAD
-impl<F: PrimeField32, CTX> TraceFiller<F, CTX> for Rv32HintStoreStep {
-    fn fill_trace(
-        &self,
-        mem_helper: &MemoryAuxColsFactory<F>,
-        trace: &mut RowMajorMatrix<F>,
-        rows_used: usize,
-    ) {
-        if rows_used == 0 {
-            return;
-        }
-
-        let width = trace.width;
-        let mut trace = &mut trace.values[..width * rows_used];
-        let mut sizes = Vec::with_capacity(rows_used);
-        let mut chunks = Vec::with_capacity(rows_used);
-
-        while !trace.is_empty() {
-            let record: &Rv32HintStoreRecordHeader =
-                unsafe { get_record_from_slice(&mut trace, ()) };
-            let (chunk, rest) = trace.split_at_mut(width * record.num_words as usize);
-            sizes.push(record.num_words);
-            chunks.push(chunk);
-            trace = rest;
-=======
+    }
+
     fn alignment(_layout: &Rv32HintStoreLayout) -> usize {
         align_of::<Rv32HintStoreRecordHeader>()
     }
@@ -637,203 +383,9 @@
             String::from("HINT_BUFFER")
         } else {
             unreachable!("unsupported opcode: {}", opcode)
->>>>>>> 8141dacc
-        }
-
-        let msl_rshift: u32 = ((RV32_REGISTER_NUM_LIMBS - 1) * RV32_CELL_BITS) as u32;
-        let msl_lshift: u32 =
-            (RV32_REGISTER_NUM_LIMBS * RV32_CELL_BITS - self.pointer_max_bits) as u32;
-
-        chunks
-            .par_iter_mut()
-            .zip(sizes.par_iter())
-            .for_each(|(chunk, &num_words)| {
-                let record: Rv32HintStoreRecordMut = unsafe {
-                    get_record_from_slice(
-                        chunk,
-                        MultiRowLayout::new(Rv32HintStoreMetadata {
-                            num_words: num_words as usize,
-                        }),
-                    )
-                };
-                self.bitwise_lookup_chip.request_range(
-                    (record.inner.mem_ptr >> msl_rshift) << msl_lshift,
-                    (num_words >> msl_rshift) << msl_lshift,
-                );
-
-                let mut timestamp = record.inner.timestamp + num_words * 3;
-                let mut mem_ptr = record.inner.mem_ptr + num_words * RV32_REGISTER_NUM_LIMBS as u32;
-
-                // Assuming that `num_words` is usually small (e.g. 1 for `HINT_STOREW`)
-                // it is better to do a serial pass of the rows per instruction (going from the last
-                // row to the first row) instead of a parallel pass, since need to
-                // copy the record to a new buffer in parallel case.
-                chunk
-                    .rchunks_exact_mut(width)
-                    .zip(record.var.iter().enumerate().rev())
-                    .for_each(|(row, (idx, var))| {
-                        for pair in var.data.chunks_exact(2) {
-                            self.bitwise_lookup_chip
-                                .request_range(pair[0] as u32, pair[1] as u32);
-                        }
-
-                        let cols: &mut Rv32HintStoreCols<F> = row.borrow_mut();
-                        let is_single = record.inner.num_words_ptr == u32::MAX;
-                        timestamp -= 3;
-                        if idx == 0 && !is_single {
-                            mem_helper.fill(
-                                record.inner.num_words_read.prev_timestamp,
-                                timestamp + 1,
-                                cols.num_words_aux_cols.as_mut(),
-                            );
-                            cols.num_words_ptr = F::from_canonical_u32(record.inner.num_words_ptr);
-                        } else {
-                            mem_helper.fill_zero(cols.num_words_aux_cols.as_mut());
-                            cols.num_words_ptr = F::ZERO;
-                        }
-
-                        cols.is_buffer_start = F::from_bool(idx == 0 && !is_single);
-
-                        // Note: writing in reverse
-                        cols.data = var.data.map(|x| F::from_canonical_u8(x));
-
-                        cols.write_aux.set_prev_data(
-                            var.data_write_aux
-                                .prev_data
-                                .map(|x| F::from_canonical_u8(x)),
-                        );
-                        mem_helper.fill(
-                            var.data_write_aux.prev_timestamp,
-                            timestamp + 2,
-                            cols.write_aux.as_mut(),
-                        );
-
-                        if idx == 0 {
-                            mem_helper.fill(
-                                record.inner.mem_ptr_aux_record.prev_timestamp,
-                                timestamp,
-                                cols.mem_ptr_aux_cols.as_mut(),
-                            );
-                        } else {
-                            mem_helper.fill_zero(cols.mem_ptr_aux_cols.as_mut());
-                        }
-
-                        mem_ptr -= RV32_REGISTER_NUM_LIMBS as u32;
-                        cols.mem_ptr_limbs = mem_ptr.to_le_bytes().map(|x| F::from_canonical_u8(x));
-                        cols.mem_ptr_ptr = F::from_canonical_u32(record.inner.mem_ptr_ptr);
-
-                        cols.from_state.timestamp = F::from_canonical_u32(timestamp);
-                        cols.from_state.pc = F::from_canonical_u32(record.inner.from_pc);
-
-                        cols.rem_words_limbs = (num_words - idx as u32)
-                            .to_le_bytes()
-                            .map(|x| F::from_canonical_u8(x));
-                        cols.is_buffer = F::from_bool(!is_single);
-                        cols.is_single = F::from_bool(is_single);
-                    });
-            })
-    }
-
-<<<<<<< HEAD
-#[derive(AlignedBytesBorrow, Clone)]
-#[repr(C)]
-struct HintStorePreCompute {
-    c: u32,
-    a: u8,
-    b: u8,
-}
-
-impl<F> StepExecutorE1<F> for Rv32HintStoreStep
-where
-    F: PrimeField32,
-{
-    #[inline(always)]
-    fn pre_compute_size(&self) -> usize {
-        size_of::<HintStorePreCompute>()
-    }
-
-    fn pre_compute_e1<Ctx: E1ExecutionCtx>(
-        &self,
-        pc: u32,
-        inst: &Instruction<F>,
-        data: &mut [u8],
-    ) -> Result<ExecuteFunc<F, Ctx>> {
-        let pre_compute: &mut HintStorePreCompute = data.borrow_mut();
-        let local_opcode = self.pre_compute_impl(pc, inst, pre_compute)?;
-        let fn_ptr = match local_opcode {
-            HINT_STOREW => execute_e1_impl::<_, _, true>,
-            HINT_BUFFER => execute_e1_impl::<_, _, false>,
-        };
-        Ok(fn_ptr)
-    }
-}
-
-impl<F> StepExecutorE2<F> for Rv32HintStoreStep
-where
-    F: PrimeField32,
-{
-    fn e2_pre_compute_size(&self) -> usize {
-        size_of::<E2PreCompute<HintStorePreCompute>>()
-    }
-
-    fn pre_compute_e2<Ctx>(
-        &self,
-        chip_idx: usize,
-        pc: u32,
-        inst: &Instruction<F>,
-        data: &mut [u8],
-    ) -> Result<ExecuteFunc<F, Ctx>>
-    where
-        Ctx: E2ExecutionCtx,
-    {
-        let pre_compute: &mut E2PreCompute<HintStorePreCompute> = data.borrow_mut();
-        pre_compute.chip_idx = chip_idx as u32;
-        let local_opcode = self.pre_compute_impl(pc, inst, &mut pre_compute.data)?;
-        let fn_ptr = match local_opcode {
-            HINT_STOREW => execute_e2_impl::<_, _, true>,
-            HINT_BUFFER => execute_e2_impl::<_, _, false>,
-        };
-        Ok(fn_ptr)
-    }
-}
-
-/// Return the number of used rows.
-#[inline(always)]
-unsafe fn execute_e12_impl<F: PrimeField32, CTX: E1ExecutionCtx, const IS_HINT_STOREW: bool>(
-    pre_compute: &HintStorePreCompute,
-    vm_state: &mut VmSegmentState<F, CTX>,
-) -> u32 {
-    let mem_ptr_limbs = vm_state.vm_read::<u8, 4>(RV32_REGISTER_AS, pre_compute.b as u32);
-    let mem_ptr = u32::from_le_bytes(mem_ptr_limbs);
-
-    let num_words = if IS_HINT_STOREW {
-        1
-    } else {
-        let num_words_limbs = vm_state.vm_read::<u8, 4>(RV32_REGISTER_AS, pre_compute.a as u32);
-        u32::from_le_bytes(num_words_limbs)
-    };
-    debug_assert_ne!(num_words, 0);
-
-    if vm_state.streams.hint_stream.len() < RV32_REGISTER_NUM_LIMBS * num_words as usize {
-        vm_state.exit_code = Err(ExecutionError::HintOutOfBounds { pc: vm_state.pc });
-        return 0;
-    }
-
-    for word_index in 0..num_words {
-        let data: [u8; RV32_REGISTER_NUM_LIMBS] = std::array::from_fn(|_| {
-            vm_state
-                .streams
-                .hint_stream
-                .pop_front()
-                .unwrap()
-                .as_canonical_u32() as u8
-        });
-        vm_state.vm_write(
-            RV32_MEMORY_AS,
-            mem_ptr + (RV32_REGISTER_NUM_LIMBS as u32 * word_index),
-            &data,
-        );
-=======
+        }
+    }
+
     fn execute(
         &self,
         state: VmStateMut<F, TracingMemory, RA>,
@@ -919,71 +471,9 @@
         *state.pc = state.pc.wrapping_add(DEFAULT_PC_STEP);
 
         Ok(())
->>>>>>> 8141dacc
-    }
-}
-
-<<<<<<< HEAD
-    vm_state.pc = vm_state.pc.wrapping_add(DEFAULT_PC_STEP);
-    vm_state.instret += 1;
-    num_words
-}
-
-unsafe fn execute_e1_impl<F: PrimeField32, CTX: E1ExecutionCtx, const IS_HINT_STOREW: bool>(
-    pre_compute: &[u8],
-    vm_state: &mut VmSegmentState<F, CTX>,
-) {
-    let pre_compute: &HintStorePreCompute = pre_compute.borrow();
-    execute_e12_impl::<F, CTX, IS_HINT_STOREW>(pre_compute, vm_state);
-}
-
-unsafe fn execute_e2_impl<F: PrimeField32, CTX: E2ExecutionCtx, const IS_HINT_STOREW: bool>(
-    pre_compute: &[u8],
-    vm_state: &mut VmSegmentState<F, CTX>,
-) {
-    let pre_compute: &E2PreCompute<HintStorePreCompute> = pre_compute.borrow();
-    let height_delta = execute_e12_impl::<F, CTX, IS_HINT_STOREW>(&pre_compute.data, vm_state);
-    vm_state
-        .ctx
-        .on_height_change(pre_compute.chip_idx as usize, height_delta);
-}
-
-impl Rv32HintStoreStep {
-    #[inline(always)]
-    fn pre_compute_impl<F: PrimeField32>(
-        &self,
-        pc: u32,
-        inst: &Instruction<F>,
-        data: &mut HintStorePreCompute,
-    ) -> Result<Rv32HintStoreOpcode> {
-        let &Instruction {
-            opcode,
-            a,
-            b,
-            c,
-            d,
-            e,
-            ..
-        } = inst;
-        if d.as_canonical_u32() != RV32_REGISTER_AS || e.as_canonical_u32() != RV32_MEMORY_AS {
-            return Err(InvalidInstruction(pc));
-        }
-        *data = {
-            HintStorePreCompute {
-                c: c.as_canonical_u32(),
-                a: a.as_canonical_u32() as u8,
-                b: b.as_canonical_u32() as u8,
-            }
-        };
-        Ok(Rv32HintStoreOpcode::from_usize(
-            opcode.local_opcode_idx(self.offset),
-        ))
-    }
-}
-
-pub type Rv32HintStoreChip<F> =
-    NewVmChipWrapper<F, Rv32HintStoreAir, Rv32HintStoreStep, MatrixRecordArena<F>>;
-=======
+    }
+}
+
 impl<F: PrimeField32> TraceFiller<F> for Rv32HintStoreFiller {
     fn fill_trace(
         &self,
@@ -1115,5 +605,4 @@
     }
 }
 
-pub type Rv32HintStoreChip<F> = VmChipWrapper<F, Rv32HintStoreFiller>;
->>>>>>> 8141dacc
+pub type Rv32HintStoreChip<F> = VmChipWrapper<F, Rv32HintStoreFiller>;