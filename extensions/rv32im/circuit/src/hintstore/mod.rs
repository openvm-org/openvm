use std::borrow::{Borrow, BorrowMut};

use openvm_circuit::{
    arch::{
        execution_mode::{metered::MeteredCtx, E1E2ExecutionCtx},
<<<<<<< HEAD
        get_record_from_slice, CustomBorrow, ExecutionBridge, ExecutionError, ExecutionState,
        MatrixRecordArena, MultiRowLayout, NewVmChipWrapper, RecordArena, Result, StepExecutorE1,
        Streams, TraceFiller, TraceStep, VmStateMut,
=======
        ExecutionBridge, ExecutionError, ExecutionState, NewVmChipWrapper, Result, StepExecutorE1,
        TraceStep, VmStateMut,
>>>>>>> 9364d656
    },
    system::memory::{
        offline_checker::{
            MemoryBridge, MemoryReadAuxCols, MemoryReadAuxRecord, MemoryWriteAuxCols,
            MemoryWriteBytesAuxRecord,
        },
        online::{GuestMemory, TracingMemory},
        MemoryAddress, MemoryAuxColsFactory,
    },
};
use openvm_circuit_primitives::{
    bitwise_op_lookup::{BitwiseOperationLookupBus, SharedBitwiseOperationLookupChip},
    utils::not,
    AlignedBytesBorrow,
};
use openvm_circuit_primitives_derive::AlignedBorrow;
use openvm_instructions::{
    instruction::Instruction,
    program::DEFAULT_PC_STEP,
    riscv::{RV32_CELL_BITS, RV32_MEMORY_AS, RV32_REGISTER_AS, RV32_REGISTER_NUM_LIMBS},
    LocalOpcode,
};
use openvm_rv32im_transpiler::{
    Rv32HintStoreOpcode,
    Rv32HintStoreOpcode::{HINT_BUFFER, HINT_STOREW},
};
use openvm_stark_backend::{
    interaction::InteractionBuilder,
    p3_air::{Air, AirBuilder, BaseAir},
    p3_field::{Field, FieldAlgebra, PrimeField32},
    p3_matrix::{dense::RowMajorMatrix, Matrix},
    p3_maybe_rayon::prelude::{
        IndexedParallelIterator, IntoParallelRefIterator, IntoParallelRefMutIterator,
        ParallelIterator,
    },
    rap::{BaseAirWithPublicValues, PartitionedBaseAir},
};

use crate::adapters::{
    read_rv32_register, read_rv32_register_from_state, tracing_read, tracing_write,
};

#[cfg(test)]
mod tests;

#[repr(C)]
#[derive(AlignedBorrow, Debug)]
pub struct Rv32HintStoreCols<T> {
    // common
    pub is_single: T,
    pub is_buffer: T,
    // should be 1 for single
    pub rem_words_limbs: [T; RV32_REGISTER_NUM_LIMBS],

    pub from_state: ExecutionState<T>,
    pub mem_ptr_ptr: T,
    pub mem_ptr_limbs: [T; RV32_REGISTER_NUM_LIMBS],
    pub mem_ptr_aux_cols: MemoryReadAuxCols<T>,

    pub write_aux: MemoryWriteAuxCols<T, RV32_REGISTER_NUM_LIMBS>,
    pub data: [T; RV32_REGISTER_NUM_LIMBS],

    // only buffer
    pub is_buffer_start: T,
    pub num_words_ptr: T,
    pub num_words_aux_cols: MemoryReadAuxCols<T>,
}

#[derive(Copy, Clone, Debug, derive_new::new)]
pub struct Rv32HintStoreAir {
    pub execution_bridge: ExecutionBridge,
    pub memory_bridge: MemoryBridge,
    pub bitwise_operation_lookup_bus: BitwiseOperationLookupBus,
    pub offset: usize,
    pointer_max_bits: usize,
}

impl<F: Field> BaseAir<F> for Rv32HintStoreAir {
    fn width(&self) -> usize {
        Rv32HintStoreCols::<F>::width()
    }
}

impl<F: Field> BaseAirWithPublicValues<F> for Rv32HintStoreAir {}
impl<F: Field> PartitionedBaseAir<F> for Rv32HintStoreAir {}

impl<AB: InteractionBuilder> Air<AB> for Rv32HintStoreAir {
    fn eval(&self, builder: &mut AB) {
        let main = builder.main();
        let local = main.row_slice(0);
        let local_cols: &Rv32HintStoreCols<AB::Var> = (*local).borrow();
        let next = main.row_slice(1);
        let next_cols: &Rv32HintStoreCols<AB::Var> = (*next).borrow();

        let timestamp: AB::Var = local_cols.from_state.timestamp;
        let mut timestamp_delta: usize = 0;
        let mut timestamp_pp = || {
            timestamp_delta += 1;
            timestamp + AB::Expr::from_canonical_usize(timestamp_delta - 1)
        };

        builder.assert_bool(local_cols.is_single);
        builder.assert_bool(local_cols.is_buffer);
        builder.assert_bool(local_cols.is_buffer_start);
        builder
            .when(local_cols.is_buffer_start)
            .assert_one(local_cols.is_buffer);
        builder.assert_bool(local_cols.is_single + local_cols.is_buffer);

        let is_valid = local_cols.is_single + local_cols.is_buffer;
        let is_start = local_cols.is_single + local_cols.is_buffer_start;
        // `is_end` is false iff the next row is a buffer row that is not buffer start
        // This is boolean because is_buffer_start == 1 => is_buffer == 1
        // Note: every non-valid row has `is_end == 1`
        let is_end = not::<AB::Expr>(next_cols.is_buffer) + next_cols.is_buffer_start;

        let mut rem_words = AB::Expr::ZERO;
        let mut next_rem_words = AB::Expr::ZERO;
        let mut mem_ptr = AB::Expr::ZERO;
        let mut next_mem_ptr = AB::Expr::ZERO;
        for i in (0..RV32_REGISTER_NUM_LIMBS).rev() {
            rem_words = rem_words * AB::F::from_canonical_u32(1 << RV32_CELL_BITS)
                + local_cols.rem_words_limbs[i];
            next_rem_words = next_rem_words * AB::F::from_canonical_u32(1 << RV32_CELL_BITS)
                + next_cols.rem_words_limbs[i];
            mem_ptr = mem_ptr * AB::F::from_canonical_u32(1 << RV32_CELL_BITS)
                + local_cols.mem_ptr_limbs[i];
            next_mem_ptr = next_mem_ptr * AB::F::from_canonical_u32(1 << RV32_CELL_BITS)
                + next_cols.mem_ptr_limbs[i];
        }

        // Constrain that if local is invalid, then the next state is invalid as well
        builder
            .when_transition()
            .when(not::<AB::Expr>(is_valid.clone()))
            .assert_zero(next_cols.is_single + next_cols.is_buffer);

        // Constrain that when we start a buffer, the is_buffer_start is set to 1
        builder
            .when(local_cols.is_single)
            .assert_one(is_end.clone());
        builder
            .when_first_row()
            .assert_one(not::<AB::Expr>(local_cols.is_buffer) + local_cols.is_buffer_start);

        // read mem_ptr
        self.memory_bridge
            .read(
                MemoryAddress::new(
                    AB::F::from_canonical_u32(RV32_REGISTER_AS),
                    local_cols.mem_ptr_ptr,
                ),
                local_cols.mem_ptr_limbs,
                timestamp_pp(),
                &local_cols.mem_ptr_aux_cols,
            )
            .eval(builder, is_start.clone());

        // read num_words
        self.memory_bridge
            .read(
                MemoryAddress::new(
                    AB::F::from_canonical_u32(RV32_REGISTER_AS),
                    local_cols.num_words_ptr,
                ),
                local_cols.rem_words_limbs,
                timestamp_pp(),
                &local_cols.num_words_aux_cols,
            )
            .eval(builder, local_cols.is_buffer_start);

        // write hint
        self.memory_bridge
            .write(
                MemoryAddress::new(AB::F::from_canonical_u32(RV32_MEMORY_AS), mem_ptr.clone()),
                local_cols.data,
                timestamp_pp(),
                &local_cols.write_aux,
            )
            .eval(builder, is_valid.clone());
        let expected_opcode = (local_cols.is_single
            * AB::F::from_canonical_usize(HINT_STOREW as usize + self.offset))
            + (local_cols.is_buffer
                * AB::F::from_canonical_usize(HINT_BUFFER as usize + self.offset));

        self.execution_bridge
            .execute_and_increment_pc(
                expected_opcode,
                [
                    local_cols.is_buffer * (local_cols.num_words_ptr),
                    local_cols.mem_ptr_ptr.into(),
                    AB::Expr::ZERO,
                    AB::Expr::from_canonical_u32(RV32_REGISTER_AS),
                    AB::Expr::from_canonical_u32(RV32_MEMORY_AS),
                ],
                local_cols.from_state,
                rem_words.clone() * AB::F::from_canonical_usize(timestamp_delta),
            )
            .eval(builder, is_start.clone());

        // Preventing mem_ptr and rem_words overflow
        // Constraining mem_ptr_limbs[RV32_REGISTER_NUM_LIMBS - 1] < 2^(pointer_max_bits -
        // (RV32_REGISTER_NUM_LIMBS - 1)*RV32_CELL_BITS) which implies mem_ptr <=
        // 2^pointer_max_bits Similarly for rem_words <= 2^pointer_max_bits
        self.bitwise_operation_lookup_bus
            .send_range(
                local_cols.mem_ptr_limbs[RV32_REGISTER_NUM_LIMBS - 1]
                    * AB::F::from_canonical_usize(
                        1 << (RV32_REGISTER_NUM_LIMBS * RV32_CELL_BITS - self.pointer_max_bits),
                    ),
                local_cols.rem_words_limbs[RV32_REGISTER_NUM_LIMBS - 1]
                    * AB::F::from_canonical_usize(
                        1 << (RV32_REGISTER_NUM_LIMBS * RV32_CELL_BITS - self.pointer_max_bits),
                    ),
            )
            .eval(builder, is_start.clone());

        // Checking that hint is bytes
        for i in 0..RV32_REGISTER_NUM_LIMBS / 2 {
            self.bitwise_operation_lookup_bus
                .send_range(local_cols.data[2 * i], local_cols.data[(2 * i) + 1])
                .eval(builder, is_valid.clone());
        }

        // buffer transition
        // `is_end` implies that the next row belongs to a new instruction,
        // which could be one of empty, hint_single, or hint_buffer
        // Constrains that when the current row is not empty and `is_end == 1`, then `rem_words` is
        // 1
        builder
            .when(is_valid)
            .when(is_end.clone())
            .assert_one(rem_words.clone());

        let mut when_buffer_transition = builder.when(not::<AB::Expr>(is_end.clone()));
        // Notes on `rem_words`: we constrain that `rem_words` doesn't overflow when we first read
        // it and that on each row it decreases by one (below). We also constrain that when
        // the current instruction ends then `rem_words` is 1. However, we don't constrain
        // that when `rem_words` is 1 then we have to end the current instruction.
        // The only way to exploit this if we to do some multiple of `p` number of additional
        // illegal `buffer` rows where `p` is the modulus of `F`. However, when doing `p`
        // additional `buffer` rows we will always increment `mem_ptr` to an illegal memory address
        // at some point, which prevents this exploit.
        when_buffer_transition.assert_one(rem_words.clone() - next_rem_words.clone());
        // Note: we only care about the `next_mem_ptr = compose(next_mem_ptr_limb)` and not the
        // individual limbs: the limbs do not need to be in the range, they can be anything
        // to make `next_mem_ptr` correct -- this is just a way to not have to have another
        // column for `mem_ptr`. The constraint we care about is `next.mem_ptr ==
        // local.mem_ptr + 4`. Finally, since we increment by `4` each time, any out of
        // bounds memory access will be rejected by the memory bus before we overflow the field.
        when_buffer_transition.assert_eq(
            next_mem_ptr.clone() - mem_ptr.clone(),
            AB::F::from_canonical_usize(RV32_REGISTER_NUM_LIMBS),
        );
        when_buffer_transition.assert_eq(
            timestamp + AB::F::from_canonical_usize(timestamp_delta),
            next_cols.from_state.timestamp,
        );
    }
}

<<<<<<< HEAD
#[derive(Copy, Clone, Debug)]
pub struct Rv32HintStoreMetadata {
    num_words: usize,
}

// This is the part of the record that we keep only once per instruction
#[repr(C)]
#[derive(AlignedBytesBorrow, Debug)]
pub struct Rv32HintStoreRecord {
    pub num_words: u32,

    pub from_pc: u32,
    pub timestamp: u32,

    pub mem_ptr_ptr: u32,
    pub mem_ptr: u32,
    pub mem_ptr_aux_record: MemoryReadAuxRecord,

    // will set `num_words_ptr` to `u32::MAX` in case of single hint
    pub num_words_ptr: u32,
    pub num_words_read: MemoryReadAuxRecord,
}

// This is the part of the record that we keep `num_words` times per instruction
#[repr(C)]
#[derive(AlignedBytesBorrow, Debug)]
pub struct Rv32HintStoreVar {
    pub data_write_aux: MemoryWriteBytesAuxRecord<RV32_REGISTER_NUM_LIMBS>,
    pub data: [u8; RV32_REGISTER_NUM_LIMBS],
}

/// **SAFETY**: the order of the fields in `Rv32HintStoreRecord` and `Rv32HintStoreVar` is
/// important. The chip also assumes that the offset of the fields `write_aux` and `data` in
/// `Rv32HintStoreCols` is bigger than `size_of::<Rv32HintStoreRecord>()`
#[derive(Debug)]
pub struct Rv32HintStoreRecordMut<'a> {
    pub inner: &'a mut Rv32HintStoreRecord,
    pub var: &'a mut [Rv32HintStoreVar],
}

/// Custom borrowing that splits the buffer into a fixed `Rv32HintStoreRecord` header
/// followed by a slice of `Rv32HintStoreVar`'s of length `num_words` provided at runtime.
/// Uses `align_to_mut()` to make sure the slice is properly aligned to `Rv32HintStoreVar`.
/// Has debug assertions to make sure the above works as expected.
impl<'a> CustomBorrow<'a, Rv32HintStoreRecordMut<'a>, Rv32HintStoreMetadata> for [u8] {
    fn custom_borrow(&'a mut self, metadata: Rv32HintStoreMetadata) -> Rv32HintStoreRecordMut<'a> {
        let (record_buf, rest) =
            unsafe { self.split_at_mut_unchecked(size_of::<Rv32HintStoreRecord>()) };

        let (_, vars, _) = unsafe { rest.align_to_mut::<Rv32HintStoreVar>() };
        Rv32HintStoreRecordMut {
            inner: record_buf.borrow_mut(),
            var: &mut vars[..metadata.num_words],
        }
    }
}

pub struct Rv32HintStoreStep<F: Field> {
=======
pub struct Rv32HintStoreStep {
>>>>>>> 9364d656
    pointer_max_bits: usize,
    offset: usize,
    bitwise_lookup_chip: SharedBitwiseOperationLookupChip<RV32_CELL_BITS>,
}

impl Rv32HintStoreStep {
    pub fn new(
        bitwise_lookup_chip: SharedBitwiseOperationLookupChip<RV32_CELL_BITS>,
        pointer_max_bits: usize,
        offset: usize,
    ) -> Self {
        Self {
            pointer_max_bits,
            offset,
            bitwise_lookup_chip,
        }
    }
}

impl<F, CTX> TraceStep<F, CTX> for Rv32HintStoreStep
where
    F: PrimeField32,
{
    type RecordLayout = MultiRowLayout<Rv32HintStoreMetadata>;
    type RecordMut<'a> = Rv32HintStoreRecordMut<'a>;

    fn get_opcode_name(&self, opcode: usize) -> String {
        if opcode == HINT_STOREW.global_opcode().as_usize() {
            String::from("HINT_STOREW")
        } else if opcode == HINT_BUFFER.global_opcode().as_usize() {
            String::from("HINT_BUFFER")
        } else {
            unreachable!("unsupported opcode: {}", opcode)
        }
    }

    fn execute<'buf, RA>(
        &mut self,
        state: VmStateMut<F, TracingMemory<F>, CTX>,
        instruction: &Instruction<F>,
        arena: &'buf mut RA,
    ) -> Result<()>
    where
        RA: RecordArena<'buf, Self::RecordLayout, Self::RecordMut<'buf>>,
    {
        let &Instruction {
            opcode, a, b, d, e, ..
        } = instruction;

        let a = a.as_canonical_u32();
        let b = b.as_canonical_u32();
        debug_assert_eq!(d.as_canonical_u32(), RV32_REGISTER_AS);
        debug_assert_eq!(e.as_canonical_u32(), RV32_MEMORY_AS);

        let local_opcode = Rv32HintStoreOpcode::from_usize(opcode.local_opcode_idx(self.offset));

        // We do untraced read of `num_words` in order to allocate the record first
        let num_words = if local_opcode == HINT_STOREW {
            1
        } else {
            read_rv32_register(state.memory.data(), a)
        };

        let record = arena.alloc(MultiRowLayout {
            num_rows: num_words,
            metadata: Rv32HintStoreMetadata {
                num_words: num_words as usize,
            },
        });

        record.inner.from_pc = *state.pc;
        record.inner.timestamp = state.memory.timestamp;
        record.inner.mem_ptr_ptr = b;

        record.inner.mem_ptr = u32::from_le_bytes(tracing_read(
            state.memory,
            RV32_REGISTER_AS,
            b,
            &mut record.inner.mem_ptr_aux_record.prev_timestamp,
        ));

        debug_assert!(record.inner.mem_ptr <= (1 << self.pointer_max_bits));
        debug_assert_ne!(num_words, 0);
        debug_assert!(num_words <= (1 << self.pointer_max_bits));

        record.inner.num_words = num_words;
        if local_opcode == HINT_STOREW {
            state.memory.increment_timestamp();
            record.inner.num_words_ptr = u32::MAX;
        } else {
            record.inner.num_words_ptr = a;
            tracing_read::<_, RV32_REGISTER_NUM_LIMBS>(
                state.memory,
                RV32_REGISTER_AS,
                record.inner.num_words_ptr,
                &mut record.inner.num_words_read.prev_timestamp,
            );
        };

        if state.streams.hint_stream.len() < RV32_REGISTER_NUM_LIMBS * num_words as usize {
            return Err(ExecutionError::HintOutOfBounds { pc: *state.pc });
        }

        for idx in 0..(num_words as usize) {
            if idx != 0 {
                state.memory.increment_timestamp();
                state.memory.increment_timestamp();
            }

            let data_f: [F; RV32_REGISTER_NUM_LIMBS] =
                std::array::from_fn(|_| state.streams.hint_stream.pop_front().unwrap());
            let data: [u8; RV32_REGISTER_NUM_LIMBS] =
                data_f.map(|byte| byte.as_canonical_u32() as u8);

            record.var[idx].data = data;

            tracing_write(
                state.memory,
                RV32_MEMORY_AS,
                record.inner.mem_ptr + (RV32_REGISTER_NUM_LIMBS * idx) as u32,
                &data,
                &mut record.var[idx].data_write_aux.prev_timestamp,
                &mut record.var[idx].data_write_aux.prev_data,
            );
        }

        *state.pc = state.pc.wrapping_add(DEFAULT_PC_STEP);

        Ok(())
    }
}

impl<F: PrimeField32, CTX> TraceFiller<F, CTX> for Rv32HintStoreStep<F> {
    fn fill_trace(
        &self,
        mem_helper: &MemoryAuxColsFactory<F>,
        trace: &mut RowMajorMatrix<F>,
        rows_used: usize,
    ) {
        if rows_used == 0 {
            return;
        }

        let width = trace.width;
        let mut trace = &mut trace.values[..width * rows_used];
        let mut sizes = Vec::with_capacity(rows_used);
        let mut chunks = Vec::with_capacity(rows_used);

        while !trace.is_empty() {
            let record: &Rv32HintStoreRecord = unsafe { get_record_from_slice(&mut trace, ()) };
            let (chunk, rest) = trace.split_at_mut(width * record.num_words as usize);
            sizes.push(record.num_words);
            chunks.push(chunk);
            trace = rest;
        }

        let msl_rshift: u32 = ((RV32_REGISTER_NUM_LIMBS - 1) * RV32_CELL_BITS) as u32;
        let msl_lshift: u32 =
            (RV32_REGISTER_NUM_LIMBS * RV32_CELL_BITS - self.pointer_max_bits) as u32;

        chunks
            .par_iter_mut()
            .zip(sizes.par_iter())
            .for_each(|(chunk, &num_words)| {
                let record: Rv32HintStoreRecordMut = unsafe {
                    get_record_from_slice(
                        chunk,
                        Rv32HintStoreMetadata {
                            num_words: num_words as usize,
                        },
                    )
                };

                self.bitwise_lookup_chip.request_range(
                    (record.inner.mem_ptr >> msl_rshift) << msl_lshift,
                    (num_words >> msl_rshift) << msl_lshift,
                );

                let mut timestamp = record.inner.timestamp + num_words * 3;
                let mut mem_ptr = record.inner.mem_ptr + num_words * RV32_REGISTER_NUM_LIMBS as u32;

                // Assuming that `num_words` is usually small (e.g. 1 for `HINT_STOREW`)
                // it is better to do a serial pass of the rows per instruction (going from the last
                // row to the first row) instead of a parallel pass, since need to
                // copy the record to a new buffer in parallel case.
                chunk
                    .rchunks_exact_mut(width)
                    .zip(record.var.iter().enumerate().rev())
                    .for_each(|(row, (idx, var))| {
                        for pair in var.data.chunks_exact(2) {
                            self.bitwise_lookup_chip
                                .request_range(pair[0] as u32, pair[1] as u32);
                        }

                        let cols: &mut Rv32HintStoreCols<F> = row.borrow_mut();
                        let is_single = record.inner.num_words_ptr == u32::MAX;
                        timestamp -= 3;
                        if idx == 0 && !is_single {
                            mem_helper.fill(
                                record.inner.num_words_read.prev_timestamp,
                                timestamp + 1,
                                cols.num_words_aux_cols.as_mut(),
                            );
                            cols.num_words_ptr = F::from_canonical_u32(record.inner.num_words_ptr);
                        } else {
                            mem_helper.fill_zero(cols.num_words_aux_cols.as_mut());
                            cols.num_words_ptr = F::ZERO;
                        }

                        cols.is_buffer_start = F::from_bool(idx == 0 && !is_single);

                        // Note: writing in reverse
                        cols.data = var.data.map(|x| F::from_canonical_u8(x));

                        cols.write_aux.set_prev_data(
                            var.data_write_aux
                                .prev_data
                                .map(|x| F::from_canonical_u8(x)),
                        );
                        mem_helper.fill(
                            var.data_write_aux.prev_timestamp,
                            timestamp + 2,
                            cols.write_aux.as_mut(),
                        );

                        if idx == 0 {
                            mem_helper.fill(
                                record.inner.mem_ptr_aux_record.prev_timestamp,
                                timestamp,
                                cols.mem_ptr_aux_cols.as_mut(),
                            );
                        } else {
                            mem_helper.fill_zero(cols.mem_ptr_aux_cols.as_mut());
                        }

                        mem_ptr -= RV32_REGISTER_NUM_LIMBS as u32;
                        cols.mem_ptr_limbs = mem_ptr.to_le_bytes().map(|x| F::from_canonical_u8(x));
                        cols.mem_ptr_ptr = F::from_canonical_u32(record.inner.mem_ptr_ptr);

                        cols.from_state.timestamp = F::from_canonical_u32(timestamp);
                        cols.from_state.pc = F::from_canonical_u32(record.inner.from_pc);

                        cols.rem_words_limbs = (num_words - idx as u32)
                            .to_le_bytes()
                            .map(|x| F::from_canonical_u8(x));
                        cols.is_buffer = F::from_bool(!is_single);
                        cols.is_single = F::from_bool(is_single);
                    });
            })
    }
}

impl<F> StepExecutorE1<F> for Rv32HintStoreStep
where
    F: PrimeField32,
{
    fn execute_e1<Ctx>(
        &self,
        state: &mut VmStateMut<F, GuestMemory, Ctx>,
        instruction: &Instruction<F>,
    ) -> Result<()>
    where
        Ctx: E1E2ExecutionCtx,
    {
        let &Instruction {
            opcode, a, b, d, e, ..
        } = instruction;

        debug_assert_eq!(d.as_canonical_u32(), RV32_REGISTER_AS);
        debug_assert_eq!(e.as_canonical_u32(), RV32_MEMORY_AS);

        let local_opcode = Rv32HintStoreOpcode::from_usize(opcode.local_opcode_idx(self.offset));

        let mem_ptr = read_rv32_register_from_state(state, b.as_canonical_u32());

        let num_words = if local_opcode == HINT_STOREW {
            1
        } else {
            read_rv32_register_from_state(state, a.as_canonical_u32())
        };

        debug_assert!(mem_ptr <= (1 << self.pointer_max_bits));
        debug_assert_ne!(num_words, 0);
        debug_assert!(num_words <= (1 << self.pointer_max_bits));

        if state.streams.hint_stream.len() < RV32_REGISTER_NUM_LIMBS * num_words as usize {
            return Err(ExecutionError::HintOutOfBounds { pc: *state.pc });
        }

<<<<<<< HEAD
        let data = streams
            .hint_stream
            .drain(0..num_words as usize * RV32_REGISTER_NUM_LIMBS)
            .map(|x| x.as_canonical_u32() as u8)
            .collect::<Vec<_>>();

        state.ctx.on_memory_operation(
            RV32_MEMORY_AS,
            mem_ptr,
            RV32_REGISTER_NUM_LIMBS as u32 * num_words,
        );
        unsafe {
            state
                .memory
                .memory
                .copy_slice_nonoverlapping((RV32_MEMORY_AS, mem_ptr), &data);
=======
        for word_index in 0..num_words {
            let data: [u8; RV32_REGISTER_NUM_LIMBS] = std::array::from_fn(|_| {
                state
                    .streams
                    .hint_stream
                    .pop_front()
                    .unwrap()
                    .as_canonical_u32() as u8
            });
            memory_write_from_state(
                state,
                RV32_MEMORY_AS,
                mem_ptr + (RV32_REGISTER_NUM_LIMBS as u32 * word_index),
                &data,
            );
>>>>>>> 9364d656
        }

        *state.pc = state.pc.wrapping_add(DEFAULT_PC_STEP);

        Ok(())
    }

    fn execute_metered(
        &self,
        state: &mut VmStateMut<F, GuestMemory, MeteredCtx>,
        instruction: &Instruction<F>,
        chip_index: usize,
    ) -> Result<()> {
        let &Instruction {
            opcode,
            a: num_words_ptr,
            ..
        } = instruction;

        let local_opcode = Rv32HintStoreOpcode::from_usize(opcode.local_opcode_idx(self.offset));

        let num_words = if local_opcode == HINT_STOREW {
            1
        } else {
            read_rv32_register(state.memory, num_words_ptr.as_canonical_u32())
        };

        self.execute_e1(state, instruction)?;
        state.ctx.trace_heights[chip_index] += num_words;

        Ok(())
    }
}

<<<<<<< HEAD
pub type Rv32HintStoreChip<F> =
    NewVmChipWrapper<F, Rv32HintStoreAir, Rv32HintStoreStep<F>, MatrixRecordArena<F>>;
=======
pub type Rv32HintStoreChip<F> = NewVmChipWrapper<F, Rv32HintStoreAir, Rv32HintStoreStep>;
>>>>>>> 9364d656
<|MERGE_RESOLUTION|>--- conflicted
+++ resolved
@@ -3,14 +3,9 @@
 use openvm_circuit::{
     arch::{
         execution_mode::{metered::MeteredCtx, E1E2ExecutionCtx},
-<<<<<<< HEAD
         get_record_from_slice, CustomBorrow, ExecutionBridge, ExecutionError, ExecutionState,
         MatrixRecordArena, MultiRowLayout, NewVmChipWrapper, RecordArena, Result, StepExecutorE1,
         Streams, TraceFiller, TraceStep, VmStateMut,
-=======
-        ExecutionBridge, ExecutionError, ExecutionState, NewVmChipWrapper, Result, StepExecutorE1,
-        TraceStep, VmStateMut,
->>>>>>> 9364d656
     },
     system::memory::{
         offline_checker::{
@@ -272,7 +267,6 @@
     }
 }
 
-<<<<<<< HEAD
 #[derive(Copy, Clone, Debug)]
 pub struct Rv32HintStoreMetadata {
     num_words: usize,
@@ -331,9 +325,6 @@
 }
 
 pub struct Rv32HintStoreStep<F: Field> {
-=======
-pub struct Rv32HintStoreStep {
->>>>>>> 9364d656
     pointer_max_bits: usize,
     offset: usize,
     bitwise_lookup_chip: SharedBitwiseOperationLookupChip<RV32_CELL_BITS>,
@@ -623,7 +614,6 @@
             return Err(ExecutionError::HintOutOfBounds { pc: *state.pc });
         }
 
-<<<<<<< HEAD
         let data = streams
             .hint_stream
             .drain(0..num_words as usize * RV32_REGISTER_NUM_LIMBS)
@@ -640,23 +630,6 @@
                 .memory
                 .memory
                 .copy_slice_nonoverlapping((RV32_MEMORY_AS, mem_ptr), &data);
-=======
-        for word_index in 0..num_words {
-            let data: [u8; RV32_REGISTER_NUM_LIMBS] = std::array::from_fn(|_| {
-                state
-                    .streams
-                    .hint_stream
-                    .pop_front()
-                    .unwrap()
-                    .as_canonical_u32() as u8
-            });
-            memory_write_from_state(
-                state,
-                RV32_MEMORY_AS,
-                mem_ptr + (RV32_REGISTER_NUM_LIMBS as u32 * word_index),
-                &data,
-            );
->>>>>>> 9364d656
         }
 
         *state.pc = state.pc.wrapping_add(DEFAULT_PC_STEP);
@@ -691,9 +664,5 @@
     }
 }
 
-<<<<<<< HEAD
 pub type Rv32HintStoreChip<F> =
-    NewVmChipWrapper<F, Rv32HintStoreAir, Rv32HintStoreStep<F>, MatrixRecordArena<F>>;
-=======
-pub type Rv32HintStoreChip<F> = NewVmChipWrapper<F, Rv32HintStoreAir, Rv32HintStoreStep>;
->>>>>>> 9364d656
+    NewVmChipWrapper<F, Rv32HintStoreAir, Rv32HintStoreStep<F>, MatrixRecordArena<F>>;