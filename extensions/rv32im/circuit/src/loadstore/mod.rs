mod core;

pub use core::*;

use openvm_circuit::arch::{VmAirWrapper, VmChipWrapper};

use super::adapters::RV32_REGISTER_NUM_LIMBS;
use crate::adapters::{Rv32LoadStoreAdapterAir, Rv32LoadStoreAdapterExecutor};
<<<<<<< HEAD
=======

mod execution;

#[cfg(feature = "cuda")]
mod cuda;
#[cfg(feature = "cuda")]
pub use cuda::*;
#[cfg(feature = "aot")]
mod aot;
>>>>>>> 8ad15357

#[cfg(test)]
mod tests;

pub type Rv32LoadStoreAir =
    VmAirWrapper<Rv32LoadStoreAdapterAir, LoadStoreCoreAir<RV32_REGISTER_NUM_LIMBS>>;
pub type Rv32LoadStoreExecutor =
    LoadStoreExecutor<Rv32LoadStoreAdapterExecutor, RV32_REGISTER_NUM_LIMBS>;
pub type Rv32LoadStoreChip<F> = VmChipWrapper<F, LoadStoreFiller>;<|MERGE_RESOLUTION|>--- conflicted
+++ resolved
@@ -6,8 +6,6 @@
 
 use super::adapters::RV32_REGISTER_NUM_LIMBS;
 use crate::adapters::{Rv32LoadStoreAdapterAir, Rv32LoadStoreAdapterExecutor};
-<<<<<<< HEAD
-=======
 
 mod execution;
 
@@ -17,7 +15,6 @@
 pub use cuda::*;
 #[cfg(feature = "aot")]
 mod aot;
->>>>>>> 8ad15357
 
 #[cfg(test)]
 mod tests;
