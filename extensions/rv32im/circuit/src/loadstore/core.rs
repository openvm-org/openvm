use std::{
    array,
    borrow::{Borrow, BorrowMut},
    fmt::Debug,
};

use openvm_circuit::{
    arch::*,
<<<<<<< HEAD
    system::memory::{
        online::{GuestMemory, TracingMemory},
        MemoryAuxColsFactory, POINTER_MAX_BITS,
    },
};
use openvm_circuit_primitives::{AlignedBorrow, AlignedBytesBorrow};
use openvm_instructions::{
    instruction::Instruction,
    program::DEFAULT_PC_STEP,
    riscv::{RV32_IMM_AS, RV32_REGISTER_AS, RV32_REGISTER_NUM_LIMBS},
    LocalOpcode, NATIVE_AS,
=======
    system::memory::{online::TracingMemory, MemoryAuxColsFactory},
};
use openvm_circuit_primitives::{AlignedBorrow, AlignedBytesBorrow};
use openvm_instructions::{
    instruction::Instruction, program::DEFAULT_PC_STEP, riscv::RV32_REGISTER_NUM_LIMBS, LocalOpcode,
>>>>>>> 8ad15357
};
use openvm_rv32im_transpiler::Rv32LoadStoreOpcode::{self, *};
use openvm_stark_backend::{
    interaction::InteractionBuilder,
    p3_air::{AirBuilder, BaseAir},
    p3_field::{Field, FieldAlgebra, PrimeField32},
    rap::BaseAirWithPublicValues,
};

use crate::adapters::{LoadStoreInstruction, Rv32LoadStoreAdapterFiller};

#[derive(Debug, Clone, Copy)]
enum InstructionOpcode {
    LoadW0,
    LoadHu0,
    LoadHu2,
    LoadBu0,
    LoadBu1,
    LoadBu2,
    LoadBu3,
    StoreW0,
    StoreH0,
    StoreH2,
    StoreB0,
    StoreB1,
    StoreB2,
    StoreB3,
}

use InstructionOpcode::*;

/// LoadStore Core Chip handles byte/halfword into word conversions and unsigned extends
/// This chip uses read_data and prev_data to constrain the write_data
/// It also handles the shifting in case of not 4 byte aligned instructions
/// This chips treats each (opcode, shift) pair as a separate instruction
#[repr(C)]
#[derive(Debug, Clone, AlignedBorrow)]
pub struct LoadStoreCoreCols<T, const NUM_CELLS: usize> {
    pub flags: [T; 4],
    /// we need to keep the degree of is_valid and is_load to 1
    pub is_valid: T,
    pub is_load: T,

    pub read_data: [T; NUM_CELLS],
    pub prev_data: [T; NUM_CELLS],
    /// write_data will be constrained against read_data and prev_data
    /// depending on the opcode and the shift amount
    pub write_data: [T; NUM_CELLS],
}

#[derive(Debug, Clone, derive_new::new)]
pub struct LoadStoreCoreAir<const NUM_CELLS: usize> {
    pub offset: usize,
}

impl<F: Field, const NUM_CELLS: usize> BaseAir<F> for LoadStoreCoreAir<NUM_CELLS> {
    fn width(&self) -> usize {
        LoadStoreCoreCols::<F, NUM_CELLS>::width()
    }
}

impl<F: Field, const NUM_CELLS: usize> BaseAirWithPublicValues<F> for LoadStoreCoreAir<NUM_CELLS> {}

impl<AB, I, const NUM_CELLS: usize> VmCoreAir<AB, I> for LoadStoreCoreAir<NUM_CELLS>
where
    AB: InteractionBuilder,
    I: VmAdapterInterface<AB::Expr>,
    I::Reads: From<([AB::Var; NUM_CELLS], [AB::Expr; NUM_CELLS])>,
    I::Writes: From<[[AB::Expr; NUM_CELLS]; 1]>,
    I::ProcessedInstruction: From<LoadStoreInstruction<AB::Expr>>,
{
    fn eval(
        &self,
        builder: &mut AB,
        local_core: &[AB::Var],
        _from_pc: AB::Var,
    ) -> AdapterAirContext<AB::Expr, I> {
        let cols: &LoadStoreCoreCols<AB::Var, NUM_CELLS> = (*local_core).borrow();
        let LoadStoreCoreCols::<AB::Var, NUM_CELLS> {
            read_data,
            prev_data,
            write_data,
            flags,
            is_valid,
            is_load,
        } = *cols;

        let get_expr_12 = |x: &AB::Expr| (x.clone() - AB::Expr::ONE) * (x.clone() - AB::Expr::TWO);

        builder.assert_bool(is_valid);
        let sum = flags.iter().fold(AB::Expr::ZERO, |acc, &flag| {
            builder.assert_zero(flag * get_expr_12(&flag.into()));
            acc + flag
        });
        builder.assert_zero(sum.clone() * get_expr_12(&sum));
        // when sum is 0, is_valid must be 0
        builder.when(get_expr_12(&sum)).assert_zero(is_valid);

        // We will use the InstructionOpcode enum to encode the opcodes
        // the appended digit to each opcode is the shift amount
        let inv_2 = AB::F::from_canonical_u32(2).inverse();
        let mut opcode_flags = vec![];
        for flag in flags {
            opcode_flags.push(flag * (flag - AB::F::ONE) * inv_2);
        }
        for flag in flags {
            opcode_flags.push(flag * (sum.clone() - AB::F::TWO) * AB::F::NEG_ONE);
        }
        (0..4).for_each(|i| {
            ((i + 1)..4).for_each(|j| opcode_flags.push(flags[i] * flags[j]));
        });

        let opcode_when = |idxs: &[InstructionOpcode]| -> AB::Expr {
            idxs.iter().fold(AB::Expr::ZERO, |acc, &idx| {
                acc + opcode_flags[idx as usize].clone()
            })
        };

        // Constrain that is_load matches the opcode
        builder.assert_eq(
            is_load,
            opcode_when(&[LoadW0, LoadHu0, LoadHu2, LoadBu0, LoadBu1, LoadBu2, LoadBu3]),
        );
        builder.when(is_load).assert_one(is_valid);

        // There are three parts to write_data:
        // - 1st limb is always read_data
        // - 2nd to (NUM_CELLS/2)th limbs are:
        //   - read_data if loadw/loadhu/storew/storeh
        //   - prev_data if storeb
        //   - zero if loadbu
        // - (NUM_CELLS/2 + 1)th to last limbs are:
        //   - read_data if loadw/storew
        //   - prev_data if storeb/storeh
        //   - zero if loadbu/loadhu
        // Shifting needs to be carefully handled in case by case basis
        // refer to [run_write_data] for the expected behavior in each case
        for (i, cell) in write_data.iter().enumerate() {
            // handling loads, expected_load_val = 0 if a store operation is happening
            let expected_load_val = if i == 0 {
                opcode_when(&[LoadW0, LoadHu0, LoadBu0]) * read_data[0]
                    + opcode_when(&[LoadBu1]) * read_data[1]
                    + opcode_when(&[LoadHu2, LoadBu2]) * read_data[2]
                    + opcode_when(&[LoadBu3]) * read_data[3]
            } else if i < NUM_CELLS / 2 {
                opcode_when(&[LoadW0, LoadHu0]) * read_data[i]
                    + opcode_when(&[LoadHu2]) * read_data[i + 2]
            } else {
                opcode_when(&[LoadW0]) * read_data[i]
            };

            // handling stores, expected_store_val = 0 if a load operation is happening
            let expected_store_val = if i == 0 {
                opcode_when(&[StoreW0, StoreH0, StoreB0]) * read_data[i]
                    + opcode_when(&[StoreH2, StoreB1, StoreB2, StoreB3]) * prev_data[i]
            } else if i == 1 {
                opcode_when(&[StoreB1]) * read_data[i - 1]
                    + opcode_when(&[StoreW0, StoreH0]) * read_data[i]
                    + opcode_when(&[StoreH2, StoreB0, StoreB2, StoreB3]) * prev_data[i]
            } else if i == 2 {
                opcode_when(&[StoreH2, StoreB2]) * read_data[i - 2]
                    + opcode_when(&[StoreW0]) * read_data[i]
                    + opcode_when(&[StoreH0, StoreB0, StoreB1, StoreB3]) * prev_data[i]
            } else if i == 3 {
                opcode_when(&[StoreB3]) * read_data[i - 3]
                    + opcode_when(&[StoreH2]) * read_data[i - 2]
                    + opcode_when(&[StoreW0]) * read_data[i]
                    + opcode_when(&[StoreH0, StoreB0, StoreB1, StoreB2]) * prev_data[i]
            } else {
                opcode_when(&[StoreW0]) * read_data[i]
                    + opcode_when(&[StoreB0, StoreB1, StoreB2, StoreB3]) * prev_data[i]
                    + opcode_when(&[StoreH0])
                        * if i < NUM_CELLS / 2 {
                            read_data[i]
                        } else {
                            prev_data[i]
                        }
                    + opcode_when(&[StoreH2])
                        * if i - 2 < NUM_CELLS / 2 {
                            read_data[i - 2]
                        } else {
                            prev_data[i]
                        }
            };
            let expected_val = expected_load_val + expected_store_val;
            builder.assert_eq(*cell, expected_val);
        }

        let expected_opcode = opcode_when(&[LoadW0]) * AB::Expr::from_canonical_u8(LOADW as u8)
            + opcode_when(&[LoadHu0, LoadHu2]) * AB::Expr::from_canonical_u8(LOADHU as u8)
            + opcode_when(&[LoadBu0, LoadBu1, LoadBu2, LoadBu3])
                * AB::Expr::from_canonical_u8(LOADBU as u8)
            + opcode_when(&[StoreW0]) * AB::Expr::from_canonical_u8(STOREW as u8)
            + opcode_when(&[StoreH0, StoreH2]) * AB::Expr::from_canonical_u8(STOREH as u8)
            + opcode_when(&[StoreB0, StoreB1, StoreB2, StoreB3])
                * AB::Expr::from_canonical_u8(STOREB as u8);
        let expected_opcode = VmCoreAir::<AB, I>::expr_to_global_expr(self, expected_opcode);

        let load_shift_amount = opcode_when(&[LoadBu1]) * AB::Expr::ONE
            + opcode_when(&[LoadHu2, LoadBu2]) * AB::Expr::TWO
            + opcode_when(&[LoadBu3]) * AB::Expr::from_canonical_u32(3);

        let store_shift_amount = opcode_when(&[StoreB1]) * AB::Expr::ONE
            + opcode_when(&[StoreH2, StoreB2]) * AB::Expr::TWO
            + opcode_when(&[StoreB3]) * AB::Expr::from_canonical_u32(3);

        AdapterAirContext {
            to_pc: None,
            reads: (prev_data, read_data.map(|x| x.into())).into(),
            writes: [write_data.map(|x| x.into())].into(),
            instruction: LoadStoreInstruction {
                is_valid: is_valid.into(),
                opcode: expected_opcode,
                is_load: is_load.into(),
                load_shift_amount,
                store_shift_amount,
            }
            .into(),
        }
    }

    fn start_offset(&self) -> usize {
        self.offset
    }
}

#[repr(C)]
#[derive(AlignedBytesBorrow, Debug)]
pub struct LoadStoreCoreRecord<const NUM_CELLS: usize> {
    pub local_opcode: u8,
    pub shift_amount: u8,
    pub read_data: [u8; NUM_CELLS],
    // Note: `prev_data` can be from native address space, so we need to use u32
    pub prev_data: [u32; NUM_CELLS],
}

#[derive(Clone, Copy, derive_new::new)]
pub struct LoadStoreExecutor<A, const NUM_CELLS: usize> {
    adapter: A,
    pub offset: usize,
}

#[derive(Clone, derive_new::new)]
pub struct LoadStoreFiller<
    A = Rv32LoadStoreAdapterFiller,
    const NUM_CELLS: usize = RV32_REGISTER_NUM_LIMBS,
> {
    adapter: A,
    pub offset: usize,
}

impl<F, A, RA, const NUM_CELLS: usize> PreflightExecutor<F, RA> for LoadStoreExecutor<A, NUM_CELLS>
where
    F: PrimeField32,
    A: 'static
        + AdapterTraceExecutor<
            F,
            ReadData = (([u32; NUM_CELLS], [u8; NUM_CELLS]), u8),
            WriteData = [u32; NUM_CELLS],
        >,
    for<'buf> RA: RecordArena<
        'buf,
        EmptyAdapterCoreLayout<F, A>,
        (A::RecordMut<'buf>, &'buf mut LoadStoreCoreRecord<NUM_CELLS>),
    >,
{
    fn get_opcode_name(&self, opcode: usize) -> String {
        format!(
            "{:?}",
            Rv32LoadStoreOpcode::from_usize(opcode - self.offset)
        )
    }

    fn execute(
<<<<<<< HEAD
        &mut self,
=======
        &self,
>>>>>>> 8ad15357
        state: VmStateMut<F, TracingMemory, RA>,
        instruction: &Instruction<F>,
    ) -> Result<(), ExecutionError> {
        let Instruction { opcode, .. } = instruction;

        let (mut adapter_record, core_record) = state.ctx.alloc(EmptyAdapterCoreLayout::new());

        A::start(*state.pc, state.memory, &mut adapter_record);

        (
            (core_record.prev_data, core_record.read_data),
            core_record.shift_amount,
        ) = self
            .adapter
            .read(state.memory, instruction, &mut adapter_record);

        let local_opcode = Rv32LoadStoreOpcode::from_usize(opcode.local_opcode_idx(self.offset));
        core_record.local_opcode = local_opcode as u8;

        let write_data = run_write_data(
            local_opcode,
            core_record.read_data,
            core_record.prev_data,
            core_record.shift_amount as usize,
        );
        self.adapter
            .write(state.memory, instruction, write_data, &mut adapter_record);

        *state.pc = state.pc.wrapping_add(DEFAULT_PC_STEP);

        Ok(())
    }
}

impl<F, A, const NUM_CELLS: usize> TraceFiller<F> for LoadStoreFiller<A, NUM_CELLS>
where
    F: PrimeField32,
    A: 'static + AdapterTraceFiller<F>,
{
    fn fill_trace_row(&self, mem_helper: &MemoryAuxColsFactory<F>, row_slice: &mut [F]) {
<<<<<<< HEAD
        let (adapter_row, mut core_row) = unsafe { row_slice.split_at_mut_unchecked(A::WIDTH) };
        self.adapter.fill_trace_row(mem_helper, adapter_row);

=======
        // SAFETY: row_slice is guaranteed by the caller to have at least A::WIDTH +
        // LoadStoreCoreCols::width() elements
        let (adapter_row, mut core_row) = unsafe { row_slice.split_at_mut_unchecked(A::WIDTH) };
        self.adapter.fill_trace_row(mem_helper, adapter_row);
        // SAFETY: core_row contains a valid LoadStoreCoreRecord written by the executor
        // during trace generation
>>>>>>> 8ad15357
        let record: &LoadStoreCoreRecord<NUM_CELLS> =
            unsafe { get_record_from_slice(&mut core_row, ()) };
        let core_row: &mut LoadStoreCoreCols<F, NUM_CELLS> = core_row.borrow_mut();

        let opcode = Rv32LoadStoreOpcode::from_usize(record.local_opcode as usize);
        let shift = record.shift_amount;

        let write_data = run_write_data(opcode, record.read_data, record.prev_data, shift as usize);
        // Writing in reverse order
        core_row.write_data = write_data.map(F::from_canonical_u32);
        core_row.prev_data = record.prev_data.map(F::from_canonical_u32);
        core_row.read_data = record.read_data.map(F::from_canonical_u8);
        core_row.is_load = F::from_bool([LOADW, LOADHU, LOADBU].contains(&opcode));
        core_row.is_valid = F::ONE;
        let flags = &mut core_row.flags;
        *flags = [F::ZERO; 4];
        match (opcode, shift) {
            (LOADW, 0) => flags[0] = F::TWO,
            (LOADHU, 0) => flags[1] = F::TWO,
            (LOADHU, 2) => flags[2] = F::TWO,
            (LOADBU, 0) => flags[3] = F::TWO,

            (LOADBU, 1) => flags[0] = F::ONE,
            (LOADBU, 2) => flags[1] = F::ONE,
            (LOADBU, 3) => flags[2] = F::ONE,
            (STOREW, 0) => flags[3] = F::ONE,

            (STOREH, 0) => (flags[0], flags[1]) = (F::ONE, F::ONE),
            (STOREH, 2) => (flags[0], flags[2]) = (F::ONE, F::ONE),
            (STOREB, 0) => (flags[0], flags[3]) = (F::ONE, F::ONE),
            (STOREB, 1) => (flags[1], flags[2]) = (F::ONE, F::ONE),
            (STOREB, 2) => (flags[1], flags[3]) = (F::ONE, F::ONE),
            (STOREB, 3) => (flags[2], flags[3]) = (F::ONE, F::ONE),
            _ => unreachable!(),
        };
<<<<<<< HEAD
    }
}

#[derive(AlignedBytesBorrow, Clone)]
#[repr(C)]
struct LoadStorePreCompute {
    imm_extended: u32,
    a: u8,
    b: u8,
    e: u8,
}

impl<F, A, const NUM_CELLS: usize> Executor<F> for LoadStoreExecutor<A, NUM_CELLS>
where
    F: PrimeField32,
{
    #[inline(always)]
    fn pre_compute_size(&self) -> usize {
        size_of::<LoadStorePreCompute>()
    }

    #[inline(always)]
    fn pre_compute<Ctx: E1ExecutionCtx>(
        &self,
        pc: u32,
        inst: &Instruction<F>,
        data: &mut [u8],
    ) -> Result<ExecuteFunc<F, Ctx>, StaticProgramError> {
        let pre_compute: &mut LoadStorePreCompute = data.borrow_mut();
        let (local_opcode, enabled, is_native_store) =
            self.pre_compute_impl(pc, inst, pre_compute)?;
        let fn_ptr = match (local_opcode, enabled, is_native_store) {
            (LOADW, true, _) => execute_e1_impl::<_, _, U8, LoadWOp, true>,
            (LOADW, false, _) => execute_e1_impl::<_, _, U8, LoadWOp, false>,
            (LOADHU, true, _) => execute_e1_impl::<_, _, U8, LoadHUOp, true>,
            (LOADHU, false, _) => execute_e1_impl::<_, _, U8, LoadHUOp, false>,
            (LOADBU, true, _) => execute_e1_impl::<_, _, U8, LoadBUOp, true>,
            (LOADBU, false, _) => execute_e1_impl::<_, _, U8, LoadBUOp, false>,
            (STOREW, true, false) => execute_e1_impl::<_, _, U8, StoreWOp, true>,
            (STOREW, false, false) => execute_e1_impl::<_, _, U8, StoreWOp, false>,
            (STOREW, true, true) => execute_e1_impl::<_, _, F, StoreWOp, true>,
            (STOREW, false, true) => execute_e1_impl::<_, _, F, StoreWOp, false>,
            (STOREH, true, false) => execute_e1_impl::<_, _, U8, StoreHOp, true>,
            (STOREH, false, false) => execute_e1_impl::<_, _, U8, StoreHOp, false>,
            (STOREH, true, true) => execute_e1_impl::<_, _, F, StoreHOp, true>,
            (STOREH, false, true) => execute_e1_impl::<_, _, F, StoreHOp, false>,
            (STOREB, true, false) => execute_e1_impl::<_, _, U8, StoreBOp, true>,
            (STOREB, false, false) => execute_e1_impl::<_, _, U8, StoreBOp, false>,
            (STOREB, true, true) => execute_e1_impl::<_, _, F, StoreBOp, true>,
            (STOREB, false, true) => execute_e1_impl::<_, _, F, StoreBOp, false>,
            (_, _, _) => unreachable!(),
        };
        Ok(fn_ptr)
    }
}

impl<F, A, const NUM_CELLS: usize> MeteredExecutor<F> for LoadStoreExecutor<A, NUM_CELLS>
where
    F: PrimeField32,
{
    fn metered_pre_compute_size(&self) -> usize {
        size_of::<E2PreCompute<LoadStorePreCompute>>()
    }

    fn metered_pre_compute<Ctx>(
        &self,
        chip_idx: usize,
        pc: u32,
        inst: &Instruction<F>,
        data: &mut [u8],
    ) -> Result<ExecuteFunc<F, Ctx>, StaticProgramError>
    where
        Ctx: E2ExecutionCtx,
    {
        let pre_compute: &mut E2PreCompute<LoadStorePreCompute> = data.borrow_mut();
        pre_compute.chip_idx = chip_idx as u32;
        let (local_opcode, enabled, is_native_store) =
            self.pre_compute_impl(pc, inst, &mut pre_compute.data)?;
        let fn_ptr = match (local_opcode, enabled, is_native_store) {
            (LOADW, true, _) => execute_e2_impl::<_, _, U8, LoadWOp, true>,
            (LOADW, false, _) => execute_e2_impl::<_, _, U8, LoadWOp, false>,
            (LOADHU, true, _) => execute_e2_impl::<_, _, U8, LoadHUOp, true>,
            (LOADHU, false, _) => execute_e2_impl::<_, _, U8, LoadHUOp, false>,
            (LOADBU, true, _) => execute_e2_impl::<_, _, U8, LoadBUOp, true>,
            (LOADBU, false, _) => execute_e2_impl::<_, _, U8, LoadBUOp, false>,
            (STOREW, true, false) => execute_e2_impl::<_, _, U8, StoreWOp, true>,
            (STOREW, false, false) => execute_e2_impl::<_, _, U8, StoreWOp, false>,
            (STOREW, true, true) => execute_e2_impl::<_, _, F, StoreWOp, true>,
            (STOREW, false, true) => execute_e2_impl::<_, _, F, StoreWOp, false>,
            (STOREH, true, false) => execute_e2_impl::<_, _, U8, StoreHOp, true>,
            (STOREH, false, false) => execute_e2_impl::<_, _, U8, StoreHOp, false>,
            (STOREH, true, true) => execute_e2_impl::<_, _, F, StoreHOp, true>,
            (STOREH, false, true) => execute_e2_impl::<_, _, F, StoreHOp, false>,
            (STOREB, true, false) => execute_e2_impl::<_, _, U8, StoreBOp, true>,
            (STOREB, false, false) => execute_e2_impl::<_, _, U8, StoreBOp, false>,
            (STOREB, true, true) => execute_e2_impl::<_, _, F, StoreBOp, true>,
            (STOREB, false, true) => execute_e2_impl::<_, _, F, StoreBOp, false>,
            (_, _, _) => unreachable!(),
        };
        Ok(fn_ptr)
    }
}

#[inline(always)]
unsafe fn execute_e12_impl<
    F: PrimeField32,
    CTX: E1ExecutionCtx,
    T: Copy + Debug + Default,
    OP: LoadStoreOp<T>,
    const ENABLED: bool,
>(
    pre_compute: &LoadStorePreCompute,
    vm_state: &mut VmExecState<F, GuestMemory, CTX>,
) {
    let rs1_bytes: [u8; RV32_REGISTER_NUM_LIMBS] =
        vm_state.vm_read(RV32_REGISTER_AS, pre_compute.b as u32);
    let rs1_val = u32::from_le_bytes(rs1_bytes);
    let ptr_val = rs1_val.wrapping_add(pre_compute.imm_extended);
    // sign_extend([r32{c,g}(b):2]_e)`
    debug_assert!(ptr_val < (1 << POINTER_MAX_BITS));
    let shift_amount = ptr_val % 4;
    let ptr_val = ptr_val - shift_amount; // aligned ptr

    let read_data: [u8; RV32_REGISTER_NUM_LIMBS] = if OP::IS_LOAD {
        vm_state.vm_read(pre_compute.e as u32, ptr_val)
    } else {
        vm_state.vm_read(RV32_REGISTER_AS, pre_compute.a as u32)
    };

    // We need to write 4 u32s for STORE.
    let mut write_data: [T; RV32_REGISTER_NUM_LIMBS] = if OP::HOST_READ {
        vm_state.host_read(pre_compute.e as u32, ptr_val)
    } else {
        [T::default(); RV32_REGISTER_NUM_LIMBS]
    };

    if !OP::compute_write_data(&mut write_data, read_data, shift_amount as usize) {
        vm_state.exit_code = Err(ExecutionError::Fail {
            pc: vm_state.pc,
            msg: "Invalid LoadStoreOp",
        });
        return;
    }

    if ENABLED {
        if OP::IS_LOAD {
            vm_state.vm_write(RV32_REGISTER_AS, pre_compute.a as u32, &write_data);
        } else {
            vm_state.vm_write(pre_compute.e as u32, ptr_val, &write_data);
        }
    }

    vm_state.pc += DEFAULT_PC_STEP;
    vm_state.instret += 1;
}

unsafe fn execute_e1_impl<
    F: PrimeField32,
    CTX: E1ExecutionCtx,
    T: Copy + Debug + Default,
    OP: LoadStoreOp<T>,
    const ENABLED: bool,
>(
    pre_compute: &[u8],
    vm_state: &mut VmExecState<F, GuestMemory, CTX>,
) {
    let pre_compute: &LoadStorePreCompute = pre_compute.borrow();
    execute_e12_impl::<F, CTX, T, OP, ENABLED>(pre_compute, vm_state);
}

unsafe fn execute_e2_impl<
    F: PrimeField32,
    CTX: E2ExecutionCtx,
    T: Copy + Debug + Default,
    OP: LoadStoreOp<T>,
    const ENABLED: bool,
>(
    pre_compute: &[u8],
    vm_state: &mut VmExecState<F, GuestMemory, CTX>,
) {
    let pre_compute: &E2PreCompute<LoadStorePreCompute> = pre_compute.borrow();
    vm_state
        .ctx
        .on_height_change(pre_compute.chip_idx as usize, 1);
    execute_e12_impl::<F, CTX, T, OP, ENABLED>(&pre_compute.data, vm_state);
}

impl<A, const NUM_CELLS: usize> LoadStoreExecutor<A, NUM_CELLS> {
    /// Return (local_opcode, enabled, is_native_store)
    fn pre_compute_impl<F: PrimeField32>(
        &self,
        pc: u32,
        inst: &Instruction<F>,
        data: &mut LoadStorePreCompute,
    ) -> Result<(Rv32LoadStoreOpcode, bool, bool), StaticProgramError> {
        let Instruction {
            opcode,
            a,
            b,
            c,
            d,
            e,
            f,
            g,
            ..
        } = inst;
        let enabled = !f.is_zero();

        let e_u32 = e.as_canonical_u32();
        if d.as_canonical_u32() != RV32_REGISTER_AS || e_u32 == RV32_IMM_AS {
            return Err(StaticProgramError::InvalidInstruction(pc));
        }

        let local_opcode = Rv32LoadStoreOpcode::from_usize(
            opcode.local_opcode_idx(Rv32LoadStoreOpcode::CLASS_OFFSET),
        );
        match local_opcode {
            LOADW | LOADBU | LOADHU => {}
            STOREW | STOREH | STOREB => {
                if !enabled {
                    return Err(StaticProgramError::InvalidInstruction(pc));
                }
            }
            _ => unreachable!("LoadStoreExecutor should not handle LOADB/LOADH opcodes"),
        }

        let imm = c.as_canonical_u32();
        let imm_sign = g.as_canonical_u32();
        let imm_extended = imm + imm_sign * 0xffff0000;
        let is_native_store = e_u32 == NATIVE_AS;

        *data = LoadStorePreCompute {
            imm_extended,
            a: a.as_canonical_u32() as u8,
            b: b.as_canonical_u32() as u8,
            e: e_u32 as u8,
        };
        Ok((local_opcode, enabled, is_native_store))
    }
}

trait LoadStoreOp<T> {
    const IS_LOAD: bool;
    const HOST_READ: bool;

    /// Return if the operation is valid.
    fn compute_write_data(
        write_data: &mut [T; RV32_REGISTER_NUM_LIMBS],
        read_data: [u8; RV32_REGISTER_NUM_LIMBS],
        shift_amount: usize,
    ) -> bool;
}
/// Wrapper type for u8 so we can implement `LoadStoreOp<F>` for `F: PrimeField32`.
/// For memory read/write, this type behaves as same as `u8`.
#[allow(dead_code)]
#[derive(Copy, Clone, Debug, Default)]
struct U8(u8);
struct LoadWOp;
struct LoadHUOp;
struct LoadBUOp;
struct StoreWOp;
struct StoreHOp;
struct StoreBOp;
impl LoadStoreOp<U8> for LoadWOp {
    const IS_LOAD: bool = true;
    const HOST_READ: bool = false;

    #[inline(always)]
    fn compute_write_data(
        write_data: &mut [U8; RV32_REGISTER_NUM_LIMBS],
        read_data: [u8; RV32_REGISTER_NUM_LIMBS],
        _shift_amount: usize,
    ) -> bool {
        *write_data = read_data.map(U8);
        true
    }
}

impl LoadStoreOp<U8> for LoadHUOp {
    const IS_LOAD: bool = true;
    const HOST_READ: bool = false;
    #[inline(always)]
    fn compute_write_data(
        write_data: &mut [U8; RV32_REGISTER_NUM_LIMBS],
        read_data: [u8; RV32_REGISTER_NUM_LIMBS],
        shift_amount: usize,
    ) -> bool {
        if shift_amount != 0 && shift_amount != 2 {
            return false;
        }
        write_data[0] = U8(read_data[shift_amount]);
        write_data[1] = U8(read_data[shift_amount + 1]);
        true
    }
}
impl LoadStoreOp<U8> for LoadBUOp {
    const IS_LOAD: bool = true;
    const HOST_READ: bool = false;
    #[inline(always)]
    fn compute_write_data(
        write_data: &mut [U8; RV32_REGISTER_NUM_LIMBS],
        read_data: [u8; RV32_REGISTER_NUM_LIMBS],
        shift_amount: usize,
    ) -> bool {
        write_data[0] = U8(read_data[shift_amount]);
        true
    }
}

impl LoadStoreOp<U8> for StoreWOp {
    const IS_LOAD: bool = false;
    const HOST_READ: bool = false;
    #[inline(always)]
    fn compute_write_data(
        write_data: &mut [U8; RV32_REGISTER_NUM_LIMBS],
        read_data: [u8; RV32_REGISTER_NUM_LIMBS],
        _shift_amount: usize,
    ) -> bool {
        *write_data = read_data.map(U8);
        true
    }
}
impl LoadStoreOp<U8> for StoreHOp {
    const IS_LOAD: bool = false;
    const HOST_READ: bool = true;

    #[inline(always)]
    fn compute_write_data(
        write_data: &mut [U8; RV32_REGISTER_NUM_LIMBS],
        read_data: [u8; RV32_REGISTER_NUM_LIMBS],
        shift_amount: usize,
    ) -> bool {
        if shift_amount != 0 && shift_amount != 2 {
            return false;
        }
        write_data[shift_amount] = U8(read_data[0]);
        write_data[shift_amount + 1] = U8(read_data[1]);
        true
    }
}
impl LoadStoreOp<U8> for StoreBOp {
    const IS_LOAD: bool = false;
    const HOST_READ: bool = true;
    #[inline(always)]
    fn compute_write_data(
        write_data: &mut [U8; RV32_REGISTER_NUM_LIMBS],
        read_data: [u8; RV32_REGISTER_NUM_LIMBS],
        shift_amount: usize,
    ) -> bool {
        write_data[shift_amount] = U8(read_data[0]);
        true
    }
}

impl<F: PrimeField32> LoadStoreOp<F> for StoreWOp {
    const IS_LOAD: bool = false;
    const HOST_READ: bool = false;
    #[inline(always)]
    fn compute_write_data(
        write_data: &mut [F; RV32_REGISTER_NUM_LIMBS],
        read_data: [u8; RV32_REGISTER_NUM_LIMBS],
        _shift_amount: usize,
    ) -> bool {
        *write_data = read_data.map(F::from_canonical_u8);
        true
    }
}
impl<F: PrimeField32> LoadStoreOp<F> for StoreHOp {
    const IS_LOAD: bool = false;
    const HOST_READ: bool = true;

    #[inline(always)]
    fn compute_write_data(
        write_data: &mut [F; RV32_REGISTER_NUM_LIMBS],
        read_data: [u8; RV32_REGISTER_NUM_LIMBS],
        shift_amount: usize,
    ) -> bool {
        if shift_amount != 0 && shift_amount != 2 {
            return false;
        }
        write_data[shift_amount] = F::from_canonical_u8(read_data[0]);
        write_data[shift_amount + 1] = F::from_canonical_u8(read_data[1]);
        true
    }
}
impl<F: PrimeField32> LoadStoreOp<F> for StoreBOp {
    const IS_LOAD: bool = false;
    const HOST_READ: bool = true;
    #[inline(always)]
    fn compute_write_data(
        write_data: &mut [F; RV32_REGISTER_NUM_LIMBS],
        read_data: [u8; RV32_REGISTER_NUM_LIMBS],
        shift_amount: usize,
    ) -> bool {
        write_data[shift_amount] = F::from_canonical_u8(read_data[0]);
        true
    }
}

=======
    }
}

>>>>>>> 8ad15357
// Returns the write data
#[inline(always)]
pub(super) fn run_write_data<const NUM_CELLS: usize>(
    opcode: Rv32LoadStoreOpcode,
    read_data: [u8; NUM_CELLS],
    prev_data: [u32; NUM_CELLS],
    shift: usize,
) -> [u32; NUM_CELLS] {
    match (opcode, shift) {
        (LOADW, 0) => {
            read_data.map(|x| x as u32)
        },
        (LOADBU, 0) | (LOADBU, 1) | (LOADBU, 2) | (LOADBU, 3) => {
           let mut wrie_data = [0; NUM_CELLS];
           wrie_data[0] = read_data[shift] as u32;
           wrie_data
        }
        (LOADHU, 0) | (LOADHU, 2) => {
            let mut write_data = [0; NUM_CELLS];
            for (i, cell) in write_data.iter_mut().take(NUM_CELLS / 2).enumerate() {
                *cell = read_data[i + shift] as u32;
            }
            write_data
        }
        (STOREW, 0) => {
            read_data.map(|x| x as u32)
        },
        (STOREB, 0) | (STOREB, 1) | (STOREB, 2) | (STOREB, 3) => {
            let mut write_data = prev_data;
            write_data[shift] = read_data[0] as u32;
            write_data
        }
        (STOREH, 0) | (STOREH, 2) => {
            array::from_fn(|i| {
                if i >= shift && i < (NUM_CELLS / 2 + shift){
                    read_data[i - shift] as u32
                } else {
                    prev_data[i]
                }
            })
        }
        // Currently the adapter AIR requires `ptr_val` to be aligned to the data size in bytes.
        // The circuit requires that `shift = ptr_val % 4` so that `ptr_val - shift` is a multiple of 4.
        // This requirement is non-trivial to remove, because we use it to ensure that `ptr_val - shift + 4 <= 2^pointer_max_bits`.
        _ => unreachable!(
            "unaligned memory access not supported by this execution environment: {opcode:?}, shift: {shift}"
        ),
    }
}<|MERGE_RESOLUTION|>--- conflicted
+++ resolved
@@ -6,25 +6,11 @@
 
 use openvm_circuit::{
     arch::*,
-<<<<<<< HEAD
-    system::memory::{
-        online::{GuestMemory, TracingMemory},
-        MemoryAuxColsFactory, POINTER_MAX_BITS,
-    },
-};
-use openvm_circuit_primitives::{AlignedBorrow, AlignedBytesBorrow};
-use openvm_instructions::{
-    instruction::Instruction,
-    program::DEFAULT_PC_STEP,
-    riscv::{RV32_IMM_AS, RV32_REGISTER_AS, RV32_REGISTER_NUM_LIMBS},
-    LocalOpcode, NATIVE_AS,
-=======
     system::memory::{online::TracingMemory, MemoryAuxColsFactory},
 };
 use openvm_circuit_primitives::{AlignedBorrow, AlignedBytesBorrow};
 use openvm_instructions::{
     instruction::Instruction, program::DEFAULT_PC_STEP, riscv::RV32_REGISTER_NUM_LIMBS, LocalOpcode,
->>>>>>> 8ad15357
 };
 use openvm_rv32im_transpiler::Rv32LoadStoreOpcode::{self, *};
 use openvm_stark_backend::{
@@ -299,11 +285,7 @@
     }
 
     fn execute(
-<<<<<<< HEAD
-        &mut self,
-=======
         &self,
->>>>>>> 8ad15357
         state: VmStateMut<F, TracingMemory, RA>,
         instruction: &Instruction<F>,
     ) -> Result<(), ExecutionError> {
@@ -344,18 +326,12 @@
     A: 'static + AdapterTraceFiller<F>,
 {
     fn fill_trace_row(&self, mem_helper: &MemoryAuxColsFactory<F>, row_slice: &mut [F]) {
-<<<<<<< HEAD
-        let (adapter_row, mut core_row) = unsafe { row_slice.split_at_mut_unchecked(A::WIDTH) };
-        self.adapter.fill_trace_row(mem_helper, adapter_row);
-
-=======
         // SAFETY: row_slice is guaranteed by the caller to have at least A::WIDTH +
         // LoadStoreCoreCols::width() elements
         let (adapter_row, mut core_row) = unsafe { row_slice.split_at_mut_unchecked(A::WIDTH) };
         self.adapter.fill_trace_row(mem_helper, adapter_row);
         // SAFETY: core_row contains a valid LoadStoreCoreRecord written by the executor
         // during trace generation
->>>>>>> 8ad15357
         let record: &LoadStoreCoreRecord<NUM_CELLS> =
             unsafe { get_record_from_slice(&mut core_row, ()) };
         let core_row: &mut LoadStoreCoreCols<F, NUM_CELLS> = core_row.borrow_mut();
@@ -391,411 +367,9 @@
             (STOREB, 3) => (flags[2], flags[3]) = (F::ONE, F::ONE),
             _ => unreachable!(),
         };
-<<<<<<< HEAD
-    }
-}
-
-#[derive(AlignedBytesBorrow, Clone)]
-#[repr(C)]
-struct LoadStorePreCompute {
-    imm_extended: u32,
-    a: u8,
-    b: u8,
-    e: u8,
-}
-
-impl<F, A, const NUM_CELLS: usize> Executor<F> for LoadStoreExecutor<A, NUM_CELLS>
-where
-    F: PrimeField32,
-{
-    #[inline(always)]
-    fn pre_compute_size(&self) -> usize {
-        size_of::<LoadStorePreCompute>()
-    }
-
-    #[inline(always)]
-    fn pre_compute<Ctx: E1ExecutionCtx>(
-        &self,
-        pc: u32,
-        inst: &Instruction<F>,
-        data: &mut [u8],
-    ) -> Result<ExecuteFunc<F, Ctx>, StaticProgramError> {
-        let pre_compute: &mut LoadStorePreCompute = data.borrow_mut();
-        let (local_opcode, enabled, is_native_store) =
-            self.pre_compute_impl(pc, inst, pre_compute)?;
-        let fn_ptr = match (local_opcode, enabled, is_native_store) {
-            (LOADW, true, _) => execute_e1_impl::<_, _, U8, LoadWOp, true>,
-            (LOADW, false, _) => execute_e1_impl::<_, _, U8, LoadWOp, false>,
-            (LOADHU, true, _) => execute_e1_impl::<_, _, U8, LoadHUOp, true>,
-            (LOADHU, false, _) => execute_e1_impl::<_, _, U8, LoadHUOp, false>,
-            (LOADBU, true, _) => execute_e1_impl::<_, _, U8, LoadBUOp, true>,
-            (LOADBU, false, _) => execute_e1_impl::<_, _, U8, LoadBUOp, false>,
-            (STOREW, true, false) => execute_e1_impl::<_, _, U8, StoreWOp, true>,
-            (STOREW, false, false) => execute_e1_impl::<_, _, U8, StoreWOp, false>,
-            (STOREW, true, true) => execute_e1_impl::<_, _, F, StoreWOp, true>,
-            (STOREW, false, true) => execute_e1_impl::<_, _, F, StoreWOp, false>,
-            (STOREH, true, false) => execute_e1_impl::<_, _, U8, StoreHOp, true>,
-            (STOREH, false, false) => execute_e1_impl::<_, _, U8, StoreHOp, false>,
-            (STOREH, true, true) => execute_e1_impl::<_, _, F, StoreHOp, true>,
-            (STOREH, false, true) => execute_e1_impl::<_, _, F, StoreHOp, false>,
-            (STOREB, true, false) => execute_e1_impl::<_, _, U8, StoreBOp, true>,
-            (STOREB, false, false) => execute_e1_impl::<_, _, U8, StoreBOp, false>,
-            (STOREB, true, true) => execute_e1_impl::<_, _, F, StoreBOp, true>,
-            (STOREB, false, true) => execute_e1_impl::<_, _, F, StoreBOp, false>,
-            (_, _, _) => unreachable!(),
-        };
-        Ok(fn_ptr)
-    }
-}
-
-impl<F, A, const NUM_CELLS: usize> MeteredExecutor<F> for LoadStoreExecutor<A, NUM_CELLS>
-where
-    F: PrimeField32,
-{
-    fn metered_pre_compute_size(&self) -> usize {
-        size_of::<E2PreCompute<LoadStorePreCompute>>()
-    }
-
-    fn metered_pre_compute<Ctx>(
-        &self,
-        chip_idx: usize,
-        pc: u32,
-        inst: &Instruction<F>,
-        data: &mut [u8],
-    ) -> Result<ExecuteFunc<F, Ctx>, StaticProgramError>
-    where
-        Ctx: E2ExecutionCtx,
-    {
-        let pre_compute: &mut E2PreCompute<LoadStorePreCompute> = data.borrow_mut();
-        pre_compute.chip_idx = chip_idx as u32;
-        let (local_opcode, enabled, is_native_store) =
-            self.pre_compute_impl(pc, inst, &mut pre_compute.data)?;
-        let fn_ptr = match (local_opcode, enabled, is_native_store) {
-            (LOADW, true, _) => execute_e2_impl::<_, _, U8, LoadWOp, true>,
-            (LOADW, false, _) => execute_e2_impl::<_, _, U8, LoadWOp, false>,
-            (LOADHU, true, _) => execute_e2_impl::<_, _, U8, LoadHUOp, true>,
-            (LOADHU, false, _) => execute_e2_impl::<_, _, U8, LoadHUOp, false>,
-            (LOADBU, true, _) => execute_e2_impl::<_, _, U8, LoadBUOp, true>,
-            (LOADBU, false, _) => execute_e2_impl::<_, _, U8, LoadBUOp, false>,
-            (STOREW, true, false) => execute_e2_impl::<_, _, U8, StoreWOp, true>,
-            (STOREW, false, false) => execute_e2_impl::<_, _, U8, StoreWOp, false>,
-            (STOREW, true, true) => execute_e2_impl::<_, _, F, StoreWOp, true>,
-            (STOREW, false, true) => execute_e2_impl::<_, _, F, StoreWOp, false>,
-            (STOREH, true, false) => execute_e2_impl::<_, _, U8, StoreHOp, true>,
-            (STOREH, false, false) => execute_e2_impl::<_, _, U8, StoreHOp, false>,
-            (STOREH, true, true) => execute_e2_impl::<_, _, F, StoreHOp, true>,
-            (STOREH, false, true) => execute_e2_impl::<_, _, F, StoreHOp, false>,
-            (STOREB, true, false) => execute_e2_impl::<_, _, U8, StoreBOp, true>,
-            (STOREB, false, false) => execute_e2_impl::<_, _, U8, StoreBOp, false>,
-            (STOREB, true, true) => execute_e2_impl::<_, _, F, StoreBOp, true>,
-            (STOREB, false, true) => execute_e2_impl::<_, _, F, StoreBOp, false>,
-            (_, _, _) => unreachable!(),
-        };
-        Ok(fn_ptr)
-    }
-}
-
-#[inline(always)]
-unsafe fn execute_e12_impl<
-    F: PrimeField32,
-    CTX: E1ExecutionCtx,
-    T: Copy + Debug + Default,
-    OP: LoadStoreOp<T>,
-    const ENABLED: bool,
->(
-    pre_compute: &LoadStorePreCompute,
-    vm_state: &mut VmExecState<F, GuestMemory, CTX>,
-) {
-    let rs1_bytes: [u8; RV32_REGISTER_NUM_LIMBS] =
-        vm_state.vm_read(RV32_REGISTER_AS, pre_compute.b as u32);
-    let rs1_val = u32::from_le_bytes(rs1_bytes);
-    let ptr_val = rs1_val.wrapping_add(pre_compute.imm_extended);
-    // sign_extend([r32{c,g}(b):2]_e)`
-    debug_assert!(ptr_val < (1 << POINTER_MAX_BITS));
-    let shift_amount = ptr_val % 4;
-    let ptr_val = ptr_val - shift_amount; // aligned ptr
-
-    let read_data: [u8; RV32_REGISTER_NUM_LIMBS] = if OP::IS_LOAD {
-        vm_state.vm_read(pre_compute.e as u32, ptr_val)
-    } else {
-        vm_state.vm_read(RV32_REGISTER_AS, pre_compute.a as u32)
-    };
-
-    // We need to write 4 u32s for STORE.
-    let mut write_data: [T; RV32_REGISTER_NUM_LIMBS] = if OP::HOST_READ {
-        vm_state.host_read(pre_compute.e as u32, ptr_val)
-    } else {
-        [T::default(); RV32_REGISTER_NUM_LIMBS]
-    };
-
-    if !OP::compute_write_data(&mut write_data, read_data, shift_amount as usize) {
-        vm_state.exit_code = Err(ExecutionError::Fail {
-            pc: vm_state.pc,
-            msg: "Invalid LoadStoreOp",
-        });
-        return;
-    }
-
-    if ENABLED {
-        if OP::IS_LOAD {
-            vm_state.vm_write(RV32_REGISTER_AS, pre_compute.a as u32, &write_data);
-        } else {
-            vm_state.vm_write(pre_compute.e as u32, ptr_val, &write_data);
-        }
-    }
-
-    vm_state.pc += DEFAULT_PC_STEP;
-    vm_state.instret += 1;
-}
-
-unsafe fn execute_e1_impl<
-    F: PrimeField32,
-    CTX: E1ExecutionCtx,
-    T: Copy + Debug + Default,
-    OP: LoadStoreOp<T>,
-    const ENABLED: bool,
->(
-    pre_compute: &[u8],
-    vm_state: &mut VmExecState<F, GuestMemory, CTX>,
-) {
-    let pre_compute: &LoadStorePreCompute = pre_compute.borrow();
-    execute_e12_impl::<F, CTX, T, OP, ENABLED>(pre_compute, vm_state);
-}
-
-unsafe fn execute_e2_impl<
-    F: PrimeField32,
-    CTX: E2ExecutionCtx,
-    T: Copy + Debug + Default,
-    OP: LoadStoreOp<T>,
-    const ENABLED: bool,
->(
-    pre_compute: &[u8],
-    vm_state: &mut VmExecState<F, GuestMemory, CTX>,
-) {
-    let pre_compute: &E2PreCompute<LoadStorePreCompute> = pre_compute.borrow();
-    vm_state
-        .ctx
-        .on_height_change(pre_compute.chip_idx as usize, 1);
-    execute_e12_impl::<F, CTX, T, OP, ENABLED>(&pre_compute.data, vm_state);
-}
-
-impl<A, const NUM_CELLS: usize> LoadStoreExecutor<A, NUM_CELLS> {
-    /// Return (local_opcode, enabled, is_native_store)
-    fn pre_compute_impl<F: PrimeField32>(
-        &self,
-        pc: u32,
-        inst: &Instruction<F>,
-        data: &mut LoadStorePreCompute,
-    ) -> Result<(Rv32LoadStoreOpcode, bool, bool), StaticProgramError> {
-        let Instruction {
-            opcode,
-            a,
-            b,
-            c,
-            d,
-            e,
-            f,
-            g,
-            ..
-        } = inst;
-        let enabled = !f.is_zero();
-
-        let e_u32 = e.as_canonical_u32();
-        if d.as_canonical_u32() != RV32_REGISTER_AS || e_u32 == RV32_IMM_AS {
-            return Err(StaticProgramError::InvalidInstruction(pc));
-        }
-
-        let local_opcode = Rv32LoadStoreOpcode::from_usize(
-            opcode.local_opcode_idx(Rv32LoadStoreOpcode::CLASS_OFFSET),
-        );
-        match local_opcode {
-            LOADW | LOADBU | LOADHU => {}
-            STOREW | STOREH | STOREB => {
-                if !enabled {
-                    return Err(StaticProgramError::InvalidInstruction(pc));
-                }
-            }
-            _ => unreachable!("LoadStoreExecutor should not handle LOADB/LOADH opcodes"),
-        }
-
-        let imm = c.as_canonical_u32();
-        let imm_sign = g.as_canonical_u32();
-        let imm_extended = imm + imm_sign * 0xffff0000;
-        let is_native_store = e_u32 == NATIVE_AS;
-
-        *data = LoadStorePreCompute {
-            imm_extended,
-            a: a.as_canonical_u32() as u8,
-            b: b.as_canonical_u32() as u8,
-            e: e_u32 as u8,
-        };
-        Ok((local_opcode, enabled, is_native_store))
-    }
-}
-
-trait LoadStoreOp<T> {
-    const IS_LOAD: bool;
-    const HOST_READ: bool;
-
-    /// Return if the operation is valid.
-    fn compute_write_data(
-        write_data: &mut [T; RV32_REGISTER_NUM_LIMBS],
-        read_data: [u8; RV32_REGISTER_NUM_LIMBS],
-        shift_amount: usize,
-    ) -> bool;
-}
-/// Wrapper type for u8 so we can implement `LoadStoreOp<F>` for `F: PrimeField32`.
-/// For memory read/write, this type behaves as same as `u8`.
-#[allow(dead_code)]
-#[derive(Copy, Clone, Debug, Default)]
-struct U8(u8);
-struct LoadWOp;
-struct LoadHUOp;
-struct LoadBUOp;
-struct StoreWOp;
-struct StoreHOp;
-struct StoreBOp;
-impl LoadStoreOp<U8> for LoadWOp {
-    const IS_LOAD: bool = true;
-    const HOST_READ: bool = false;
-
-    #[inline(always)]
-    fn compute_write_data(
-        write_data: &mut [U8; RV32_REGISTER_NUM_LIMBS],
-        read_data: [u8; RV32_REGISTER_NUM_LIMBS],
-        _shift_amount: usize,
-    ) -> bool {
-        *write_data = read_data.map(U8);
-        true
-    }
-}
-
-impl LoadStoreOp<U8> for LoadHUOp {
-    const IS_LOAD: bool = true;
-    const HOST_READ: bool = false;
-    #[inline(always)]
-    fn compute_write_data(
-        write_data: &mut [U8; RV32_REGISTER_NUM_LIMBS],
-        read_data: [u8; RV32_REGISTER_NUM_LIMBS],
-        shift_amount: usize,
-    ) -> bool {
-        if shift_amount != 0 && shift_amount != 2 {
-            return false;
-        }
-        write_data[0] = U8(read_data[shift_amount]);
-        write_data[1] = U8(read_data[shift_amount + 1]);
-        true
-    }
-}
-impl LoadStoreOp<U8> for LoadBUOp {
-    const IS_LOAD: bool = true;
-    const HOST_READ: bool = false;
-    #[inline(always)]
-    fn compute_write_data(
-        write_data: &mut [U8; RV32_REGISTER_NUM_LIMBS],
-        read_data: [u8; RV32_REGISTER_NUM_LIMBS],
-        shift_amount: usize,
-    ) -> bool {
-        write_data[0] = U8(read_data[shift_amount]);
-        true
-    }
-}
-
-impl LoadStoreOp<U8> for StoreWOp {
-    const IS_LOAD: bool = false;
-    const HOST_READ: bool = false;
-    #[inline(always)]
-    fn compute_write_data(
-        write_data: &mut [U8; RV32_REGISTER_NUM_LIMBS],
-        read_data: [u8; RV32_REGISTER_NUM_LIMBS],
-        _shift_amount: usize,
-    ) -> bool {
-        *write_data = read_data.map(U8);
-        true
-    }
-}
-impl LoadStoreOp<U8> for StoreHOp {
-    const IS_LOAD: bool = false;
-    const HOST_READ: bool = true;
-
-    #[inline(always)]
-    fn compute_write_data(
-        write_data: &mut [U8; RV32_REGISTER_NUM_LIMBS],
-        read_data: [u8; RV32_REGISTER_NUM_LIMBS],
-        shift_amount: usize,
-    ) -> bool {
-        if shift_amount != 0 && shift_amount != 2 {
-            return false;
-        }
-        write_data[shift_amount] = U8(read_data[0]);
-        write_data[shift_amount + 1] = U8(read_data[1]);
-        true
-    }
-}
-impl LoadStoreOp<U8> for StoreBOp {
-    const IS_LOAD: bool = false;
-    const HOST_READ: bool = true;
-    #[inline(always)]
-    fn compute_write_data(
-        write_data: &mut [U8; RV32_REGISTER_NUM_LIMBS],
-        read_data: [u8; RV32_REGISTER_NUM_LIMBS],
-        shift_amount: usize,
-    ) -> bool {
-        write_data[shift_amount] = U8(read_data[0]);
-        true
-    }
-}
-
-impl<F: PrimeField32> LoadStoreOp<F> for StoreWOp {
-    const IS_LOAD: bool = false;
-    const HOST_READ: bool = false;
-    #[inline(always)]
-    fn compute_write_data(
-        write_data: &mut [F; RV32_REGISTER_NUM_LIMBS],
-        read_data: [u8; RV32_REGISTER_NUM_LIMBS],
-        _shift_amount: usize,
-    ) -> bool {
-        *write_data = read_data.map(F::from_canonical_u8);
-        true
-    }
-}
-impl<F: PrimeField32> LoadStoreOp<F> for StoreHOp {
-    const IS_LOAD: bool = false;
-    const HOST_READ: bool = true;
-
-    #[inline(always)]
-    fn compute_write_data(
-        write_data: &mut [F; RV32_REGISTER_NUM_LIMBS],
-        read_data: [u8; RV32_REGISTER_NUM_LIMBS],
-        shift_amount: usize,
-    ) -> bool {
-        if shift_amount != 0 && shift_amount != 2 {
-            return false;
-        }
-        write_data[shift_amount] = F::from_canonical_u8(read_data[0]);
-        write_data[shift_amount + 1] = F::from_canonical_u8(read_data[1]);
-        true
-    }
-}
-impl<F: PrimeField32> LoadStoreOp<F> for StoreBOp {
-    const IS_LOAD: bool = false;
-    const HOST_READ: bool = true;
-    #[inline(always)]
-    fn compute_write_data(
-        write_data: &mut [F; RV32_REGISTER_NUM_LIMBS],
-        read_data: [u8; RV32_REGISTER_NUM_LIMBS],
-        shift_amount: usize,
-    ) -> bool {
-        write_data[shift_amount] = F::from_canonical_u8(read_data[0]);
-        true
-    }
-}
-
-=======
-    }
-}
-
->>>>>>> 8ad15357
+    }
+}
+
 // Returns the write data
 #[inline(always)]
 pub(super) fn run_write_data<const NUM_CELLS: usize>(
