--- conflicted
+++ resolved
@@ -2,19 +2,12 @@
 
 use openvm_circuit::{
     arch::{
-<<<<<<< HEAD
-        testing::{memory::gen_pointer, VmChipTestBuilder},
-        MemoryConfig, VmAirWrapper,
-    },
-    system::memory::merkle::public_values::PUBLIC_VALUES_AS,
-=======
         testing::{memory::gen_pointer, TestBuilder, TestChipHarness, VmChipTestBuilder},
         Arena, ExecutionBridge, MemoryConfig, PreflightExecutor,
     },
     system::memory::{
         merkle::public_values::PUBLIC_VALUES_AS, offline_checker::MemoryBridge, SharedMemoryHelper,
     },
->>>>>>> 8141dacc
 };
 use openvm_circuit_primitives::var_range::VariableRangeCheckerChip;
 use openvm_instructions::{instruction::Instruction, riscv::RV32_REGISTER_AS, LocalOpcode};
@@ -31,17 +24,6 @@
 use openvm_stark_sdk::{p3_baby_bear::BabyBear, utils::create_seeded_rng};
 use rand::{rngs::StdRng, seq::SliceRandom, Rng};
 use test_case::test_case;
-<<<<<<< HEAD
-
-use super::{run_write_data, LoadStoreCoreAir, LoadStoreStep, Rv32LoadStoreChip};
-use crate::{
-    adapters::{
-        Rv32LoadStoreAdapterAir, Rv32LoadStoreAdapterCols, Rv32LoadStoreAdapterStep,
-        RV32_CELL_BITS, RV32_REGISTER_NUM_LIMBS,
-    },
-    loadstore::LoadStoreCoreCols,
-    test_utils::get_verification_error,
-=======
 #[cfg(feature = "cuda")]
 use {
     crate::{adapters::Rv32LoadStoreAdapterRecord, LoadStoreCoreRecord, Rv32LoadStoreChipGpu},
@@ -63,7 +45,6 @@
     loadstore::LoadStoreCoreCols,
     test_utils::get_verification_error,
     LoadStoreFiller, Rv32LoadStoreAir, Rv32LoadStoreExecutor,
->>>>>>> 8141dacc
 };
 
 const IMM_BITS: usize = 16;
@@ -117,30 +98,6 @@
     Harness::with_capacity(executor, air, chip, MAX_INS_CAPACITY)
 }
 
-fn create_test_chip(tester: &mut VmChipTestBuilder<F>) -> Rv32LoadStoreChip<F> {
-    let range_checker_chip = tester.range_checker();
-
-    let mut chip = Rv32LoadStoreChip::<F>::new(
-        VmAirWrapper::new(
-            Rv32LoadStoreAdapterAir::new(
-                tester.memory_bridge(),
-                tester.execution_bridge(),
-                range_checker_chip.bus(),
-                tester.address_bits(),
-            ),
-            LoadStoreCoreAir::new(Rv32LoadStoreOpcode::CLASS_OFFSET),
-        ),
-        LoadStoreStep::new(
-            Rv32LoadStoreAdapterStep::new(tester.address_bits(), range_checker_chip.clone()),
-            Rv32LoadStoreOpcode::CLASS_OFFSET,
-        ),
-        tester.memory_helper(),
-    );
-    chip.set_trace_buffer_height(MAX_INS_CAPACITY);
-
-    chip
-}
-
 #[allow(clippy::too_many_arguments)]
 fn set_and_execute<RA: Arena, E: PreflightExecutor<F, RA>>(
     tester: &mut impl TestBuilder<F>,
@@ -257,30 +214,18 @@
 fn rand_loadstore_test(opcode: Rv32LoadStoreOpcode, num_ops: usize) {
     let mut rng = create_seeded_rng();
     let mut mem_config = MemoryConfig::default();
-<<<<<<< HEAD
-    if [STOREW, STOREB, STOREH].contains(&opcode) {
-        mem_config.addr_space_sizes[PUBLIC_VALUES_AS as usize] = 1 << 29;
-    }
-    let mut tester = VmChipTestBuilder::volatile(mem_config);
-    let mut chip = create_test_chip(&mut tester);
-=======
     mem_config.addr_spaces[RV32_REGISTER_AS as usize].num_cells = 1 << 29;
     if [STOREW, STOREB, STOREH].contains(&opcode) {
         mem_config.addr_spaces[PUBLIC_VALUES_AS as usize].num_cells = 1 << 29;
     }
     let mut tester = VmChipTestBuilder::volatile(mem_config);
     let mut harness = create_harness(&mut tester);
->>>>>>> 8141dacc
 
     for _ in 0..num_ops {
         set_and_execute(
             &mut tester,
-<<<<<<< HEAD
-            &mut chip,
-=======
             &mut harness.executor,
             &mut harness.arena,
->>>>>>> 8141dacc
             &mut rng,
             opcode,
             None,
@@ -290,11 +235,7 @@
         );
     }
 
-<<<<<<< HEAD
-    let tester = tester.build().load(chip).finalize();
-=======
     let tester = tester.build().load(harness).finalize();
->>>>>>> 8141dacc
     tester.simple_test().expect("Verification failed");
 }
 
@@ -326,20 +267,12 @@
 ) {
     let mut rng = create_seeded_rng();
     let mut mem_config = MemoryConfig::default();
-<<<<<<< HEAD
-    if [STOREW, STOREB, STOREH].contains(&opcode) {
-        mem_config.addr_space_sizes[PUBLIC_VALUES_AS as usize] = 1 << 29;
-    }
-    let mut tester = VmChipTestBuilder::volatile(mem_config);
-    let mut chip = create_test_chip(&mut tester);
-=======
     mem_config.addr_spaces[RV32_REGISTER_AS as usize].num_cells = 1 << 29;
     if [STOREW, STOREB, STOREH].contains(&opcode) {
         mem_config.addr_spaces[PUBLIC_VALUES_AS as usize].num_cells = 1 << 29;
     }
     let mut tester = VmChipTestBuilder::volatile(mem_config);
     let mut harness = create_harness(&mut tester);
->>>>>>> 8141dacc
 
     set_and_execute(
         &mut tester,
@@ -353,11 +286,7 @@
         None,
     );
 
-<<<<<<< HEAD
-    let adapter_width = BaseAir::<F>::width(&chip.air.adapter);
-=======
     let adapter_width = BaseAir::<F>::width(&harness.air.adapter);
->>>>>>> 8141dacc
 
     let modify_trace = |trace: &mut DenseMatrix<BabyBear>| {
         let mut trace_row = trace.row_slice(0).to_vec();
@@ -570,8 +499,6 @@
     assert_eq!(write_data1, [74, 0, 0, 0]);
     assert_eq!(write_data2, [186, 0, 0, 0]);
     assert_eq!(write_data3, [29, 0, 0, 0]);
-<<<<<<< HEAD
-=======
 }
 
 // ////////////////////////////////////////////////////////////////////////////////////
@@ -660,5 +587,4 @@
         .finalize()
         .simple_test()
         .unwrap();
->>>>>>> 8141dacc
 }