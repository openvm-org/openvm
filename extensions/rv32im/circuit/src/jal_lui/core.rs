--- conflicted
+++ resolved
@@ -5,15 +5,10 @@
 
 use openvm_circuit::{
     arch::{
-<<<<<<< HEAD
+        execution_mode::{metered::MeteredCtx, E1E2ExecutionCtx},
         AdapterAirContext, AdapterCoreLayout, AdapterExecutorE1, AdapterTraceFiller,
         AdapterTraceStep, ImmInstruction, RecordArena, Result, StepExecutorE1, TraceFiller,
         TraceStep, VmAdapterInterface, VmCoreAir, VmStateMut,
-=======
-        execution_mode::{metered::MeteredCtx, E1E2ExecutionCtx},
-        AdapterAirContext, AdapterExecutorE1, AdapterTraceStep, ImmInstruction, Result,
-        StepExecutorE1, TraceStep, VmAdapterInterface, VmCoreAir, VmStateMut,
->>>>>>> 82f7ff99
     },
     system::memory::{
         online::{GuestMemory, TracingMemory},
@@ -155,7 +150,6 @@
     }
 }
 
-<<<<<<< HEAD
 #[repr(C)]
 #[derive(AlignedBytesBorrow, Debug)]
 pub struct Rv32JalLuiStepRecord {
@@ -166,30 +160,11 @@
 
 #[derive(derive_new::new)]
 pub struct Rv32JalLuiStep<A> {
-=======
-pub struct Rv32JalLuiCoreStep<A> {
->>>>>>> 82f7ff99
     adapter: A,
     pub bitwise_lookup_chip: SharedBitwiseOperationLookupChip<RV32_CELL_BITS>,
 }
 
-<<<<<<< HEAD
 impl<F, CTX, A> TraceStep<F, CTX> for Rv32JalLuiStep<A>
-=======
-impl<A> Rv32JalLuiCoreStep<A> {
-    pub fn new(
-        adapter: A,
-        bitwise_lookup_chip: SharedBitwiseOperationLookupChip<RV32_CELL_BITS>,
-    ) -> Self {
-        Self {
-            adapter,
-            bitwise_lookup_chip,
-        }
-    }
-}
-
-impl<F, CTX, A> TraceStep<F, CTX> for Rv32JalLuiCoreStep<A>
->>>>>>> 82f7ff99
 where
     F: PrimeField32,
     A: 'static
@@ -216,14 +191,9 @@
     {
         let &Instruction { opcode, c: imm, .. } = instruction;
 
-<<<<<<< HEAD
         let (mut adapter_record, core_record) = arena.alloc(AdapterCoreLayout {
             adapter_width: A::WIDTH,
         });
-=======
-        let row_slice = &mut trace[*trace_offset..*trace_offset + width];
-        let (adapter_row, core_row) = unsafe { row_slice.split_at_mut_unchecked(A::WIDTH) };
->>>>>>> 82f7ff99
 
         A::start(*state.pc, state.memory, &mut adapter_record);
 
@@ -280,7 +250,7 @@
     }
 }
 
-impl<F, A> StepExecutorE1<F> for Rv32JalLuiCoreStep<A>
+impl<F, A> StepExecutorE1<F> for Rv32JalLuiStep<A>
 where
     F: PrimeField32,
     A: 'static
@@ -290,39 +260,19 @@
         &self,
         state: &mut VmStateMut<GuestMemory, Ctx>,
         instruction: &Instruction<F>,
-<<<<<<< HEAD
-    ) -> Result<()> {
-        let &Instruction { opcode, c: imm, .. } = instruction;
-
-        let is_jal = opcode.local_opcode_idx(Rv32JalLuiOpcode::CLASS_OFFSET) == JAL as usize;
-        let signed_imm = get_signed_imm(is_jal, imm);
-        let (to_pc, rd) = run_jal_lui(is_jal, *state.pc, signed_imm);
-=======
     ) -> Result<()>
     where
         Ctx: E1E2ExecutionCtx,
     {
-        let Instruction { opcode, c: imm, .. } = instruction;
-
-        let local_opcode =
-            Rv32JalLuiOpcode::from_usize(opcode.local_opcode_idx(Rv32JalLuiOpcode::CLASS_OFFSET));
-
-        let imm_f = imm.as_canonical_u32();
-        let signed_imm = match local_opcode {
-            JAL => {
-                if imm_f < (1 << (RV_J_TYPE_IMM_BITS - 1)) {
-                    imm_f as i32
-                } else {
-                    let neg_imm_f = F::ORDER_U32 - imm_f;
-                    debug_assert!(neg_imm_f < (1 << (RV_J_TYPE_IMM_BITS - 1)));
-                    -(neg_imm_f as i32)
-                }
-            }
-            LUI => imm_f as i32,
-        };
-        let (to_pc, rd) = run_jal_lui(local_opcode, *state.pc, signed_imm);
->>>>>>> 82f7ff99
-
+        let &Instruction { opcode, c: imm, .. } = instruction;
+
+        let is_jal = opcode.local_opcode_idx(Rv32JalLuiOpcode::CLASS_OFFSET) == JAL as usize;
+        let signed_imm = get_signed_imm(is_jal, imm);
+        let (to_pc, rd) = run_jal_lui(is_jal, *state.pc, signed_imm);
+
+        self.adapter.write(state, instruction, &rd);
+
+        *state.pc = to_pc;
         self.adapter.write(state, instruction, &rd);
 
         *state.pc = to_pc;
