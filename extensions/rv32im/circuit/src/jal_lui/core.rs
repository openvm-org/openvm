--- conflicted
+++ resolved
@@ -2,7 +2,6 @@
 
 use openvm_circuit::{
     arch::{
-<<<<<<< HEAD
         execution_mode::{metered::MeteredCtx, E1E2ExecutionCtx},
         get_record_from_slice, AdapterAirContext, AdapterExecutorE1, AdapterTraceFiller,
         AdapterTraceStep, EmptyAdapterCoreLayout, ImmInstruction, InsExecutorE1,
@@ -12,15 +11,7 @@
     system::memory::{
         online::{GuestMemory, TracingMemory},
         MemoryAuxColsFactory,
-=======
-        execution_mode::{E1ExecutionCtx, E2ExecutionCtx},
-        get_record_from_slice, AdapterAirContext, AdapterTraceFiller, AdapterTraceStep,
-        E2PreCompute, EmptyAdapterCoreLayout, ExecuteFunc, ImmInstruction, RecordArena, Result,
-        StepExecutorE1, StepExecutorE2, TraceFiller, TraceStep, VmAdapterInterface, VmCoreAir,
-        VmSegmentState, VmStateMut,
->>>>>>> 97eaf481
     },
-    system::memory::{online::TracingMemory, MemoryAuxColsFactory},
 };
 use openvm_circuit_primitives::{
     bitwise_op_lookup::{BitwiseOperationLookupBus, SharedBitwiseOperationLookupChip},
@@ -255,12 +246,6 @@
     }
 }
 
-<<<<<<< HEAD
-impl<F, A> InsExecutorE1<F> for Rv32JalLuiStep<A>
-where
-    F: PrimeField32,
-    A: 'static + AdapterExecutorE1<F, ReadData = (), WriteData = [u8; RV32_REGISTER_NUM_LIMBS]>,
-=======
 #[derive(AlignedBytesBorrow, Clone)]
 #[repr(C)]
 struct JalLuiPreCompute {
@@ -268,10 +253,9 @@
     a: u8,
 }
 
-impl<F, A> StepExecutorE1<F> for Rv32JalLuiStep<A>
+impl<F, A> InsExecutorE1<F> for Rv32JalLuiStep<A>
 where
     F: PrimeField32,
->>>>>>> 97eaf481
 {
     #[inline(always)]
     fn pre_compute_size(&self) -> usize {
@@ -296,7 +280,7 @@
     }
 }
 
-impl<F, A> StepExecutorE2<F> for Rv32JalLuiStep<A>
+impl<F, A> InsExecutorE2<F> for Rv32JalLuiStep<A>
 where
     F: PrimeField32,
 {
@@ -334,7 +318,7 @@
     const ENABLED: bool,
 >(
     pre_compute: &JalLuiPreCompute,
-    vm_state: &mut VmSegmentState<F, CTX>,
+    vm_state: &mut VmSegmentState<F, GuestMemory, CTX>,
 ) {
     let JalLuiPreCompute { a, signed_imm } = *pre_compute;
 
@@ -365,7 +349,7 @@
     const ENABLED: bool,
 >(
     pre_compute: &[u8],
-    vm_state: &mut VmSegmentState<F, CTX>,
+    vm_state: &mut VmSegmentState<F, GuestMemory, CTX>,
 ) {
     let pre_compute: &JalLuiPreCompute = pre_compute.borrow();
     execute_e12_impl::<F, CTX, IS_JAL, ENABLED>(pre_compute, vm_state);
@@ -378,7 +362,7 @@
     const ENABLED: bool,
 >(
     pre_compute: &[u8],
-    vm_state: &mut VmSegmentState<F, CTX>,
+    vm_state: &mut VmSegmentState<F, GuestMemory, CTX>,
 ) {
     let pre_compute: &E2PreCompute<JalLuiPreCompute> = pre_compute.borrow();
     vm_state
