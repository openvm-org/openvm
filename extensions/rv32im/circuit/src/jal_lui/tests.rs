--- conflicted
+++ resolved
@@ -1,17 +1,11 @@
 use std::{borrow::BorrowMut, sync::Arc};
 
-<<<<<<< HEAD
-use openvm_circuit::arch::{
-    testing::{VmChipTestBuilder, BITWISE_OP_LOOKUP_BUS},
-    VmAirWrapper,
-=======
 use openvm_circuit::{
     arch::{
         testing::{TestBuilder, TestChipHarness, VmChipTestBuilder, BITWISE_OP_LOOKUP_BUS},
         Arena, ExecutionBridge, PreflightExecutor,
     },
     system::memory::{offline_checker::MemoryBridge, SharedMemoryHelper},
->>>>>>> 8141dacc
 };
 use openvm_circuit_primitives::bitwise_op_lookup::{
     BitwiseOperationLookupAir, BitwiseOperationLookupBus, BitwiseOperationLookupChip,
@@ -31,18 +25,6 @@
 use openvm_stark_sdk::{p3_baby_bear::BabyBear, utils::create_seeded_rng};
 use rand::{rngs::StdRng, Rng};
 use test_case::test_case;
-<<<<<<< HEAD
-
-use super::{run_jal_lui, Rv32JalLuiChip, Rv32JalLuiCoreAir, Rv32JalLuiStep};
-use crate::{
-    adapters::{
-        Rv32CondRdWriteAdapterAir, Rv32CondRdWriteAdapterCols, Rv32CondRdWriteAdapterStep,
-        Rv32RdWriteAdapterAir, Rv32RdWriteAdapterStep, RV32_CELL_BITS, RV32_REGISTER_NUM_LIMBS,
-        RV_IS_TYPE_IMM_BITS,
-    },
-    jal_lui::{Rv32JalLuiCoreCols, ADDITIONAL_BITS},
-    test_utils::get_verification_error,
-=======
 #[cfg(feature = "cuda")]
 use {
     crate::{adapters::Rv32RdWriteAdapterRecord, Rv32JalLuiChipGpu, Rv32JalLuiCoreRecord},
@@ -62,48 +44,11 @@
     jal_lui::{Rv32JalLuiCoreCols, ADDITIONAL_BITS},
     test_utils::get_verification_error,
     Rv32JalLuiAir, Rv32JalLuiFiller,
->>>>>>> 8141dacc
 };
 
 const IMM_BITS: usize = 20;
 const LIMB_MAX: u32 = (1 << RV32_CELL_BITS) - 1;
 const MAX_INS_CAPACITY: usize = 128;
-<<<<<<< HEAD
-
-type F = BabyBear;
-
-fn create_test_chip(
-    tester: &VmChipTestBuilder<F>,
-) -> (
-    Rv32JalLuiChip<F>,
-    SharedBitwiseOperationLookupChip<RV32_CELL_BITS>,
-) {
-    let bitwise_bus = BitwiseOperationLookupBus::new(BITWISE_OP_LOOKUP_BUS);
-    let bitwise_chip = SharedBitwiseOperationLookupChip::<RV32_CELL_BITS>::new(bitwise_bus);
-
-    let mut chip = Rv32JalLuiChip::<F>::new(
-        VmAirWrapper::new(
-            Rv32CondRdWriteAdapterAir::new(Rv32RdWriteAdapterAir::new(
-                tester.memory_bridge(),
-                tester.execution_bridge(),
-            )),
-            Rv32JalLuiCoreAir::new(bitwise_bus),
-        ),
-        Rv32JalLuiStep::new(
-            Rv32CondRdWriteAdapterStep::new(Rv32RdWriteAdapterStep::new()),
-            bitwise_chip.clone(),
-        ),
-        tester.memory_helper(),
-    );
-    chip.set_trace_buffer_height(MAX_INS_CAPACITY);
-
-    (chip, bitwise_chip)
-}
-
-fn set_and_execute(
-    tester: &mut VmChipTestBuilder<F>,
-    chip: &mut Rv32JalLuiChip<F>,
-=======
 type Harness = TestChipHarness<F, Rv32JalLuiExecutor, Rv32JalLuiAir, Rv32JalLuiChip<F>>;
 
 type F = BabyBear;
@@ -160,7 +105,6 @@
     tester: &mut impl TestBuilder<F>,
     executor: &mut E,
     arena: &mut RA,
->>>>>>> 8141dacc
     rng: &mut StdRng,
     opcode: Rv32JalLuiOpcode,
     imm: Option<i32>,
@@ -212,12 +156,6 @@
 fn rand_jal_lui_test(opcode: Rv32JalLuiOpcode, num_ops: usize) {
     let mut rng = create_seeded_rng();
     let mut tester = VmChipTestBuilder::default();
-<<<<<<< HEAD
-    let (mut chip, bitwise_chip) = create_test_chip(&tester);
-
-    for _ in 0..num_ops {
-        set_and_execute(&mut tester, &mut chip, &mut rng, opcode, None, None);
-=======
     let (mut harness, bitwise) = create_harness(&tester);
 
     for _ in 0..num_ops {
@@ -230,7 +168,6 @@
             None,
             None,
         );
->>>>>>> 8141dacc
     }
 
     let tester = tester
@@ -266,11 +203,7 @@
 ) {
     let mut rng = create_seeded_rng();
     let mut tester = VmChipTestBuilder::default();
-<<<<<<< HEAD
-    let (mut chip, bitwise_chip) = create_test_chip(&tester);
-=======
     let (mut harness, bitwise) = create_harness(&tester);
->>>>>>> 8141dacc
 
     set_and_execute(
         &mut tester,
@@ -282,11 +215,7 @@
         initial_pc,
     );
 
-<<<<<<< HEAD
-    let adapter_width = BaseAir::<F>::width(&chip.air.adapter);
-=======
     let adapter_width = BaseAir::<F>::width(&harness.air.adapter);
->>>>>>> 8141dacc
     let modify_trace = |trace: &mut DenseMatrix<BabyBear>| {
         let mut trace_row = trace.row_slice(0).to_vec();
         let (adapter_row, core_row) = trace_row.split_at_mut(adapter_width);
@@ -319,13 +248,8 @@
     disable_debug_builder();
     let tester = tester
         .build()
-<<<<<<< HEAD
-        .load_and_prank_trace(chip, modify_trace)
-        .load(bitwise_chip)
-=======
         .load_and_prank_trace(harness, modify_trace)
         .load_periphery(bitwise)
->>>>>>> 8141dacc
         .finalize();
     tester.simple_test_with_expected_error(get_verification_error(interaction_error));
 }
@@ -442,11 +366,7 @@
 fn execute_roundtrip_sanity_test() {
     let mut rng = create_seeded_rng();
     let mut tester = VmChipTestBuilder::default();
-<<<<<<< HEAD
-    let (mut chip, _) = create_test_chip(&tester);
-=======
     let (mut harness, _) = create_harness(&tester);
->>>>>>> 8141dacc
 
     set_and_execute(
         &mut tester,
@@ -491,8 +411,6 @@
     let last_limb_bits = PC_BITS - RV32_CELL_BITS * (RV32_REGISTER_NUM_LIMBS - 1);
     let additional_bits = (last_limb_bits..RV32_CELL_BITS).fold(0, |acc, x| acc + (1u32 << x));
     assert_eq!(additional_bits, ADDITIONAL_BITS);
-<<<<<<< HEAD
-=======
 }
 
 // ////////////////////////////////////////////////////////////////////////////////////
@@ -566,5 +484,4 @@
         .finalize()
         .simple_test()
         .unwrap();
->>>>>>> 8141dacc
 }