<<<<<<< HEAD
use openvm_circuit::arch::{MatrixRecordArena, NewVmChipWrapper, VmAirWrapper};

use super::adapters::{
    Rv32BaseAluAdapterAir, Rv32BaseAluAdapterStep, RV32_CELL_BITS, RV32_REGISTER_NUM_LIMBS,
=======
use openvm_circuit::arch::{VmAirWrapper, VmChipWrapper};

use super::adapters::{
    Rv32BaseAluAdapterAir, Rv32BaseAluAdapterExecutor, Rv32BaseAluAdapterFiller, RV32_CELL_BITS,
    RV32_REGISTER_NUM_LIMBS,
>>>>>>> 8141dacc
};

mod core;
mod execution;
pub use core::*;

#[cfg(feature = "cuda")]
mod cuda;
#[cfg(feature = "cuda")]
pub use cuda::*;

#[cfg(test)]
mod tests;

pub type Rv32LessThanAir =
    VmAirWrapper<Rv32BaseAluAdapterAir, LessThanCoreAir<RV32_REGISTER_NUM_LIMBS, RV32_CELL_BITS>>;
<<<<<<< HEAD
pub type Rv32LessThanStep =
    LessThanStep<Rv32BaseAluAdapterStep<RV32_CELL_BITS>, RV32_REGISTER_NUM_LIMBS, RV32_CELL_BITS>;
pub type Rv32LessThanChip<F> =
    NewVmChipWrapper<F, Rv32LessThanAir, Rv32LessThanStep, MatrixRecordArena<F>>;
=======
pub type Rv32LessThanExecutor = LessThanExecutor<
    Rv32BaseAluAdapterExecutor<RV32_CELL_BITS>,
    RV32_REGISTER_NUM_LIMBS,
    RV32_CELL_BITS,
>;
pub type Rv32LessThanChip<F> = VmChipWrapper<
    F,
    LessThanFiller<
        Rv32BaseAluAdapterFiller<RV32_CELL_BITS>,
        RV32_REGISTER_NUM_LIMBS,
        RV32_CELL_BITS,
    >,
>;
>>>>>>> 8141dacc
<|MERGE_RESOLUTION|>--- conflicted
+++ resolved
@@ -1,15 +1,8 @@
-<<<<<<< HEAD
-use openvm_circuit::arch::{MatrixRecordArena, NewVmChipWrapper, VmAirWrapper};
-
-use super::adapters::{
-    Rv32BaseAluAdapterAir, Rv32BaseAluAdapterStep, RV32_CELL_BITS, RV32_REGISTER_NUM_LIMBS,
-=======
 use openvm_circuit::arch::{VmAirWrapper, VmChipWrapper};
 
 use super::adapters::{
     Rv32BaseAluAdapterAir, Rv32BaseAluAdapterExecutor, Rv32BaseAluAdapterFiller, RV32_CELL_BITS,
     RV32_REGISTER_NUM_LIMBS,
->>>>>>> 8141dacc
 };
 
 mod core;
@@ -26,12 +19,6 @@
 
 pub type Rv32LessThanAir =
     VmAirWrapper<Rv32BaseAluAdapterAir, LessThanCoreAir<RV32_REGISTER_NUM_LIMBS, RV32_CELL_BITS>>;
-<<<<<<< HEAD
-pub type Rv32LessThanStep =
-    LessThanStep<Rv32BaseAluAdapterStep<RV32_CELL_BITS>, RV32_REGISTER_NUM_LIMBS, RV32_CELL_BITS>;
-pub type Rv32LessThanChip<F> =
-    NewVmChipWrapper<F, Rv32LessThanAir, Rv32LessThanStep, MatrixRecordArena<F>>;
-=======
 pub type Rv32LessThanExecutor = LessThanExecutor<
     Rv32BaseAluAdapterExecutor<RV32_CELL_BITS>,
     RV32_REGISTER_NUM_LIMBS,
@@ -44,5 +31,4 @@
         RV32_REGISTER_NUM_LIMBS,
         RV32_CELL_BITS,
     >,
->;
->>>>>>> 8141dacc
+>;