use std::{
    array,
    borrow::{Borrow, BorrowMut},
    ptr::slice_from_raw_parts,
};

use openvm_circuit::{
    arch::{
<<<<<<< HEAD
        AdapterAirContext, AdapterCoreLayout, AdapterExecutorE1, AdapterTraceFiller,
        AdapterTraceStep, MinimalInstruction, RecordArena, Result, StepExecutorE1, TraceFiller,
        TraceStep, VmAdapterInterface, VmCoreAir, VmStateMut,
=======
        execution_mode::{metered::MeteredCtx, E1E2ExecutionCtx},
        AdapterAirContext, AdapterExecutorE1, AdapterTraceStep, MinimalInstruction, Result,
        StepExecutorE1, TraceStep, VmAdapterInterface, VmCoreAir, VmStateMut,
>>>>>>> 82f7ff99
    },
    system::memory::{
        online::{GuestMemory, TracingMemory},
        MemoryAuxColsFactory,
    },
};
use openvm_circuit_primitives::{
    bitwise_op_lookup::{BitwiseOperationLookupBus, SharedBitwiseOperationLookupChip},
    utils::not,
    AlignedBytesBorrow,
};
use openvm_circuit_primitives_derive::AlignedBorrow;
use openvm_instructions::{instruction::Instruction, program::DEFAULT_PC_STEP, LocalOpcode};
use openvm_rv32im_transpiler::LessThanOpcode;
use openvm_stark_backend::{
    interaction::InteractionBuilder,
    p3_air::{AirBuilder, BaseAir},
    p3_field::{Field, FieldAlgebra, PrimeField32},
    rap::BaseAirWithPublicValues,
};
use strum::IntoEnumIterator;

#[repr(C)]
#[derive(AlignedBorrow, Debug)]
pub struct LessThanCoreCols<T, const NUM_LIMBS: usize, const LIMB_BITS: usize> {
    pub b: [T; NUM_LIMBS],
    pub c: [T; NUM_LIMBS],
    pub cmp_result: T,

    pub opcode_slt_flag: T,
    pub opcode_sltu_flag: T,

    // Most significant limb of b and c respectively as a field element, will be range
    // checked to be within [-128, 127) if signed, [0, 256) if unsigned.
    pub b_msb_f: T,
    pub c_msb_f: T,

    // 1 at the most significant index i such that b[i] != c[i], otherwise 0. If such
    // an i exists, diff_val = c[i] - b[i] if c[i] > b[i] or b[i] - c[i] else.
    pub diff_marker: [T; NUM_LIMBS],
    pub diff_val: T,
}

#[derive(Copy, Clone, Debug, derive_new::new)]
pub struct LessThanCoreAir<const NUM_LIMBS: usize, const LIMB_BITS: usize> {
    pub bus: BitwiseOperationLookupBus,
    offset: usize,
}

impl<F: Field, const NUM_LIMBS: usize, const LIMB_BITS: usize> BaseAir<F>
    for LessThanCoreAir<NUM_LIMBS, LIMB_BITS>
{
    fn width(&self) -> usize {
        LessThanCoreCols::<F, NUM_LIMBS, LIMB_BITS>::width()
    }
}
impl<F: Field, const NUM_LIMBS: usize, const LIMB_BITS: usize> BaseAirWithPublicValues<F>
    for LessThanCoreAir<NUM_LIMBS, LIMB_BITS>
{
}

impl<AB, I, const NUM_LIMBS: usize, const LIMB_BITS: usize> VmCoreAir<AB, I>
    for LessThanCoreAir<NUM_LIMBS, LIMB_BITS>
where
    AB: InteractionBuilder,
    I: VmAdapterInterface<AB::Expr>,
    I::Reads: From<[[AB::Expr; NUM_LIMBS]; 2]>,
    I::Writes: From<[[AB::Expr; NUM_LIMBS]; 1]>,
    I::ProcessedInstruction: From<MinimalInstruction<AB::Expr>>,
{
    fn eval(
        &self,
        builder: &mut AB,
        local_core: &[AB::Var],
        _from_pc: AB::Var,
    ) -> AdapterAirContext<AB::Expr, I> {
        let cols: &LessThanCoreCols<_, NUM_LIMBS, LIMB_BITS> = local_core.borrow();
        let flags = [cols.opcode_slt_flag, cols.opcode_sltu_flag];

        let is_valid = flags.iter().fold(AB::Expr::ZERO, |acc, &flag| {
            builder.assert_bool(flag);
            acc + flag.into()
        });
        builder.assert_bool(is_valid.clone());
        builder.assert_bool(cols.cmp_result);

        let b = &cols.b;
        let c = &cols.c;
        let marker = &cols.diff_marker;
        let mut prefix_sum = AB::Expr::ZERO;

        let b_diff = b[NUM_LIMBS - 1] - cols.b_msb_f;
        let c_diff = c[NUM_LIMBS - 1] - cols.c_msb_f;
        builder
            .assert_zero(b_diff.clone() * (AB::Expr::from_canonical_u32(1 << LIMB_BITS) - b_diff));
        builder
            .assert_zero(c_diff.clone() * (AB::Expr::from_canonical_u32(1 << LIMB_BITS) - c_diff));

        for i in (0..NUM_LIMBS).rev() {
            let diff = (if i == NUM_LIMBS - 1 {
                cols.c_msb_f - cols.b_msb_f
            } else {
                c[i] - b[i]
            }) * (AB::Expr::from_canonical_u8(2) * cols.cmp_result - AB::Expr::ONE);
            prefix_sum += marker[i].into();
            builder.assert_bool(marker[i]);
            builder.assert_zero(not::<AB::Expr>(prefix_sum.clone()) * diff.clone());
            builder.when(marker[i]).assert_eq(cols.diff_val, diff);
        }
        // - If x != y, then prefix_sum = 1 so marker[i] must be 1 iff i is the first index where
        //   diff != 0. Constrains that diff == diff_val where diff_val is non-zero.
        // - If x == y, then prefix_sum = 0 and cmp_result = 0. Here, prefix_sum cannot be 1 because
        //   all diff are zero, making diff == diff_val fails.

        builder.assert_bool(prefix_sum.clone());
        builder
            .when(not::<AB::Expr>(prefix_sum.clone()))
            .assert_zero(cols.cmp_result);

        // Check if b_msb_f and c_msb_f are in [-128, 127) if signed, [0, 256) if unsigned.
        self.bus
            .send_range(
                cols.b_msb_f
                    + AB::Expr::from_canonical_u32(1 << (LIMB_BITS - 1)) * cols.opcode_slt_flag,
                cols.c_msb_f
                    + AB::Expr::from_canonical_u32(1 << (LIMB_BITS - 1)) * cols.opcode_slt_flag,
            )
            .eval(builder, is_valid.clone());

        // Range check to ensure diff_val is non-zero.
        self.bus
            .send_range(cols.diff_val - AB::Expr::ONE, AB::F::ZERO)
            .eval(builder, prefix_sum);

        let expected_opcode = flags
            .iter()
            .zip(LessThanOpcode::iter())
            .fold(AB::Expr::ZERO, |acc, (flag, opcode)| {
                acc + (*flag).into() * AB::Expr::from_canonical_u8(opcode as u8)
            })
            + AB::Expr::from_canonical_usize(self.offset);
        let mut a: [AB::Expr; NUM_LIMBS] = array::from_fn(|_| AB::Expr::ZERO);
        a[0] = cols.cmp_result.into();

        AdapterAirContext {
            to_pc: None,
            reads: [cols.b.map(Into::into), cols.c.map(Into::into)].into(),
            writes: [a].into(),
            instruction: MinimalInstruction {
                is_valid,
                opcode: expected_opcode,
            }
            .into(),
        }
    }

    fn start_offset(&self) -> usize {
        self.offset
    }
}

#[repr(C)]
#[derive(AlignedBytesBorrow, Debug)]
pub struct LessThanCoreRecord<const NUM_LIMBS: usize, const LIMB_BITS: usize> {
    pub b: [u8; NUM_LIMBS],
    pub c: [u8; NUM_LIMBS],
    pub local_opcode: u8,
}

#[derive(derive_new::new)]
pub struct LessThanStep<A, const NUM_LIMBS: usize, const LIMB_BITS: usize> {
    adapter: A,
    pub bitwise_lookup_chip: SharedBitwiseOperationLookupChip<LIMB_BITS>,
    pub offset: usize,
}

impl<F, CTX, A, const NUM_LIMBS: usize, const LIMB_BITS: usize> TraceStep<F, CTX>
    for LessThanStep<A, NUM_LIMBS, LIMB_BITS>
where
    F: PrimeField32,
    A: 'static
        + for<'a> AdapterTraceStep<
            F,
            CTX,
            ReadData: Into<[[u8; NUM_LIMBS]; 2]>,
            WriteData: From<[[u8; NUM_LIMBS]; 1]>,
        >,
{
    type RecordLayout = AdapterCoreLayout;
    type RecordMut<'a> = (
        A::RecordMut<'a>,
        &'a mut LessThanCoreRecord<NUM_LIMBS, LIMB_BITS>,
    );

    fn get_opcode_name(&self, opcode: usize) -> String {
        format!("{:?}", LessThanOpcode::from_usize(opcode - self.offset))
    }

    fn execute<'buf, RA>(
        &mut self,
        state: VmStateMut<TracingMemory<F>, CTX>,
        instruction: &Instruction<F>,
        arena: &'buf mut RA,
    ) -> Result<()>
    where
        RA: RecordArena<'buf, Self::RecordLayout, Self::RecordMut<'buf>>,
    {
        debug_assert!(LIMB_BITS <= 8);
        let Instruction { opcode, .. } = instruction;

        let (mut adapter_record, core_record) = arena.alloc(AdapterCoreLayout {
            adapter_width: A::WIDTH,
        });
        A::start(*state.pc, state.memory, &mut adapter_record);

        let [rs1, rs2] = self
            .adapter
            .read(state.memory, instruction, &mut adapter_record)
            .into();

        core_record.b = rs1;
        core_record.c = rs2;
        core_record.local_opcode = opcode.local_opcode_idx(self.offset) as u8;

        let (cmp_result, _, _, _) = run_less_than::<NUM_LIMBS, LIMB_BITS>(
            core_record.local_opcode == LessThanOpcode::SLT as u8,
            &rs1,
            &rs2,
        );

        let mut output = [0u8; NUM_LIMBS];
        output[0] = cmp_result as u8;

        self.adapter.write(
            state.memory,
            instruction,
            &[output].into(),
            &mut adapter_record,
        );

        *state.pc = state.pc.wrapping_add(DEFAULT_PC_STEP);

        Ok(())
    }
}

impl<F, CTX, A, const NUM_LIMBS: usize, const LIMB_BITS: usize> TraceFiller<F, CTX>
    for LessThanStep<A, NUM_LIMBS, LIMB_BITS>
where
    F: PrimeField32,
    A: 'static + AdapterTraceFiller<F, CTX>,
{
    fn fill_trace_row(&self, mem_helper: &MemoryAuxColsFactory<F>, row_slice: &mut [F]) {
        let (adapter_row, core_row) = unsafe { row_slice.split_at_mut_unchecked(A::WIDTH) };
        self.adapter.fill_trace_row(mem_helper, adapter_row);
        let record = unsafe {
            let record_buffer = &*slice_from_raw_parts(
                core_row.as_ptr() as *const u8,
                size_of::<LessThanCoreRecord<NUM_LIMBS, LIMB_BITS>>(),
            );
            let record: &LessThanCoreRecord<NUM_LIMBS, LIMB_BITS> = record_buffer.borrow();
            record
        };
        let core_row: &mut LessThanCoreCols<F, NUM_LIMBS, LIMB_BITS> = core_row.borrow_mut();

        let is_slt = record.local_opcode == LessThanOpcode::SLT as u8;
        let (cmp_result, diff_idx, b_sign, c_sign) =
            run_less_than::<NUM_LIMBS, LIMB_BITS>(is_slt, &record.b, &record.c);

        // We range check (b_msb_f + 128) and (c_msb_f + 128) if signed,
        // b_msb_f and c_msb_f if not
        let (b_msb_f, b_msb_range) = if b_sign {
            (
                -F::from_canonical_u16((1u16 << LIMB_BITS) - record.b[NUM_LIMBS - 1] as u16),
                record.b[NUM_LIMBS - 1] - (1u8 << (LIMB_BITS - 1)),
            )
        } else {
            (
                F::from_canonical_u8(record.b[NUM_LIMBS - 1]),
                record.b[NUM_LIMBS - 1] + ((is_slt as u8) << (LIMB_BITS - 1)),
            )
        };
        let (c_msb_f, c_msb_range) = if c_sign {
            (
                -F::from_canonical_u16((1u16 << LIMB_BITS) - record.c[NUM_LIMBS - 1] as u16),
                record.c[NUM_LIMBS - 1] - (1u8 << (LIMB_BITS - 1)),
            )
        } else {
            (
                F::from_canonical_u8(record.c[NUM_LIMBS - 1]),
                record.c[NUM_LIMBS - 1] + ((is_slt as u8) << (LIMB_BITS - 1)),
            )
        };

        core_row.diff_val = if diff_idx == NUM_LIMBS {
            F::ZERO
        } else if diff_idx == (NUM_LIMBS - 1) {
            if cmp_result {
                c_msb_f - b_msb_f
            } else {
                b_msb_f - c_msb_f
            }
        } else if cmp_result {
            F::from_canonical_u8(record.c[diff_idx] - record.b[diff_idx])
        } else {
            F::from_canonical_u8(record.b[diff_idx] - record.c[diff_idx])
        };

        self.bitwise_lookup_chip
            .request_range(b_msb_range as u32, c_msb_range as u32);

        core_row.diff_marker = [F::ZERO; NUM_LIMBS];
        if diff_idx != NUM_LIMBS {
            self.bitwise_lookup_chip
                .request_range(core_row.diff_val.as_canonical_u32() - 1, 0);
            core_row.diff_marker[diff_idx] = F::ONE;
        }

        core_row.c_msb_f = c_msb_f;
        core_row.b_msb_f = b_msb_f;
        core_row.opcode_sltu_flag = F::from_bool(!is_slt);
        core_row.opcode_slt_flag = F::from_bool(is_slt);
        core_row.cmp_result = F::from_bool(cmp_result);
        core_row.c = record.c.map(F::from_canonical_u8);
        core_row.b = record.b.map(F::from_canonical_u8);
    }
}

impl<F, A, const NUM_LIMBS: usize, const LIMB_BITS: usize> StepExecutorE1<F>
    for LessThanStep<A, NUM_LIMBS, LIMB_BITS>
where
    F: PrimeField32,
    A: 'static
        + for<'a> AdapterExecutorE1<
            F,
            ReadData: Into<[[u8; NUM_LIMBS]; 2]>,
            WriteData: From<[[u8; NUM_LIMBS]; 1]>,
        >,
{
    fn execute_e1<Ctx>(
        &self,
        state: &mut VmStateMut<GuestMemory, Ctx>,
        instruction: &Instruction<F>,
    ) -> Result<()>
    where
        Ctx: E1E2ExecutionCtx,
    {
        let Instruction { opcode, .. } = instruction;
<<<<<<< HEAD
        let [rs1, rs2] = self.adapter.read(state.memory, instruction).into();
=======

        let less_than_opcode = LessThanOpcode::from_usize(opcode.local_opcode_idx(self.offset));

        let [rs1, rs2] = self.adapter.read(state, instruction).into();
>>>>>>> 82f7ff99

        // Run the comparison
        let (cmp_result, _, _, _) = run_less_than::<NUM_LIMBS, LIMB_BITS>(
            opcode.local_opcode_idx(self.offset) == LessThanOpcode::SLT as usize,
            &rs1,
            &rs2,
        );
        let mut rd = [0u8; NUM_LIMBS];
        rd[0] = cmp_result as u8;

        self.adapter.write(state, instruction, &[rd].into());

        *state.pc = state.pc.wrapping_add(DEFAULT_PC_STEP);

        Ok(())
    }

    fn execute_metered(
        &self,
        state: &mut VmStateMut<GuestMemory, MeteredCtx>,
        instruction: &Instruction<F>,
        chip_index: usize,
    ) -> Result<()> {
        self.execute_e1(state, instruction)?;
        state.ctx.trace_heights[chip_index] += 1;

        Ok(())
    }
}

// Returns (cmp_result, diff_idx, x_sign, y_sign)
#[inline(always)]
pub(super) fn run_less_than<const NUM_LIMBS: usize, const LIMB_BITS: usize>(
    is_slt: bool,
    x: &[u8; NUM_LIMBS],
    y: &[u8; NUM_LIMBS],
) -> (bool, usize, bool, bool) {
    let x_sign = (x[NUM_LIMBS - 1] >> (LIMB_BITS - 1) == 1) && is_slt;
    let y_sign = (y[NUM_LIMBS - 1] >> (LIMB_BITS - 1) == 1) && is_slt;
    for i in (0..NUM_LIMBS).rev() {
        if x[i] != y[i] {
            return ((x[i] < y[i]) ^ x_sign ^ y_sign, i, x_sign, y_sign);
        }
    }
    (false, NUM_LIMBS, x_sign, y_sign)
}<|MERGE_RESOLUTION|>--- conflicted
+++ resolved
@@ -6,15 +6,7 @@
 
 use openvm_circuit::{
     arch::{
-<<<<<<< HEAD
-        AdapterAirContext, AdapterCoreLayout, AdapterExecutorE1, AdapterTraceFiller,
-        AdapterTraceStep, MinimalInstruction, RecordArena, Result, StepExecutorE1, TraceFiller,
-        TraceStep, VmAdapterInterface, VmCoreAir, VmStateMut,
-=======
-        execution_mode::{metered::MeteredCtx, E1E2ExecutionCtx},
-        AdapterAirContext, AdapterExecutorE1, AdapterTraceStep, MinimalInstruction, Result,
-        StepExecutorE1, TraceStep, VmAdapterInterface, VmCoreAir, VmStateMut,
->>>>>>> 82f7ff99
+        execution_mode::{metered::MeteredCtx, E1E2ExecutionCtx}, AdapterAirContext, AdapterCoreLayout, AdapterExecutorE1, AdapterTraceFiller, AdapterTraceStep, MinimalInstruction, RecordArena, Result, StepExecutorE1, TraceFiller, TraceStep, VmAdapterInterface, VmCoreAir, VmStateMut
     },
     system::memory::{
         online::{GuestMemory, TracingMemory},
@@ -363,14 +355,7 @@
         Ctx: E1E2ExecutionCtx,
     {
         let Instruction { opcode, .. } = instruction;
-<<<<<<< HEAD
-        let [rs1, rs2] = self.adapter.read(state.memory, instruction).into();
-=======
-
-        let less_than_opcode = LessThanOpcode::from_usize(opcode.local_opcode_idx(self.offset));
-
         let [rs1, rs2] = self.adapter.read(state, instruction).into();
->>>>>>> 82f7ff99
 
         // Run the comparison
         let (cmp_result, _, _, _) = run_less_than::<NUM_LIMBS, LIMB_BITS>(
