use std::{
    array,
    borrow::{Borrow, BorrowMut},
};

use openvm_circuit::{
<<<<<<< HEAD
    arch::{
        execution_mode::{E1ExecutionCtx, E2ExecutionCtx},
        get_record_from_slice, AdapterAirContext, AdapterTraceFiller, AdapterTraceStep,
        E2PreCompute, EmptyAdapterCoreLayout, ExecuteFunc,
        ExecutionError::InvalidInstruction,
        MinimalInstruction, RecordArena, Result, StepExecutorE1, StepExecutorE2, TraceFiller,
        TraceStep, VmAdapterInterface, VmCoreAir, VmSegmentState, VmStateMut,
    },
=======
    arch::*,
>>>>>>> 8141dacc
    system::memory::{online::TracingMemory, MemoryAuxColsFactory},
};
use openvm_circuit_primitives::{
    bitwise_op_lookup::{BitwiseOperationLookupBus, SharedBitwiseOperationLookupChip},
    utils::not,
    AlignedBytesBorrow,
};
use openvm_circuit_primitives_derive::AlignedBorrow;
<<<<<<< HEAD
use openvm_instructions::{
    instruction::Instruction,
    program::DEFAULT_PC_STEP,
    riscv::{RV32_IMM_AS, RV32_REGISTER_AS, RV32_REGISTER_NUM_LIMBS},
    LocalOpcode,
};
=======
use openvm_instructions::{instruction::Instruction, program::DEFAULT_PC_STEP, LocalOpcode};
>>>>>>> 8141dacc
use openvm_rv32im_transpiler::LessThanOpcode;
use openvm_stark_backend::{
    interaction::InteractionBuilder,
    p3_air::{AirBuilder, BaseAir},
    p3_field::{Field, FieldAlgebra, PrimeField32},
    rap::BaseAirWithPublicValues,
};
use strum::IntoEnumIterator;

use crate::adapters::imm_to_bytes;

#[repr(C)]
#[derive(AlignedBorrow, Debug)]
pub struct LessThanCoreCols<T, const NUM_LIMBS: usize, const LIMB_BITS: usize> {
    pub b: [T; NUM_LIMBS],
    pub c: [T; NUM_LIMBS],
    pub cmp_result: T,

    pub opcode_slt_flag: T,
    pub opcode_sltu_flag: T,

    // Most significant limb of b and c respectively as a field element, will be range
    // checked to be within [-128, 127) if signed, [0, 256) if unsigned.
    pub b_msb_f: T,
    pub c_msb_f: T,

    // 1 at the most significant index i such that b[i] != c[i], otherwise 0. If such
    // an i exists, diff_val = c[i] - b[i] if c[i] > b[i] or b[i] - c[i] else.
    pub diff_marker: [T; NUM_LIMBS],
    pub diff_val: T,
}

#[derive(Copy, Clone, Debug, derive_new::new)]
pub struct LessThanCoreAir<const NUM_LIMBS: usize, const LIMB_BITS: usize> {
    pub bus: BitwiseOperationLookupBus,
    offset: usize,
}

impl<F: Field, const NUM_LIMBS: usize, const LIMB_BITS: usize> BaseAir<F>
    for LessThanCoreAir<NUM_LIMBS, LIMB_BITS>
{
    fn width(&self) -> usize {
        LessThanCoreCols::<F, NUM_LIMBS, LIMB_BITS>::width()
    }
}
impl<F: Field, const NUM_LIMBS: usize, const LIMB_BITS: usize> BaseAirWithPublicValues<F>
    for LessThanCoreAir<NUM_LIMBS, LIMB_BITS>
{
}

impl<AB, I, const NUM_LIMBS: usize, const LIMB_BITS: usize> VmCoreAir<AB, I>
    for LessThanCoreAir<NUM_LIMBS, LIMB_BITS>
where
    AB: InteractionBuilder,
    I: VmAdapterInterface<AB::Expr>,
    I::Reads: From<[[AB::Expr; NUM_LIMBS]; 2]>,
    I::Writes: From<[[AB::Expr; NUM_LIMBS]; 1]>,
    I::ProcessedInstruction: From<MinimalInstruction<AB::Expr>>,
{
    fn eval(
        &self,
        builder: &mut AB,
        local_core: &[AB::Var],
        _from_pc: AB::Var,
    ) -> AdapterAirContext<AB::Expr, I> {
        let cols: &LessThanCoreCols<_, NUM_LIMBS, LIMB_BITS> = local_core.borrow();
        let flags = [cols.opcode_slt_flag, cols.opcode_sltu_flag];

        let is_valid = flags.iter().fold(AB::Expr::ZERO, |acc, &flag| {
            builder.assert_bool(flag);
            acc + flag.into()
        });
        builder.assert_bool(is_valid.clone());
        builder.assert_bool(cols.cmp_result);

        let b = &cols.b;
        let c = &cols.c;
        let marker = &cols.diff_marker;
        let mut prefix_sum = AB::Expr::ZERO;

        let b_diff = b[NUM_LIMBS - 1] - cols.b_msb_f;
        let c_diff = c[NUM_LIMBS - 1] - cols.c_msb_f;
        builder
            .assert_zero(b_diff.clone() * (AB::Expr::from_canonical_u32(1 << LIMB_BITS) - b_diff));
        builder
            .assert_zero(c_diff.clone() * (AB::Expr::from_canonical_u32(1 << LIMB_BITS) - c_diff));

        for i in (0..NUM_LIMBS).rev() {
            let diff = (if i == NUM_LIMBS - 1 {
                cols.c_msb_f - cols.b_msb_f
            } else {
                c[i] - b[i]
            }) * (AB::Expr::from_canonical_u8(2) * cols.cmp_result - AB::Expr::ONE);
            prefix_sum += marker[i].into();
            builder.assert_bool(marker[i]);
            builder.assert_zero(not::<AB::Expr>(prefix_sum.clone()) * diff.clone());
            builder.when(marker[i]).assert_eq(cols.diff_val, diff);
        }
        // - If x != y, then prefix_sum = 1 so marker[i] must be 1 iff i is the first index where
        //   diff != 0. Constrains that diff == diff_val where diff_val is non-zero.
        // - If x == y, then prefix_sum = 0 and cmp_result = 0. Here, prefix_sum cannot be 1 because
        //   all diff are zero, making diff == diff_val fails.

        builder.assert_bool(prefix_sum.clone());
        builder
            .when(not::<AB::Expr>(prefix_sum.clone()))
            .assert_zero(cols.cmp_result);

        // Check if b_msb_f and c_msb_f are in [-128, 127) if signed, [0, 256) if unsigned.
        self.bus
            .send_range(
                cols.b_msb_f
                    + AB::Expr::from_canonical_u32(1 << (LIMB_BITS - 1)) * cols.opcode_slt_flag,
                cols.c_msb_f
                    + AB::Expr::from_canonical_u32(1 << (LIMB_BITS - 1)) * cols.opcode_slt_flag,
            )
            .eval(builder, is_valid.clone());

        // Range check to ensure diff_val is non-zero.
        self.bus
            .send_range(cols.diff_val - AB::Expr::ONE, AB::F::ZERO)
            .eval(builder, prefix_sum);

        let expected_opcode = flags
            .iter()
            .zip(LessThanOpcode::iter())
            .fold(AB::Expr::ZERO, |acc, (flag, opcode)| {
                acc + (*flag).into() * AB::Expr::from_canonical_u8(opcode as u8)
            })
            + AB::Expr::from_canonical_usize(self.offset);
        let mut a: [AB::Expr; NUM_LIMBS] = array::from_fn(|_| AB::Expr::ZERO);
        a[0] = cols.cmp_result.into();

        AdapterAirContext {
            to_pc: None,
            reads: [cols.b.map(Into::into), cols.c.map(Into::into)].into(),
            writes: [a].into(),
            instruction: MinimalInstruction {
                is_valid,
                opcode: expected_opcode,
            }
            .into(),
        }
    }

    fn start_offset(&self) -> usize {
        self.offset
    }
}

#[repr(C)]
#[derive(AlignedBytesBorrow, Debug)]
pub struct LessThanCoreRecord<const NUM_LIMBS: usize, const LIMB_BITS: usize> {
    pub b: [u8; NUM_LIMBS],
    pub c: [u8; NUM_LIMBS],
    pub local_opcode: u8,
}

<<<<<<< HEAD
#[derive(derive_new::new)]
pub struct LessThanStep<A, const NUM_LIMBS: usize, const LIMB_BITS: usize> {
    adapter: A,
    pub bitwise_lookup_chip: SharedBitwiseOperationLookupChip<LIMB_BITS>,
    pub offset: usize,
}

impl<F, CTX, A, const NUM_LIMBS: usize, const LIMB_BITS: usize> TraceStep<F, CTX>
    for LessThanStep<A, NUM_LIMBS, LIMB_BITS>
where
    F: PrimeField32,
    A: 'static
        + for<'a> AdapterTraceStep<
            F,
            CTX,
            ReadData: Into<[[u8; NUM_LIMBS]; 2]>,
            WriteData: From<[[u8; NUM_LIMBS]; 1]>,
        >,
{
    type RecordLayout = EmptyAdapterCoreLayout<F, A>;
    type RecordMut<'a> = (
        A::RecordMut<'a>,
        &'a mut LessThanCoreRecord<NUM_LIMBS, LIMB_BITS>,
    );

    fn get_opcode_name(&self, opcode: usize) -> String {
        format!("{:?}", LessThanOpcode::from_usize(opcode - self.offset))
    }

    fn execute<'buf, RA>(
        &mut self,
        state: VmStateMut<F, TracingMemory<F>, CTX>,
        instruction: &Instruction<F>,
        arena: &'buf mut RA,
    ) -> Result<()>
    where
        RA: RecordArena<'buf, Self::RecordLayout, Self::RecordMut<'buf>>,
    {
        debug_assert!(LIMB_BITS <= 8);
        let Instruction { opcode, .. } = instruction;

        let (mut adapter_record, core_record) = arena.alloc(EmptyAdapterCoreLayout::new());
        A::start(*state.pc, state.memory, &mut adapter_record);

        let [rs1, rs2] = self
            .adapter
            .read(state.memory, instruction, &mut adapter_record)
            .into();

        core_record.b = rs1;
        core_record.c = rs2;
        core_record.local_opcode = opcode.local_opcode_idx(self.offset) as u8;

        let (cmp_result, _, _, _) = run_less_than::<NUM_LIMBS, LIMB_BITS>(
            core_record.local_opcode == LessThanOpcode::SLT as u8,
            &rs1,
            &rs2,
        );

        let mut output = [0u8; NUM_LIMBS];
        output[0] = cmp_result as u8;

        self.adapter.write(
            state.memory,
            instruction,
            [output].into(),
            &mut adapter_record,
        );

        *state.pc = state.pc.wrapping_add(DEFAULT_PC_STEP);

        Ok(())
    }
}

impl<F, CTX, A, const NUM_LIMBS: usize, const LIMB_BITS: usize> TraceFiller<F, CTX>
    for LessThanStep<A, NUM_LIMBS, LIMB_BITS>
where
    F: PrimeField32,
    A: 'static + AdapterTraceFiller<F, CTX>,
{
    fn fill_trace_row(&self, mem_helper: &MemoryAuxColsFactory<F>, row_slice: &mut [F]) {
        let (adapter_row, mut core_row) = unsafe { row_slice.split_at_mut_unchecked(A::WIDTH) };
        self.adapter.fill_trace_row(mem_helper, adapter_row);
        let record: &LessThanCoreRecord<NUM_LIMBS, LIMB_BITS> =
            unsafe { get_record_from_slice(&mut core_row, ()) };

        let core_row: &mut LessThanCoreCols<F, NUM_LIMBS, LIMB_BITS> = core_row.borrow_mut();

=======
#[derive(Clone, Copy, derive_new::new)]
pub struct LessThanExecutor<A, const NUM_LIMBS: usize, const LIMB_BITS: usize> {
    adapter: A,
    pub offset: usize,
}

#[derive(Clone, derive_new::new)]
pub struct LessThanFiller<A, const NUM_LIMBS: usize, const LIMB_BITS: usize> {
    adapter: A,
    pub bitwise_lookup_chip: SharedBitwiseOperationLookupChip<LIMB_BITS>,
    pub offset: usize,
}

impl<F, A, RA, const NUM_LIMBS: usize, const LIMB_BITS: usize> PreflightExecutor<F, RA>
    for LessThanExecutor<A, NUM_LIMBS, LIMB_BITS>
where
    F: PrimeField32,
    A: 'static
        + AdapterTraceExecutor<
            F,
            ReadData: Into<[[u8; NUM_LIMBS]; 2]>,
            WriteData: From<[[u8; NUM_LIMBS]; 1]>,
        >,
    for<'buf> RA: RecordArena<
        'buf,
        EmptyAdapterCoreLayout<F, A>,
        (
            A::RecordMut<'buf>,
            &'buf mut LessThanCoreRecord<NUM_LIMBS, LIMB_BITS>,
        ),
    >,
{
    fn get_opcode_name(&self, opcode: usize) -> String {
        format!("{:?}", LessThanOpcode::from_usize(opcode - self.offset))
    }

    fn execute(
        &self,
        state: VmStateMut<F, TracingMemory, RA>,
        instruction: &Instruction<F>,
    ) -> Result<(), ExecutionError> {
        debug_assert!(LIMB_BITS <= 8);
        let Instruction { opcode, .. } = instruction;

        let (mut adapter_record, core_record) = state.ctx.alloc(EmptyAdapterCoreLayout::new());
        A::start(*state.pc, state.memory, &mut adapter_record);

        let [rs1, rs2] = self
            .adapter
            .read(state.memory, instruction, &mut adapter_record)
            .into();

        core_record.b = rs1;
        core_record.c = rs2;
        core_record.local_opcode = opcode.local_opcode_idx(self.offset) as u8;

        let (cmp_result, _, _, _) = run_less_than::<NUM_LIMBS, LIMB_BITS>(
            core_record.local_opcode == LessThanOpcode::SLT as u8,
            &rs1,
            &rs2,
        );

        let mut output = [0u8; NUM_LIMBS];
        output[0] = cmp_result as u8;

        self.adapter.write(
            state.memory,
            instruction,
            [output].into(),
            &mut adapter_record,
        );

        *state.pc = state.pc.wrapping_add(DEFAULT_PC_STEP);

        Ok(())
    }
}

impl<F, A, const NUM_LIMBS: usize, const LIMB_BITS: usize> TraceFiller<F>
    for LessThanFiller<A, NUM_LIMBS, LIMB_BITS>
where
    F: PrimeField32,
    A: 'static + AdapterTraceFiller<F>,
{
    fn fill_trace_row(&self, mem_helper: &MemoryAuxColsFactory<F>, row_slice: &mut [F]) {
        // SAFETY: row_slice is guaranteed by the caller to have at least A::WIDTH +
        // LessThanCoreCols::width() elements
        let (adapter_row, mut core_row) = unsafe { row_slice.split_at_mut_unchecked(A::WIDTH) };
        self.adapter.fill_trace_row(mem_helper, adapter_row);
        // SAFETY: core_row contains a valid LessThanCoreRecord written by the executor
        // during trace generation
        let record: &LessThanCoreRecord<NUM_LIMBS, LIMB_BITS> =
            unsafe { get_record_from_slice(&mut core_row, ()) };

        let core_row: &mut LessThanCoreCols<F, NUM_LIMBS, LIMB_BITS> = core_row.borrow_mut();

>>>>>>> 8141dacc
        let is_slt = record.local_opcode == LessThanOpcode::SLT as u8;
        let (cmp_result, diff_idx, b_sign, c_sign) =
            run_less_than::<NUM_LIMBS, LIMB_BITS>(is_slt, &record.b, &record.c);

        // We range check (b_msb_f + 128) and (c_msb_f + 128) if signed,
        // b_msb_f and c_msb_f if not
        let (b_msb_f, b_msb_range) = if b_sign {
            (
                -F::from_canonical_u16((1u16 << LIMB_BITS) - record.b[NUM_LIMBS - 1] as u16),
                record.b[NUM_LIMBS - 1] - (1u8 << (LIMB_BITS - 1)),
            )
        } else {
            (
                F::from_canonical_u8(record.b[NUM_LIMBS - 1]),
                record.b[NUM_LIMBS - 1] + ((is_slt as u8) << (LIMB_BITS - 1)),
            )
        };
        let (c_msb_f, c_msb_range) = if c_sign {
            (
                -F::from_canonical_u16((1u16 << LIMB_BITS) - record.c[NUM_LIMBS - 1] as u16),
                record.c[NUM_LIMBS - 1] - (1u8 << (LIMB_BITS - 1)),
            )
        } else {
            (
                F::from_canonical_u8(record.c[NUM_LIMBS - 1]),
                record.c[NUM_LIMBS - 1] + ((is_slt as u8) << (LIMB_BITS - 1)),
            )
        };

        core_row.diff_val = if diff_idx == NUM_LIMBS {
            F::ZERO
        } else if diff_idx == (NUM_LIMBS - 1) {
            if cmp_result {
                c_msb_f - b_msb_f
            } else {
                b_msb_f - c_msb_f
            }
        } else if cmp_result {
            F::from_canonical_u8(record.c[diff_idx] - record.b[diff_idx])
        } else {
            F::from_canonical_u8(record.b[diff_idx] - record.c[diff_idx])
        };

        self.bitwise_lookup_chip
            .request_range(b_msb_range as u32, c_msb_range as u32);

        core_row.diff_marker = [F::ZERO; NUM_LIMBS];
        if diff_idx != NUM_LIMBS {
            self.bitwise_lookup_chip
                .request_range(core_row.diff_val.as_canonical_u32() - 1, 0);
            core_row.diff_marker[diff_idx] = F::ONE;
        }

        core_row.c_msb_f = c_msb_f;
        core_row.b_msb_f = b_msb_f;
        core_row.opcode_sltu_flag = F::from_bool(!is_slt);
        core_row.opcode_slt_flag = F::from_bool(is_slt);
        core_row.cmp_result = F::from_bool(cmp_result);
        core_row.c = record.c.map(F::from_canonical_u8);
        core_row.b = record.b.map(F::from_canonical_u8);
<<<<<<< HEAD
    }
}

#[derive(AlignedBytesBorrow, Clone)]
#[repr(C)]
struct LessThanPreCompute {
    c: u32,
    a: u8,
    b: u8,
}

impl<F, A, const LIMB_BITS: usize> StepExecutorE1<F>
    for LessThanStep<A, { RV32_REGISTER_NUM_LIMBS }, LIMB_BITS>
where
    F: PrimeField32,
{
    #[inline(always)]
    fn pre_compute_size(&self) -> usize {
        size_of::<LessThanPreCompute>()
    }

    #[inline(always)]
    fn pre_compute_e1<Ctx: E1ExecutionCtx>(
        &self,
        pc: u32,
        inst: &Instruction<F>,
        data: &mut [u8],
    ) -> Result<ExecuteFunc<F, Ctx>> {
        let pre_compute: &mut LessThanPreCompute = data.borrow_mut();
        let (is_imm, is_sltu) = self.pre_compute_impl(pc, inst, pre_compute)?;
        let fn_ptr = match (is_imm, is_sltu) {
            (true, true) => execute_e1_impl::<_, _, true, true>,
            (true, false) => execute_e1_impl::<_, _, true, false>,
            (false, true) => execute_e1_impl::<_, _, false, true>,
            (false, false) => execute_e1_impl::<_, _, false, false>,
        };
        Ok(fn_ptr)
    }
}

impl<F, A, const LIMB_BITS: usize> StepExecutorE2<F>
    for LessThanStep<A, { RV32_REGISTER_NUM_LIMBS }, LIMB_BITS>
where
    F: PrimeField32,
{
    fn e2_pre_compute_size(&self) -> usize {
        size_of::<E2PreCompute<LessThanPreCompute>>()
    }

    fn pre_compute_e2<Ctx>(
        &self,
        chip_idx: usize,
        pc: u32,
        inst: &Instruction<F>,
        data: &mut [u8],
    ) -> Result<ExecuteFunc<F, Ctx>>
    where
        Ctx: E2ExecutionCtx,
    {
        let pre_compute: &mut E2PreCompute<LessThanPreCompute> = data.borrow_mut();
        pre_compute.chip_idx = chip_idx as u32;
        let (is_imm, is_sltu) = self.pre_compute_impl(pc, inst, &mut pre_compute.data)?;
        let fn_ptr = match (is_imm, is_sltu) {
            (true, true) => execute_e2_impl::<_, _, true, true>,
            (true, false) => execute_e2_impl::<_, _, true, false>,
            (false, true) => execute_e2_impl::<_, _, false, true>,
            (false, false) => execute_e2_impl::<_, _, false, false>,
        };
        Ok(fn_ptr)
    }
}

unsafe fn execute_e12_impl<
    F: PrimeField32,
    CTX: E1ExecutionCtx,
    const E_IS_IMM: bool,
    const IS_U32: bool,
>(
    pre_compute: &LessThanPreCompute,
    vm_state: &mut VmSegmentState<F, CTX>,
) {
    let rs1 = vm_state.vm_read::<u8, 4>(RV32_REGISTER_AS, pre_compute.b as u32);
    let rs2 = if E_IS_IMM {
        pre_compute.c.to_le_bytes()
    } else {
        vm_state.vm_read::<u8, 4>(RV32_REGISTER_AS, pre_compute.c)
    };
    let cmp_result = if IS_U32 {
        u32::from_le_bytes(rs1) < u32::from_le_bytes(rs2)
    } else {
        i32::from_le_bytes(rs1) < i32::from_le_bytes(rs2)
    };
    let mut rd = [0u8; RV32_REGISTER_NUM_LIMBS];
    rd[0] = cmp_result as u8;
    vm_state.vm_write(RV32_REGISTER_AS, pre_compute.a as u32, &rd);

    vm_state.pc += DEFAULT_PC_STEP;
    vm_state.instret += 1;
}

unsafe fn execute_e1_impl<
    F: PrimeField32,
    CTX: E1ExecutionCtx,
    const E_IS_IMM: bool,
    const IS_U32: bool,
>(
    pre_compute: &[u8],
    vm_state: &mut VmSegmentState<F, CTX>,
) {
    let pre_compute: &LessThanPreCompute = pre_compute.borrow();
    execute_e12_impl::<F, CTX, E_IS_IMM, IS_U32>(pre_compute, vm_state);
}
unsafe fn execute_e2_impl<
    F: PrimeField32,
    CTX: E2ExecutionCtx,
    const E_IS_IMM: bool,
    const IS_U32: bool,
>(
    pre_compute: &[u8],
    vm_state: &mut VmSegmentState<F, CTX>,
) {
    let pre_compute: &E2PreCompute<LessThanPreCompute> = pre_compute.borrow();
    vm_state
        .ctx
        .on_height_change(pre_compute.chip_idx as usize, 1);
    execute_e12_impl::<F, CTX, E_IS_IMM, IS_U32>(&pre_compute.data, vm_state);
}

impl<A, const LIMB_BITS: usize> LessThanStep<A, { RV32_REGISTER_NUM_LIMBS }, LIMB_BITS> {
    #[inline(always)]
    fn pre_compute_impl<F: PrimeField32>(
        &self,
        pc: u32,
        inst: &Instruction<F>,
        data: &mut LessThanPreCompute,
    ) -> Result<(bool, bool)> {
        let Instruction {
            opcode,
            a,
            b,
            c,
            d,
            e,
            ..
        } = inst;
        let e_u32 = e.as_canonical_u32();
        if d.as_canonical_u32() != RV32_REGISTER_AS
            || !(e_u32 == RV32_IMM_AS || e_u32 == RV32_REGISTER_AS)
        {
            return Err(InvalidInstruction(pc));
        }
        let local_opcode = LessThanOpcode::from_usize(opcode.local_opcode_idx(self.offset));
        let is_imm = e_u32 == RV32_IMM_AS;
        let c_u32 = c.as_canonical_u32();

        *data = LessThanPreCompute {
            c: if is_imm {
                u32::from_le_bytes(imm_to_bytes(c_u32))
            } else {
                c_u32
            },
            a: a.as_canonical_u32() as u8,
            b: b.as_canonical_u32() as u8,
        };
        Ok((is_imm, local_opcode == LessThanOpcode::SLTU))
=======
>>>>>>> 8141dacc
    }
}

// Returns (cmp_result, diff_idx, x_sign, y_sign)
#[inline(always)]
pub(super) fn run_less_than<const NUM_LIMBS: usize, const LIMB_BITS: usize>(
    is_slt: bool,
    x: &[u8; NUM_LIMBS],
    y: &[u8; NUM_LIMBS],
) -> (bool, usize, bool, bool) {
    let x_sign = (x[NUM_LIMBS - 1] >> (LIMB_BITS - 1) == 1) && is_slt;
    let y_sign = (y[NUM_LIMBS - 1] >> (LIMB_BITS - 1) == 1) && is_slt;
    for i in (0..NUM_LIMBS).rev() {
        if x[i] != y[i] {
            return ((x[i] < y[i]) ^ x_sign ^ y_sign, i, x_sign, y_sign);
        }
    }
    (false, NUM_LIMBS, x_sign, y_sign)
}<|MERGE_RESOLUTION|>--- conflicted
+++ resolved
@@ -4,18 +4,7 @@
 };
 
 use openvm_circuit::{
-<<<<<<< HEAD
-    arch::{
-        execution_mode::{E1ExecutionCtx, E2ExecutionCtx},
-        get_record_from_slice, AdapterAirContext, AdapterTraceFiller, AdapterTraceStep,
-        E2PreCompute, EmptyAdapterCoreLayout, ExecuteFunc,
-        ExecutionError::InvalidInstruction,
-        MinimalInstruction, RecordArena, Result, StepExecutorE1, StepExecutorE2, TraceFiller,
-        TraceStep, VmAdapterInterface, VmCoreAir, VmSegmentState, VmStateMut,
-    },
-=======
     arch::*,
->>>>>>> 8141dacc
     system::memory::{online::TracingMemory, MemoryAuxColsFactory},
 };
 use openvm_circuit_primitives::{
@@ -24,16 +13,7 @@
     AlignedBytesBorrow,
 };
 use openvm_circuit_primitives_derive::AlignedBorrow;
-<<<<<<< HEAD
-use openvm_instructions::{
-    instruction::Instruction,
-    program::DEFAULT_PC_STEP,
-    riscv::{RV32_IMM_AS, RV32_REGISTER_AS, RV32_REGISTER_NUM_LIMBS},
-    LocalOpcode,
-};
-=======
 use openvm_instructions::{instruction::Instruction, program::DEFAULT_PC_STEP, LocalOpcode};
->>>>>>> 8141dacc
 use openvm_rv32im_transpiler::LessThanOpcode;
 use openvm_stark_backend::{
     interaction::InteractionBuilder,
@@ -42,8 +22,6 @@
     rap::BaseAirWithPublicValues,
 };
 use strum::IntoEnumIterator;
-
-use crate::adapters::imm_to_bytes;
 
 #[repr(C)]
 #[derive(AlignedBorrow, Debug)]
@@ -192,97 +170,6 @@
     pub local_opcode: u8,
 }
 
-<<<<<<< HEAD
-#[derive(derive_new::new)]
-pub struct LessThanStep<A, const NUM_LIMBS: usize, const LIMB_BITS: usize> {
-    adapter: A,
-    pub bitwise_lookup_chip: SharedBitwiseOperationLookupChip<LIMB_BITS>,
-    pub offset: usize,
-}
-
-impl<F, CTX, A, const NUM_LIMBS: usize, const LIMB_BITS: usize> TraceStep<F, CTX>
-    for LessThanStep<A, NUM_LIMBS, LIMB_BITS>
-where
-    F: PrimeField32,
-    A: 'static
-        + for<'a> AdapterTraceStep<
-            F,
-            CTX,
-            ReadData: Into<[[u8; NUM_LIMBS]; 2]>,
-            WriteData: From<[[u8; NUM_LIMBS]; 1]>,
-        >,
-{
-    type RecordLayout = EmptyAdapterCoreLayout<F, A>;
-    type RecordMut<'a> = (
-        A::RecordMut<'a>,
-        &'a mut LessThanCoreRecord<NUM_LIMBS, LIMB_BITS>,
-    );
-
-    fn get_opcode_name(&self, opcode: usize) -> String {
-        format!("{:?}", LessThanOpcode::from_usize(opcode - self.offset))
-    }
-
-    fn execute<'buf, RA>(
-        &mut self,
-        state: VmStateMut<F, TracingMemory<F>, CTX>,
-        instruction: &Instruction<F>,
-        arena: &'buf mut RA,
-    ) -> Result<()>
-    where
-        RA: RecordArena<'buf, Self::RecordLayout, Self::RecordMut<'buf>>,
-    {
-        debug_assert!(LIMB_BITS <= 8);
-        let Instruction { opcode, .. } = instruction;
-
-        let (mut adapter_record, core_record) = arena.alloc(EmptyAdapterCoreLayout::new());
-        A::start(*state.pc, state.memory, &mut adapter_record);
-
-        let [rs1, rs2] = self
-            .adapter
-            .read(state.memory, instruction, &mut adapter_record)
-            .into();
-
-        core_record.b = rs1;
-        core_record.c = rs2;
-        core_record.local_opcode = opcode.local_opcode_idx(self.offset) as u8;
-
-        let (cmp_result, _, _, _) = run_less_than::<NUM_LIMBS, LIMB_BITS>(
-            core_record.local_opcode == LessThanOpcode::SLT as u8,
-            &rs1,
-            &rs2,
-        );
-
-        let mut output = [0u8; NUM_LIMBS];
-        output[0] = cmp_result as u8;
-
-        self.adapter.write(
-            state.memory,
-            instruction,
-            [output].into(),
-            &mut adapter_record,
-        );
-
-        *state.pc = state.pc.wrapping_add(DEFAULT_PC_STEP);
-
-        Ok(())
-    }
-}
-
-impl<F, CTX, A, const NUM_LIMBS: usize, const LIMB_BITS: usize> TraceFiller<F, CTX>
-    for LessThanStep<A, NUM_LIMBS, LIMB_BITS>
-where
-    F: PrimeField32,
-    A: 'static + AdapterTraceFiller<F, CTX>,
-{
-    fn fill_trace_row(&self, mem_helper: &MemoryAuxColsFactory<F>, row_slice: &mut [F]) {
-        let (adapter_row, mut core_row) = unsafe { row_slice.split_at_mut_unchecked(A::WIDTH) };
-        self.adapter.fill_trace_row(mem_helper, adapter_row);
-        let record: &LessThanCoreRecord<NUM_LIMBS, LIMB_BITS> =
-            unsafe { get_record_from_slice(&mut core_row, ()) };
-
-        let core_row: &mut LessThanCoreCols<F, NUM_LIMBS, LIMB_BITS> = core_row.borrow_mut();
-
-=======
 #[derive(Clone, Copy, derive_new::new)]
 pub struct LessThanExecutor<A, const NUM_LIMBS: usize, const LIMB_BITS: usize> {
     adapter: A,
@@ -379,7 +266,6 @@
 
         let core_row: &mut LessThanCoreCols<F, NUM_LIMBS, LIMB_BITS> = core_row.borrow_mut();
 
->>>>>>> 8141dacc
         let is_slt = record.local_opcode == LessThanOpcode::SLT as u8;
         let (cmp_result, diff_idx, b_sign, c_sign) =
             run_less_than::<NUM_LIMBS, LIMB_BITS>(is_slt, &record.b, &record.c);
@@ -440,174 +326,6 @@
         core_row.cmp_result = F::from_bool(cmp_result);
         core_row.c = record.c.map(F::from_canonical_u8);
         core_row.b = record.b.map(F::from_canonical_u8);
-<<<<<<< HEAD
-    }
-}
-
-#[derive(AlignedBytesBorrow, Clone)]
-#[repr(C)]
-struct LessThanPreCompute {
-    c: u32,
-    a: u8,
-    b: u8,
-}
-
-impl<F, A, const LIMB_BITS: usize> StepExecutorE1<F>
-    for LessThanStep<A, { RV32_REGISTER_NUM_LIMBS }, LIMB_BITS>
-where
-    F: PrimeField32,
-{
-    #[inline(always)]
-    fn pre_compute_size(&self) -> usize {
-        size_of::<LessThanPreCompute>()
-    }
-
-    #[inline(always)]
-    fn pre_compute_e1<Ctx: E1ExecutionCtx>(
-        &self,
-        pc: u32,
-        inst: &Instruction<F>,
-        data: &mut [u8],
-    ) -> Result<ExecuteFunc<F, Ctx>> {
-        let pre_compute: &mut LessThanPreCompute = data.borrow_mut();
-        let (is_imm, is_sltu) = self.pre_compute_impl(pc, inst, pre_compute)?;
-        let fn_ptr = match (is_imm, is_sltu) {
-            (true, true) => execute_e1_impl::<_, _, true, true>,
-            (true, false) => execute_e1_impl::<_, _, true, false>,
-            (false, true) => execute_e1_impl::<_, _, false, true>,
-            (false, false) => execute_e1_impl::<_, _, false, false>,
-        };
-        Ok(fn_ptr)
-    }
-}
-
-impl<F, A, const LIMB_BITS: usize> StepExecutorE2<F>
-    for LessThanStep<A, { RV32_REGISTER_NUM_LIMBS }, LIMB_BITS>
-where
-    F: PrimeField32,
-{
-    fn e2_pre_compute_size(&self) -> usize {
-        size_of::<E2PreCompute<LessThanPreCompute>>()
-    }
-
-    fn pre_compute_e2<Ctx>(
-        &self,
-        chip_idx: usize,
-        pc: u32,
-        inst: &Instruction<F>,
-        data: &mut [u8],
-    ) -> Result<ExecuteFunc<F, Ctx>>
-    where
-        Ctx: E2ExecutionCtx,
-    {
-        let pre_compute: &mut E2PreCompute<LessThanPreCompute> = data.borrow_mut();
-        pre_compute.chip_idx = chip_idx as u32;
-        let (is_imm, is_sltu) = self.pre_compute_impl(pc, inst, &mut pre_compute.data)?;
-        let fn_ptr = match (is_imm, is_sltu) {
-            (true, true) => execute_e2_impl::<_, _, true, true>,
-            (true, false) => execute_e2_impl::<_, _, true, false>,
-            (false, true) => execute_e2_impl::<_, _, false, true>,
-            (false, false) => execute_e2_impl::<_, _, false, false>,
-        };
-        Ok(fn_ptr)
-    }
-}
-
-unsafe fn execute_e12_impl<
-    F: PrimeField32,
-    CTX: E1ExecutionCtx,
-    const E_IS_IMM: bool,
-    const IS_U32: bool,
->(
-    pre_compute: &LessThanPreCompute,
-    vm_state: &mut VmSegmentState<F, CTX>,
-) {
-    let rs1 = vm_state.vm_read::<u8, 4>(RV32_REGISTER_AS, pre_compute.b as u32);
-    let rs2 = if E_IS_IMM {
-        pre_compute.c.to_le_bytes()
-    } else {
-        vm_state.vm_read::<u8, 4>(RV32_REGISTER_AS, pre_compute.c)
-    };
-    let cmp_result = if IS_U32 {
-        u32::from_le_bytes(rs1) < u32::from_le_bytes(rs2)
-    } else {
-        i32::from_le_bytes(rs1) < i32::from_le_bytes(rs2)
-    };
-    let mut rd = [0u8; RV32_REGISTER_NUM_LIMBS];
-    rd[0] = cmp_result as u8;
-    vm_state.vm_write(RV32_REGISTER_AS, pre_compute.a as u32, &rd);
-
-    vm_state.pc += DEFAULT_PC_STEP;
-    vm_state.instret += 1;
-}
-
-unsafe fn execute_e1_impl<
-    F: PrimeField32,
-    CTX: E1ExecutionCtx,
-    const E_IS_IMM: bool,
-    const IS_U32: bool,
->(
-    pre_compute: &[u8],
-    vm_state: &mut VmSegmentState<F, CTX>,
-) {
-    let pre_compute: &LessThanPreCompute = pre_compute.borrow();
-    execute_e12_impl::<F, CTX, E_IS_IMM, IS_U32>(pre_compute, vm_state);
-}
-unsafe fn execute_e2_impl<
-    F: PrimeField32,
-    CTX: E2ExecutionCtx,
-    const E_IS_IMM: bool,
-    const IS_U32: bool,
->(
-    pre_compute: &[u8],
-    vm_state: &mut VmSegmentState<F, CTX>,
-) {
-    let pre_compute: &E2PreCompute<LessThanPreCompute> = pre_compute.borrow();
-    vm_state
-        .ctx
-        .on_height_change(pre_compute.chip_idx as usize, 1);
-    execute_e12_impl::<F, CTX, E_IS_IMM, IS_U32>(&pre_compute.data, vm_state);
-}
-
-impl<A, const LIMB_BITS: usize> LessThanStep<A, { RV32_REGISTER_NUM_LIMBS }, LIMB_BITS> {
-    #[inline(always)]
-    fn pre_compute_impl<F: PrimeField32>(
-        &self,
-        pc: u32,
-        inst: &Instruction<F>,
-        data: &mut LessThanPreCompute,
-    ) -> Result<(bool, bool)> {
-        let Instruction {
-            opcode,
-            a,
-            b,
-            c,
-            d,
-            e,
-            ..
-        } = inst;
-        let e_u32 = e.as_canonical_u32();
-        if d.as_canonical_u32() != RV32_REGISTER_AS
-            || !(e_u32 == RV32_IMM_AS || e_u32 == RV32_REGISTER_AS)
-        {
-            return Err(InvalidInstruction(pc));
-        }
-        let local_opcode = LessThanOpcode::from_usize(opcode.local_opcode_idx(self.offset));
-        let is_imm = e_u32 == RV32_IMM_AS;
-        let c_u32 = c.as_canonical_u32();
-
-        *data = LessThanPreCompute {
-            c: if is_imm {
-                u32::from_le_bytes(imm_to_bytes(c_u32))
-            } else {
-                c_u32
-            },
-            a: a.as_canonical_u32() as u8,
-            b: b.as_canonical_u32() as u8,
-        };
-        Ok((is_imm, local_opcode == LessThanOpcode::SLTU))
-=======
->>>>>>> 8141dacc
     }
 }
 
