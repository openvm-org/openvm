<<<<<<< HEAD
use std::{array, borrow::BorrowMut};

use openvm_circuit::{
    arch::{
        testing::{VmChipTestBuilder, BITWISE_OP_LOOKUP_BUS},
        InstructionExecutor, VmAirWrapper,
    },
=======
use std::{array, borrow::BorrowMut, sync::Arc};

use openvm_circuit::{
    arch::{
        testing::{TestBuilder, TestChipHarness, VmChipTestBuilder, BITWISE_OP_LOOKUP_BUS},
        Arena, ExecutionBridge, PreflightExecutor,
    },
    system::memory::{offline_checker::MemoryBridge, SharedMemoryHelper},
>>>>>>> 8141dacc
    utils::i32_to_f,
};
use openvm_circuit_primitives::bitwise_op_lookup::{
    BitwiseOperationLookupAir, BitwiseOperationLookupBus, BitwiseOperationLookupChip,
    SharedBitwiseOperationLookupChip,
};
use openvm_instructions::LocalOpcode;
use openvm_rv32im_transpiler::LessThanOpcode::{self, *};
use openvm_stark_backend::{
    p3_air::BaseAir,
    p3_field::{FieldAlgebra, PrimeField32},
    p3_matrix::{
        dense::{DenseMatrix, RowMajorMatrix},
        Matrix,
    },
    utils::disable_debug_builder,
};
use openvm_stark_sdk::{p3_baby_bear::BabyBear, utils::create_seeded_rng};
use rand::{rngs::StdRng, Rng};
use test_case::test_case;
<<<<<<< HEAD

use super::{core::run_less_than, LessThanCoreAir, LessThanStep, Rv32LessThanChip};
use crate::{
    adapters::{
        Rv32BaseAluAdapterAir, Rv32BaseAluAdapterStep, RV32_CELL_BITS, RV32_REGISTER_NUM_LIMBS,
=======
#[cfg(feature = "cuda")]
use {
    crate::{adapters::Rv32BaseAluAdapterRecord, LessThanCoreRecord, Rv32LessThanChipGpu},
    openvm_circuit::arch::{
        testing::{default_bitwise_lookup_bus, GpuChipTestBuilder, GpuTestChipHarness},
        EmptyAdapterCoreLayout,
    },
};

use super::{core::run_less_than, LessThanCoreAir, Rv32LessThanChip};
use crate::{
    adapters::{
        Rv32BaseAluAdapterAir, Rv32BaseAluAdapterExecutor, Rv32BaseAluAdapterFiller,
        RV32_CELL_BITS, RV32_REGISTER_NUM_LIMBS,
>>>>>>> 8141dacc
    },
    less_than::LessThanCoreCols,
    test_utils::{
        generate_rv32_is_type_immediate, get_verification_error, rv32_rand_write_register_or_imm,
    },
<<<<<<< HEAD
=======
    LessThanFiller, Rv32LessThanAir, Rv32LessThanExecutor,
>>>>>>> 8141dacc
};

type F = BabyBear;
const MAX_INS_CAPACITY: usize = 128;
<<<<<<< HEAD
=======
type Harness = TestChipHarness<F, Rv32LessThanExecutor, Rv32LessThanAir, Rv32LessThanChip<F>>;

fn create_harness_fields(
    memory_bridge: MemoryBridge,
    execution_bridge: ExecutionBridge,
    bitwise_chip: Arc<BitwiseOperationLookupChip<RV32_CELL_BITS>>,
    memory_helper: SharedMemoryHelper<F>,
) -> (Rv32LessThanAir, Rv32LessThanExecutor, Rv32LessThanChip<F>) {
    let air = Rv32LessThanAir::new(
        Rv32BaseAluAdapterAir::new(execution_bridge, memory_bridge, bitwise_chip.bus()),
        LessThanCoreAir::new(bitwise_chip.bus(), LessThanOpcode::CLASS_OFFSET),
    );
    let executor =
        Rv32LessThanExecutor::new(Rv32BaseAluAdapterExecutor, LessThanOpcode::CLASS_OFFSET);
    let chip = Rv32LessThanChip::<F>::new(
        LessThanFiller::new(
            Rv32BaseAluAdapterFiller::new(bitwise_chip.clone()),
            bitwise_chip,
            LessThanOpcode::CLASS_OFFSET,
        ),
        memory_helper,
    );
    (air, executor, chip)
}
>>>>>>> 8141dacc

fn create_test_chip(
    tester: &VmChipTestBuilder<F>,
) -> (
<<<<<<< HEAD
    Rv32LessThanChip<F>,
    SharedBitwiseOperationLookupChip<RV32_CELL_BITS>,
) {
    let bitwise_bus = BitwiseOperationLookupBus::new(BITWISE_OP_LOOKUP_BUS);
    let bitwise_chip = SharedBitwiseOperationLookupChip::<RV32_CELL_BITS>::new(bitwise_bus);

    let mut chip = Rv32LessThanChip::<F>::new(
        VmAirWrapper::new(
            Rv32BaseAluAdapterAir::new(
                tester.execution_bridge(),
                tester.memory_bridge(),
                bitwise_bus,
            ),
            LessThanCoreAir::new(bitwise_bus, LessThanOpcode::CLASS_OFFSET),
        ),
        LessThanStep::new(
            Rv32BaseAluAdapterStep::new(bitwise_chip.clone()),
            bitwise_chip.clone(),
            LessThanOpcode::CLASS_OFFSET,
        ),
        tester.memory_helper(),
    );
    chip.set_trace_buffer_height(MAX_INS_CAPACITY);

    (chip, bitwise_chip)
}

#[allow(clippy::too_many_arguments)]
fn set_and_execute<E: InstructionExecutor<F>>(
    tester: &mut VmChipTestBuilder<F>,
    chip: &mut E,
=======
    Harness,
    (
        BitwiseOperationLookupAir<RV32_CELL_BITS>,
        SharedBitwiseOperationLookupChip<RV32_CELL_BITS>,
    ),
) {
    let bitwise_bus = BitwiseOperationLookupBus::new(BITWISE_OP_LOOKUP_BUS);
    let bitwise_chip = Arc::new(BitwiseOperationLookupChip::<RV32_CELL_BITS>::new(
        bitwise_bus,
    ));

    let (air, executor, chip) = create_harness_fields(
        tester.memory_bridge(),
        tester.execution_bridge(),
        bitwise_chip.clone(),
        tester.memory_helper(),
    );
    let harness = Harness::with_capacity(executor, air, chip, MAX_INS_CAPACITY);
    (harness, (bitwise_chip.air, bitwise_chip))
}

#[allow(clippy::too_many_arguments)]
fn set_and_execute<RA: Arena, E: PreflightExecutor<F, RA>>(
    tester: &mut impl TestBuilder<F>,
    executor: &mut E,
    arena: &mut RA,
>>>>>>> 8141dacc
    rng: &mut StdRng,
    opcode: LessThanOpcode,
    b: Option<[u8; RV32_REGISTER_NUM_LIMBS]>,
    is_imm: Option<bool>,
    c: Option<[u8; RV32_REGISTER_NUM_LIMBS]>,
) {
    let b = b.unwrap_or(array::from_fn(|_| rng.gen_range(0..=u8::MAX)));
    let (c_imm, c) = if is_imm.unwrap_or(rng.gen_bool(0.5)) {
        let (imm, c) = if let Some(c) = c {
            ((u32::from_le_bytes(c) & 0xFFFFFF) as usize, c)
        } else {
            generate_rv32_is_type_immediate(rng)
        };
        (Some(imm), c)
    } else {
        (
            None,
            c.unwrap_or(array::from_fn(|_| rng.gen_range(0..=u8::MAX))),
        )
    };

    let (instruction, rd) = rv32_rand_write_register_or_imm(
        tester,
        b,
        c,
        c_imm,
        opcode.global_opcode().as_usize(),
        rng,
    );
<<<<<<< HEAD
    tester.execute(chip, &instruction);
=======
    tester.execute(executor, arena, &instruction);
>>>>>>> 8141dacc

    let (cmp, _, _, _) =
        run_less_than::<RV32_REGISTER_NUM_LIMBS, RV32_CELL_BITS>(opcode == SLT, &b, &c);
    let mut a = [F::ZERO; RV32_REGISTER_NUM_LIMBS];
    a[0] = F::from_bool(cmp);
    assert_eq!(a, tester.read::<RV32_REGISTER_NUM_LIMBS>(1, rd));
}

//////////////////////////////////////////////////////////////////////////////////////
// POSITIVE TESTS
//
// Randomly generate computations and execute, ensuring that the generated trace
// passes all constraints.
//////////////////////////////////////////////////////////////////////////////////////

#[test_case(SLT, 100)]
#[test_case(SLTU, 100)]
fn run_rv32_lt_rand_test(opcode: LessThanOpcode, num_ops: usize) {
    let mut rng = create_seeded_rng();
    let mut tester = VmChipTestBuilder::default();
<<<<<<< HEAD
    let (mut chip, bitwise_chip) = create_test_chip(&tester);

    for _ in 0..num_ops {
        set_and_execute(&mut tester, &mut chip, &mut rng, opcode, None, None, None);
=======
    let (mut harness, bitwise) = create_test_chip(&tester);

    for _ in 0..num_ops {
        set_and_execute(
            &mut tester,
            &mut harness.executor,
            &mut harness.arena,
            &mut rng,
            opcode,
            None,
            None,
            None,
        );
>>>>>>> 8141dacc
    }

    // Test special case where b = c
    let b = [101, 128, 202, 255];
    set_and_execute(
        &mut tester,
<<<<<<< HEAD
        &mut chip,
=======
        &mut harness.executor,
        &mut harness.arena,
>>>>>>> 8141dacc
        &mut rng,
        opcode,
        Some(b),
        Some(false),
        Some(b),
    );

    let b = [36, 0, 0, 0];
    set_and_execute(
        &mut tester,
<<<<<<< HEAD
        &mut chip,
=======
        &mut harness.executor,
        &mut harness.arena,
>>>>>>> 8141dacc
        &mut rng,
        opcode,
        Some(b),
        Some(true),
        Some(b),
    );

    let tester = tester
        .build()
        .load(harness)
        .load_periphery(bitwise)
        .finalize();
    tester.simple_test().expect("Verification failed");
}

//////////////////////////////////////////////////////////////////////////////////////
// NEGATIVE TESTS
//
// Given a fake trace of a single operation, setup a chip and run the test. We replace
// part of the trace and check that the chip throws the expected error.
//////////////////////////////////////////////////////////////////////////////////////

#[derive(Clone, Copy, Default, PartialEq)]
struct LessThanPrankValues<const NUM_LIMBS: usize> {
    pub b_msb: Option<i32>,
    pub c_msb: Option<i32>,
    pub diff_marker: Option<[u32; NUM_LIMBS]>,
    pub diff_val: Option<u32>,
}

#[allow(clippy::too_many_arguments)]
fn run_negative_less_than_test(
    opcode: LessThanOpcode,
    b: [u8; RV32_REGISTER_NUM_LIMBS],
    c: [u8; RV32_REGISTER_NUM_LIMBS],
    prank_cmp_result: bool,
    prank_vals: LessThanPrankValues<RV32_REGISTER_NUM_LIMBS>,
    interaction_error: bool,
) {
    let mut rng = create_seeded_rng();
    let mut tester: VmChipTestBuilder<BabyBear> = VmChipTestBuilder::default();
<<<<<<< HEAD
    let (mut chip, bitwise_chip) = create_test_chip(&tester);

    set_and_execute(
        &mut tester,
        &mut chip,
=======
    let (mut harness, bitwise) = create_test_chip(&tester);

    set_and_execute(
        &mut tester,
        &mut harness.executor,
        &mut harness.arena,
>>>>>>> 8141dacc
        &mut rng,
        opcode,
        Some(b),
        Some(false),
        Some(c),
    );

<<<<<<< HEAD
    let adapter_width = BaseAir::<F>::width(&chip.air.adapter);
=======
    let adapter_width = BaseAir::<F>::width(&harness.air.adapter);
>>>>>>> 8141dacc
    let modify_trace = |trace: &mut DenseMatrix<BabyBear>| {
        let mut values = trace.row_slice(0).to_vec();
        let cols: &mut LessThanCoreCols<F, RV32_REGISTER_NUM_LIMBS, RV32_CELL_BITS> =
            values.split_at_mut(adapter_width).1.borrow_mut();

        if let Some(b_msb) = prank_vals.b_msb {
            cols.b_msb_f = i32_to_f(b_msb);
        }
        if let Some(c_msb) = prank_vals.c_msb {
            cols.c_msb_f = i32_to_f(c_msb);
        }
        if let Some(diff_marker) = prank_vals.diff_marker {
            cols.diff_marker = diff_marker.map(F::from_canonical_u32);
        }
        if let Some(diff_val) = prank_vals.diff_val {
            cols.diff_val = F::from_canonical_u32(diff_val);
        }
        cols.cmp_result = F::from_bool(prank_cmp_result);

        *trace = RowMajorMatrix::new(values, trace.width());
    };

    disable_debug_builder();
    let tester = tester
        .build()
        .load_and_prank_trace(harness, modify_trace)
        .load_periphery(bitwise)
        .finalize();
    tester.simple_test_with_expected_error(get_verification_error(interaction_error));
}

#[test]
fn rv32_lt_wrong_false_cmp_negative_test() {
    let b = [145, 34, 25, 205];
    let c = [73, 35, 25, 205];
    let prank_vals = Default::default();
    run_negative_less_than_test(SLT, b, c, false, prank_vals, false);
    run_negative_less_than_test(SLTU, b, c, false, prank_vals, false);
}

#[test]
fn rv32_lt_wrong_true_cmp_negative_test() {
    let b = [73, 35, 25, 205];
    let c = [145, 34, 25, 205];
    let prank_vals = Default::default();
    run_negative_less_than_test(SLT, b, c, true, prank_vals, false);
    run_negative_less_than_test(SLTU, b, c, true, prank_vals, false);
}

#[test]
fn rv32_lt_wrong_eq_negative_test() {
    let b = [73, 35, 25, 205];
    let c = [73, 35, 25, 205];
    let prank_vals = Default::default();
    run_negative_less_than_test(SLT, b, c, true, prank_vals, false);
    run_negative_less_than_test(SLTU, b, c, true, prank_vals, false);
}

#[test]
fn rv32_lt_fake_diff_val_negative_test() {
    let b = [145, 34, 25, 205];
    let c = [73, 35, 25, 205];
    let prank_vals = LessThanPrankValues {
        diff_val: Some(F::NEG_ONE.as_canonical_u32()),
        ..Default::default()
    };
    run_negative_less_than_test(SLT, b, c, false, prank_vals, true);
    run_negative_less_than_test(SLTU, b, c, false, prank_vals, true);
}

#[test]
fn rv32_lt_zero_diff_val_negative_test() {
    let b = [145, 34, 25, 205];
    let c = [73, 35, 25, 205];
    let prank_vals = LessThanPrankValues {
        diff_marker: Some([0, 0, 1, 0]),
        diff_val: Some(0),
        ..Default::default()
    };
    run_negative_less_than_test(SLT, b, c, false, prank_vals, true);
    run_negative_less_than_test(SLTU, b, c, false, prank_vals, true);
}

#[test]
fn rv32_lt_fake_diff_marker_negative_test() {
    let b = [145, 34, 25, 205];
    let c = [73, 35, 25, 205];
    let prank_vals = LessThanPrankValues {
        diff_marker: Some([1, 0, 0, 0]),
        diff_val: Some(72),
        ..Default::default()
    };
    run_negative_less_than_test(SLT, b, c, false, prank_vals, false);
    run_negative_less_than_test(SLTU, b, c, false, prank_vals, false);
}

#[test]
fn rv32_lt_zero_diff_marker_negative_test() {
    let b = [145, 34, 25, 205];
    let c = [73, 35, 25, 205];
    let prank_vals = LessThanPrankValues {
        diff_marker: Some([0, 0, 0, 0]),
        diff_val: Some(0),
        ..Default::default()
    };
    run_negative_less_than_test(SLT, b, c, false, prank_vals, false);
    run_negative_less_than_test(SLTU, b, c, false, prank_vals, false);
}

#[test]
fn rv32_slt_wrong_b_msb_negative_test() {
    let b = [145, 34, 25, 205];
    let c = [73, 35, 25, 205];
    let prank_vals = LessThanPrankValues {
        b_msb: Some(206),
        diff_marker: Some([0, 0, 0, 1]),
        diff_val: Some(1),
        ..Default::default()
    };
    run_negative_less_than_test(SLT, b, c, false, prank_vals, false);
}

#[test]
fn rv32_slt_wrong_b_msb_sign_negative_test() {
    let b = [145, 34, 25, 205];
    let c = [73, 35, 25, 205];
    let prank_vals = LessThanPrankValues {
        b_msb: Some(205),
        diff_marker: Some([0, 0, 0, 1]),
        diff_val: Some(256),
        ..Default::default()
    };
    run_negative_less_than_test(SLT, b, c, false, prank_vals, true);
}

#[test]
fn rv32_slt_wrong_c_msb_negative_test() {
    let b = [145, 36, 25, 205];
    let c = [73, 35, 25, 205];
    let prank_vals = LessThanPrankValues {
        c_msb: Some(204),
        diff_marker: Some([0, 0, 0, 1]),
        diff_val: Some(1),
        ..Default::default()
    };
    run_negative_less_than_test(SLT, b, c, true, prank_vals, false);
}

#[test]
fn rv32_slt_wrong_c_msb_sign_negative_test() {
    let b = [145, 36, 25, 205];
    let c = [73, 35, 25, 205];
    let prank_vals = LessThanPrankValues {
        c_msb: Some(205),
        diff_marker: Some([0, 0, 0, 1]),
        diff_val: Some(256),
        ..Default::default()
    };
    run_negative_less_than_test(SLT, b, c, true, prank_vals, true);
}

#[test]
fn rv32_sltu_wrong_b_msb_negative_test() {
    let b = [145, 36, 25, 205];
    let c = [73, 35, 25, 205];
    let prank_vals = LessThanPrankValues {
        b_msb: Some(204),
        diff_marker: Some([0, 0, 0, 1]),
        diff_val: Some(1),
        ..Default::default()
    };
    run_negative_less_than_test(SLTU, b, c, true, prank_vals, false);
}

#[test]
fn rv32_sltu_wrong_b_msb_sign_negative_test() {
    let b = [145, 36, 25, 205];
    let c = [73, 35, 25, 205];
    let prank_vals = LessThanPrankValues {
        b_msb: Some(-51),
        diff_marker: Some([0, 0, 0, 1]),
        diff_val: Some(256),
        ..Default::default()
    };
    run_negative_less_than_test(SLTU, b, c, true, prank_vals, true);
}

#[test]
fn rv32_sltu_wrong_c_msb_negative_test() {
    let b = [145, 34, 25, 205];
    let c = [73, 35, 25, 205];
    let prank_vals = LessThanPrankValues {
        c_msb: Some(204),
        diff_marker: Some([0, 0, 0, 1]),
        diff_val: Some(1),
        ..Default::default()
    };
    run_negative_less_than_test(SLTU, b, c, false, prank_vals, false);
}

#[test]
fn rv32_sltu_wrong_c_msb_sign_negative_test() {
    let b = [145, 34, 25, 205];
    let c = [73, 35, 25, 205];
    let prank_vals = LessThanPrankValues {
        c_msb: Some(-51),
        diff_marker: Some([0, 0, 0, 1]),
        diff_val: Some(256),
        ..Default::default()
    };
    run_negative_less_than_test(SLTU, b, c, false, prank_vals, true);
}

///////////////////////////////////////////////////////////////////////////////////////
/// SANITY TESTS
///
/// Ensure that solve functions produce the correct results.
///////////////////////////////////////////////////////////////////////////////////////

#[test]
fn run_sltu_sanity_test() {
    let x: [u8; RV32_REGISTER_NUM_LIMBS] = [145, 34, 25, 205];
    let y: [u8; RV32_REGISTER_NUM_LIMBS] = [73, 35, 25, 205];
    let (cmp_result, diff_idx, x_sign, y_sign) =
        run_less_than::<RV32_REGISTER_NUM_LIMBS, RV32_CELL_BITS>(false, &x, &y);
    assert!(cmp_result);
    assert_eq!(diff_idx, 1);
    assert!(!x_sign); // unsigned
    assert!(!y_sign); // unsigned
}

#[test]
fn run_slt_same_sign_sanity_test() {
    let x: [u8; RV32_REGISTER_NUM_LIMBS] = [145, 34, 25, 205];
    let y: [u8; RV32_REGISTER_NUM_LIMBS] = [73, 35, 25, 205];
    let (cmp_result, diff_idx, x_sign, y_sign) =
        run_less_than::<RV32_REGISTER_NUM_LIMBS, RV32_CELL_BITS>(true, &x, &y);
    assert!(cmp_result);
    assert_eq!(diff_idx, 1);
    assert!(x_sign); // negative
    assert!(y_sign); // negative
}

#[test]
fn run_slt_diff_sign_sanity_test() {
    let x: [u8; RV32_REGISTER_NUM_LIMBS] = [45, 35, 25, 55];
    let y: [u8; RV32_REGISTER_NUM_LIMBS] = [173, 34, 25, 205];
    let (cmp_result, diff_idx, x_sign, y_sign) =
        run_less_than::<RV32_REGISTER_NUM_LIMBS, RV32_CELL_BITS>(true, &x, &y);
    assert!(!cmp_result);
    assert_eq!(diff_idx, 3);
    assert!(!x_sign); // positive
    assert!(y_sign); // negative
}

#[test]
fn run_less_than_equal_sanity_test() {
    let x: [u8; RV32_REGISTER_NUM_LIMBS] = [45, 35, 25, 55];
    let (cmp_result, diff_idx, x_sign, y_sign) =
        run_less_than::<RV32_REGISTER_NUM_LIMBS, RV32_CELL_BITS>(true, &x, &x);
    assert!(!cmp_result);
    assert_eq!(diff_idx, RV32_REGISTER_NUM_LIMBS);
    assert!(!x_sign); // positive
    assert!(!y_sign); // negative
}

// ////////////////////////////////////////////////////////////////////////////////////
//  CUDA TESTS
//
//  Ensure GPU tracegen is equivalent to CPU tracegen
// ////////////////////////////////////////////////////////////////////////////////////

#[cfg(feature = "cuda")]
type GpuHarness = GpuTestChipHarness<
    F,
    Rv32LessThanExecutor,
    Rv32LessThanAir,
    Rv32LessThanChipGpu,
    Rv32LessThanChip<F>,
>;

#[cfg(feature = "cuda")]
fn create_cuda_harness(tester: &GpuChipTestBuilder) -> GpuHarness {
    let bitwise_bus = default_bitwise_lookup_bus();
    let dummy_bitwise_chip = Arc::new(BitwiseOperationLookupChip::<RV32_CELL_BITS>::new(
        bitwise_bus,
    ));

    let (air, executor, cpu_chip) = create_harness_fields(
        tester.memory_bridge(),
        tester.execution_bridge(),
        dummy_bitwise_chip,
        tester.dummy_memory_helper(),
    );
    let gpu_chip = Rv32LessThanChipGpu::new(
        tester.range_checker(),
        tester.bitwise_op_lookup(),
        tester.timestamp_max_bits(),
    );

    GpuTestChipHarness::with_capacity(executor, air, gpu_chip, cpu_chip, MAX_INS_CAPACITY)
}

#[cfg(feature = "cuda")]
#[test_case(LessThanOpcode::SLT, 100)]
#[test_case(LessThanOpcode::SLTU, 100)]
fn test_cuda_rand_less_than_tracegen(opcode: LessThanOpcode, num_ops: usize) {
    let mut tester =
        GpuChipTestBuilder::default().with_bitwise_op_lookup(default_bitwise_lookup_bus());
    let mut rng = create_seeded_rng();

    let mut harness = create_cuda_harness(&tester);
    for _ in 0..num_ops {
        set_and_execute(
            &mut tester,
            &mut harness.executor,
            &mut harness.dense_arena,
            &mut rng,
            opcode,
            None,
            None,
            None,
        );
    }

    type Record<'a> = (
        &'a mut Rv32BaseAluAdapterRecord,
        &'a mut LessThanCoreRecord<RV32_REGISTER_NUM_LIMBS, RV32_CELL_BITS>,
    );
    harness
        .dense_arena
        .get_record_seeker::<Record, _>()
        .transfer_to_matrix_arena(
            &mut harness.matrix_arena,
            EmptyAdapterCoreLayout::<F, Rv32BaseAluAdapterExecutor<RV32_CELL_BITS>>::new(),
        );

    tester
        .build()
        .load_gpu_harness(harness)
        .finalize()
        .simple_test()
        .unwrap();
}<|MERGE_RESOLUTION|>--- conflicted
+++ resolved
@@ -1,12 +1,3 @@
-<<<<<<< HEAD
-use std::{array, borrow::BorrowMut};
-
-use openvm_circuit::{
-    arch::{
-        testing::{VmChipTestBuilder, BITWISE_OP_LOOKUP_BUS},
-        InstructionExecutor, VmAirWrapper,
-    },
-=======
 use std::{array, borrow::BorrowMut, sync::Arc};
 
 use openvm_circuit::{
@@ -15,7 +6,6 @@
         Arena, ExecutionBridge, PreflightExecutor,
     },
     system::memory::{offline_checker::MemoryBridge, SharedMemoryHelper},
->>>>>>> 8141dacc
     utils::i32_to_f,
 };
 use openvm_circuit_primitives::bitwise_op_lookup::{
@@ -36,13 +26,6 @@
 use openvm_stark_sdk::{p3_baby_bear::BabyBear, utils::create_seeded_rng};
 use rand::{rngs::StdRng, Rng};
 use test_case::test_case;
-<<<<<<< HEAD
-
-use super::{core::run_less_than, LessThanCoreAir, LessThanStep, Rv32LessThanChip};
-use crate::{
-    adapters::{
-        Rv32BaseAluAdapterAir, Rv32BaseAluAdapterStep, RV32_CELL_BITS, RV32_REGISTER_NUM_LIMBS,
-=======
 #[cfg(feature = "cuda")]
 use {
     crate::{adapters::Rv32BaseAluAdapterRecord, LessThanCoreRecord, Rv32LessThanChipGpu},
@@ -57,22 +40,16 @@
     adapters::{
         Rv32BaseAluAdapterAir, Rv32BaseAluAdapterExecutor, Rv32BaseAluAdapterFiller,
         RV32_CELL_BITS, RV32_REGISTER_NUM_LIMBS,
->>>>>>> 8141dacc
     },
     less_than::LessThanCoreCols,
     test_utils::{
         generate_rv32_is_type_immediate, get_verification_error, rv32_rand_write_register_or_imm,
     },
-<<<<<<< HEAD
-=======
     LessThanFiller, Rv32LessThanAir, Rv32LessThanExecutor,
->>>>>>> 8141dacc
 };
 
 type F = BabyBear;
 const MAX_INS_CAPACITY: usize = 128;
-<<<<<<< HEAD
-=======
 type Harness = TestChipHarness<F, Rv32LessThanExecutor, Rv32LessThanAir, Rv32LessThanChip<F>>;
 
 fn create_harness_fields(
@@ -97,44 +74,10 @@
     );
     (air, executor, chip)
 }
->>>>>>> 8141dacc
 
 fn create_test_chip(
     tester: &VmChipTestBuilder<F>,
 ) -> (
-<<<<<<< HEAD
-    Rv32LessThanChip<F>,
-    SharedBitwiseOperationLookupChip<RV32_CELL_BITS>,
-) {
-    let bitwise_bus = BitwiseOperationLookupBus::new(BITWISE_OP_LOOKUP_BUS);
-    let bitwise_chip = SharedBitwiseOperationLookupChip::<RV32_CELL_BITS>::new(bitwise_bus);
-
-    let mut chip = Rv32LessThanChip::<F>::new(
-        VmAirWrapper::new(
-            Rv32BaseAluAdapterAir::new(
-                tester.execution_bridge(),
-                tester.memory_bridge(),
-                bitwise_bus,
-            ),
-            LessThanCoreAir::new(bitwise_bus, LessThanOpcode::CLASS_OFFSET),
-        ),
-        LessThanStep::new(
-            Rv32BaseAluAdapterStep::new(bitwise_chip.clone()),
-            bitwise_chip.clone(),
-            LessThanOpcode::CLASS_OFFSET,
-        ),
-        tester.memory_helper(),
-    );
-    chip.set_trace_buffer_height(MAX_INS_CAPACITY);
-
-    (chip, bitwise_chip)
-}
-
-#[allow(clippy::too_many_arguments)]
-fn set_and_execute<E: InstructionExecutor<F>>(
-    tester: &mut VmChipTestBuilder<F>,
-    chip: &mut E,
-=======
     Harness,
     (
         BitwiseOperationLookupAir<RV32_CELL_BITS>,
@@ -161,7 +104,6 @@
     tester: &mut impl TestBuilder<F>,
     executor: &mut E,
     arena: &mut RA,
->>>>>>> 8141dacc
     rng: &mut StdRng,
     opcode: LessThanOpcode,
     b: Option<[u8; RV32_REGISTER_NUM_LIMBS]>,
@@ -191,11 +133,7 @@
         opcode.global_opcode().as_usize(),
         rng,
     );
-<<<<<<< HEAD
-    tester.execute(chip, &instruction);
-=======
     tester.execute(executor, arena, &instruction);
->>>>>>> 8141dacc
 
     let (cmp, _, _, _) =
         run_less_than::<RV32_REGISTER_NUM_LIMBS, RV32_CELL_BITS>(opcode == SLT, &b, &c);
@@ -216,12 +154,6 @@
 fn run_rv32_lt_rand_test(opcode: LessThanOpcode, num_ops: usize) {
     let mut rng = create_seeded_rng();
     let mut tester = VmChipTestBuilder::default();
-<<<<<<< HEAD
-    let (mut chip, bitwise_chip) = create_test_chip(&tester);
-
-    for _ in 0..num_ops {
-        set_and_execute(&mut tester, &mut chip, &mut rng, opcode, None, None, None);
-=======
     let (mut harness, bitwise) = create_test_chip(&tester);
 
     for _ in 0..num_ops {
@@ -235,19 +167,14 @@
             None,
             None,
         );
->>>>>>> 8141dacc
     }
 
     // Test special case where b = c
     let b = [101, 128, 202, 255];
     set_and_execute(
         &mut tester,
-<<<<<<< HEAD
-        &mut chip,
-=======
         &mut harness.executor,
         &mut harness.arena,
->>>>>>> 8141dacc
         &mut rng,
         opcode,
         Some(b),
@@ -258,12 +185,8 @@
     let b = [36, 0, 0, 0];
     set_and_execute(
         &mut tester,
-<<<<<<< HEAD
-        &mut chip,
-=======
         &mut harness.executor,
         &mut harness.arena,
->>>>>>> 8141dacc
         &mut rng,
         opcode,
         Some(b),
@@ -305,20 +228,12 @@
 ) {
     let mut rng = create_seeded_rng();
     let mut tester: VmChipTestBuilder<BabyBear> = VmChipTestBuilder::default();
-<<<<<<< HEAD
-    let (mut chip, bitwise_chip) = create_test_chip(&tester);
-
-    set_and_execute(
-        &mut tester,
-        &mut chip,
-=======
     let (mut harness, bitwise) = create_test_chip(&tester);
 
     set_and_execute(
         &mut tester,
         &mut harness.executor,
         &mut harness.arena,
->>>>>>> 8141dacc
         &mut rng,
         opcode,
         Some(b),
@@ -326,11 +241,7 @@
         Some(c),
     );
 
-<<<<<<< HEAD
-    let adapter_width = BaseAir::<F>::width(&chip.air.adapter);
-=======
     let adapter_width = BaseAir::<F>::width(&harness.air.adapter);
->>>>>>> 8141dacc
     let modify_trace = |trace: &mut DenseMatrix<BabyBear>| {
         let mut values = trace.row_slice(0).to_vec();
         let cols: &mut LessThanCoreCols<F, RV32_REGISTER_NUM_LIMBS, RV32_CELL_BITS> =
