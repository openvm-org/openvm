use openvm_circuit::arch::testing::{memory::gen_pointer, TestBuilder};
use openvm_instructions::{instruction::Instruction, VmOpcode};
use openvm_stark_backend::{p3_field::FieldAlgebra, verifier::VerificationError};
use openvm_stark_sdk::p3_baby_bear::BabyBear;
use rand::{rngs::StdRng, Rng};

use super::adapters::{RV32_REGISTER_NUM_LIMBS, RV_IS_TYPE_IMM_BITS};

// Returns (instruction, rd)
#[cfg_attr(all(feature = "test-utils", not(test)), allow(dead_code))]
pub fn rv32_rand_write_register_or_imm<const NUM_LIMBS: usize>(
<<<<<<< HEAD
    tester: &mut VmChipTestBuilder<BabyBear>,
=======
    tester: &mut impl TestBuilder<BabyBear>,
>>>>>>> 8141dacc
    rs1_writes: [u8; NUM_LIMBS],
    rs2_writes: [u8; NUM_LIMBS],
    imm: Option<usize>,
    opcode_with_offset: usize,
    rng: &mut StdRng,
) -> (Instruction<BabyBear>, usize) {
    let rs2_is_imm = imm.is_some();

    let rs1 = gen_pointer(rng, NUM_LIMBS);
    let rs2 = imm.unwrap_or_else(|| gen_pointer(rng, NUM_LIMBS));
    let rd = gen_pointer(rng, NUM_LIMBS);

    tester.write::<NUM_LIMBS>(1, rs1, rs1_writes.map(BabyBear::from_canonical_u8));
    if !rs2_is_imm {
        tester.write::<NUM_LIMBS>(1, rs2, rs2_writes.map(BabyBear::from_canonical_u8));
    }

    (
        Instruction::from_usize(
            VmOpcode::from_usize(opcode_with_offset),
            [rd, rs1, rs2, 1, if rs2_is_imm { 0 } else { 1 }],
        ),
        rd,
    )
}

#[cfg_attr(all(feature = "test-utils", not(test)), allow(dead_code))]
pub fn generate_rv32_is_type_immediate(rng: &mut StdRng) -> (usize, [u8; RV32_REGISTER_NUM_LIMBS]) {
    let mut imm: u32 = rng.gen_range(0..(1 << RV_IS_TYPE_IMM_BITS));
    if (imm & 0x800) != 0 {
        imm |= !0xFFF
    }
    (
        (imm & 0xFFFFFF) as usize,
        [
            imm as u8,
            (imm >> 8) as u8,
            (imm >> 16) as u8,
            (imm >> 16) as u8,
        ],
    )
}

/// Returns the corresponding verification error based on whether
/// an interaction error or a constraint error is expected
#[cfg_attr(all(feature = "test-utils", not(test)), allow(dead_code))]
pub fn get_verification_error(is_interaction_error: bool) -> VerificationError {
    if is_interaction_error {
        VerificationError::ChallengePhaseError
    } else {
        VerificationError::OodEvaluationMismatch
    }
}<|MERGE_RESOLUTION|>--- conflicted
+++ resolved
@@ -9,11 +9,7 @@
 // Returns (instruction, rd)
 #[cfg_attr(all(feature = "test-utils", not(test)), allow(dead_code))]
 pub fn rv32_rand_write_register_or_imm<const NUM_LIMBS: usize>(
-<<<<<<< HEAD
-    tester: &mut VmChipTestBuilder<BabyBear>,
-=======
     tester: &mut impl TestBuilder<BabyBear>,
->>>>>>> 8141dacc
     rs1_writes: [u8; NUM_LIMBS],
     rs2_writes: [u8; NUM_LIMBS],
     imm: Option<usize>,
