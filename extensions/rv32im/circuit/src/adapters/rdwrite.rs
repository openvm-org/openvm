use std::borrow::{Borrow, BorrowMut};

use openvm_circuit::{
    arch::{
        get_record_from_slice, AdapterAirContext, AdapterTraceExecutor, AdapterTraceFiller,
        BasicAdapterInterface, ExecutionBridge, ExecutionState, ImmInstruction, VmAdapterAir,
    },
    system::memory::{
        offline_checker::{MemoryBridge, MemoryWriteAuxCols, MemoryWriteBytesAuxRecord},
        online::TracingMemory,
        MemoryAddress, MemoryAuxColsFactory,
    },
};
use openvm_circuit_primitives::{utils::not, AlignedBytesBorrow};
use openvm_circuit_primitives_derive::AlignedBorrow;
use openvm_instructions::{
    instruction::Instruction, program::DEFAULT_PC_STEP, riscv::RV32_REGISTER_AS,
};
use openvm_stark_backend::{
    interaction::InteractionBuilder,
    p3_air::{AirBuilder, BaseAir},
    p3_field::{Field, FieldAlgebra, PrimeField32},
};

use super::RV32_REGISTER_NUM_LIMBS;
use crate::adapters::tracing_write;

#[repr(C)]
#[derive(Debug, Clone, AlignedBorrow)]
pub struct Rv32RdWriteAdapterCols<T> {
    pub from_state: ExecutionState<T>,
    pub rd_ptr: T,
    pub rd_aux_cols: MemoryWriteAuxCols<T, RV32_REGISTER_NUM_LIMBS>,
}

#[repr(C)]
#[derive(Debug, Clone, AlignedBorrow)]
pub struct Rv32CondRdWriteAdapterCols<T> {
    pub inner: Rv32RdWriteAdapterCols<T>,
    pub needs_write: T,
}

/// This adapter doesn't read anything, and writes to \[a:4\]_d, where d == 1
#[derive(Clone, Copy, Debug, derive_new::new)]
pub struct Rv32RdWriteAdapterAir {
    pub(super) memory_bridge: MemoryBridge,
    pub(super) execution_bridge: ExecutionBridge,
}

/// This adapter doesn't read anything, and **maybe** writes to \[a:4\]_d, where d == 1
#[derive(Clone, Copy, Debug, derive_new::new)]
pub struct Rv32CondRdWriteAdapterAir {
    inner: Rv32RdWriteAdapterAir,
}

impl<F: Field> BaseAir<F> for Rv32RdWriteAdapterAir {
    fn width(&self) -> usize {
        Rv32RdWriteAdapterCols::<F>::width()
    }
}

impl<F: Field> BaseAir<F> for Rv32CondRdWriteAdapterAir {
    fn width(&self) -> usize {
        Rv32CondRdWriteAdapterCols::<F>::width()
    }
}

impl Rv32RdWriteAdapterAir {
    /// If `needs_write` is provided:
    /// - Only writes if `needs_write`.
    /// - Sets operand `f = needs_write` in the instruction.
    /// - Does not put any other constraints on `needs_write`
    ///
    /// Otherwise:
    /// - Writes if `ctx.instruction.is_valid`.
    /// - Sets operand `f` to default value of `0` in the instruction.
    #[allow(clippy::type_complexity)]
    fn conditional_eval<AB: InteractionBuilder>(
        &self,
        builder: &mut AB,
        local_cols: &Rv32RdWriteAdapterCols<AB::Var>,
        ctx: AdapterAirContext<
            AB::Expr,
            BasicAdapterInterface<
                AB::Expr,
                ImmInstruction<AB::Expr>,
                0,
                1,
                0,
                RV32_REGISTER_NUM_LIMBS,
            >,
        >,
        needs_write: Option<AB::Expr>,
    ) {
        let timestamp: AB::Var = local_cols.from_state.timestamp;
        let timestamp_delta = 1;
        let (write_count, f) = if let Some(needs_write) = needs_write {
            (needs_write.clone(), needs_write)
        } else {
            (ctx.instruction.is_valid.clone(), AB::Expr::ZERO)
        };
        self.memory_bridge
            .write(
                MemoryAddress::new(
                    AB::F::from_canonical_u32(RV32_REGISTER_AS),
                    local_cols.rd_ptr,
                ),
                ctx.writes[0].clone(),
                timestamp,
                &local_cols.rd_aux_cols,
            )
            .eval(builder, write_count);

        let to_pc = ctx
            .to_pc
            .unwrap_or(local_cols.from_state.pc + AB::F::from_canonical_u32(DEFAULT_PC_STEP));
        // regardless of `needs_write`, must always execute instruction when `is_valid`.
        self.execution_bridge
            .execute(
                ctx.instruction.opcode,
                [
                    local_cols.rd_ptr.into(),
                    AB::Expr::ZERO,
                    ctx.instruction.immediate,
                    AB::Expr::from_canonical_u32(RV32_REGISTER_AS),
                    AB::Expr::ZERO,
                    f,
                ],
                local_cols.from_state,
                ExecutionState {
                    pc: to_pc,
                    timestamp: timestamp + AB::F::from_canonical_usize(timestamp_delta),
                },
            )
            .eval(builder, ctx.instruction.is_valid);
    }
}

impl<AB: InteractionBuilder> VmAdapterAir<AB> for Rv32RdWriteAdapterAir {
    type Interface =
        BasicAdapterInterface<AB::Expr, ImmInstruction<AB::Expr>, 0, 1, 0, RV32_REGISTER_NUM_LIMBS>;

    fn eval(
        &self,
        builder: &mut AB,
        local: &[AB::Var],
        ctx: AdapterAirContext<AB::Expr, Self::Interface>,
    ) {
        let local_cols: &Rv32RdWriteAdapterCols<AB::Var> = (*local).borrow();
        self.conditional_eval(builder, local_cols, ctx, None);
    }

    fn get_from_pc(&self, local: &[AB::Var]) -> AB::Var {
        let cols: &Rv32RdWriteAdapterCols<_> = local.borrow();
        cols.from_state.pc
    }
}

impl<AB: InteractionBuilder> VmAdapterAir<AB> for Rv32CondRdWriteAdapterAir {
    type Interface =
        BasicAdapterInterface<AB::Expr, ImmInstruction<AB::Expr>, 0, 1, 0, RV32_REGISTER_NUM_LIMBS>;

    fn eval(
        &self,
        builder: &mut AB,
        local: &[AB::Var],
        ctx: AdapterAirContext<AB::Expr, Self::Interface>,
    ) {
        let local_cols: &Rv32CondRdWriteAdapterCols<AB::Var> = (*local).borrow();

        builder.assert_bool(local_cols.needs_write);
        builder
            .when::<AB::Expr>(not(ctx.instruction.is_valid.clone()))
            .assert_zero(local_cols.needs_write);

        self.inner.conditional_eval(
            builder,
            &local_cols.inner,
            ctx,
            Some(local_cols.needs_write.into()),
        );
    }

    fn get_from_pc(&self, local: &[AB::Var]) -> AB::Var {
        let cols: &Rv32CondRdWriteAdapterCols<_> = local.borrow();
        cols.inner.from_state.pc
    }
}

/// This adapter doesn't read anything, and writes to \[a:4\]_d, where d == 1
#[repr(C)]
#[derive(AlignedBytesBorrow, Debug, Clone)]
pub struct Rv32RdWriteAdapterRecord {
    pub from_pc: u32,
    pub from_timestamp: u32,

    // Will use u32::MAX to indicate no write
    pub rd_ptr: u32,
    pub rd_aux_record: MemoryWriteBytesAuxRecord<RV32_REGISTER_NUM_LIMBS>,
}

#[derive(Clone, Copy, derive_new::new)]
pub struct Rv32RdWriteAdapterExecutor;

#[derive(Clone, Copy, derive_new::new)]
pub struct Rv32RdWriteAdapterFiller;

impl<F> AdapterTraceExecutor<F> for Rv32RdWriteAdapterExecutor
where
    F: PrimeField32,
{
    const WIDTH: usize = size_of::<Rv32RdWriteAdapterCols<u8>>();
    type ReadData = ();
    type WriteData = [u8; RV32_REGISTER_NUM_LIMBS];
    type RecordMut<'a> = &'a mut Rv32RdWriteAdapterRecord;

    #[inline(always)]
    fn start(pc: u32, memory: &TracingMemory, record: &mut Self::RecordMut<'_>) {
        record.from_pc = pc;
        record.from_timestamp = memory.timestamp;
    }

    #[inline(always)]
    fn read(
        &self,
        _memory: &mut TracingMemory,
        _instruction: &Instruction<F>,
        _record: &mut Self::RecordMut<'_>,
    ) -> Self::ReadData {
        // Rv32RdWriteAdapter doesn't read anything
    }

    #[inline(always)]
    fn write(
        &self,
        memory: &mut TracingMemory,
        instruction: &Instruction<F>,
        data: Self::WriteData,
        record: &mut Self::RecordMut<'_>,
    ) {
        let &Instruction { a, d, .. } = instruction;

        debug_assert_eq!(d.as_canonical_u32(), RV32_REGISTER_AS);

        record.rd_ptr = a.as_canonical_u32();
        tracing_write(
            memory,
            RV32_REGISTER_AS,
            record.rd_ptr,
            data,
            &mut record.rd_aux_record.prev_timestamp,
            &mut record.rd_aux_record.prev_data,
        );
    }
}

impl<F: PrimeField32> AdapterTraceFiller<F> for Rv32RdWriteAdapterFiller {
    const WIDTH: usize = size_of::<Rv32RdWriteAdapterCols<u8>>();

    #[inline(always)]
    fn fill_trace_row(&self, mem_helper: &MemoryAuxColsFactory<F>, mut adapter_row: &mut [F]) {
<<<<<<< HEAD
=======
        // SAFETY:
        // - caller ensures `adapter_row` contains a valid record representation that was previously
        //   written by the executor
        // - get_record_from_slice correctly interprets the bytes as Rv32RdWriteAdapterRecord
>>>>>>> 8ad15357
        let record: &Rv32RdWriteAdapterRecord =
            unsafe { get_record_from_slice(&mut adapter_row, ()) };
        let adapter_row: &mut Rv32RdWriteAdapterCols<F> = adapter_row.borrow_mut();

        adapter_row
            .rd_aux_cols
            .set_prev_data(record.rd_aux_record.prev_data.map(F::from_canonical_u8));
        mem_helper.fill(
            record.rd_aux_record.prev_timestamp,
            record.from_timestamp,
            adapter_row.rd_aux_cols.as_mut(),
        );
        adapter_row.rd_ptr = F::from_canonical_u32(record.rd_ptr);
        adapter_row.from_state.timestamp = F::from_canonical_u32(record.from_timestamp);
        adapter_row.from_state.pc = F::from_canonical_u32(record.from_pc);
    }
}

/// This adapter doesn't read anything, and **maybe** writes to \[a:4\]_d, where d == 1
#[derive(Clone, Copy, derive_new::new)]
pub struct Rv32CondRdWriteAdapterExecutor {
    inner: Rv32RdWriteAdapterExecutor,
}

#[derive(Clone, Copy, derive_new::new)]
pub struct Rv32CondRdWriteAdapterFiller {
    inner: Rv32RdWriteAdapterFiller,
}

impl<F> AdapterTraceExecutor<F> for Rv32CondRdWriteAdapterExecutor
where
    F: PrimeField32,
{
    const WIDTH: usize = size_of::<Rv32CondRdWriteAdapterCols<u8>>();
    type ReadData = ();
    type WriteData = [u8; RV32_REGISTER_NUM_LIMBS];
    type RecordMut<'a> = &'a mut Rv32RdWriteAdapterRecord;

    #[inline(always)]
    fn start(pc: u32, memory: &TracingMemory, record: &mut Self::RecordMut<'_>) {
        record.from_pc = pc;
        record.from_timestamp = memory.timestamp;
    }

    #[inline(always)]
    fn read(
        &self,
        memory: &mut TracingMemory,
        instruction: &Instruction<F>,
        record: &mut Self::RecordMut<'_>,
    ) -> Self::ReadData {
        <Rv32RdWriteAdapterExecutor as AdapterTraceExecutor<F>>::read(
            &self.inner,
            memory,
            instruction,
            record,
        )
    }

    #[inline(always)]
    fn write(
        &self,
        memory: &mut TracingMemory,
        instruction: &Instruction<F>,
        data: Self::WriteData,
        record: &mut Self::RecordMut<'_>,
    ) {
        let Instruction { f: enabled, .. } = instruction;

        if enabled.is_one() {
            <Rv32RdWriteAdapterExecutor as AdapterTraceExecutor<F>>::write(
                &self.inner,
                memory,
                instruction,
                data,
                record,
            );
        } else {
            memory.increment_timestamp();
            record.rd_ptr = u32::MAX;
        }
    }
}

impl<F: PrimeField32> AdapterTraceFiller<F> for Rv32CondRdWriteAdapterFiller {
    const WIDTH: usize = size_of::<Rv32CondRdWriteAdapterCols<u8>>();

    #[inline(always)]
    fn fill_trace_row(&self, mem_helper: &MemoryAuxColsFactory<F>, mut adapter_row: &mut [F]) {
<<<<<<< HEAD
=======
        // SAFETY:
        // - caller ensures `adapter_row` contains a valid record representation that was previously
        //   written by the executor
        // - get_record_from_slice correctly interprets the bytes as Rv32RdWriteAdapterRecord
>>>>>>> 8ad15357
        let record: &Rv32RdWriteAdapterRecord =
            unsafe { get_record_from_slice(&mut adapter_row, ()) };
        let adapter_cols: &mut Rv32CondRdWriteAdapterCols<F> = adapter_row.borrow_mut();

        adapter_cols.needs_write = F::from_bool(record.rd_ptr != u32::MAX);

        if record.rd_ptr != u32::MAX {
<<<<<<< HEAD
=======
            // SAFETY:
            // - adapter_row has sufficient length for the split
            // - size_of::<Rv32RdWriteAdapterCols<u8>>() is the correct split point
>>>>>>> 8ad15357
            unsafe {
                self.inner.fill_trace_row(
                    mem_helper,
                    adapter_row
                        .split_at_mut_unchecked(size_of::<Rv32RdWriteAdapterCols<u8>>())
                        .0,
                )
            };
        } else {
            adapter_cols.inner.rd_ptr = F::ZERO;
            mem_helper.fill_zero(adapter_cols.inner.rd_aux_cols.as_mut());
            adapter_cols.inner.from_state.timestamp = F::from_canonical_u32(record.from_timestamp);
            adapter_cols.inner.from_state.pc = F::from_canonical_u32(record.from_pc);
        }
    }
}<|MERGE_RESOLUTION|>--- conflicted
+++ resolved
@@ -259,13 +259,10 @@
 
     #[inline(always)]
     fn fill_trace_row(&self, mem_helper: &MemoryAuxColsFactory<F>, mut adapter_row: &mut [F]) {
-<<<<<<< HEAD
-=======
         // SAFETY:
         // - caller ensures `adapter_row` contains a valid record representation that was previously
         //   written by the executor
         // - get_record_from_slice correctly interprets the bytes as Rv32RdWriteAdapterRecord
->>>>>>> 8ad15357
         let record: &Rv32RdWriteAdapterRecord =
             unsafe { get_record_from_slice(&mut adapter_row, ()) };
         let adapter_row: &mut Rv32RdWriteAdapterCols<F> = adapter_row.borrow_mut();
@@ -355,13 +352,10 @@
 
     #[inline(always)]
     fn fill_trace_row(&self, mem_helper: &MemoryAuxColsFactory<F>, mut adapter_row: &mut [F]) {
-<<<<<<< HEAD
-=======
         // SAFETY:
         // - caller ensures `adapter_row` contains a valid record representation that was previously
         //   written by the executor
         // - get_record_from_slice correctly interprets the bytes as Rv32RdWriteAdapterRecord
->>>>>>> 8ad15357
         let record: &Rv32RdWriteAdapterRecord =
             unsafe { get_record_from_slice(&mut adapter_row, ()) };
         let adapter_cols: &mut Rv32CondRdWriteAdapterCols<F> = adapter_row.borrow_mut();
@@ -369,12 +363,9 @@
         adapter_cols.needs_write = F::from_bool(record.rd_ptr != u32::MAX);
 
         if record.rd_ptr != u32::MAX {
-<<<<<<< HEAD
-=======
             // SAFETY:
             // - adapter_row has sufficient length for the split
             // - size_of::<Rv32RdWriteAdapterCols<u8>>() is the correct split point
->>>>>>> 8ad15357
             unsafe {
                 self.inner.fill_trace_row(
                     mem_helper,
