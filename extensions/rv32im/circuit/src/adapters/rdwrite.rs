use std::borrow::{Borrow, BorrowMut};

use openvm_circuit::{
    arch::{
        AdapterAirContext, AdapterExecutorE1, AdapterTraceStep, BasicAdapterInterface,
        E1E2ExecutionCtx, ExecutionBridge, ExecutionState, ImmInstruction, VmAdapterAir,
        VmStateMut,
    },
    system::memory::{
        offline_checker::{MemoryBridge, MemoryWriteAuxCols},
        online::{GuestMemory, TracingMemory},
        MemoryAddress, MemoryAuxColsFactory,
    },
};
use openvm_circuit_primitives::utils::not;
use openvm_circuit_primitives_derive::AlignedBorrow;
use openvm_instructions::{
    instruction::Instruction, program::DEFAULT_PC_STEP, riscv::RV32_REGISTER_AS,
};
use openvm_stark_backend::{
    interaction::InteractionBuilder,
    p3_air::{AirBuilder, BaseAir},
    p3_field::{Field, FieldAlgebra, PrimeField32},
};

use super::RV32_REGISTER_NUM_LIMBS;
use crate::adapters::{memory_write_from_state, tracing_write};

#[repr(C)]
#[derive(Debug, Clone, AlignedBorrow)]
pub struct Rv32RdWriteAdapterCols<T> {
    pub from_state: ExecutionState<T>,
    pub rd_ptr: T,
    pub rd_aux_cols: MemoryWriteAuxCols<T, RV32_REGISTER_NUM_LIMBS>,
}

#[repr(C)]
#[derive(Debug, Clone, AlignedBorrow)]
pub struct Rv32CondRdWriteAdapterCols<T> {
    pub inner: Rv32RdWriteAdapterCols<T>,
    pub needs_write: T,
}

/// This adapter doesn't read anything, and writes to \[a:4\]_d, where d == 1
#[derive(Clone, Copy, Debug, derive_new::new)]
pub struct Rv32RdWriteAdapterAir {
    pub(super) memory_bridge: MemoryBridge,
    pub(super) execution_bridge: ExecutionBridge,
}

/// This adapter doesn't read anything, and **maybe** writes to \[a:4\]_d, where d == 1
#[derive(Clone, Copy, Debug, derive_new::new)]
pub struct Rv32CondRdWriteAdapterAir {
    inner: Rv32RdWriteAdapterAir,
}

impl<F: Field> BaseAir<F> for Rv32RdWriteAdapterAir {
    fn width(&self) -> usize {
        Rv32RdWriteAdapterCols::<F>::width()
    }
}

impl<F: Field> BaseAir<F> for Rv32CondRdWriteAdapterAir {
    fn width(&self) -> usize {
        Rv32CondRdWriteAdapterCols::<F>::width()
    }
}

impl Rv32RdWriteAdapterAir {
    /// If `needs_write` is provided:
    /// - Only writes if `needs_write`.
    /// - Sets operand `f = needs_write` in the instruction.
    /// - Does not put any other constraints on `needs_write`
    ///
    /// Otherwise:
    /// - Writes if `ctx.instruction.is_valid`.
    /// - Sets operand `f` to default value of `0` in the instruction.
    #[allow(clippy::type_complexity)]
    fn conditional_eval<AB: InteractionBuilder>(
        &self,
        builder: &mut AB,
        local_cols: &Rv32RdWriteAdapterCols<AB::Var>,
        ctx: AdapterAirContext<
            AB::Expr,
            BasicAdapterInterface<
                AB::Expr,
                ImmInstruction<AB::Expr>,
                0,
                1,
                0,
                RV32_REGISTER_NUM_LIMBS,
            >,
        >,
        needs_write: Option<AB::Expr>,
    ) {
        let timestamp: AB::Var = local_cols.from_state.timestamp;
        let timestamp_delta = 1;
        let (write_count, f) = if let Some(needs_write) = needs_write {
            (needs_write.clone(), needs_write)
        } else {
            (ctx.instruction.is_valid.clone(), AB::Expr::ZERO)
        };
        self.memory_bridge
            .write(
                MemoryAddress::new(
                    AB::F::from_canonical_u32(RV32_REGISTER_AS),
                    local_cols.rd_ptr,
                ),
                ctx.writes[0].clone(),
                timestamp,
                &local_cols.rd_aux_cols,
            )
            .eval(builder, write_count);

        let to_pc = ctx
            .to_pc
            .unwrap_or(local_cols.from_state.pc + AB::F::from_canonical_u32(DEFAULT_PC_STEP));
        // regardless of `needs_write`, must always execute instruction when `is_valid`.
        self.execution_bridge
            .execute(
                ctx.instruction.opcode,
                [
                    local_cols.rd_ptr.into(),
                    AB::Expr::ZERO,
                    ctx.instruction.immediate,
                    AB::Expr::from_canonical_u32(RV32_REGISTER_AS),
                    AB::Expr::ZERO,
                    f,
                ],
                local_cols.from_state,
                ExecutionState {
                    pc: to_pc,
                    timestamp: timestamp + AB::F::from_canonical_usize(timestamp_delta),
                },
            )
            .eval(builder, ctx.instruction.is_valid);
    }
}

impl<AB: InteractionBuilder> VmAdapterAir<AB> for Rv32RdWriteAdapterAir {
    type Interface =
        BasicAdapterInterface<AB::Expr, ImmInstruction<AB::Expr>, 0, 1, 0, RV32_REGISTER_NUM_LIMBS>;

    fn eval(
        &self,
        builder: &mut AB,
        local: &[AB::Var],
        ctx: AdapterAirContext<AB::Expr, Self::Interface>,
    ) {
        let local_cols: &Rv32RdWriteAdapterCols<AB::Var> = (*local).borrow();
        self.conditional_eval(builder, local_cols, ctx, None);
    }

    fn get_from_pc(&self, local: &[AB::Var]) -> AB::Var {
        let cols: &Rv32RdWriteAdapterCols<_> = local.borrow();
        cols.from_state.pc
    }
}

impl<AB: InteractionBuilder> VmAdapterAir<AB> for Rv32CondRdWriteAdapterAir {
    type Interface =
        BasicAdapterInterface<AB::Expr, ImmInstruction<AB::Expr>, 0, 1, 0, RV32_REGISTER_NUM_LIMBS>;

    fn eval(
        &self,
        builder: &mut AB,
        local: &[AB::Var],
        ctx: AdapterAirContext<AB::Expr, Self::Interface>,
    ) {
        let local_cols: &Rv32CondRdWriteAdapterCols<AB::Var> = (*local).borrow();

        builder.assert_bool(local_cols.needs_write);
        builder
            .when::<AB::Expr>(not(ctx.instruction.is_valid.clone()))
            .assert_zero(local_cols.needs_write);

        self.inner.conditional_eval(
            builder,
            &local_cols.inner,
            ctx,
            Some(local_cols.needs_write.into()),
        );
    }

    fn get_from_pc(&self, local: &[AB::Var]) -> AB::Var {
        let cols: &Rv32CondRdWriteAdapterCols<_> = local.borrow();
        cols.inner.from_state.pc
    }
}

/// This adapter doesn't read anything, and writes to \[a:4\]_d, where d == 1
#[derive(derive_new::new)]
pub struct Rv32RdWriteAdapterStep;

impl<F, CTX> AdapterTraceStep<F, CTX> for Rv32RdWriteAdapterStep
where
    F: PrimeField32,
{
    const WIDTH: usize = size_of::<Rv32RdWriteAdapterCols<u8>>();

    type ReadData = ();
    type WriteData = [u8; RV32_REGISTER_NUM_LIMBS];
    type TraceContext<'a> = ();

    #[inline(always)]
    fn start(pc: u32, memory: &TracingMemory<F>, adapter_row: &mut [F]) {
        let adapter_row: &mut Rv32RdWriteAdapterCols<F> = adapter_row.borrow_mut();
        adapter_row.from_state.pc = F::from_canonical_u32(pc);
        adapter_row.from_state.timestamp = F::from_canonical_u32(memory.timestamp);
    }

    #[inline(always)]
    fn read(
        &self,
        _memory: &mut TracingMemory<F>,
        _instruction: &Instruction<F>,
        _adapter_row: &mut [F],
    ) -> Self::ReadData {
    }

    #[inline(always)]
    fn write(
        &self,
        memory: &mut TracingMemory<F>,
        instruction: &Instruction<F>,
        adapter_row: &mut [F],
        data: &Self::WriteData,
    ) {
        let &Instruction { a, d, .. } = instruction;

        debug_assert_eq!(d.as_canonical_u32(), RV32_REGISTER_AS);

        let adapter_row: &mut Rv32RdWriteAdapterCols<F> = adapter_row.borrow_mut();

        adapter_row.rd_ptr = a;
        tracing_write(
            memory,
            RV32_REGISTER_AS,
            a.as_canonical_u32(),
            data,
            &mut adapter_row.rd_aux_cols,
        );
    }

    #[inline(always)]
    fn fill_trace_row(
        &self,
        mem_helper: &MemoryAuxColsFactory<F>,
        _trace_ctx: Self::TraceContext<'_>,
        adapter_row: &mut [F],
    ) {
        let adapter_row: &mut Rv32RdWriteAdapterCols<F> = adapter_row.borrow_mut();

        let timestamp = adapter_row.from_state.timestamp.as_canonical_u32();

        mem_helper.fill_from_prev(timestamp, adapter_row.rd_aux_cols.as_mut());
    }
}

impl<F> AdapterExecutorE1<F> for Rv32RdWriteAdapterStep
where
    F: PrimeField32,
{
    type ReadData = ();
    type WriteData = [u8; RV32_REGISTER_NUM_LIMBS];

    #[inline(always)]
<<<<<<< HEAD
    fn read<Mem, Ctx>(
        &self,
        _state: &mut VmStateMut<Mem, Ctx>,
        _instruction: &Instruction<F>,
    ) -> Self::ReadData
    where
        Mem: GuestMemory,
        Ctx: E1E2ExecutionCtx,
    {
    }

    #[inline(always)]
    fn write<Mem, Ctx>(
        &self,
        state: &mut VmStateMut<Mem, Ctx>,
        instruction: &Instruction<F>,
        rd: &Self::WriteData,
    ) where
        Mem: GuestMemory,
        Ctx: E1E2ExecutionCtx,
    {
=======
    fn read(&self, _memory: &mut GuestMemory, _instruction: &Instruction<F>) -> Self::ReadData {}

    #[inline(always)]
    fn write(&self, memory: &mut GuestMemory, instruction: &Instruction<F>, rd: &Self::WriteData) {
>>>>>>> 00bab477
        let Instruction { a, d, .. } = instruction;

        debug_assert_eq!(d.as_canonical_u32(), RV32_REGISTER_AS);

        memory_write_from_state(state, RV32_REGISTER_AS, a.as_canonical_u32(), rd);
    }
}

/// This adapter doesn't read anything, and **maybe** writes to \[a:4\]_d, where d == 1
#[derive(derive_new::new)]
pub struct Rv32CondRdWriteAdapterStep {
    inner: Rv32RdWriteAdapterStep,
}

impl<F, CTX> AdapterTraceStep<F, CTX> for Rv32CondRdWriteAdapterStep
where
    F: PrimeField32,
{
    const WIDTH: usize = size_of::<Rv32CondRdWriteAdapterCols<u8>>();
    type ReadData = ();
    type WriteData = [u8; RV32_REGISTER_NUM_LIMBS];
    type TraceContext<'a> = ();

    #[inline(always)]
    fn start(pc: u32, memory: &TracingMemory<F>, adapter_row: &mut [F]) {
        let adapter_row: &mut Rv32CondRdWriteAdapterCols<F> = adapter_row.borrow_mut();

        adapter_row.inner.from_state.pc = F::from_canonical_u32(pc);
        adapter_row.inner.from_state.timestamp = F::from_canonical_u32(memory.timestamp);
    }

    #[inline(always)]
    fn read(
        &self,
        memory: &mut TracingMemory<F>,
        instruction: &Instruction<F>,
        adapter_row: &mut [F],
    ) -> Self::ReadData {
        <Rv32RdWriteAdapterStep as AdapterTraceStep<F, CTX>>::read(
            &self.inner,
            memory,
            instruction,
            adapter_row,
        )
    }

    #[inline(always)]
    fn write(
        &self,
        memory: &mut TracingMemory<F>,
        instruction: &Instruction<F>,
        adapter_row: &mut [F],
        data: &Self::WriteData,
    ) {
        let Instruction { f: enabled, .. } = instruction;

        if *enabled != F::ZERO {
            let (inner_row, needs_write) = unsafe {
                adapter_row.split_at_mut_unchecked(size_of::<Rv32RdWriteAdapterCols<u8>>())
            };

            needs_write[0] = F::ONE;
            <Rv32RdWriteAdapterStep as AdapterTraceStep<F, CTX>>::write(
                &self.inner,
                memory,
                instruction,
                inner_row,
                data,
            );
        } else {
            memory.increment_timestamp();
        }
    }

    #[inline(always)]
    fn fill_trace_row(
        &self,
        mem_helper: &MemoryAuxColsFactory<F>,
        trace_ctx: Self::TraceContext<'_>,
        adapter_row: &mut [F],
    ) {
        let adapter_row_ref: &mut Rv32CondRdWriteAdapterCols<F> = adapter_row.borrow_mut();

        if adapter_row_ref.needs_write.is_one() {
            let (inner_row, _) = unsafe {
                adapter_row.split_at_mut_unchecked(size_of::<Rv32RdWriteAdapterCols<u8>>())
            };

            <Rv32RdWriteAdapterStep as AdapterTraceStep<F, CTX>>::fill_trace_row(
                &self.inner,
                mem_helper,
                trace_ctx,
                inner_row,
            )
        }
    }
}

impl<F> AdapterExecutorE1<F> for Rv32CondRdWriteAdapterStep
where
    F: PrimeField32,
{
    type ReadData = ();
    type WriteData = [u8; RV32_REGISTER_NUM_LIMBS];

    #[inline(always)]
<<<<<<< HEAD
    fn read<Mem, Ctx>(
        &self,
        state: &mut VmStateMut<Mem, Ctx>,
        instruction: &Instruction<F>,
    ) -> Self::ReadData
    where
        Mem: GuestMemory,
        Ctx: E1E2ExecutionCtx,
    {
        <Rv32RdWriteAdapterStep as AdapterExecutorE1<F>>::read(&self.inner, state, instruction)
    }

    #[inline(always)]
    fn write<Mem, Ctx>(
        &self,
        state: &mut VmStateMut<Mem, Ctx>,
        instruction: &Instruction<F>,
        rd: &Self::WriteData,
    ) where
        Mem: GuestMemory,
        Ctx: E1E2ExecutionCtx,
    {
=======
    fn read(&self, memory: &mut GuestMemory, instruction: &Instruction<F>) -> Self::ReadData {
        <Rv32RdWriteAdapterStep as AdapterExecutorE1<F>>::read(&self.inner, memory, instruction)
    }

    #[inline(always)]
    fn write(&self, memory: &mut GuestMemory, instruction: &Instruction<F>, rd: &Self::WriteData) {
>>>>>>> 00bab477
        let Instruction { f: enabled, .. } = instruction;

        if *enabled != F::ZERO {
            <Rv32RdWriteAdapterStep as AdapterExecutorE1<F>>::write(
                &self.inner,
                state,
                instruction,
                rd,
            )
        }
    }
}<|MERGE_RESOLUTION|>--- conflicted
+++ resolved
@@ -265,34 +265,25 @@
     type WriteData = [u8; RV32_REGISTER_NUM_LIMBS];
 
     #[inline(always)]
-<<<<<<< HEAD
-    fn read<Mem, Ctx>(
-        &self,
-        _state: &mut VmStateMut<Mem, Ctx>,
+    fn read<Ctx>(
+        &self,
+        _state: &mut VmStateMut<GuestMemory, Ctx>,
         _instruction: &Instruction<F>,
     ) -> Self::ReadData
     where
-        Mem: GuestMemory,
         Ctx: E1E2ExecutionCtx,
     {
     }
 
     #[inline(always)]
-    fn write<Mem, Ctx>(
-        &self,
-        state: &mut VmStateMut<Mem, Ctx>,
+    fn write<Ctx>(
+        &self,
+        state: &mut VmStateMut<GuestMemory, Ctx>,
         instruction: &Instruction<F>,
         rd: &Self::WriteData,
     ) where
-        Mem: GuestMemory,
         Ctx: E1E2ExecutionCtx,
     {
-=======
-    fn read(&self, _memory: &mut GuestMemory, _instruction: &Instruction<F>) -> Self::ReadData {}
-
-    #[inline(always)]
-    fn write(&self, memory: &mut GuestMemory, instruction: &Instruction<F>, rd: &Self::WriteData) {
->>>>>>> 00bab477
         let Instruction { a, d, .. } = instruction;
 
         debug_assert_eq!(d.as_canonical_u32(), RV32_REGISTER_AS);
@@ -399,37 +390,26 @@
     type WriteData = [u8; RV32_REGISTER_NUM_LIMBS];
 
     #[inline(always)]
-<<<<<<< HEAD
-    fn read<Mem, Ctx>(
-        &self,
-        state: &mut VmStateMut<Mem, Ctx>,
+    fn read<Ctx>(
+        &self,
+        state: &mut VmStateMut<GuestMemory, Ctx>,
         instruction: &Instruction<F>,
     ) -> Self::ReadData
     where
-        Mem: GuestMemory,
         Ctx: E1E2ExecutionCtx,
     {
         <Rv32RdWriteAdapterStep as AdapterExecutorE1<F>>::read(&self.inner, state, instruction)
     }
 
     #[inline(always)]
-    fn write<Mem, Ctx>(
-        &self,
-        state: &mut VmStateMut<Mem, Ctx>,
+    fn write<Ctx>(
+        &self,
+        state: &mut VmStateMut<GuestMemory, Ctx>,
         instruction: &Instruction<F>,
         rd: &Self::WriteData,
     ) where
-        Mem: GuestMemory,
         Ctx: E1E2ExecutionCtx,
     {
-=======
-    fn read(&self, memory: &mut GuestMemory, instruction: &Instruction<F>) -> Self::ReadData {
-        <Rv32RdWriteAdapterStep as AdapterExecutorE1<F>>::read(&self.inner, memory, instruction)
-    }
-
-    #[inline(always)]
-    fn write(&self, memory: &mut GuestMemory, instruction: &Instruction<F>, rd: &Self::WriteData) {
->>>>>>> 00bab477
         let Instruction { f: enabled, .. } = instruction;
 
         if *enabled != F::ZERO {
