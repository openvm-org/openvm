use std::{
    array,
    borrow::{Borrow, BorrowMut},
    marker::PhantomData,
};

use openvm_circuit::{
    arch::{
        AdapterAirContext, AdapterExecutorE1, AdapterTraceStep, E1E2ExecutionCtx, ExecutionBridge,
        ExecutionState, VmAdapterAir, VmAdapterInterface, VmStateMut,
    },
    system::memory::{
        offline_checker::{MemoryBaseAuxCols, MemoryBridge, MemoryReadAuxCols, MemoryWriteAuxCols},
        online::{GuestMemory, TracingMemory},
        MemoryAddress, MemoryAuxColsFactory,
    },
};
use openvm_circuit_primitives::{
    utils::{not, select},
    var_range::{SharedVariableRangeCheckerChip, VariableRangeCheckerBus},
};
use openvm_circuit_primitives_derive::AlignedBorrow;
use openvm_instructions::{
    instruction::Instruction,
    program::DEFAULT_PC_STEP,
    riscv::{RV32_IMM_AS, RV32_REGISTER_AS},
    LocalOpcode,
};
use openvm_rv32im_transpiler::Rv32LoadStoreOpcode::{self, *};
use openvm_stark_backend::{
    interaction::InteractionBuilder,
    p3_air::{AirBuilder, BaseAir},
    p3_field::{Field, FieldAlgebra, PrimeField32},
};

use super::RV32_REGISTER_NUM_LIMBS;
use crate::adapters::{
    memory_read, memory_read_from_state, memory_write_from_state, tracing_read,
    tracing_write_with_base_aux, RV32_CELL_BITS,
};

/// LoadStore Adapter handles all memory and register operations, so it must be aware
/// of the instruction type, specifically whether it is a load or store
/// LoadStore Adapter handles 4 byte aligned lw, sw instructions,
///                           2 byte aligned lh, lhu, sh instructions and
///                           1 byte aligned lb, lbu, sb instructions
/// This adapter always batch reads/writes 4 bytes,
/// thus it needs to shift left the memory pointer by some amount in case of not 4 byte aligned
/// intermediate pointers
pub struct LoadStoreInstruction<T> {
    /// is_valid is constrained to be bool
    pub is_valid: T,
    /// Absolute opcode number
    pub opcode: T,
    /// is_load is constrained to be bool, and can only be 1 if is_valid is 1
    pub is_load: T,

    /// Keeping two separate shift amounts is needed for getting the read_ptr/write_ptr with degree
    /// 2 load_shift_amount will be the shift amount if load and 0 if store
    pub load_shift_amount: T,
    /// store_shift_amount will be 0 if load and the shift amount if store
    pub store_shift_amount: T,
}

pub struct Rv32LoadStoreAdapterAirInterface<AB: InteractionBuilder>(PhantomData<AB>);

/// Using AB::Var for prev_data and AB::Expr for read_data
impl<AB: InteractionBuilder> VmAdapterInterface<AB::Expr> for Rv32LoadStoreAdapterAirInterface<AB> {
    type Reads = (
        [AB::Var; RV32_REGISTER_NUM_LIMBS],
        [AB::Expr; RV32_REGISTER_NUM_LIMBS],
    );
    type Writes = [[AB::Expr; RV32_REGISTER_NUM_LIMBS]; 1];
    type ProcessedInstruction = LoadStoreInstruction<AB::Expr>;
}

#[repr(C)]
#[derive(Debug, Clone, AlignedBorrow)]
pub struct Rv32LoadStoreAdapterCols<T> {
    pub from_state: ExecutionState<T>,
    pub rs1_ptr: T,
    pub rs1_data: [T; RV32_REGISTER_NUM_LIMBS],
    pub rs1_aux_cols: MemoryReadAuxCols<T>,

    /// Will write to rd when Load and read from rs2 when Store
    pub rd_rs2_ptr: T,
    pub read_data_aux: MemoryReadAuxCols<T>,
    pub imm: T,
    pub imm_sign: T,
    /// mem_ptr is the intermediate memory pointer limbs, needed to check the correct addition
    pub mem_ptr_limbs: [T; 2],
    pub mem_as: T,
    /// prev_data will be provided by the core chip to make a complete MemoryWriteAuxCols
    pub write_base_aux: MemoryBaseAuxCols<T>,
    /// Only writes if `needs_write`.
    /// If the instruction is a Load:
    /// - Sets `needs_write` to 0 iff `rd == x0`
    ///
    /// Otherwise:
    /// - Sets `needs_write` to 1
    pub needs_write: T,
}

#[derive(Clone, Copy, Debug, derive_new::new)]
pub struct Rv32LoadStoreAdapterAir {
    pub(super) memory_bridge: MemoryBridge,
    pub(super) execution_bridge: ExecutionBridge,
    pub range_bus: VariableRangeCheckerBus,
    pointer_max_bits: usize,
}

impl<F: Field> BaseAir<F> for Rv32LoadStoreAdapterAir {
    fn width(&self) -> usize {
        Rv32LoadStoreAdapterCols::<F>::width()
    }
}

impl<AB: InteractionBuilder> VmAdapterAir<AB> for Rv32LoadStoreAdapterAir {
    type Interface = Rv32LoadStoreAdapterAirInterface<AB>;

    fn eval(
        &self,
        builder: &mut AB,
        local: &[AB::Var],
        ctx: AdapterAirContext<AB::Expr, Self::Interface>,
    ) {
        let local_cols: &Rv32LoadStoreAdapterCols<AB::Var> = local.borrow();

        let timestamp: AB::Var = local_cols.from_state.timestamp;
        let mut timestamp_delta: usize = 0;
        let mut timestamp_pp = || {
            timestamp_delta += 1;
            timestamp + AB::Expr::from_canonical_usize(timestamp_delta - 1)
        };

        let is_load = ctx.instruction.is_load;
        let is_valid = ctx.instruction.is_valid;
        let load_shift_amount = ctx.instruction.load_shift_amount;
        let store_shift_amount = ctx.instruction.store_shift_amount;
        let shift_amount = load_shift_amount.clone() + store_shift_amount.clone();

        let write_count = local_cols.needs_write;

        // This constraint ensures that the memory write only occurs when `is_valid == 1`.
        builder.assert_bool(write_count);
        builder.when(write_count).assert_one(is_valid.clone());

        // Constrain that if `is_valid == 1` and `write_count == 0`, then `is_load == 1` and
        // `rd_rs2_ptr == x0`
        builder
            .when(is_valid.clone() - write_count)
            .assert_one(is_load.clone());
        builder
            .when(is_valid.clone() - write_count)
            .assert_zero(local_cols.rd_rs2_ptr);

        // read rs1
        self.memory_bridge
            .read(
                MemoryAddress::new(
                    AB::F::from_canonical_u32(RV32_REGISTER_AS),
                    local_cols.rs1_ptr,
                ),
                local_cols.rs1_data,
                timestamp_pp(),
                &local_cols.rs1_aux_cols,
            )
            .eval(builder, is_valid.clone());

        // constrain mem_ptr = rs1 + imm as a u32 addition with 2 limbs
        let limbs_01 = local_cols.rs1_data[0]
            + local_cols.rs1_data[1] * AB::F::from_canonical_u32(1 << RV32_CELL_BITS);
        let limbs_23 = local_cols.rs1_data[2]
            + local_cols.rs1_data[3] * AB::F::from_canonical_u32(1 << RV32_CELL_BITS);

        let inv = AB::F::from_canonical_u32(1 << (RV32_CELL_BITS * 2)).inverse();
        let carry = (limbs_01 + local_cols.imm - local_cols.mem_ptr_limbs[0]) * inv;

        builder.when(is_valid.clone()).assert_bool(carry.clone());

        builder
            .when(is_valid.clone())
            .assert_bool(local_cols.imm_sign);
        let imm_extend_limb =
            local_cols.imm_sign * AB::F::from_canonical_u32((1 << (RV32_CELL_BITS * 2)) - 1);
        let carry = (limbs_23 + imm_extend_limb + carry - local_cols.mem_ptr_limbs[1]) * inv;
        builder.when(is_valid.clone()).assert_bool(carry.clone());

        // preventing mem_ptr overflow
        self.range_bus
            .range_check(
                // (limb[0] - shift_amount) / 4 < 2^14 => limb[0] - shift_amount < 2^16
                (local_cols.mem_ptr_limbs[0] - shift_amount)
                    * AB::F::from_canonical_u32(4).inverse(),
                RV32_CELL_BITS * 2 - 2,
            )
            .eval(builder, is_valid.clone());
        self.range_bus
            .range_check(
                local_cols.mem_ptr_limbs[1],
                self.pointer_max_bits - RV32_CELL_BITS * 2,
            )
            .eval(builder, is_valid.clone());

        let mem_ptr = local_cols.mem_ptr_limbs[0]
            + local_cols.mem_ptr_limbs[1] * AB::F::from_canonical_u32(1 << (RV32_CELL_BITS * 2));

        let is_store = is_valid.clone() - is_load.clone();
        // constrain mem_as to be in {0, 1, 2} if the instruction is a load,
        // and in {2, 3, 4} if the instruction is a store
        builder.assert_tern(local_cols.mem_as - is_store * AB::Expr::TWO);
        builder
            .when(not::<AB::Expr>(is_valid.clone()))
            .assert_zero(local_cols.mem_as);

        // read_as is [local_cols.mem_as] for loads and 1 for stores
        let read_as = select::<AB::Expr>(
            is_load.clone(),
            local_cols.mem_as,
            AB::F::from_canonical_u32(RV32_REGISTER_AS),
        );

        // read_ptr is mem_ptr for loads and rd_rs2_ptr for stores
        // Note: shift_amount is expected to have degree 2, thus we can't put it in the select
        // clause       since the resulting read_ptr/write_ptr's degree will be 3 which is
        // too high.       Instead, the solution without using additional columns is to get
        // two different shift amounts from core chip
        let read_ptr = select::<AB::Expr>(is_load.clone(), mem_ptr.clone(), local_cols.rd_rs2_ptr)
            - load_shift_amount;

        self.memory_bridge
            .read(
                MemoryAddress::new(read_as, read_ptr),
                ctx.reads.1,
                timestamp_pp(),
                &local_cols.read_data_aux,
            )
            .eval(builder, is_valid.clone());

        let write_aux_cols = MemoryWriteAuxCols::from_base(local_cols.write_base_aux, ctx.reads.0);

        // write_as is 1 for loads and [local_cols.mem_as] for stores
        let write_as = select::<AB::Expr>(
            is_load.clone(),
            AB::F::from_canonical_u32(RV32_REGISTER_AS),
            local_cols.mem_as,
        );

        // write_ptr is rd_rs2_ptr for loads and mem_ptr for stores
        let write_ptr = select::<AB::Expr>(is_load.clone(), local_cols.rd_rs2_ptr, mem_ptr.clone())
            - store_shift_amount;

        self.memory_bridge
            .write(
                MemoryAddress::new(write_as, write_ptr),
                ctx.writes[0].clone(),
                timestamp_pp(),
                &write_aux_cols,
            )
            .eval(builder, write_count);

        let to_pc = ctx
            .to_pc
            .unwrap_or(local_cols.from_state.pc + AB::F::from_canonical_u32(DEFAULT_PC_STEP));
        self.execution_bridge
            .execute(
                ctx.instruction.opcode,
                [
                    local_cols.rd_rs2_ptr.into(),
                    local_cols.rs1_ptr.into(),
                    local_cols.imm.into(),
                    AB::Expr::from_canonical_u32(RV32_REGISTER_AS),
                    local_cols.mem_as.into(),
                    local_cols.needs_write.into(),
                    local_cols.imm_sign.into(),
                ],
                local_cols.from_state,
                ExecutionState {
                    pc: to_pc,
                    timestamp: timestamp + AB::F::from_canonical_usize(timestamp_delta),
                },
            )
            .eval(builder, is_valid);
    }

    fn get_from_pc(&self, local: &[AB::Var]) -> AB::Var {
        let local_cols: &Rv32LoadStoreAdapterCols<AB::Var> = local.borrow();
        local_cols.from_state.pc
    }
}

/// This chip reads rs1 and gets a intermediate memory pointer address with rs1 + imm.
/// In case of Loads, reads from the shifted intermediate pointer and writes to rd.
/// In case of Stores, reads from rs2 and writes to the shifted intermediate pointer.
pub struct Rv32LoadStoreAdapterStep {
    pointer_max_bits: usize,
}

impl Rv32LoadStoreAdapterStep {
    pub fn new(pointer_max_bits: usize) -> Self {
        Self { pointer_max_bits }
    }
}

impl<F, CTX> AdapterTraceStep<F, CTX> for Rv32LoadStoreAdapterStep
where
    F: PrimeField32,
{
    const WIDTH: usize = size_of::<Rv32LoadStoreAdapterCols<u8>>();
    type ReadData = (
        ([u8; RV32_REGISTER_NUM_LIMBS], [u8; RV32_REGISTER_NUM_LIMBS]),
        u32,
    );
    type WriteData = [u8; RV32_REGISTER_NUM_LIMBS];
    type TraceContext<'a> = &'a SharedVariableRangeCheckerChip;

    #[inline(always)]
    fn start(pc: u32, memory: &TracingMemory<F>, adapter_row: &mut [F]) {
        let adapter_row: &mut Rv32LoadStoreAdapterCols<F> = adapter_row.borrow_mut();
        adapter_row.from_state.pc = F::from_canonical_u32(pc);
        adapter_row.from_state.timestamp = F::from_canonical_u32(memory.timestamp);
    }

    #[inline(always)]
    fn read(
        &self,
        memory: &mut TracingMemory<F>,
        instruction: &Instruction<F>,
        adapter_row: &mut [F],
    ) -> Self::ReadData {
        let &Instruction {
            opcode,
            a,
            b,
            c,
            d,
            e,
            g,
            ..
        } = instruction;

        debug_assert_eq!(d.as_canonical_u32(), RV32_REGISTER_AS);
        debug_assert!(e.as_canonical_u32() != RV32_IMM_AS);

        let adapter_row: &mut Rv32LoadStoreAdapterCols<F> = adapter_row.borrow_mut();

        let local_opcode = Rv32LoadStoreOpcode::from_usize(
            opcode.local_opcode_idx(Rv32LoadStoreOpcode::CLASS_OFFSET),
        );

        adapter_row.rs1_ptr = b;
        let rs1 = tracing_read(
            memory,
            RV32_REGISTER_AS,
            b.as_canonical_u32(),
            &mut adapter_row.rs1_aux_cols,
        );

        let rs1_val = u32::from_le_bytes(rs1);
        let imm = c.as_canonical_u32();
        let imm_sign = g.as_canonical_u32();
        let imm_extended = imm + imm_sign * 0xffff0000;

        let ptr_val = rs1_val.wrapping_add(imm_extended);
        let shift_amount = ptr_val % 4;
        assert!(
            ptr_val < (1 << self.pointer_max_bits),
            "ptr_val: {ptr_val} = rs1_val: {rs1_val} + imm_extended: {imm_extended} >= 2 ** {}",
            self.pointer_max_bits
        );

        let mem_ptr_limbs = array::from_fn(|i| ((ptr_val >> (i * (RV32_CELL_BITS * 2))) & 0xffff));

        let ptr_val = ptr_val - shift_amount;
        let read_data = match local_opcode {
            LOADW | LOADB | LOADH | LOADBU | LOADHU => tracing_read(
                memory,
                e.as_canonical_u32(),
                ptr_val,
                &mut adapter_row.read_data_aux,
            ),
            STOREW | STOREH | STOREB => tracing_read(
                memory,
                RV32_REGISTER_AS,
                a.as_canonical_u32(),
                &mut adapter_row.read_data_aux,
            ),
        };

        // We need to keep values of some cells to keep them unchanged when writing to those cells
        let prev_data = match local_opcode {
            STOREW | STOREH | STOREB => {
                if e.as_canonical_u32() == 4 {
                    unsafe {
                        memory
                            .data()
                            .read::<F, 4>(4, ptr_val)
                            .map(|x| x.as_canonical_u32() as u8)
                    }
                } else {
                    memory_read(memory.data(), e.as_canonical_u32(), ptr_val)
                }
            }
            LOADW | LOADB | LOADH | LOADBU | LOADHU => {
                memory_read(memory.data(), d.as_canonical_u32(), a.as_canonical_u32())
            }
        };

        adapter_row
            .rs1_data
            .copy_from_slice(&rs1.map(F::from_canonical_u8));
        adapter_row.imm = c;
        adapter_row.imm_sign = g;
        adapter_row.mem_ptr_limbs = mem_ptr_limbs.map(F::from_canonical_u32);
        adapter_row.mem_as = e;

        ((prev_data, read_data), shift_amount)
    }

    #[inline(always)]
    fn write(
        &self,
        memory: &mut TracingMemory<F>,
        instruction: &Instruction<F>,
        adapter_row: &mut [F],
        data: &Self::WriteData,
    ) {
        let &Instruction {
            opcode,
            a,
            c,
            d,
            e,
            f: enabled,
            g,
            ..
        } = instruction;

        debug_assert_eq!(d.as_canonical_u32(), RV32_REGISTER_AS);
        debug_assert!(e.as_canonical_u32() != RV32_IMM_AS);

        let local_opcode = Rv32LoadStoreOpcode::from_usize(
            opcode.local_opcode_idx(Rv32LoadStoreOpcode::CLASS_OFFSET),
        );

        let adapter_row: &mut Rv32LoadStoreAdapterCols<F> = adapter_row.borrow_mut();

        let rs1 = adapter_row.rs1_data.map(|x| x.as_canonical_u32() as u8);

        let rs1_val = u32::from_le_bytes(rs1);
        let imm = c.as_canonical_u32();
        let imm_sign = g.as_canonical_u32();
        let imm_extended = imm + imm_sign * 0xffff0000;

        let ptr_val = rs1_val.wrapping_add(imm_extended);
        assert!(
            ptr_val < (1 << self.pointer_max_bits),
            "ptr_val: {ptr_val} = rs1_val: {rs1_val} + imm_extended: {imm_extended} >= 2 ** {}",
            self.pointer_max_bits
        );

        let mem_ptr_limbs: [u32; 2] =
            array::from_fn(|i| ((ptr_val >> (i * (RV32_CELL_BITS * 2))) & 0xffff));

        if enabled != F::ZERO {
            adapter_row.needs_write = F::ONE;

            match local_opcode {
                STOREW | STOREH | STOREB => {
                    let ptr = mem_ptr_limbs[0] + mem_ptr_limbs[1] * (1 << (RV32_CELL_BITS * 2));
                    let ptr = ptr & 0xfffffffc;

                    // TODO(arayi): This workaround should be temporary
                    if e.as_canonical_u32() == 4 {
                        let (t_prev, _) = unsafe {
                            memory.write::<F, 4, 1>(
                                e.as_canonical_u32(),
                                ptr,
                                &data.map(F::from_canonical_u8),
                            )
                        };
                        adapter_row
                            .write_base_aux
                            .set_prev(F::from_canonical_u32(t_prev));
                    } else {
                        tracing_write_with_base_aux(
                            memory,
                            e.as_canonical_u32(),
                            ptr,
                            data,
                            &mut adapter_row.write_base_aux,
                        );
                    }
                }
                LOADW | LOADB | LOADH | LOADBU | LOADHU => {
                    tracing_write_with_base_aux(
                        memory,
                        RV32_REGISTER_AS,
                        a.as_canonical_u32(),
                        data,
                        &mut adapter_row.write_base_aux,
                    );
                }
            };
            adapter_row.rd_rs2_ptr = a;
        } else {
            memory.increment_timestamp();
        };
    }

    #[inline(always)]
    fn fill_trace_row(
        &self,
        mem_helper: &MemoryAuxColsFactory<F>,
        range_checker_chip: &SharedVariableRangeCheckerChip,
        adapter_row: &mut [F],
    ) {
        // TODO(ayush): should this be here?
        assert!(range_checker_chip.range_max_bits() >= 15);

        let adapter_row: &mut Rv32LoadStoreAdapterCols<F> = adapter_row.borrow_mut();

        let rs1 = adapter_row.rs1_data.map(|x| x.as_canonical_u32() as u8);
        let rs1_val = u32::from_le_bytes(rs1);

        let imm = adapter_row.imm.as_canonical_u32();
        let imm_sign = adapter_row.imm_sign.as_canonical_u32();
        let imm_extended = imm + imm_sign * 0xffff0000;

        let ptr_val = rs1_val.wrapping_add(imm_extended);
        let shift_amount = ptr_val % 4;

        range_checker_chip.add_count(
            (adapter_row.mem_ptr_limbs[0].as_canonical_u32() - shift_amount) / 4,
            RV32_CELL_BITS * 2 - 2,
        );
        range_checker_chip.add_count(
            adapter_row.mem_ptr_limbs[1].as_canonical_u32(),
            self.pointer_max_bits - RV32_CELL_BITS * 2,
        );

        let mut timestamp = adapter_row.from_state.timestamp.as_canonical_u32();

        mem_helper.fill_from_prev(timestamp, adapter_row.rs1_aux_cols.as_mut());
        timestamp += 1;

        mem_helper.fill_from_prev(timestamp, adapter_row.read_data_aux.as_mut());
        timestamp += 1;

        if adapter_row.needs_write.is_one() {
            mem_helper.fill_from_prev(timestamp, &mut adapter_row.write_base_aux);
        }
    }
}

impl<F> AdapterExecutorE1<F> for Rv32LoadStoreAdapterStep
where
    F: PrimeField32,
{
    // TODO(ayush): directly use u32
    type ReadData = (
        ([u8; RV32_REGISTER_NUM_LIMBS], [u8; RV32_REGISTER_NUM_LIMBS]),
        u32,
    );
    type WriteData = [u8; RV32_REGISTER_NUM_LIMBS];

<<<<<<< HEAD
    fn read<Mem, Ctx>(
        &self,
        state: &mut VmStateMut<Mem, Ctx>,
        instruction: &Instruction<F>,
    ) -> Self::ReadData
    where
        Mem: GuestMemory,
        Ctx: E1E2ExecutionCtx,
    {
=======
    fn read(&self, memory: &mut GuestMemory, instruction: &Instruction<F>) -> Self::ReadData {
>>>>>>> 00bab477
        let Instruction {
            opcode,
            a,
            b,
            c,
            d,
            e,
            g,
            ..
        } = instruction;

        debug_assert_eq!(d.as_canonical_u32(), RV32_REGISTER_AS);
        debug_assert!(e.as_canonical_u32() != RV32_IMM_AS);

        let local_opcode = Rv32LoadStoreOpcode::from_usize(
            opcode.local_opcode_idx(Rv32LoadStoreOpcode::CLASS_OFFSET),
        );

        let rs1_bytes: [u8; RV32_REGISTER_NUM_LIMBS] =
            memory_read_from_state(state, d.as_canonical_u32(), b.as_canonical_u32());
        let rs1_val = u32::from_le_bytes(rs1_bytes);

        let imm = c.as_canonical_u32();
        let imm_sign = g.as_canonical_u32();
        let imm_extended = imm + imm_sign * 0xffff0000;

        let ptr_val = rs1_val.wrapping_add(imm_extended);
        assert!(
            ptr_val < (1 << self.pointer_max_bits),
            "ptr_val: {ptr_val} = rs1_val: {rs1_val} + imm_extended: {imm_extended} >= 2 ** {}",
            self.pointer_max_bits
        );
        let shift_amount = ptr_val % 4;

        let ptr_val = ptr_val - shift_amount; // aligned ptr

        let read_data: [u8; RV32_REGISTER_NUM_LIMBS] = match local_opcode {
            LOADW | LOADB | LOADH | LOADBU | LOADHU => {
                memory_read_from_state(state, e.as_canonical_u32(), ptr_val)
            }
            STOREW | STOREH | STOREB => {
                memory_read_from_state(state, RV32_REGISTER_AS, a.as_canonical_u32())
            }
        };

        // For stores, we need the previous memory content to preserve unchanged bytes
        let prev_data: [u8; RV32_REGISTER_NUM_LIMBS] = match local_opcode {
            STOREW | STOREH | STOREB => {
                memory_read_from_state(state, e.as_canonical_u32(), ptr_val)
            }
            LOADW | LOADB | LOADH | LOADBU | LOADHU => {
                memory_read_from_state(state, RV32_REGISTER_AS, a.as_canonical_u32())
            }
        };

        ((prev_data, read_data), shift_amount)
    }

<<<<<<< HEAD
    fn write<Mem, Ctx>(
        &self,
        state: &mut VmStateMut<Mem, Ctx>,
        instruction: &Instruction<F>,
        data: &Self::WriteData,
    ) where
        Mem: GuestMemory,
        Ctx: E1E2ExecutionCtx,
    {
=======
    fn write(
        &self,
        memory: &mut GuestMemory,
        instruction: &Instruction<F>,
        data: &Self::WriteData,
    ) {
>>>>>>> 00bab477
        // TODO(ayush): remove duplication with read
        let &Instruction {
            opcode,
            a,
            b,
            c,
            d,
            e,
            f: enabled,
            g,
            ..
        } = instruction;

        debug_assert_eq!(d.as_canonical_u32(), RV32_REGISTER_AS);
        debug_assert!(e.as_canonical_u32() != RV32_IMM_AS);

        let local_opcode = Rv32LoadStoreOpcode::from_usize(
            opcode.local_opcode_idx(Rv32LoadStoreOpcode::CLASS_OFFSET),
        );

        let rs1_bytes: [u8; RV32_REGISTER_NUM_LIMBS] =
            memory_read_from_state(state, RV32_REGISTER_AS, b.as_canonical_u32());
        let rs1_val = u32::from_le_bytes(rs1_bytes);

        let imm = c.as_canonical_u32();
        let imm_sign = g.as_canonical_u32();
        let imm_extended = imm + imm_sign * 0xffff0000;

        let ptr_val = rs1_val.wrapping_add(imm_extended);
        assert!(
            ptr_val < (1 << self.pointer_max_bits),
            "ptr_val: {ptr_val} = rs1_val: {rs1_val} + imm_extended: {imm_extended} >= 2 ** {}",
            self.pointer_max_bits
        );
        let shift_amount = ptr_val % 4;

        let ptr_val = ptr_val - shift_amount; // aligned ptr

        let mem_ptr_limbs: [u32; 2] =
            array::from_fn(|i| ((ptr_val >> (i * (RV32_CELL_BITS * 2))) & 0xffff));

        if enabled != F::ZERO {
            match local_opcode {
                STOREW | STOREH | STOREB => {
                    let ptr = mem_ptr_limbs[0] + mem_ptr_limbs[1] * (1 << (RV32_CELL_BITS * 2));
                    memory_write_from_state(state, e.as_canonical_u32(), ptr & 0xfffffffc, data);
                }
                LOADW | LOADB | LOADH | LOADBU | LOADHU => {
                    memory_write_from_state(state, RV32_REGISTER_AS, a.as_canonical_u32(), data);
                }
            }
        }
    }
}<|MERGE_RESOLUTION|>--- conflicted
+++ resolved
@@ -564,19 +564,14 @@
     );
     type WriteData = [u8; RV32_REGISTER_NUM_LIMBS];
 
-<<<<<<< HEAD
-    fn read<Mem, Ctx>(
+    fn read<Ctx>(
         &self,
-        state: &mut VmStateMut<Mem, Ctx>,
+        state: &mut VmStateMut<GuestMemory, Ctx>,
         instruction: &Instruction<F>,
     ) -> Self::ReadData
     where
-        Mem: GuestMemory,
         Ctx: E1E2ExecutionCtx,
     {
-=======
-    fn read(&self, memory: &mut GuestMemory, instruction: &Instruction<F>) -> Self::ReadData {
->>>>>>> 00bab477
         let Instruction {
             opcode,
             a,
@@ -635,24 +630,14 @@
         ((prev_data, read_data), shift_amount)
     }
 
-<<<<<<< HEAD
-    fn write<Mem, Ctx>(
+    fn write<Ctx>(
         &self,
-        state: &mut VmStateMut<Mem, Ctx>,
+        state: &mut VmStateMut<GuestMemory, Ctx>,
         instruction: &Instruction<F>,
         data: &Self::WriteData,
     ) where
-        Mem: GuestMemory,
         Ctx: E1E2ExecutionCtx,
     {
-=======
-    fn write(
-        &self,
-        memory: &mut GuestMemory,
-        instruction: &Instruction<F>,
-        data: &Self::WriteData,
-    ) {
->>>>>>> 00bab477
         // TODO(ayush): remove duplication with read
         let &Instruction {
             opcode,
