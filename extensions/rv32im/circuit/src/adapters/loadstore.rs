use std::{
    borrow::{Borrow, BorrowMut},
    marker::PhantomData,
    ptr::slice_from_raw_parts,
};

use openvm_circuit::{
    arch::{
<<<<<<< HEAD
        AdapterAirContext, AdapterExecutorE1, AdapterTraceFiller, AdapterTraceStep,
        ExecutionBridge, ExecutionState, VmAdapterAir, VmAdapterInterface,
=======
        execution_mode::E1E2ExecutionCtx, AdapterAirContext, AdapterExecutorE1, AdapterTraceStep,
        ExecutionBridge, ExecutionState, VmAdapterAir, VmAdapterInterface, VmStateMut,
>>>>>>> 82f7ff99
    },
    system::memory::{
        offline_checker::{
            MemoryBaseAuxCols, MemoryBridge, MemoryReadAuxCols, MemoryReadAuxRecord,
            MemoryWriteAuxCols,
        },
        online::{GuestMemory, TracingMemory},
        MemoryAddress, MemoryAuxColsFactory,
    },
};
use openvm_circuit_primitives::{
    utils::{not, select},
    var_range::{SharedVariableRangeCheckerChip, VariableRangeCheckerBus},
    AlignedBytesBorrow,
};
use openvm_circuit_primitives_derive::AlignedBorrow;
use openvm_instructions::{
    instruction::Instruction,
    program::DEFAULT_PC_STEP,
    riscv::{RV32_IMM_AS, RV32_REGISTER_AS},
    LocalOpcode,
};
use openvm_rv32im_transpiler::Rv32LoadStoreOpcode::{self, *};
use openvm_stark_backend::{
    interaction::InteractionBuilder,
    p3_air::{AirBuilder, BaseAir},
    p3_field::{Field, FieldAlgebra, PrimeField32},
};

use super::RV32_REGISTER_NUM_LIMBS;
use crate::adapters::{
<<<<<<< HEAD
    memory_read, memory_read_native, memory_write, memory_write_native, new_read_rv32_register,
    timed_write, timed_write_native, tracing_read, RV32_CELL_BITS,
=======
    memory_read, memory_read_from_state, memory_write_from_state, tracing_read,
    tracing_write_with_base_aux, RV32_CELL_BITS,
>>>>>>> 82f7ff99
};

/// LoadStore Adapter handles all memory and register operations, so it must be aware
/// of the instruction type, specifically whether it is a load or store
/// LoadStore Adapter handles 4 byte aligned lw, sw instructions,
///                           2 byte aligned lh, lhu, sh instructions and
///                           1 byte aligned lb, lbu, sb instructions
/// This adapter always batch reads/writes 4 bytes,
/// thus it needs to shift left the memory pointer by some amount in case of not 4 byte aligned
/// intermediate pointers
pub struct LoadStoreInstruction<T> {
    /// is_valid is constrained to be bool
    pub is_valid: T,
    /// Absolute opcode number
    pub opcode: T,
    /// is_load is constrained to be bool, and can only be 1 if is_valid is 1
    pub is_load: T,

    /// Keeping two separate shift amounts is needed for getting the read_ptr/write_ptr with degree
    /// 2 load_shift_amount will be the shift amount if load and 0 if store
    pub load_shift_amount: T,
    /// store_shift_amount will be 0 if load and the shift amount if store
    pub store_shift_amount: T,
}

pub struct Rv32LoadStoreAdapterAirInterface<AB: InteractionBuilder>(PhantomData<AB>);

/// Using AB::Var for prev_data and AB::Expr for read_data
impl<AB: InteractionBuilder> VmAdapterInterface<AB::Expr> for Rv32LoadStoreAdapterAirInterface<AB> {
    type Reads = (
        [AB::Var; RV32_REGISTER_NUM_LIMBS],
        [AB::Expr; RV32_REGISTER_NUM_LIMBS],
    );
    type Writes = [[AB::Expr; RV32_REGISTER_NUM_LIMBS]; 1];
    type ProcessedInstruction = LoadStoreInstruction<AB::Expr>;
}

#[repr(C)]
#[derive(Debug, Clone, AlignedBorrow)]
pub struct Rv32LoadStoreAdapterCols<T> {
    pub from_state: ExecutionState<T>,
    pub rs1_ptr: T,
    pub rs1_data: [T; RV32_REGISTER_NUM_LIMBS],
    pub rs1_aux_cols: MemoryReadAuxCols<T>,

    /// Will write to rd when Load and read from rs2 when Store
    pub rd_rs2_ptr: T,
    pub read_data_aux: MemoryReadAuxCols<T>,
    pub imm: T,
    pub imm_sign: T,
    /// mem_ptr is the intermediate memory pointer limbs, needed to check the correct addition
    pub mem_ptr_limbs: [T; 2],
    pub mem_as: T,
    /// prev_data will be provided by the core chip to make a complete MemoryWriteAuxCols
    pub write_base_aux: MemoryBaseAuxCols<T>,
    /// Only writes if `needs_write`.
    /// If the instruction is a Load:
    /// - Sets `needs_write` to 0 iff `rd == x0`
    ///
    /// Otherwise:
    /// - Sets `needs_write` to 1
    pub needs_write: T,
}

#[derive(Clone, Copy, Debug, derive_new::new)]
pub struct Rv32LoadStoreAdapterAir {
    pub(super) memory_bridge: MemoryBridge,
    pub(super) execution_bridge: ExecutionBridge,
    pub range_bus: VariableRangeCheckerBus,
    pointer_max_bits: usize,
}

impl<F: Field> BaseAir<F> for Rv32LoadStoreAdapterAir {
    fn width(&self) -> usize {
        Rv32LoadStoreAdapterCols::<F>::width()
    }
}

impl<AB: InteractionBuilder> VmAdapterAir<AB> for Rv32LoadStoreAdapterAir {
    type Interface = Rv32LoadStoreAdapterAirInterface<AB>;

    fn eval(
        &self,
        builder: &mut AB,
        local: &[AB::Var],
        ctx: AdapterAirContext<AB::Expr, Self::Interface>,
    ) {
        let local_cols: &Rv32LoadStoreAdapterCols<AB::Var> = local.borrow();

        let timestamp: AB::Var = local_cols.from_state.timestamp;
        let mut timestamp_delta: usize = 0;
        let mut timestamp_pp = || {
            timestamp_delta += 1;
            timestamp + AB::Expr::from_canonical_usize(timestamp_delta - 1)
        };

        let is_load = ctx.instruction.is_load;
        let is_valid = ctx.instruction.is_valid;
        let load_shift_amount = ctx.instruction.load_shift_amount;
        let store_shift_amount = ctx.instruction.store_shift_amount;
        let shift_amount = load_shift_amount.clone() + store_shift_amount.clone();

        let write_count = local_cols.needs_write;

        // This constraint ensures that the memory write only occurs when `is_valid == 1`.
        builder.assert_bool(write_count);
        builder.when(write_count).assert_one(is_valid.clone());

        // Constrain that if `is_valid == 1` and `write_count == 0`, then `is_load == 1` and
        // `rd_rs2_ptr == x0`
        builder
            .when(is_valid.clone() - write_count)
            .assert_one(is_load.clone());
        builder
            .when(is_valid.clone() - write_count)
            .assert_zero(local_cols.rd_rs2_ptr);

        // read rs1
        self.memory_bridge
            .read(
                MemoryAddress::new(
                    AB::F::from_canonical_u32(RV32_REGISTER_AS),
                    local_cols.rs1_ptr,
                ),
                local_cols.rs1_data,
                timestamp_pp(),
                &local_cols.rs1_aux_cols,
            )
            .eval(builder, is_valid.clone());

        // constrain mem_ptr = rs1 + imm as a u32 addition with 2 limbs
        let limbs_01 = local_cols.rs1_data[0]
            + local_cols.rs1_data[1] * AB::F::from_canonical_u32(1 << RV32_CELL_BITS);
        let limbs_23 = local_cols.rs1_data[2]
            + local_cols.rs1_data[3] * AB::F::from_canonical_u32(1 << RV32_CELL_BITS);

        let inv = AB::F::from_canonical_u32(1 << (RV32_CELL_BITS * 2)).inverse();
        let carry = (limbs_01 + local_cols.imm - local_cols.mem_ptr_limbs[0]) * inv;

        builder.when(is_valid.clone()).assert_bool(carry.clone());

        builder
            .when(is_valid.clone())
            .assert_bool(local_cols.imm_sign);
        let imm_extend_limb =
            local_cols.imm_sign * AB::F::from_canonical_u32((1 << (RV32_CELL_BITS * 2)) - 1);
        let carry = (limbs_23 + imm_extend_limb + carry - local_cols.mem_ptr_limbs[1]) * inv;
        builder.when(is_valid.clone()).assert_bool(carry.clone());

        // preventing mem_ptr overflow
        self.range_bus
            .range_check(
                // (limb[0] - shift_amount) / 4 < 2^14 => limb[0] - shift_amount < 2^16
                (local_cols.mem_ptr_limbs[0] - shift_amount)
                    * AB::F::from_canonical_u32(4).inverse(),
                RV32_CELL_BITS * 2 - 2,
            )
            .eval(builder, is_valid.clone());
        self.range_bus
            .range_check(
                local_cols.mem_ptr_limbs[1],
                self.pointer_max_bits - RV32_CELL_BITS * 2,
            )
            .eval(builder, is_valid.clone());

        let mem_ptr = local_cols.mem_ptr_limbs[0]
            + local_cols.mem_ptr_limbs[1] * AB::F::from_canonical_u32(1 << (RV32_CELL_BITS * 2));

        let is_store = is_valid.clone() - is_load.clone();
        // constrain mem_as to be in {0, 1, 2} if the instruction is a load,
        // and in {2, 3, 4} if the instruction is a store
        builder.assert_tern(local_cols.mem_as - is_store * AB::Expr::TWO);
        builder
            .when(not::<AB::Expr>(is_valid.clone()))
            .assert_zero(local_cols.mem_as);

        // read_as is [local_cols.mem_as] for loads and 1 for stores
        let read_as = select::<AB::Expr>(
            is_load.clone(),
            local_cols.mem_as,
            AB::F::from_canonical_u32(RV32_REGISTER_AS),
        );

        // read_ptr is mem_ptr for loads and rd_rs2_ptr for stores
        // Note: shift_amount is expected to have degree 2, thus we can't put it in the select
        // clause       since the resulting read_ptr/write_ptr's degree will be 3 which is
        // too high.       Instead, the solution without using additional columns is to get
        // two different shift amounts from core chip
        let read_ptr = select::<AB::Expr>(is_load.clone(), mem_ptr.clone(), local_cols.rd_rs2_ptr)
            - load_shift_amount;

        self.memory_bridge
            .read(
                MemoryAddress::new(read_as, read_ptr),
                ctx.reads.1,
                timestamp_pp(),
                &local_cols.read_data_aux,
            )
            .eval(builder, is_valid.clone());

        let write_aux_cols = MemoryWriteAuxCols::from_base(local_cols.write_base_aux, ctx.reads.0);

        // write_as is 1 for loads and [local_cols.mem_as] for stores
        let write_as = select::<AB::Expr>(
            is_load.clone(),
            AB::F::from_canonical_u32(RV32_REGISTER_AS),
            local_cols.mem_as,
        );

        // write_ptr is rd_rs2_ptr for loads and mem_ptr for stores
        let write_ptr = select::<AB::Expr>(is_load.clone(), local_cols.rd_rs2_ptr, mem_ptr.clone())
            - store_shift_amount;

        self.memory_bridge
            .write(
                MemoryAddress::new(write_as, write_ptr),
                ctx.writes[0].clone(),
                timestamp_pp(),
                &write_aux_cols,
            )
            .eval(builder, write_count);

        let to_pc = ctx
            .to_pc
            .unwrap_or(local_cols.from_state.pc + AB::F::from_canonical_u32(DEFAULT_PC_STEP));
        self.execution_bridge
            .execute(
                ctx.instruction.opcode,
                [
                    local_cols.rd_rs2_ptr.into(),
                    local_cols.rs1_ptr.into(),
                    local_cols.imm.into(),
                    AB::Expr::from_canonical_u32(RV32_REGISTER_AS),
                    local_cols.mem_as.into(),
                    local_cols.needs_write.into(),
                    local_cols.imm_sign.into(),
                ],
                local_cols.from_state,
                ExecutionState {
                    pc: to_pc,
                    timestamp: timestamp + AB::F::from_canonical_usize(timestamp_delta),
                },
            )
            .eval(builder, is_valid);
    }

    fn get_from_pc(&self, local: &[AB::Var]) -> AB::Var {
        let local_cols: &Rv32LoadStoreAdapterCols<AB::Var> = local.borrow();
        local_cols.from_state.pc
    }
}

#[repr(C)]
#[derive(AlignedBytesBorrow, Debug)]
pub struct Rv32LoadStoreAdapterRecord {
    pub from_pc: u32,
    pub from_timestamp: u32,

    pub rs1_ptr: u32,
    pub rs1_val: u32,
    pub rs1_aux_record: MemoryReadAuxRecord,

    pub rd_rs2_ptr: u32,
    pub read_data_aux: MemoryReadAuxRecord,
    pub imm: u16,
    pub imm_sign: bool,

    pub mem_as: u8,

    pub write_prev_timestamp: u32,
}

/// This chip reads rs1 and gets a intermediate memory pointer address with rs1 + imm.
/// In case of Loads, reads from the shifted intermediate pointer and writes to rd.
/// In case of Stores, reads from rs2 and writes to the shifted intermediate pointer.
#[derive(derive_new::new)]
pub struct Rv32LoadStoreAdapterStep {
    pointer_max_bits: usize,
    pub range_checker_chip: SharedVariableRangeCheckerChip,
}

impl<F, CTX> AdapterTraceStep<F, CTX> for Rv32LoadStoreAdapterStep
where
    F: PrimeField32,
{
    const WIDTH: usize = size_of::<Rv32LoadStoreAdapterCols<u8>>();
    type ReadData = (
        (
            [u32; RV32_REGISTER_NUM_LIMBS],
            [u8; RV32_REGISTER_NUM_LIMBS],
        ),
        u8,
    );
    type WriteData = [u32; RV32_REGISTER_NUM_LIMBS];
    type RecordMut<'a> = &'a mut Rv32LoadStoreAdapterRecord;

    #[inline(always)]
    fn start(pc: u32, memory: &TracingMemory<F>, record: &mut Self::RecordMut<'_>) {
        record.from_pc = pc;
        record.from_timestamp = memory.timestamp;
    }

    #[inline(always)]
    fn read(
        &self,
        memory: &mut TracingMemory<F>,
        instruction: &Instruction<F>,
        record: &mut Self::RecordMut<'_>,
    ) -> Self::ReadData {
        let &Instruction {
            opcode,
            a,
            b,
            c,
            d,
            e,
            g,
            ..
        } = instruction;

        debug_assert_eq!(d.as_canonical_u32(), RV32_REGISTER_AS);
        debug_assert!(e.as_canonical_u32() != RV32_IMM_AS);

        let local_opcode = Rv32LoadStoreOpcode::from_usize(
            opcode.local_opcode_idx(Rv32LoadStoreOpcode::CLASS_OFFSET),
        );

        record.rs1_ptr = b.as_canonical_u32();
        record.rs1_val = u32::from_le_bytes(tracing_read(
            memory,
            RV32_REGISTER_AS,
            record.rs1_ptr,
            &mut record.rs1_aux_record.prev_timestamp,
        ));

        record.mem_as = e.as_canonical_u32() as u8;
        record.imm = c.as_canonical_u32() as u16;
        record.imm_sign = g.is_one();
        let imm_extended = record.imm as u32 + record.imm_sign as u32 * 0xffff0000;

        let ptr_val = record.rs1_val.wrapping_add(imm_extended);
        let shift_amount = ptr_val & 3;
        let ptr_val = ptr_val - shift_amount;

        assert!(
            ptr_val < (1 << self.pointer_max_bits),
            "ptr_val: {ptr_val} = rs1_val: {} + imm_extended: {imm_extended} >= 2 ** {}",
            record.rs1_val,
            self.pointer_max_bits
        );

        let read_data = match local_opcode {
            LOADW | LOADB | LOADH | LOADBU | LOADHU => tracing_read(
                memory,
                e.as_canonical_u32(),
                ptr_val,
                &mut record.read_data_aux.prev_timestamp,
            ),
            STOREW | STOREH | STOREB => tracing_read(
                memory,
                RV32_REGISTER_AS,
                a.as_canonical_u32(),
                &mut record.read_data_aux.prev_timestamp,
            ),
        };

        // We need to keep values of some cells to keep them unchanged when writing to those cells
        let prev_data = match local_opcode {
            STOREW | STOREH | STOREB => {
                if e.as_canonical_u32() == 4 {
                    memory_read_native(memory.data(), ptr_val).map(|x: F| x.as_canonical_u32())
                } else {
                    memory_read(memory.data(), e.as_canonical_u32(), ptr_val).map(u32::from)
                }
            }
            LOADW | LOADB | LOADH | LOADBU | LOADHU => {
                memory_read(memory.data(), d.as_canonical_u32(), a.as_canonical_u32())
                    .map(u32::from)
            }
        };

        ((prev_data, read_data), shift_amount as u8)
    }

    #[inline(always)]
    fn write(
        &self,
        memory: &mut TracingMemory<F>,
        instruction: &Instruction<F>,
        data: &Self::WriteData,
        record: &mut Self::RecordMut<'_>,
    ) {
        let &Instruction {
            opcode,
            a,
            d,
            e,
            f: enabled,
            ..
        } = instruction;

        debug_assert_eq!(d.as_canonical_u32(), RV32_REGISTER_AS);
        debug_assert!(e.as_canonical_u32() != RV32_IMM_AS);

        let local_opcode = Rv32LoadStoreOpcode::from_usize(
            opcode.local_opcode_idx(Rv32LoadStoreOpcode::CLASS_OFFSET),
        );

        if enabled != F::ZERO {
            record.rd_rs2_ptr = a.as_canonical_u32();

            record.write_prev_timestamp = match local_opcode {
                STOREW | STOREH | STOREB => {
                    let imm_extended = record.imm as u32 + record.imm_sign as u32 * 0xffff0000;
                    let ptr = record.rs1_val.wrapping_add(imm_extended) & !3;

                    if record.mem_as == 4 {
                        timed_write_native(memory, ptr, &data.map(F::from_canonical_u32)).0
                    } else {
                        timed_write(memory, record.mem_as as u32, ptr, &data.map(|x| x as u8)).0
                    }
                }
                LOADW | LOADB | LOADH | LOADBU | LOADHU => {
                    timed_write(
                        memory,
                        RV32_REGISTER_AS,
                        record.rd_rs2_ptr,
                        &data.map(|x| x as u8),
                    )
                    .0
                }
            };
        } else {
            record.rd_rs2_ptr = u32::MAX;
            memory.increment_timestamp();
        };
    }
}

impl<F: PrimeField32, CTX> AdapterTraceFiller<F, CTX> for Rv32LoadStoreAdapterStep {
    #[inline(always)]
    fn fill_trace_row(&self, mem_helper: &MemoryAuxColsFactory<F>, adapter_row: &mut [F]) {
        // TODO(ayush): should this be here?
        debug_assert!(self.range_checker_chip.range_max_bits() >= 15);

        let record = unsafe {
            let record_buffer = &*slice_from_raw_parts(
                adapter_row.as_ptr() as *const u8,
                size_of::<Rv32LoadStoreAdapterRecord>(),
            );
            let record: &Rv32LoadStoreAdapterRecord = record_buffer.borrow();
            record
        };
        let adapter_row: &mut Rv32LoadStoreAdapterCols<F> = adapter_row.borrow_mut();

        // Writing in reverse order
        adapter_row.needs_write = F::from_bool(record.rd_rs2_ptr != u32::MAX);

        mem_helper.fill(
            record.write_prev_timestamp,
            record.from_timestamp + 2,
            &mut adapter_row.write_base_aux,
        );

        adapter_row.mem_as = F::from_canonical_u8(record.mem_as);
        let ptr = record
            .rs1_val
            .wrapping_add(record.imm as u32 + record.imm_sign as u32 * 0xffff0000);

        let ptr_limbs = [ptr & 0xffff, ptr >> 16];
        self.range_checker_chip
            .add_count(ptr_limbs[0] >> 2, RV32_CELL_BITS * 2 - 2);
        self.range_checker_chip
            .add_count(ptr_limbs[1], self.pointer_max_bits - 16);
        adapter_row.mem_ptr_limbs = ptr_limbs.map(F::from_canonical_u32);

        adapter_row.imm_sign = F::from_bool(record.imm_sign);
        adapter_row.imm = F::from_canonical_u16(record.imm);

        mem_helper.fill(
            record.read_data_aux.prev_timestamp,
            record.from_timestamp + 1,
            adapter_row.read_data_aux.as_mut(),
        );
        adapter_row.rd_rs2_ptr = if record.rd_rs2_ptr != u32::MAX {
            F::from_canonical_u32(record.rd_rs2_ptr)
        } else {
            F::ZERO
        };

        mem_helper.fill(
            record.rs1_aux_record.prev_timestamp,
            record.from_timestamp,
            adapter_row.rs1_aux_cols.as_mut(),
        );

        adapter_row.rs1_data = record.rs1_val.to_le_bytes().map(F::from_canonical_u8);
        adapter_row.rs1_ptr = F::from_canonical_u32(record.rs1_ptr);

        adapter_row.from_state.timestamp = F::from_canonical_u32(record.from_timestamp);
        adapter_row.from_state.pc = F::from_canonical_u32(record.from_pc);
    }
}

impl<F> AdapterExecutorE1<F> for Rv32LoadStoreAdapterStep
where
    F: PrimeField32,
{
    // TODO(ayush): directly use u32
    type ReadData = [u8; RV32_REGISTER_NUM_LIMBS];
    type WriteData = [u8; RV32_REGISTER_NUM_LIMBS];

    fn read<Ctx>(
        &self,
        state: &mut VmStateMut<GuestMemory, Ctx>,
        instruction: &Instruction<F>,
    ) -> Self::ReadData
    where
        Ctx: E1E2ExecutionCtx,
    {
        let Instruction {
            opcode,
            a,
            b,
            c,
            d,
            e,
            g,
            ..
        } = instruction;

        debug_assert_eq!(d.as_canonical_u32(), RV32_REGISTER_AS);
        debug_assert!(e.as_canonical_u32() != RV32_IMM_AS);

        let local_opcode = Rv32LoadStoreOpcode::from_usize(
            opcode.local_opcode_idx(Rv32LoadStoreOpcode::CLASS_OFFSET),
        );

<<<<<<< HEAD
        let read_data: [u8; RV32_REGISTER_NUM_LIMBS] = match local_opcode {
            LOADW | LOADB | LOADH | LOADBU | LOADHU => {
                let rs1 = new_read_rv32_register(memory, RV32_REGISTER_AS, b.as_canonical_u32());
                let imm_extended = c.as_canonical_u32() + g.as_canonical_u32() * 0xffff0000;
                let ptr_val = rs1.wrapping_add(imm_extended);
                assert!(
                    ptr_val < (1 << self.pointer_max_bits),
                    "ptr_val: {ptr_val} = rs1_val: {rs1} + imm_extended: {imm_extended} >= 2 ** {}",
                    self.pointer_max_bits
                );
                memory_read(memory, e.as_canonical_u32(), ptr_val)
=======
        let rs1_bytes: [u8; RV32_REGISTER_NUM_LIMBS] =
            memory_read_from_state(state, d.as_canonical_u32(), b.as_canonical_u32());
        let rs1_val = u32::from_le_bytes(rs1_bytes);

        let imm = c.as_canonical_u32();
        let imm_sign = g.as_canonical_u32();
        let imm_extended = imm + imm_sign * 0xffff0000;

        let ptr_val = rs1_val.wrapping_add(imm_extended);
        assert!(
            ptr_val < (1 << self.pointer_max_bits),
            "ptr_val: {ptr_val} = rs1_val: {rs1_val} + imm_extended: {imm_extended} >= 2 ** {}",
            self.pointer_max_bits
        );
        let shift_amount = ptr_val % 4;

        let ptr_val = ptr_val - shift_amount; // aligned ptr

        let read_data: [u8; RV32_REGISTER_NUM_LIMBS] = match local_opcode {
            LOADW | LOADB | LOADH | LOADBU | LOADHU => {
                memory_read_from_state(state, e.as_canonical_u32(), ptr_val)
            }
            STOREW | STOREH | STOREB => {
                memory_read_from_state(state, RV32_REGISTER_AS, a.as_canonical_u32())
>>>>>>> 82f7ff99
            }
        };

<<<<<<< HEAD
        read_data
=======
        // For stores, we need the previous memory content to preserve unchanged bytes
        let prev_data: [u8; RV32_REGISTER_NUM_LIMBS] = match local_opcode {
            STOREW | STOREH | STOREB => memory_read(state.memory, e.as_canonical_u32(), ptr_val),
            LOADW | LOADB | LOADH | LOADBU | LOADHU => {
                memory_read(state.memory, RV32_REGISTER_AS, a.as_canonical_u32())
            }
        };

        ((prev_data, read_data), shift_amount)
>>>>>>> 82f7ff99
    }

    fn write<Ctx>(
        &self,
        state: &mut VmStateMut<GuestMemory, Ctx>,
        instruction: &Instruction<F>,
        data: &Self::WriteData,
<<<<<<< HEAD
    ) {
=======
    ) where
        Ctx: E1E2ExecutionCtx,
    {
        // TODO(ayush): remove duplication with read
>>>>>>> 82f7ff99
        let &Instruction {
            opcode,
            a,
            b,
            c,
            d,
            e,
            f: enabled,
            g,
            ..
        } = instruction;

        debug_assert_eq!(d.as_canonical_u32(), RV32_REGISTER_AS);
        debug_assert!(e.as_canonical_u32() != RV32_IMM_AS);

        let local_opcode = Rv32LoadStoreOpcode::from_usize(
            opcode.local_opcode_idx(Rv32LoadStoreOpcode::CLASS_OFFSET),
        );

<<<<<<< HEAD
        if enabled != F::ZERO {
            match local_opcode {
                STOREW | STOREH | STOREB => {
                    let rs1 =
                        new_read_rv32_register(memory, RV32_REGISTER_AS, b.as_canonical_u32());
                    let imm_extended = c.as_canonical_u32() + g.as_canonical_u32() * 0xffff0000;
                    let ptr_val = rs1.wrapping_add(imm_extended);
                    assert!(
                        ptr_val < (1 << self.pointer_max_bits),
                        "ptr_val: {ptr_val} = rs1_val: {rs1} + imm_extended: {imm_extended} >= 2 ** {}",
                        self.pointer_max_bits
                    );
                    // If store we only write the correct number of bytes
                    match local_opcode {
                        STOREW => {
                            if e.as_canonical_u32() == 4 {
                                memory_write_native(
                                    memory,
                                    ptr_val,
                                    &data.map(F::from_canonical_u8),
                                );
                            } else {
                                memory_write(memory, e.as_canonical_u32(), ptr_val, data);
                            }
                        }
                        STOREH => {
                            if e.as_canonical_u32() == 4 {
                                memory_write_native(
                                    memory,
                                    ptr_val,
                                    &[F::from_canonical_u8(data[0]), F::from_canonical_u8(data[1])],
                                );
                            } else {
                                memory_write(
                                    memory,
                                    e.as_canonical_u32(),
                                    ptr_val,
                                    &[data[0], data[1]],
                                );
                            }
                        }
                        STOREB => {
                            if e.as_canonical_u32() == 4 {
                                memory_write_native(
                                    memory,
                                    ptr_val,
                                    &[F::from_canonical_u8(data[0])],
                                );
                            } else {
                                memory_write(memory, e.as_canonical_u32(), ptr_val, &[data[0]]);
                            }
                        }
                        _ => unreachable!(),
                    }
=======
        let rs1_bytes: [u8; RV32_REGISTER_NUM_LIMBS] =
            memory_read(state.memory, RV32_REGISTER_AS, b.as_canonical_u32());
        let rs1_val = u32::from_le_bytes(rs1_bytes);

        let imm = c.as_canonical_u32();
        let imm_sign = g.as_canonical_u32();
        let imm_extended = imm + imm_sign * 0xffff0000;

        let ptr_val = rs1_val.wrapping_add(imm_extended);
        assert!(
            ptr_val < (1 << self.pointer_max_bits),
            "ptr_val: {ptr_val} = rs1_val: {rs1_val} + imm_extended: {imm_extended} >= 2 ** {}",
            self.pointer_max_bits
        );
        let shift_amount = ptr_val % 4;

        let ptr_val = ptr_val - shift_amount; // aligned ptr

        let mem_ptr_limbs: [u32; 2] =
            array::from_fn(|i| ((ptr_val >> (i * (RV32_CELL_BITS * 2))) & 0xffff));

        if enabled != F::ZERO {
            match local_opcode {
                STOREW | STOREH | STOREB => {
                    let ptr = mem_ptr_limbs[0] + mem_ptr_limbs[1] * (1 << (RV32_CELL_BITS * 2));
                    memory_write_from_state(state, e.as_canonical_u32(), ptr & 0xfffffffc, data);
>>>>>>> 82f7ff99
                }
                LOADW | LOADB | LOADH | LOADBU | LOADHU => {
                    memory_write_from_state(state, RV32_REGISTER_AS, a.as_canonical_u32(), data);
                }
            }
        }
    }
}<|MERGE_RESOLUTION|>--- conflicted
+++ resolved
@@ -6,13 +6,9 @@
 
 use openvm_circuit::{
     arch::{
-<<<<<<< HEAD
-        AdapterAirContext, AdapterExecutorE1, AdapterTraceFiller, AdapterTraceStep,
-        ExecutionBridge, ExecutionState, VmAdapterAir, VmAdapterInterface,
-=======
-        execution_mode::E1E2ExecutionCtx, AdapterAirContext, AdapterExecutorE1, AdapterTraceStep,
-        ExecutionBridge, ExecutionState, VmAdapterAir, VmAdapterInterface, VmStateMut,
->>>>>>> 82f7ff99
+        execution_mode::E1E2ExecutionCtx, AdapterAirContext, AdapterExecutorE1, AdapterTraceFiller,
+        AdapterTraceStep, ExecutionBridge, ExecutionState, VmAdapterAir, VmAdapterInterface,
+        VmStateMut,
     },
     system::memory::{
         offline_checker::{
@@ -44,13 +40,9 @@
 
 use super::RV32_REGISTER_NUM_LIMBS;
 use crate::adapters::{
-<<<<<<< HEAD
-    memory_read, memory_read_native, memory_write, memory_write_native, new_read_rv32_register,
-    timed_write, timed_write_native, tracing_read, RV32_CELL_BITS,
-=======
-    memory_read, memory_read_from_state, memory_write_from_state, tracing_read,
-    tracing_write_with_base_aux, RV32_CELL_BITS,
->>>>>>> 82f7ff99
+    memory_read, memory_read_from_state, memory_read_native, memory_write_from_state,
+    memory_write_native_from_state, new_read_rv32_register_from_state, timed_write,
+    timed_write_native, tracing_read, RV32_CELL_BITS,
 };
 
 /// LoadStore Adapter handles all memory and register operations, so it must be aware
@@ -589,10 +581,13 @@
             opcode.local_opcode_idx(Rv32LoadStoreOpcode::CLASS_OFFSET),
         );
 
-<<<<<<< HEAD
         let read_data: [u8; RV32_REGISTER_NUM_LIMBS] = match local_opcode {
             LOADW | LOADB | LOADH | LOADBU | LOADHU => {
-                let rs1 = new_read_rv32_register(memory, RV32_REGISTER_AS, b.as_canonical_u32());
+                let rs1 = new_read_rv32_register_from_state(
+                    state,
+                    RV32_REGISTER_AS,
+                    b.as_canonical_u32(),
+                );
                 let imm_extended = c.as_canonical_u32() + g.as_canonical_u32() * 0xffff0000;
                 let ptr_val = rs1.wrapping_add(imm_extended);
                 assert!(
@@ -600,49 +595,14 @@
                     "ptr_val: {ptr_val} = rs1_val: {rs1} + imm_extended: {imm_extended} >= 2 ** {}",
                     self.pointer_max_bits
                 );
-                memory_read(memory, e.as_canonical_u32(), ptr_val)
-=======
-        let rs1_bytes: [u8; RV32_REGISTER_NUM_LIMBS] =
-            memory_read_from_state(state, d.as_canonical_u32(), b.as_canonical_u32());
-        let rs1_val = u32::from_le_bytes(rs1_bytes);
-
-        let imm = c.as_canonical_u32();
-        let imm_sign = g.as_canonical_u32();
-        let imm_extended = imm + imm_sign * 0xffff0000;
-
-        let ptr_val = rs1_val.wrapping_add(imm_extended);
-        assert!(
-            ptr_val < (1 << self.pointer_max_bits),
-            "ptr_val: {ptr_val} = rs1_val: {rs1_val} + imm_extended: {imm_extended} >= 2 ** {}",
-            self.pointer_max_bits
-        );
-        let shift_amount = ptr_val % 4;
-
-        let ptr_val = ptr_val - shift_amount; // aligned ptr
-
-        let read_data: [u8; RV32_REGISTER_NUM_LIMBS] = match local_opcode {
-            LOADW | LOADB | LOADH | LOADBU | LOADHU => {
                 memory_read_from_state(state, e.as_canonical_u32(), ptr_val)
             }
             STOREW | STOREH | STOREB => {
                 memory_read_from_state(state, RV32_REGISTER_AS, a.as_canonical_u32())
->>>>>>> 82f7ff99
             }
         };
 
-<<<<<<< HEAD
         read_data
-=======
-        // For stores, we need the previous memory content to preserve unchanged bytes
-        let prev_data: [u8; RV32_REGISTER_NUM_LIMBS] = match local_opcode {
-            STOREW | STOREH | STOREB => memory_read(state.memory, e.as_canonical_u32(), ptr_val),
-            LOADW | LOADB | LOADH | LOADBU | LOADHU => {
-                memory_read(state.memory, RV32_REGISTER_AS, a.as_canonical_u32())
-            }
-        };
-
-        ((prev_data, read_data), shift_amount)
->>>>>>> 82f7ff99
     }
 
     fn write<Ctx>(
@@ -650,14 +610,10 @@
         state: &mut VmStateMut<GuestMemory, Ctx>,
         instruction: &Instruction<F>,
         data: &Self::WriteData,
-<<<<<<< HEAD
-    ) {
-=======
-    ) where
+    )
+    where
         Ctx: E1E2ExecutionCtx,
     {
-        // TODO(ayush): remove duplication with read
->>>>>>> 82f7ff99
         let &Instruction {
             opcode,
             a,
@@ -677,12 +633,14 @@
             opcode.local_opcode_idx(Rv32LoadStoreOpcode::CLASS_OFFSET),
         );
 
-<<<<<<< HEAD
         if enabled != F::ZERO {
             match local_opcode {
                 STOREW | STOREH | STOREB => {
-                    let rs1 =
-                        new_read_rv32_register(memory, RV32_REGISTER_AS, b.as_canonical_u32());
+                    let rs1 = new_read_rv32_register_from_state(
+                        state,
+                        RV32_REGISTER_AS,
+                        b.as_canonical_u32(),
+                    );
                     let imm_extended = c.as_canonical_u32() + g.as_canonical_u32() * 0xffff0000;
                     let ptr_val = rs1.wrapping_add(imm_extended);
                     assert!(
@@ -694,25 +652,25 @@
                     match local_opcode {
                         STOREW => {
                             if e.as_canonical_u32() == 4 {
-                                memory_write_native(
-                                    memory,
+                                memory_write_native_from_state(
+                                    state,
                                     ptr_val,
                                     &data.map(F::from_canonical_u8),
                                 );
                             } else {
-                                memory_write(memory, e.as_canonical_u32(), ptr_val, data);
+                                memory_write_from_state(state, e.as_canonical_u32(), ptr_val, data);
                             }
                         }
                         STOREH => {
                             if e.as_canonical_u32() == 4 {
-                                memory_write_native(
-                                    memory,
+                                memory_write_native_from_state(
+                                    state,
                                     ptr_val,
                                     &[F::from_canonical_u8(data[0]), F::from_canonical_u8(data[1])],
                                 );
                             } else {
-                                memory_write(
-                                    memory,
+                                memory_write_from_state(
+                                    state,
                                     e.as_canonical_u32(),
                                     ptr_val,
                                     &[data[0], data[1]],
@@ -721,45 +679,22 @@
                         }
                         STOREB => {
                             if e.as_canonical_u32() == 4 {
-                                memory_write_native(
-                                    memory,
+                                memory_write_native_from_state(
+                                    state,
                                     ptr_val,
                                     &[F::from_canonical_u8(data[0])],
                                 );
                             } else {
-                                memory_write(memory, e.as_canonical_u32(), ptr_val, &[data[0]]);
+                                memory_write_from_state(
+                                    state,
+                                    e.as_canonical_u32(),
+                                    ptr_val,
+                                    &[data[0]],
+                                );
                             }
                         }
                         _ => unreachable!(),
                     }
-=======
-        let rs1_bytes: [u8; RV32_REGISTER_NUM_LIMBS] =
-            memory_read(state.memory, RV32_REGISTER_AS, b.as_canonical_u32());
-        let rs1_val = u32::from_le_bytes(rs1_bytes);
-
-        let imm = c.as_canonical_u32();
-        let imm_sign = g.as_canonical_u32();
-        let imm_extended = imm + imm_sign * 0xffff0000;
-
-        let ptr_val = rs1_val.wrapping_add(imm_extended);
-        assert!(
-            ptr_val < (1 << self.pointer_max_bits),
-            "ptr_val: {ptr_val} = rs1_val: {rs1_val} + imm_extended: {imm_extended} >= 2 ** {}",
-            self.pointer_max_bits
-        );
-        let shift_amount = ptr_val % 4;
-
-        let ptr_val = ptr_val - shift_amount; // aligned ptr
-
-        let mem_ptr_limbs: [u32; 2] =
-            array::from_fn(|i| ((ptr_val >> (i * (RV32_CELL_BITS * 2))) & 0xffff));
-
-        if enabled != F::ZERO {
-            match local_opcode {
-                STOREW | STOREH | STOREB => {
-                    let ptr = mem_ptr_limbs[0] + mem_ptr_limbs[1] * (1 << (RV32_CELL_BITS * 2));
-                    memory_write_from_state(state, e.as_canonical_u32(), ptr & 0xfffffffc, data);
->>>>>>> 82f7ff99
                 }
                 LOADW | LOADB | LOADH | LOADBU | LOADHU => {
                     memory_write_from_state(state, RV32_REGISTER_AS, a.as_canonical_u32(), data);
