use std::{
    borrow::{Borrow, BorrowMut},
    marker::PhantomData,
};

use openvm_circuit::{
    arch::{
        get_record_from_slice, AdapterAirContext, AdapterTraceExecutor, AdapterTraceFiller,
        ExecutionBridge, ExecutionState, VmAdapterAir, VmAdapterInterface,
    },
    system::{
        memory::{
            offline_checker::{
                MemoryBaseAuxCols, MemoryBridge, MemoryReadAuxCols, MemoryReadAuxRecord,
                MemoryWriteAuxCols,
            },
            online::TracingMemory,
            MemoryAddress, MemoryAuxColsFactory,
        },
        native_adapter::util::{memory_read_native, timed_write_native},
    },
};
use openvm_circuit_primitives::{
    utils::{not, select},
    var_range::{SharedVariableRangeCheckerChip, VariableRangeCheckerBus},
    AlignedBytesBorrow,
};
use openvm_circuit_primitives_derive::AlignedBorrow;
use openvm_instructions::{
    instruction::Instruction,
    program::DEFAULT_PC_STEP,
    riscv::{RV32_IMM_AS, RV32_MEMORY_AS, RV32_REGISTER_AS},
    LocalOpcode, NATIVE_AS,
};
use openvm_rv32im_transpiler::Rv32LoadStoreOpcode::{self, *};
use openvm_stark_backend::{
    interaction::InteractionBuilder,
    p3_air::{AirBuilder, BaseAir},
    p3_field::{Field, FieldAlgebra, PrimeField32},
};

use super::RV32_REGISTER_NUM_LIMBS;
use crate::adapters::{memory_read, timed_write, tracing_read, RV32_CELL_BITS};

/// LoadStore Adapter handles all memory and register operations, so it must be aware
/// of the instruction type, specifically whether it is a load or store
/// LoadStore Adapter handles 4 byte aligned lw, sw instructions,
///                           2 byte aligned lh, lhu, sh instructions and
///                           1 byte aligned lb, lbu, sb instructions
/// This adapter always batch reads/writes 4 bytes,
/// thus it needs to shift left the memory pointer by some amount in case of not 4 byte aligned
/// intermediate pointers
pub struct LoadStoreInstruction<T> {
    /// is_valid is constrained to be bool
    pub is_valid: T,
    /// Absolute opcode number
    pub opcode: T,
    /// is_load is constrained to be bool, and can only be 1 if is_valid is 1
    pub is_load: T,

    /// Keeping two separate shift amounts is needed for getting the read_ptr/write_ptr with degree
    /// 2 load_shift_amount will be the shift amount if load and 0 if store
    pub load_shift_amount: T,
    /// store_shift_amount will be 0 if load and the shift amount if store
    pub store_shift_amount: T,
}

pub struct Rv32LoadStoreAdapterAirInterface<AB: InteractionBuilder>(PhantomData<AB>);

/// Using AB::Var for prev_data and AB::Expr for read_data
impl<AB: InteractionBuilder> VmAdapterInterface<AB::Expr> for Rv32LoadStoreAdapterAirInterface<AB> {
    type Reads = (
        [AB::Var; RV32_REGISTER_NUM_LIMBS],
        [AB::Expr; RV32_REGISTER_NUM_LIMBS],
    );
    type Writes = [[AB::Expr; RV32_REGISTER_NUM_LIMBS]; 1];
    type ProcessedInstruction = LoadStoreInstruction<AB::Expr>;
}

#[repr(C)]
#[derive(Debug, Clone, AlignedBorrow)]
pub struct Rv32LoadStoreAdapterCols<T> {
    pub from_state: ExecutionState<T>,
    pub rs1_ptr: T,
    pub rs1_data: [T; RV32_REGISTER_NUM_LIMBS],
    pub rs1_aux_cols: MemoryReadAuxCols<T>,

    /// Will write to rd when Load and read from rs2 when Store
    pub rd_rs2_ptr: T,
    pub read_data_aux: MemoryReadAuxCols<T>,
    pub imm: T,
    pub imm_sign: T,
    /// mem_ptr is the intermediate memory pointer limbs, needed to check the correct addition
    pub mem_ptr_limbs: [T; 2],
    pub mem_as: T,
    /// prev_data will be provided by the core chip to make a complete MemoryWriteAuxCols
    pub write_base_aux: MemoryBaseAuxCols<T>,
    /// Only writes if `needs_write`.
    /// If the instruction is a Load:
    /// - Sets `needs_write` to 0 iff `rd == x0`
    ///
    /// Otherwise:
    /// - Sets `needs_write` to 1
    pub needs_write: T,
}

#[derive(Clone, Copy, Debug, derive_new::new)]
pub struct Rv32LoadStoreAdapterAir {
    pub(super) memory_bridge: MemoryBridge,
    pub(super) execution_bridge: ExecutionBridge,
    pub range_bus: VariableRangeCheckerBus,
    pointer_max_bits: usize,
}

impl<F: Field> BaseAir<F> for Rv32LoadStoreAdapterAir {
    fn width(&self) -> usize {
        Rv32LoadStoreAdapterCols::<F>::width()
    }
}

impl<AB: InteractionBuilder> VmAdapterAir<AB> for Rv32LoadStoreAdapterAir {
    type Interface = Rv32LoadStoreAdapterAirInterface<AB>;

    fn eval(
        &self,
        builder: &mut AB,
        local: &[AB::Var],
        ctx: AdapterAirContext<AB::Expr, Self::Interface>,
    ) {
        let local_cols: &Rv32LoadStoreAdapterCols<AB::Var> = local.borrow();

        let timestamp: AB::Var = local_cols.from_state.timestamp;
        let mut timestamp_delta: usize = 0;
        let mut timestamp_pp = || {
            timestamp_delta += 1;
            timestamp + AB::Expr::from_canonical_usize(timestamp_delta - 1)
        };

        let is_load = ctx.instruction.is_load;
        let is_valid = ctx.instruction.is_valid;
        let load_shift_amount = ctx.instruction.load_shift_amount;
        let store_shift_amount = ctx.instruction.store_shift_amount;
        let shift_amount = load_shift_amount.clone() + store_shift_amount.clone();

        let write_count = local_cols.needs_write;

        // This constraint ensures that the memory write only occurs when `is_valid == 1`.
        builder.assert_bool(write_count);
        builder.when(write_count).assert_one(is_valid.clone());

        // Constrain that if `is_valid == 1` and `write_count == 0`, then `is_load == 1` and
        // `rd_rs2_ptr == x0`
        builder
            .when(is_valid.clone() - write_count)
            .assert_one(is_load.clone());
        builder
            .when(is_valid.clone() - write_count)
            .assert_zero(local_cols.rd_rs2_ptr);

        // read rs1
        self.memory_bridge
            .read(
                MemoryAddress::new(
                    AB::F::from_canonical_u32(RV32_REGISTER_AS),
                    local_cols.rs1_ptr,
                ),
                local_cols.rs1_data,
                timestamp_pp(),
                &local_cols.rs1_aux_cols,
            )
            .eval(builder, is_valid.clone());

        // constrain mem_ptr = rs1 + imm as a u32 addition with 2 limbs
        let limbs_01 = local_cols.rs1_data[0]
            + local_cols.rs1_data[1] * AB::F::from_canonical_u32(1 << RV32_CELL_BITS);
        let limbs_23 = local_cols.rs1_data[2]
            + local_cols.rs1_data[3] * AB::F::from_canonical_u32(1 << RV32_CELL_BITS);

        let inv = AB::F::from_canonical_u32(1 << (RV32_CELL_BITS * 2)).inverse();
        let carry = (limbs_01 + local_cols.imm - local_cols.mem_ptr_limbs[0]) * inv;

        builder.when(is_valid.clone()).assert_bool(carry.clone());

        builder
            .when(is_valid.clone())
            .assert_bool(local_cols.imm_sign);
        let imm_extend_limb =
            local_cols.imm_sign * AB::F::from_canonical_u32((1 << (RV32_CELL_BITS * 2)) - 1);
        let carry = (limbs_23 + imm_extend_limb + carry - local_cols.mem_ptr_limbs[1]) * inv;
        builder.when(is_valid.clone()).assert_bool(carry.clone());

        // preventing mem_ptr overflow
        self.range_bus
            .range_check(
                // (limb[0] - shift_amount) / 4 < 2^14 => limb[0] - shift_amount < 2^16
                (local_cols.mem_ptr_limbs[0] - shift_amount)
                    * AB::F::from_canonical_u32(4).inverse(),
                RV32_CELL_BITS * 2 - 2,
            )
            .eval(builder, is_valid.clone());
        self.range_bus
            .range_check(
                local_cols.mem_ptr_limbs[1],
                self.pointer_max_bits - RV32_CELL_BITS * 2,
            )
            .eval(builder, is_valid.clone());

        let mem_ptr = local_cols.mem_ptr_limbs[0]
            + local_cols.mem_ptr_limbs[1] * AB::F::from_canonical_u32(1 << (RV32_CELL_BITS * 2));

        let is_store = is_valid.clone() - is_load.clone();
        // constrain mem_as to be in {0, 1, 2} if the instruction is a load,
        // and in {2, 3, 4} if the instruction is a store
        builder.assert_tern(local_cols.mem_as - is_store * AB::Expr::TWO);
        builder
            .when(not::<AB::Expr>(is_valid.clone()))
            .assert_zero(local_cols.mem_as);

        // read_as is [local_cols.mem_as] for loads and 1 for stores
        let read_as = select::<AB::Expr>(
            is_load.clone(),
            local_cols.mem_as,
            AB::F::from_canonical_u32(RV32_REGISTER_AS),
        );

        // read_ptr is mem_ptr for loads and rd_rs2_ptr for stores
        // Note: shift_amount is expected to have degree 2, thus we can't put it in the select
        // clause       since the resulting read_ptr/write_ptr's degree will be 3 which is
        // too high.       Instead, the solution without using additional columns is to get
        // two different shift amounts from core chip
        let read_ptr = select::<AB::Expr>(is_load.clone(), mem_ptr.clone(), local_cols.rd_rs2_ptr)
            - load_shift_amount;

        self.memory_bridge
            .read(
                MemoryAddress::new(read_as, read_ptr),
                ctx.reads.1,
                timestamp_pp(),
                &local_cols.read_data_aux,
            )
            .eval(builder, is_valid.clone());

        let write_aux_cols = MemoryWriteAuxCols::from_base(local_cols.write_base_aux, ctx.reads.0);

        // write_as is 1 for loads and [local_cols.mem_as] for stores
        let write_as = select::<AB::Expr>(
            is_load.clone(),
            AB::F::from_canonical_u32(RV32_REGISTER_AS),
            local_cols.mem_as,
        );

        // write_ptr is rd_rs2_ptr for loads and mem_ptr for stores
        let write_ptr = select::<AB::Expr>(is_load.clone(), local_cols.rd_rs2_ptr, mem_ptr.clone())
            - store_shift_amount;

        self.memory_bridge
            .write(
                MemoryAddress::new(write_as, write_ptr),
                ctx.writes[0].clone(),
                timestamp_pp(),
                &write_aux_cols,
            )
            .eval(builder, write_count);

        let to_pc = ctx
            .to_pc
            .unwrap_or(local_cols.from_state.pc + AB::F::from_canonical_u32(DEFAULT_PC_STEP));
        self.execution_bridge
            .execute(
                ctx.instruction.opcode,
                [
                    local_cols.rd_rs2_ptr.into(),
                    local_cols.rs1_ptr.into(),
                    local_cols.imm.into(),
                    AB::Expr::from_canonical_u32(RV32_REGISTER_AS),
                    local_cols.mem_as.into(),
                    local_cols.needs_write.into(),
                    local_cols.imm_sign.into(),
                ],
                local_cols.from_state,
                ExecutionState {
                    pc: to_pc,
                    timestamp: timestamp + AB::F::from_canonical_usize(timestamp_delta),
                },
            )
            .eval(builder, is_valid);
    }

    fn get_from_pc(&self, local: &[AB::Var]) -> AB::Var {
        let local_cols: &Rv32LoadStoreAdapterCols<AB::Var> = local.borrow();
        local_cols.from_state.pc
    }
}

#[repr(C)]
#[derive(AlignedBytesBorrow, Debug)]
pub struct Rv32LoadStoreAdapterRecord {
    pub from_pc: u32,
    pub from_timestamp: u32,
<<<<<<< HEAD

    pub rs1_ptr: u32,
    pub rs1_val: u32,
    pub rs1_aux_record: MemoryReadAuxRecord,

    pub rd_rs2_ptr: u32,
    pub read_data_aux: MemoryReadAuxRecord,
    pub imm: u16,
    pub imm_sign: bool,

=======

    pub rs1_ptr: u32,
    pub rs1_val: u32,
    pub rs1_aux_record: MemoryReadAuxRecord,

    pub rd_rs2_ptr: u32,
    pub read_data_aux: MemoryReadAuxRecord,
    pub imm: u16,
    pub imm_sign: bool,

>>>>>>> 8ad15357
    pub mem_as: u8,

    pub write_prev_timestamp: u32,
}

/// This chip reads rs1 and gets a intermediate memory pointer address with rs1 + imm.
/// In case of Loads, reads from the shifted intermediate pointer and writes to rd.
/// In case of Stores, reads from rs2 and writes to the shifted intermediate pointer.
#[derive(Clone, Copy, derive_new::new)]
pub struct Rv32LoadStoreAdapterExecutor {
    pointer_max_bits: usize,
}

#[derive(derive_new::new)]
pub struct Rv32LoadStoreAdapterFiller {
    pointer_max_bits: usize,
    pub range_checker_chip: SharedVariableRangeCheckerChip,
}

impl<F> AdapterTraceExecutor<F> for Rv32LoadStoreAdapterExecutor
where
    F: PrimeField32,
{
    const WIDTH: usize = size_of::<Rv32LoadStoreAdapterCols<u8>>();
    type ReadData = (
        (
            [u32; RV32_REGISTER_NUM_LIMBS],
            [u8; RV32_REGISTER_NUM_LIMBS],
        ),
        u8,
    );
    type WriteData = [u32; RV32_REGISTER_NUM_LIMBS];
    type RecordMut<'a> = &'a mut Rv32LoadStoreAdapterRecord;

    #[inline(always)]
    fn start(pc: u32, memory: &TracingMemory, record: &mut Self::RecordMut<'_>) {
        record.from_pc = pc;
        record.from_timestamp = memory.timestamp;
    }

    #[inline(always)]
    fn read(
        &self,
        memory: &mut TracingMemory,
        instruction: &Instruction<F>,
        record: &mut Self::RecordMut<'_>,
    ) -> Self::ReadData {
        let &Instruction {
            opcode,
            a,
            b,
            c,
            d,
            e,
            g,
            ..
        } = instruction;

        debug_assert_eq!(d.as_canonical_u32(), RV32_REGISTER_AS);

        let local_opcode = Rv32LoadStoreOpcode::from_usize(
            opcode.local_opcode_idx(Rv32LoadStoreOpcode::CLASS_OFFSET),
        );

        record.rs1_ptr = b.as_canonical_u32();
        record.rs1_val = u32::from_le_bytes(tracing_read(
            memory,
            RV32_REGISTER_AS,
            record.rs1_ptr,
            &mut record.rs1_aux_record.prev_timestamp,
        ));

        record.imm = c.as_canonical_u32() as u16;
        record.imm_sign = g.is_one();
        let imm_extended = record.imm as u32 + record.imm_sign as u32 * 0xffff0000;

        let ptr_val = record.rs1_val.wrapping_add(imm_extended);
        let shift_amount = ptr_val & 3;
        let ptr_val = ptr_val - shift_amount;

        assert!(
            ptr_val < (1 << self.pointer_max_bits),
            "ptr_val: {ptr_val} = rs1_val: {} + imm_extended: {imm_extended} >= 2 ** {}",
            record.rs1_val,
            self.pointer_max_bits
        );

        // prev_data: We need to keep values of some cells to keep them unchanged when writing to
        // those cells
        let (read_data, prev_data) = match local_opcode {
            LOADW | LOADB | LOADH | LOADBU | LOADHU => {
                debug_assert_eq!(e, F::from_canonical_u32(RV32_MEMORY_AS));
                record.mem_as = RV32_MEMORY_AS as u8;
                let read_data = tracing_read(
                    memory,
                    RV32_MEMORY_AS,
                    ptr_val,
                    &mut record.read_data_aux.prev_timestamp,
                );
                let prev_data = memory_read(memory.data(), RV32_REGISTER_AS, a.as_canonical_u32())
                    .map(u32::from);
                (read_data, prev_data)
            }
            STOREW | STOREH | STOREB => {
                let e = e.as_canonical_u32();
                debug_assert_ne!(e, RV32_IMM_AS);
                debug_assert_ne!(e, RV32_REGISTER_AS);
                record.mem_as = e as u8;
                let read_data = tracing_read(
                    memory,
                    RV32_REGISTER_AS,
                    a.as_canonical_u32(),
                    &mut record.read_data_aux.prev_timestamp,
                );
                let prev_data = if e == NATIVE_AS {
                    memory_read_native(memory.data(), ptr_val).map(|x: F| x.as_canonical_u32())
                } else {
                    memory_read(memory.data(), e, ptr_val).map(u32::from)
                };
                (read_data, prev_data)
            }
        };

        ((prev_data, read_data), shift_amount as u8)
    }

    #[inline(always)]
    fn write(
        &self,
        memory: &mut TracingMemory,
        instruction: &Instruction<F>,
        data: Self::WriteData,
        record: &mut Self::RecordMut<'_>,
    ) {
        let &Instruction {
            opcode,
            a,
            d,
            e,
            f: enabled,
            ..
        } = instruction;

        debug_assert_eq!(d.as_canonical_u32(), RV32_REGISTER_AS);
        debug_assert_ne!(e.as_canonical_u32(), RV32_IMM_AS);
        debug_assert_ne!(e.as_canonical_u32(), RV32_REGISTER_AS);

        let local_opcode = Rv32LoadStoreOpcode::from_usize(
            opcode.local_opcode_idx(Rv32LoadStoreOpcode::CLASS_OFFSET),
        );

        if enabled != F::ZERO {
            record.rd_rs2_ptr = a.as_canonical_u32();

            record.write_prev_timestamp = match local_opcode {
                STOREW | STOREH | STOREB => {
                    let imm_extended = record.imm as u32 + record.imm_sign as u32 * 0xffff0000;
                    let ptr = record.rs1_val.wrapping_add(imm_extended) & !3;

                    if record.mem_as == 4 {
                        timed_write_native(memory, ptr, data.map(F::from_canonical_u32)).0
                    } else {
                        timed_write(memory, record.mem_as as u32, ptr, data.map(|x| x as u8)).0
                    }
                }
                LOADW | LOADB | LOADH | LOADBU | LOADHU => {
                    timed_write(
                        memory,
                        RV32_REGISTER_AS,
                        record.rd_rs2_ptr,
                        data.map(|x| x as u8),
                    )
                    .0
                }
            };
        } else {
            record.rd_rs2_ptr = u32::MAX;
            memory.increment_timestamp();
        };
    }
}

impl<F: PrimeField32> AdapterTraceFiller<F> for Rv32LoadStoreAdapterFiller {
    const WIDTH: usize = size_of::<Rv32LoadStoreAdapterCols<u8>>();

    #[inline(always)]
    fn fill_trace_row(&self, mem_helper: &MemoryAuxColsFactory<F>, mut adapter_row: &mut [F]) {
        debug_assert!(self.range_checker_chip.range_max_bits() >= 15);

<<<<<<< HEAD
=======
        // SAFETY:
        // - caller ensures `adapter_row` contains a valid record representation that was previously
        //   written by the executor
        // - get_record_from_slice correctly interprets the bytes as Rv32LoadStoreAdapterRecord
>>>>>>> 8ad15357
        let record: &Rv32LoadStoreAdapterRecord =
            unsafe { get_record_from_slice(&mut adapter_row, ()) };
        let adapter_row: &mut Rv32LoadStoreAdapterCols<F> = adapter_row.borrow_mut();

        let needs_write = record.rd_rs2_ptr != u32::MAX;
        // Writing in reverse order
        adapter_row.needs_write = F::from_bool(needs_write);

        if needs_write {
            mem_helper.fill(
                record.write_prev_timestamp,
                record.from_timestamp + 2,
                &mut adapter_row.write_base_aux,
            );
        } else {
            mem_helper.fill_zero(&mut adapter_row.write_base_aux);
        }

        adapter_row.mem_as = F::from_canonical_u8(record.mem_as);
        let ptr = record
            .rs1_val
            .wrapping_add(record.imm as u32 + record.imm_sign as u32 * 0xffff0000);

        let ptr_limbs = [ptr & 0xffff, ptr >> 16];
        self.range_checker_chip
            .add_count(ptr_limbs[0] >> 2, RV32_CELL_BITS * 2 - 2);
        self.range_checker_chip
            .add_count(ptr_limbs[1], self.pointer_max_bits - 16);
        adapter_row.mem_ptr_limbs = ptr_limbs.map(F::from_canonical_u32);

        adapter_row.imm_sign = F::from_bool(record.imm_sign);
        adapter_row.imm = F::from_canonical_u16(record.imm);

        mem_helper.fill(
            record.read_data_aux.prev_timestamp,
            record.from_timestamp + 1,
            adapter_row.read_data_aux.as_mut(),
        );
        adapter_row.rd_rs2_ptr = if record.rd_rs2_ptr != u32::MAX {
            F::from_canonical_u32(record.rd_rs2_ptr)
        } else {
            F::ZERO
        };

        mem_helper.fill(
            record.rs1_aux_record.prev_timestamp,
            record.from_timestamp,
            adapter_row.rs1_aux_cols.as_mut(),
        );

        adapter_row.rs1_data = record.rs1_val.to_le_bytes().map(F::from_canonical_u8);
        adapter_row.rs1_ptr = F::from_canonical_u32(record.rs1_ptr);

        adapter_row.from_state.timestamp = F::from_canonical_u32(record.from_timestamp);
        adapter_row.from_state.pc = F::from_canonical_u32(record.from_pc);
    }
}<|MERGE_RESOLUTION|>--- conflicted
+++ resolved
@@ -297,7 +297,6 @@
 pub struct Rv32LoadStoreAdapterRecord {
     pub from_pc: u32,
     pub from_timestamp: u32,
-<<<<<<< HEAD
 
     pub rs1_ptr: u32,
     pub rs1_val: u32,
@@ -308,18 +307,6 @@
     pub imm: u16,
     pub imm_sign: bool,
 
-=======
-
-    pub rs1_ptr: u32,
-    pub rs1_val: u32,
-    pub rs1_aux_record: MemoryReadAuxRecord,
-
-    pub rd_rs2_ptr: u32,
-    pub read_data_aux: MemoryReadAuxRecord,
-    pub imm: u16,
-    pub imm_sign: bool,
-
->>>>>>> 8ad15357
     pub mem_as: u8,
 
     pub write_prev_timestamp: u32,
@@ -509,13 +496,10 @@
     fn fill_trace_row(&self, mem_helper: &MemoryAuxColsFactory<F>, mut adapter_row: &mut [F]) {
         debug_assert!(self.range_checker_chip.range_max_bits() >= 15);
 
-<<<<<<< HEAD
-=======
         // SAFETY:
         // - caller ensures `adapter_row` contains a valid record representation that was previously
         //   written by the executor
         // - get_record_from_slice correctly interprets the bytes as Rv32LoadStoreAdapterRecord
->>>>>>> 8ad15357
         let record: &Rv32LoadStoreAdapterRecord =
             unsafe { get_record_from_slice(&mut adapter_row, ()) };
         let adapter_row: &mut Rv32LoadStoreAdapterCols<F> = adapter_row.borrow_mut();
