--- conflicted
+++ resolved
@@ -2,11 +2,7 @@
 
 use openvm_circuit::{
     arch::{
-<<<<<<< HEAD
-        get_record_from_slice, AdapterAirContext, AdapterTraceFiller, AdapterTraceStep,
-=======
         get_record_from_slice, AdapterAirContext, AdapterTraceExecutor, AdapterTraceFiller,
->>>>>>> 8141dacc
         BasicAdapterInterface, ExecutionBridge, ExecutionState, ImmInstruction, VmAdapterAir,
     },
     system::memory::{
@@ -118,33 +114,6 @@
     pub rs2_ptr: u32,
     pub reads_aux: [MemoryReadAuxRecord; 2],
 }
-<<<<<<< HEAD
-
-/// Reads instructions of the form OP a, b, c, d, e where if(\[a:4\]_d op \[b:4\]_e) pc += c.
-/// Operands d and e can only be 1.
-#[derive(derive_new::new)]
-pub struct Rv32BranchAdapterStep;
-
-impl<F, CTX> AdapterTraceStep<F, CTX> for Rv32BranchAdapterStep
-where
-    F: PrimeField32,
-{
-    const WIDTH: usize = size_of::<Rv32BranchAdapterCols<u8>>();
-    type ReadData = [[u8; RV32_REGISTER_NUM_LIMBS]; 2];
-    type WriteData = ();
-    type RecordMut<'a> = &'a mut Rv32BranchAdapterRecord;
-
-    #[inline(always)]
-    fn start(pc: u32, memory: &TracingMemory<F>, record: &mut &mut Rv32BranchAdapterRecord) {
-        record.from_pc = pc;
-        record.from_timestamp = memory.timestamp;
-    }
-
-    #[inline(always)]
-    fn read(
-        &self,
-        memory: &mut TracingMemory<F>,
-=======
 
 /// Reads instructions of the form OP a, b, c, d, e where if(\[a:4\]_d op \[b:4\]_e) pc += c.
 /// Operands d and e can only be 1.
@@ -173,7 +142,6 @@
     fn read(
         &self,
         memory: &mut TracingMemory,
->>>>>>> 8141dacc
         instruction: &Instruction<F>,
         record: &mut &mut Rv32BranchAdapterRecord,
     ) -> Self::ReadData {
@@ -203,11 +171,7 @@
     #[inline(always)]
     fn write(
         &self,
-<<<<<<< HEAD
-        _memory: &mut TracingMemory<F>,
-=======
         _memory: &mut TracingMemory,
->>>>>>> 8141dacc
         _instruction: &Instruction<F>,
         _data: Self::WriteData,
         _record: &mut Self::RecordMut<'_>,
@@ -215,11 +179,6 @@
         // This function is intentionally left empty
     }
 }
-<<<<<<< HEAD
-impl<F: PrimeField32, CTX> AdapterTraceFiller<F, CTX> for Rv32BranchAdapterStep {
-    #[inline(always)]
-    fn fill_trace_row(&self, mem_helper: &MemoryAuxColsFactory<F>, mut adapter_row: &mut [F]) {
-=======
 
 impl<F: PrimeField32> AdapterTraceFiller<F> for Rv32BranchAdapterFiller {
     const WIDTH: usize = size_of::<Rv32BranchAdapterCols<u8>>();
@@ -230,7 +189,6 @@
         // - caller ensures `adapter_row` contains a valid record representation that was previously
         //   written by the executor
         // - get_record_from_slice correctly interprets the bytes as Rv32BranchAdapterRecord
->>>>>>> 8141dacc
         let record: &Rv32BranchAdapterRecord =
             unsafe { get_record_from_slice(&mut adapter_row, ()) };
         let adapter_row: &mut Rv32BranchAdapterCols<F> = adapter_row.borrow_mut();
