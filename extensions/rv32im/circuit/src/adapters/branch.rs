--- conflicted
+++ resolved
@@ -5,14 +5,9 @@
 
 use openvm_circuit::{
     arch::{
-<<<<<<< HEAD
-        AdapterAirContext, AdapterExecutorE1, AdapterTraceFiller, AdapterTraceStep,
-        BasicAdapterInterface, ExecutionBridge, ExecutionState, ImmInstruction, VmAdapterAir,
-=======
-        execution_mode::E1E2ExecutionCtx, AdapterAirContext, AdapterExecutorE1, AdapterTraceStep,
-        BasicAdapterInterface, ExecutionBridge, ExecutionState, ImmInstruction, VmAdapterAir,
-        VmStateMut,
->>>>>>> 82f7ff99
+        execution_mode::E1E2ExecutionCtx, AdapterAirContext, AdapterExecutorE1, AdapterTraceFiller,
+        AdapterTraceStep, BasicAdapterInterface, ExecutionBridge, ExecutionState, ImmInstruction,
+        VmAdapterAir, VmStateMut,
     },
     system::memory::{
         offline_checker::{MemoryBridge, MemoryReadAuxCols, MemoryReadAuxRecord},
