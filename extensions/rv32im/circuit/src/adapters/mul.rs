use std::borrow::{Borrow, BorrowMut};

use openvm_circuit::{
    arch::{
        get_record_from_slice, AdapterAirContext, AdapterTraceExecutor, AdapterTraceFiller,
        BasicAdapterInterface, ExecutionBridge, ExecutionState, MinimalInstruction, VmAdapterAir,
    },
    system::memory::{
        offline_checker::{
            MemoryBridge, MemoryReadAuxCols, MemoryReadAuxRecord, MemoryWriteAuxCols,
            MemoryWriteBytesAuxRecord,
        },
        online::TracingMemory,
        MemoryAddress, MemoryAuxColsFactory,
    },
};
use openvm_circuit_primitives::AlignedBytesBorrow;
use openvm_circuit_primitives_derive::AlignedBorrow;
use openvm_instructions::{
    instruction::Instruction, program::DEFAULT_PC_STEP, riscv::RV32_REGISTER_AS,
};
use openvm_stark_backend::{
    interaction::InteractionBuilder,
    p3_air::BaseAir,
    p3_field::{Field, FieldAlgebra, PrimeField32},
};

use super::{tracing_write, RV32_REGISTER_NUM_LIMBS};
use crate::adapters::tracing_read;

#[repr(C)]
#[derive(AlignedBorrow)]
pub struct Rv32MultAdapterCols<T> {
    pub from_state: ExecutionState<T>,
    pub rd_ptr: T,
    pub rs1_ptr: T,
    pub rs2_ptr: T,
    pub reads_aux: [MemoryReadAuxCols<T>; 2],
    pub writes_aux: MemoryWriteAuxCols<T, RV32_REGISTER_NUM_LIMBS>,
}

/// Reads instructions of the form OP a, b, c, d where \[a:4\]_d = \[b:4\]_d op \[c:4\]_d.
/// Operand d can only be 1, and there is no immediate support.
#[derive(Clone, Copy, Debug, derive_new::new)]
pub struct Rv32MultAdapterAir {
    pub(super) execution_bridge: ExecutionBridge,
    pub(super) memory_bridge: MemoryBridge,
}

impl<F: Field> BaseAir<F> for Rv32MultAdapterAir {
    fn width(&self) -> usize {
        Rv32MultAdapterCols::<F>::width()
    }
}

impl<AB: InteractionBuilder> VmAdapterAir<AB> for Rv32MultAdapterAir {
    type Interface = BasicAdapterInterface<
        AB::Expr,
        MinimalInstruction<AB::Expr>,
        2,
        1,
        RV32_REGISTER_NUM_LIMBS,
        RV32_REGISTER_NUM_LIMBS,
    >;

    fn eval(
        &self,
        builder: &mut AB,
        local: &[AB::Var],
        ctx: AdapterAirContext<AB::Expr, Self::Interface>,
    ) {
        let local: &Rv32MultAdapterCols<_> = local.borrow();
        let timestamp = local.from_state.timestamp;
        let mut timestamp_delta: usize = 0;
        let mut timestamp_pp = || {
            timestamp_delta += 1;
            timestamp + AB::F::from_canonical_usize(timestamp_delta - 1)
        };

        self.memory_bridge
            .read(
                MemoryAddress::new(AB::F::from_canonical_u32(RV32_REGISTER_AS), local.rs1_ptr),
                ctx.reads[0].clone(),
                timestamp_pp(),
                &local.reads_aux[0],
            )
            .eval(builder, ctx.instruction.is_valid.clone());

        self.memory_bridge
            .read(
                MemoryAddress::new(AB::F::from_canonical_u32(RV32_REGISTER_AS), local.rs2_ptr),
                ctx.reads[1].clone(),
                timestamp_pp(),
                &local.reads_aux[1],
            )
            .eval(builder, ctx.instruction.is_valid.clone());

        self.memory_bridge
            .write(
                MemoryAddress::new(AB::F::from_canonical_u32(RV32_REGISTER_AS), local.rd_ptr),
                ctx.writes[0].clone(),
                timestamp_pp(),
                &local.writes_aux,
            )
            .eval(builder, ctx.instruction.is_valid.clone());

        self.execution_bridge
            .execute_and_increment_or_set_pc(
                ctx.instruction.opcode,
                [
                    local.rd_ptr.into(),
                    local.rs1_ptr.into(),
                    local.rs2_ptr.into(),
                    AB::Expr::from_canonical_u32(RV32_REGISTER_AS),
                    AB::Expr::ZERO,
                ],
                local.from_state,
                AB::F::from_canonical_usize(timestamp_delta),
                (DEFAULT_PC_STEP, ctx.to_pc),
            )
            .eval(builder, ctx.instruction.is_valid);
    }

    fn get_from_pc(&self, local: &[AB::Var]) -> AB::Var {
        let cols: &Rv32MultAdapterCols<_> = local.borrow();
        cols.from_state.pc
    }
}

#[repr(C)]
#[derive(AlignedBytesBorrow, Debug)]
pub struct Rv32MultAdapterRecord {
    pub from_pc: u32,
    pub from_timestamp: u32,

    pub rd_ptr: u32,
    pub rs1_ptr: u32,
    pub rs2_ptr: u32,

    pub reads_aux: [MemoryReadAuxRecord; 2],
    pub writes_aux: MemoryWriteBytesAuxRecord<RV32_REGISTER_NUM_LIMBS>,
}

#[derive(Clone, Copy, derive_new::new)]
pub struct Rv32MultAdapterExecutor;

#[derive(Clone, Copy, derive_new::new)]
pub struct Rv32MultAdapterFiller;

impl<F> AdapterTraceExecutor<F> for Rv32MultAdapterExecutor
where
    F: PrimeField32,
{
    const WIDTH: usize = size_of::<Rv32MultAdapterCols<u8>>();
    type ReadData = [[u8; RV32_REGISTER_NUM_LIMBS]; 2];
    type WriteData = [[u8; RV32_REGISTER_NUM_LIMBS]; 1];
    type RecordMut<'a> = &'a mut Rv32MultAdapterRecord;

    #[inline(always)]
    fn start(pc: u32, memory: &TracingMemory, record: &mut Self::RecordMut<'_>) {
        record.from_pc = pc;
        record.from_timestamp = memory.timestamp;
    }

    #[inline(always)]
    fn read(
        &self,
        memory: &mut TracingMemory,
        instruction: &Instruction<F>,
        record: &mut Self::RecordMut<'_>,
    ) -> Self::ReadData {
        let &Instruction { b, c, d, .. } = instruction;

        debug_assert_eq!(d.as_canonical_u32(), RV32_REGISTER_AS);

        record.rs1_ptr = b.as_canonical_u32();
        let rs1 = tracing_read(
            memory,
            RV32_REGISTER_AS,
            b.as_canonical_u32(),
            &mut record.reads_aux[0].prev_timestamp,
        );
        record.rs2_ptr = c.as_canonical_u32();
        let rs2 = tracing_read(
            memory,
            RV32_REGISTER_AS,
            c.as_canonical_u32(),
            &mut record.reads_aux[1].prev_timestamp,
        );

        [rs1, rs2]
    }

    #[inline(always)]
    fn write(
        &self,
        memory: &mut TracingMemory,
        instruction: &Instruction<F>,
        data: Self::WriteData,
        record: &mut Self::RecordMut<'_>,
    ) {
        let &Instruction { a, d, .. } = instruction;

        debug_assert_eq!(d.as_canonical_u32(), RV32_REGISTER_AS);

        record.rd_ptr = a.as_canonical_u32();
        tracing_write(
            memory,
            RV32_REGISTER_AS,
            a.as_canonical_u32(),
            data[0],
            &mut record.writes_aux.prev_timestamp,
            &mut record.writes_aux.prev_data,
        )
    }
}

impl<F: PrimeField32> AdapterTraceFiller<F> for Rv32MultAdapterFiller {
    const WIDTH: usize = size_of::<Rv32MultAdapterCols<u8>>();

    #[inline(always)]
    fn fill_trace_row(&self, mem_helper: &MemoryAuxColsFactory<F>, mut adapter_row: &mut [F]) {
<<<<<<< HEAD
=======
        // SAFETY:
        // - caller ensures `adapter_row` contains a valid record representation that was previously
        //   written by the executor
        // - get_record_from_slice correctly interprets the bytes as Rv32MultAdapterRecord
>>>>>>> 8ad15357
        let record: &Rv32MultAdapterRecord = unsafe { get_record_from_slice(&mut adapter_row, ()) };
        let adapter_row: &mut Rv32MultAdapterCols<F> = adapter_row.borrow_mut();

        let timestamp = record.from_timestamp;

        adapter_row
            .writes_aux
            .set_prev_data(record.writes_aux.prev_data.map(F::from_canonical_u8));
        mem_helper.fill(
            record.writes_aux.prev_timestamp,
            timestamp + 2,
            adapter_row.writes_aux.as_mut(),
        );

        mem_helper.fill(
            record.reads_aux[1].prev_timestamp,
            timestamp + 1,
            adapter_row.reads_aux[1].as_mut(),
        );

        mem_helper.fill(
            record.reads_aux[0].prev_timestamp,
            timestamp,
            adapter_row.reads_aux[0].as_mut(),
        );

        adapter_row.rs2_ptr = F::from_canonical_u32(record.rs2_ptr);
        adapter_row.rs1_ptr = F::from_canonical_u32(record.rs1_ptr);
        adapter_row.rd_ptr = F::from_canonical_u32(record.rd_ptr);

        adapter_row.from_state.timestamp = F::from_canonical_u32(record.from_timestamp);
        adapter_row.from_state.pc = F::from_canonical_u32(record.from_pc);
    }
}<|MERGE_RESOLUTION|>--- conflicted
+++ resolved
@@ -220,13 +220,10 @@
 
     #[inline(always)]
     fn fill_trace_row(&self, mem_helper: &MemoryAuxColsFactory<F>, mut adapter_row: &mut [F]) {
-<<<<<<< HEAD
-=======
         // SAFETY:
         // - caller ensures `adapter_row` contains a valid record representation that was previously
         //   written by the executor
         // - get_record_from_slice correctly interprets the bytes as Rv32MultAdapterRecord
->>>>>>> 8ad15357
         let record: &Rv32MultAdapterRecord = unsafe { get_record_from_slice(&mut adapter_row, ()) };
         let adapter_row: &mut Rv32MultAdapterCols<F> = adapter_row.borrow_mut();
 
