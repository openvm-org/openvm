use std::borrow::{Borrow, BorrowMut};

use openvm_circuit::{
    arch::{
        get_record_from_slice, AdapterAirContext, AdapterTraceExecutor, AdapterTraceFiller,
        BasicAdapterInterface, ExecutionBridge, ExecutionState, MinimalInstruction, VmAdapterAir,
    },
    system::memory::{
        offline_checker::{
            MemoryBridge, MemoryReadAuxCols, MemoryReadAuxRecord, MemoryWriteAuxCols,
            MemoryWriteBytesAuxRecord,
        },
        online::TracingMemory,
        MemoryAddress, MemoryAuxColsFactory,
    },
};
use openvm_circuit_primitives::{
    bitwise_op_lookup::{BitwiseOperationLookupBus, SharedBitwiseOperationLookupChip},
    utils::not,
    AlignedBytesBorrow,
};
use openvm_circuit_primitives_derive::AlignedBorrow;
use openvm_instructions::{
    instruction::Instruction,
    program::DEFAULT_PC_STEP,
    riscv::{RV32_IMM_AS, RV32_REGISTER_AS},
};
use openvm_stark_backend::{
    interaction::InteractionBuilder,
    p3_air::{AirBuilder, BaseAir},
    p3_field::{Field, FieldAlgebra, PrimeField32},
};

use super::{
    tracing_read, tracing_read_imm, tracing_write, RV32_CELL_BITS, RV32_REGISTER_NUM_LIMBS,
};

#[repr(C)]
#[derive(AlignedBorrow)]
pub struct Rv32BaseAluAdapterCols<T> {
    pub from_state: ExecutionState<T>,
    pub rd_ptr: T,
    pub rs1_ptr: T,
    /// Pointer if rs2 was a read, immediate value otherwise
    pub rs2: T,
    /// 1 if rs2 was a read, 0 if an immediate
    pub rs2_as: T,
    pub reads_aux: [MemoryReadAuxCols<T>; 2],
    pub writes_aux: MemoryWriteAuxCols<T, RV32_REGISTER_NUM_LIMBS>,
}

/// Reads instructions of the form OP a, b, c, d, e where \[a:4\]_d = \[b:4\]_d op \[c:4\]_e.
/// Operand d can only be 1, and e can be either 1 (for register reads) or 0 (when c
/// is an immediate).
#[derive(Clone, Copy, Debug, derive_new::new)]
pub struct Rv32BaseAluAdapterAir {
    pub(super) execution_bridge: ExecutionBridge,
    pub(super) memory_bridge: MemoryBridge,
    bitwise_lookup_bus: BitwiseOperationLookupBus,
}

impl<F: Field> BaseAir<F> for Rv32BaseAluAdapterAir {
    fn width(&self) -> usize {
        Rv32BaseAluAdapterCols::<F>::width()
    }
}

impl<AB: InteractionBuilder> VmAdapterAir<AB> for Rv32BaseAluAdapterAir {
    type Interface = BasicAdapterInterface<
        AB::Expr,
        MinimalInstruction<AB::Expr>,
        2,
        1,
        RV32_REGISTER_NUM_LIMBS,
        RV32_REGISTER_NUM_LIMBS,
    >;

    fn eval(
        &self,
        builder: &mut AB,
        local: &[AB::Var],
        ctx: AdapterAirContext<AB::Expr, Self::Interface>,
    ) {
        let local: &Rv32BaseAluAdapterCols<_> = local.borrow();
        let timestamp = local.from_state.timestamp;
        let mut timestamp_delta: usize = 0;
        let mut timestamp_pp = || {
            timestamp_delta += 1;
            timestamp + AB::F::from_canonical_usize(timestamp_delta - 1)
        };

        // If rs2 is an immediate value, constrain that:
        // 1. It's a 16-bit two's complement integer (stored in rs2_limbs[0] and rs2_limbs[1])
        // 2. It's properly sign-extended to 32-bits (the upper limbs must match the sign bit)
        let rs2_limbs = ctx.reads[1].clone();
        let rs2_sign = rs2_limbs[2].clone();
        let rs2_imm = rs2_limbs[0].clone()
            + rs2_limbs[1].clone() * AB::Expr::from_canonical_usize(1 << RV32_CELL_BITS)
            + rs2_sign.clone() * AB::Expr::from_canonical_usize(1 << (2 * RV32_CELL_BITS));
        builder.assert_bool(local.rs2_as);
        let mut rs2_imm_when = builder.when(not(local.rs2_as));
        rs2_imm_when.assert_eq(local.rs2, rs2_imm);
        rs2_imm_when.assert_eq(rs2_sign.clone(), rs2_limbs[3].clone());
        rs2_imm_when.assert_zero(
            rs2_sign.clone()
                * (AB::Expr::from_canonical_usize((1 << RV32_CELL_BITS) - 1) - rs2_sign),
        );
        self.bitwise_lookup_bus
            .send_range(rs2_limbs[0].clone(), rs2_limbs[1].clone())
            .eval(builder, ctx.instruction.is_valid.clone() - local.rs2_as);

        self.memory_bridge
            .read(
                MemoryAddress::new(AB::F::from_canonical_u32(RV32_REGISTER_AS), local.rs1_ptr),
                ctx.reads[0].clone(),
                timestamp_pp(),
                &local.reads_aux[0],
            )
            .eval(builder, ctx.instruction.is_valid.clone());

        // This constraint ensures that the following memory read only occurs when `is_valid == 1`.
        builder
            .when(local.rs2_as)
            .assert_one(ctx.instruction.is_valid.clone());
        self.memory_bridge
            .read(
                MemoryAddress::new(local.rs2_as, local.rs2),
                ctx.reads[1].clone(),
                timestamp_pp(),
                &local.reads_aux[1],
            )
            .eval(builder, local.rs2_as);

        self.memory_bridge
            .write(
                MemoryAddress::new(AB::F::from_canonical_u32(RV32_REGISTER_AS), local.rd_ptr),
                ctx.writes[0].clone(),
                timestamp_pp(),
                &local.writes_aux,
            )
            .eval(builder, ctx.instruction.is_valid.clone());

        self.execution_bridge
            .execute_and_increment_or_set_pc(
                ctx.instruction.opcode,
                [
                    local.rd_ptr.into(),
                    local.rs1_ptr.into(),
                    local.rs2.into(),
                    AB::Expr::from_canonical_u32(RV32_REGISTER_AS),
                    local.rs2_as.into(),
                ],
                local.from_state,
                AB::F::from_canonical_usize(timestamp_delta),
                (DEFAULT_PC_STEP, ctx.to_pc),
            )
            .eval(builder, ctx.instruction.is_valid);
    }

    fn get_from_pc(&self, local: &[AB::Var]) -> AB::Var {
        let cols: &Rv32BaseAluAdapterCols<_> = local.borrow();
        cols.from_state.pc
    }
}

#[derive(Clone, derive_new::new)]
pub struct Rv32BaseAluAdapterExecutor<const LIMB_BITS: usize>;

#[derive(derive_new::new)]
pub struct Rv32BaseAluAdapterFiller<const LIMB_BITS: usize> {
    bitwise_lookup_chip: SharedBitwiseOperationLookupChip<LIMB_BITS>,
}

// Intermediate type that should not be copied or cloned and should be directly written to
#[repr(C)]
#[derive(AlignedBytesBorrow, Debug)]
pub struct Rv32BaseAluAdapterRecord {
    pub from_pc: u32,
    pub from_timestamp: u32,

    pub rd_ptr: u32,
    pub rs1_ptr: u32,
    /// Pointer if rs2 was a read, immediate value otherwise
    pub rs2: u32,
    /// 1 if rs2 was a read, 0 if an immediate
    pub rs2_as: u8,

    pub reads_aux: [MemoryReadAuxRecord; 2],
    pub writes_aux: MemoryWriteBytesAuxRecord<RV32_REGISTER_NUM_LIMBS>,
}

impl<F: PrimeField32, const LIMB_BITS: usize> AdapterTraceExecutor<F>
    for Rv32BaseAluAdapterExecutor<LIMB_BITS>
{
    const WIDTH: usize = size_of::<Rv32BaseAluAdapterCols<u8>>();
    type ReadData = [[u8; RV32_REGISTER_NUM_LIMBS]; 2];
    type WriteData = [[u8; RV32_REGISTER_NUM_LIMBS]; 1];
    type RecordMut<'a> = &'a mut Rv32BaseAluAdapterRecord;

    #[inline(always)]
    fn start(pc: u32, memory: &TracingMemory, record: &mut &mut Rv32BaseAluAdapterRecord) {
        record.from_pc = pc;
        record.from_timestamp = memory.timestamp;
    }

    // @dev cannot get rid of double &mut due to trait
    #[inline(always)]
    fn read(
        &self,
        memory: &mut TracingMemory,
        instruction: &Instruction<F>,
        record: &mut &mut Rv32BaseAluAdapterRecord,
    ) -> Self::ReadData {
        let &Instruction { b, c, d, e, .. } = instruction;

        debug_assert_eq!(d.as_canonical_u32(), RV32_REGISTER_AS);
        debug_assert!(
            e.as_canonical_u32() == RV32_REGISTER_AS || e.as_canonical_u32() == RV32_IMM_AS
        );

        record.rs1_ptr = b.as_canonical_u32();
        let rs1 = tracing_read(
            memory,
            RV32_REGISTER_AS,
            record.rs1_ptr,
            &mut record.reads_aux[0].prev_timestamp,
        );

        let rs2 = if e.as_canonical_u32() == RV32_REGISTER_AS {
            record.rs2_as = RV32_REGISTER_AS as u8;
            record.rs2 = c.as_canonical_u32();

            tracing_read(
                memory,
                RV32_REGISTER_AS,
                record.rs2,
                &mut record.reads_aux[1].prev_timestamp,
            )
        } else {
            record.rs2_as = RV32_IMM_AS as u8;

            tracing_read_imm(memory, c.as_canonical_u32(), &mut record.rs2)
        };

        [rs1, rs2]
    }

    #[inline(always)]
    fn write(
        &self,
        memory: &mut TracingMemory,
        instruction: &Instruction<F>,
        data: Self::WriteData,
        record: &mut &mut Rv32BaseAluAdapterRecord,
    ) {
        let &Instruction { a, d, .. } = instruction;

        debug_assert_eq!(d.as_canonical_u32(), RV32_REGISTER_AS);

        record.rd_ptr = a.as_canonical_u32();
        tracing_write(
            memory,
            RV32_REGISTER_AS,
            record.rd_ptr,
            data[0],
            &mut record.writes_aux.prev_timestamp,
            &mut record.writes_aux.prev_data,
        );
    }
}

impl<F: PrimeField32, const LIMB_BITS: usize> AdapterTraceFiller<F>
    for Rv32BaseAluAdapterFiller<LIMB_BITS>
{
    const WIDTH: usize = size_of::<Rv32BaseAluAdapterCols<u8>>();

    fn fill_trace_row(&self, mem_helper: &MemoryAuxColsFactory<F>, mut adapter_row: &mut [F]) {
        // SAFETY: the following is highly unsafe. We are going to cast `adapter_row` to a record
        // buffer, and then do an _overlapping_ write to the `adapter_row` as a row of field
        // elements. This requires:
        // - Cols struct should be repr(C) and we write in reverse order (to ensure non-overlapping)
        // - Do not overwrite any reference in `record` before it has already been used or moved
        // - alignment of `F` must be >= alignment of Record (AlignedBytesBorrow will panic
        //   otherwise)
<<<<<<< HEAD
=======
        // - adapter_row contains a valid Rv32BaseAluAdapterRecord representation
        // - get_record_from_slice correctly interprets the bytes as Rv32BaseAluAdapterRecord
>>>>>>> 8ad15357
        let record: &Rv32BaseAluAdapterRecord =
            unsafe { get_record_from_slice(&mut adapter_row, ()) };
        let adapter_row: &mut Rv32BaseAluAdapterCols<F> = adapter_row.borrow_mut();

        // We must assign in reverse
        const TIMESTAMP_DELTA: u32 = 2;
        let mut timestamp = record.from_timestamp + TIMESTAMP_DELTA;

        adapter_row
            .writes_aux
            .set_prev_data(record.writes_aux.prev_data.map(F::from_canonical_u8));
        mem_helper.fill(
            record.writes_aux.prev_timestamp,
            timestamp,
            adapter_row.writes_aux.as_mut(),
        );
        timestamp -= 1;

        if record.rs2_as != 0 {
            mem_helper.fill(
                record.reads_aux[1].prev_timestamp,
                timestamp,
                adapter_row.reads_aux[1].as_mut(),
            );
        } else {
            mem_helper.fill_zero(adapter_row.reads_aux[1].as_mut());
            let rs2_imm = record.rs2;
            let mask = (1 << RV32_CELL_BITS) - 1;
            self.bitwise_lookup_chip
                .request_range(rs2_imm & mask, (rs2_imm >> 8) & mask);
        }
        timestamp -= 1;

        mem_helper.fill(
            record.reads_aux[0].prev_timestamp,
            timestamp,
            adapter_row.reads_aux[0].as_mut(),
        );

        adapter_row.rs2_as = F::from_canonical_u8(record.rs2_as);
        adapter_row.rs2 = F::from_canonical_u32(record.rs2);
        adapter_row.rs1_ptr = F::from_canonical_u32(record.rs1_ptr);
        adapter_row.rd_ptr = F::from_canonical_u32(record.rd_ptr);
        adapter_row.from_state.timestamp = F::from_canonical_u32(timestamp);
        adapter_row.from_state.pc = F::from_canonical_u32(record.from_pc);
    }
}<|MERGE_RESOLUTION|>--- conflicted
+++ resolved
@@ -282,11 +282,8 @@
         // - Do not overwrite any reference in `record` before it has already been used or moved
         // - alignment of `F` must be >= alignment of Record (AlignedBytesBorrow will panic
         //   otherwise)
-<<<<<<< HEAD
-=======
         // - adapter_row contains a valid Rv32BaseAluAdapterRecord representation
         // - get_record_from_slice correctly interprets the bytes as Rv32BaseAluAdapterRecord
->>>>>>> 8ad15357
         let record: &Rv32BaseAluAdapterRecord =
             unsafe { get_record_from_slice(&mut adapter_row, ()) };
         let adapter_row: &mut Rv32BaseAluAdapterCols<F> = adapter_row.borrow_mut();
