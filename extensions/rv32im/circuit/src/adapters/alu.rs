use std::borrow::{Borrow, BorrowMut};

use openvm_circuit::{
    arch::{
        AdapterAirContext, AdapterExecutorE1, AdapterTraceStep, BasicAdapterInterface,
        ExecutionBridge, ExecutionState, MinimalInstruction, VmAdapterAir,
    },
    system::memory::{
        offline_checker::{MemoryBridge, MemoryReadAuxCols, MemoryWriteAuxCols},
        online::{GuestMemory, TracingMemory},
        MemoryAddress, MemoryAuxColsFactory,
    },
};
use openvm_circuit_primitives::{
    bitwise_op_lookup::{BitwiseOperationLookupBus, SharedBitwiseOperationLookupChip},
    utils::not,
};
use openvm_circuit_primitives_derive::AlignedBorrow;
use openvm_instructions::{
    instruction::Instruction,
    program::DEFAULT_PC_STEP,
    riscv::{RV32_IMM_AS, RV32_REGISTER_AS},
};
use openvm_stark_backend::{
    interaction::InteractionBuilder,
    p3_air::{AirBuilder, BaseAir},
    p3_field::{Field, FieldAlgebra, PrimeField32},
};

use super::{
    tracing_read, tracing_read_imm, tracing_write, RV32_CELL_BITS, RV32_REGISTER_NUM_LIMBS,
};
use crate::adapters::{memory_read, memory_write};

#[repr(C)]
#[derive(AlignedBorrow)]
pub struct Rv32BaseAluAdapterCols<T> {
    pub from_state: ExecutionState<T>,
    pub rd_ptr: T,
    pub rs1_ptr: T,
    /// Pointer if rs2 was a read, immediate value otherwise
    pub rs2: T,
    /// 1 if rs2 was a read, 0 if an immediate
    pub rs2_as: T,
    pub reads_aux: [MemoryReadAuxCols<T>; 2],
    pub writes_aux: MemoryWriteAuxCols<T, RV32_REGISTER_NUM_LIMBS>,
}

/// Reads instructions of the form OP a, b, c, d, e where \[a:4\]_d = \[b:4\]_d op \[c:4\]_e.
/// Operand d can only be 1, and e can be either 1 (for register reads) or 0 (when c
/// is an immediate).
#[derive(Clone, Copy, Debug, derive_new::new)]
pub struct Rv32BaseAluAdapterAir {
    pub(super) execution_bridge: ExecutionBridge,
    pub(super) memory_bridge: MemoryBridge,
    bitwise_lookup_bus: BitwiseOperationLookupBus,
}

impl<F: Field> BaseAir<F> for Rv32BaseAluAdapterAir {
    fn width(&self) -> usize {
        Rv32BaseAluAdapterCols::<F>::width()
    }
}

impl<AB: InteractionBuilder> VmAdapterAir<AB> for Rv32BaseAluAdapterAir {
    type Interface = BasicAdapterInterface<
        AB::Expr,
        MinimalInstruction<AB::Expr>,
        2,
        1,
        RV32_REGISTER_NUM_LIMBS,
        RV32_REGISTER_NUM_LIMBS,
    >;

    fn eval(
        &self,
        builder: &mut AB,
        local: &[AB::Var],
        ctx: AdapterAirContext<AB::Expr, Self::Interface>,
    ) {
        let local: &Rv32BaseAluAdapterCols<_> = local.borrow();
        let timestamp = local.from_state.timestamp;
        let mut timestamp_delta: usize = 0;
        let mut timestamp_pp = || {
            timestamp_delta += 1;
            timestamp + AB::F::from_canonical_usize(timestamp_delta - 1)
        };

        // If rs2 is an immediate value, constrain that:
        // 1. It's a 16-bit two's complement integer (stored in rs2_limbs[0] and rs2_limbs[1])
        // 2. It's properly sign-extended to 32-bits (the upper limbs must match the sign bit)
        let rs2_limbs = ctx.reads[1].clone();
        let rs2_sign = rs2_limbs[2].clone();
        let rs2_imm = rs2_limbs[0].clone()
            + rs2_limbs[1].clone() * AB::Expr::from_canonical_usize(1 << RV32_CELL_BITS)
            + rs2_sign.clone() * AB::Expr::from_canonical_usize(1 << (2 * RV32_CELL_BITS));
        builder.assert_bool(local.rs2_as);
        let mut rs2_imm_when = builder.when(not(local.rs2_as));
        rs2_imm_when.assert_eq(local.rs2, rs2_imm);
        rs2_imm_when.assert_eq(rs2_sign.clone(), rs2_limbs[3].clone());
        rs2_imm_when.assert_zero(
            rs2_sign.clone()
                * (AB::Expr::from_canonical_usize((1 << RV32_CELL_BITS) - 1) - rs2_sign),
        );
        self.bitwise_lookup_bus
            .send_range(rs2_limbs[0].clone(), rs2_limbs[1].clone())
            .eval(builder, ctx.instruction.is_valid.clone() - local.rs2_as);

        self.memory_bridge
            .read(
                MemoryAddress::new(AB::F::from_canonical_u32(RV32_REGISTER_AS), local.rs1_ptr),
                ctx.reads[0].clone(),
                timestamp_pp(),
                &local.reads_aux[0],
            )
            .eval(builder, ctx.instruction.is_valid.clone());

        // This constraint ensures that the following memory read only occurs when `is_valid == 1`.
        builder
            .when(local.rs2_as)
            .assert_one(ctx.instruction.is_valid.clone());
        self.memory_bridge
            .read(
                MemoryAddress::new(local.rs2_as, local.rs2),
                ctx.reads[1].clone(),
                timestamp_pp(),
                &local.reads_aux[1],
            )
            .eval(builder, local.rs2_as);

        self.memory_bridge
            .write(
                MemoryAddress::new(AB::F::from_canonical_u32(RV32_REGISTER_AS), local.rd_ptr),
                ctx.writes[0].clone(),
                timestamp_pp(),
                &local.writes_aux,
            )
            .eval(builder, ctx.instruction.is_valid.clone());

        self.execution_bridge
            .execute_and_increment_or_set_pc(
                ctx.instruction.opcode,
                [
                    local.rd_ptr.into(),
                    local.rs1_ptr.into(),
                    local.rs2.into(),
                    AB::Expr::from_canonical_u32(RV32_REGISTER_AS),
                    local.rs2_as.into(),
                ],
                local.from_state,
                AB::F::from_canonical_usize(timestamp_delta),
                (DEFAULT_PC_STEP, ctx.to_pc),
            )
            .eval(builder, ctx.instruction.is_valid);
    }

    fn get_from_pc(&self, local: &[AB::Var]) -> AB::Var {
        let cols: &Rv32BaseAluAdapterCols<_> = local.borrow();
        cols.from_state.pc
    }
}

#[derive(derive_new::new)]
pub struct Rv32BaseAluAdapterStep<const LIMB_BITS: usize> {
<<<<<<< HEAD
=======
    // TODO(arayi): use reference to bitwise lookup chip with lifetimes instead
>>>>>>> 9695af7a
    pub bitwise_lookup_chip: SharedBitwiseOperationLookupChip<LIMB_BITS>,
}

impl<F: PrimeField32, CTX, const LIMB_BITS: usize> AdapterTraceStep<F, CTX>
    for Rv32BaseAluAdapterStep<LIMB_BITS>
{
    const WIDTH: usize = size_of::<Rv32BaseAluAdapterCols<u8>>();
    type ReadData = [[u8; RV32_REGISTER_NUM_LIMBS]; 2];
    type WriteData = [[u8; RV32_REGISTER_NUM_LIMBS]; 1];
    type TraceContext<'a> = ();

    #[inline(always)]
    fn start(pc: u32, memory: &TracingMemory<F>, adapter_row: &mut [F]) {
        let adapter_row: &mut Rv32BaseAluAdapterCols<F> = adapter_row.borrow_mut();
        adapter_row.from_state.pc = F::from_canonical_u32(pc);
        adapter_row.from_state.timestamp = F::from_canonical_u32(memory.timestamp);
    }

    #[inline(always)]
    fn read(
        &self,
        memory: &mut TracingMemory<F>,
        instruction: &Instruction<F>,
        adapter_row: &mut [F],
    ) -> Self::ReadData {
        let &Instruction { b, c, d, e, .. } = instruction;

        debug_assert_eq!(d.as_canonical_u32(), RV32_REGISTER_AS);
        debug_assert!(
            e.as_canonical_u32() == RV32_REGISTER_AS || e.as_canonical_u32() == RV32_IMM_AS
        );

        let adapter_row: &mut Rv32BaseAluAdapterCols<F> = adapter_row.borrow_mut();

        adapter_row.rs1_ptr = b;
        let rs1 = tracing_read(
            memory,
            RV32_REGISTER_AS,
            b.as_canonical_u32(),
            &mut adapter_row.reads_aux[0],
        );

        let rs2 = if e.as_canonical_u32() == RV32_REGISTER_AS {
            adapter_row.rs2_as = e;
            adapter_row.rs2 = c;

            tracing_read(
                memory,
                RV32_REGISTER_AS,
                c.as_canonical_u32(),
                &mut adapter_row.reads_aux[1],
            )
        } else {
            adapter_row.rs2_as = e;

            tracing_read_imm(memory, c.as_canonical_u32(), &mut adapter_row.rs2)
        };

        [rs1, rs2]
    }

    #[inline(always)]
    fn write(
        &self,
        memory: &mut TracingMemory<F>,
        instruction: &Instruction<F>,
        adapter_row: &mut [F],
        data: &Self::WriteData,
    ) {
        let &Instruction { a, d, .. } = instruction;

        debug_assert_eq!(d.as_canonical_u32(), RV32_REGISTER_AS);

        let adapter_row: &mut Rv32BaseAluAdapterCols<F> = adapter_row.borrow_mut();

        adapter_row.rd_ptr = a;
        tracing_write(
            memory,
            RV32_REGISTER_AS,
            a.as_canonical_u32(),
            &data[0],
            &mut adapter_row.writes_aux,
        );
    }

    #[inline(always)]
    fn fill_trace_row(
        &self,
        mem_helper: &MemoryAuxColsFactory<F>,
        _ctx: (),
        adapter_row: &mut [F],
    ) {
        let adapter_row: &mut Rv32BaseAluAdapterCols<F> = adapter_row.borrow_mut();

        let mut timestamp = adapter_row.from_state.timestamp.as_canonical_u32();

        mem_helper.fill_from_prev(timestamp, adapter_row.reads_aux[0].as_mut());
        timestamp += 1;

        if !adapter_row.rs2_as.is_zero() {
            mem_helper.fill_from_prev(timestamp, adapter_row.reads_aux[1].as_mut());
        } else {
            let rs2_imm = adapter_row.rs2.as_canonical_u32();
            let mask = (1 << RV32_CELL_BITS) - 1;
            self.bitwise_lookup_chip
                .request_range(rs2_imm & mask, (rs2_imm >> 8) & mask);
        }
        timestamp += 1;

        mem_helper.fill_from_prev(timestamp, adapter_row.writes_aux.as_mut());
    }
}

impl<F, const LIMB_BITS: usize> AdapterExecutorE1<F> for Rv32BaseAluAdapterStep<LIMB_BITS>
where
    F: PrimeField32,
{
    // TODO(ayush): directly use u32
    type ReadData = [[u8; RV32_REGISTER_NUM_LIMBS]; 2];
    type WriteData = [[u8; RV32_REGISTER_NUM_LIMBS]; 1];

    #[inline(always)]
    fn read<Mem>(&self, memory: &mut Mem, instruction: &Instruction<F>) -> Self::ReadData
    where
        Mem: GuestMemory,
    {
        let Instruction { b, c, d, e, .. } = instruction;

        debug_assert_eq!(d.as_canonical_u32(), RV32_REGISTER_AS);
        debug_assert!(
            e.as_canonical_u32() == RV32_IMM_AS || e.as_canonical_u32() == RV32_REGISTER_AS
        );

        let rs1: [u8; RV32_REGISTER_NUM_LIMBS] =
            memory_read(memory, RV32_REGISTER_AS, b.as_canonical_u32());

        let rs2 = if e.as_canonical_u32() == RV32_REGISTER_AS {
            let rs2: [u8; RV32_REGISTER_NUM_LIMBS] =
                memory_read(memory, RV32_REGISTER_AS, c.as_canonical_u32());
            rs2
        } else {
            let imm = c.as_canonical_u32();
            debug_assert_eq!(imm >> 24, 0);
            let mut imm_le = imm.to_le_bytes();
            imm_le[3] = imm_le[2];
            imm_le
        };

        [rs1, rs2]
    }

    #[inline(always)]
    fn write<Mem>(&self, memory: &mut Mem, instruction: &Instruction<F>, rd: &Self::WriteData)
    where
        Mem: GuestMemory,
    {
        let Instruction { a, d, .. } = instruction;

        debug_assert_eq!(d.as_canonical_u32(), RV32_REGISTER_AS);

        memory_write(memory, d.as_canonical_u32(), a.as_canonical_u32(), &rd[0]);
    }
}<|MERGE_RESOLUTION|>--- conflicted
+++ resolved
@@ -162,10 +162,7 @@
 
 #[derive(derive_new::new)]
 pub struct Rv32BaseAluAdapterStep<const LIMB_BITS: usize> {
-<<<<<<< HEAD
-=======
     // TODO(arayi): use reference to bitwise lookup chip with lifetimes instead
->>>>>>> 9695af7a
     pub bitwise_lookup_chip: SharedBitwiseOperationLookupChip<LIMB_BITS>,
 }
 
