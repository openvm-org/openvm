--- conflicted
+++ resolved
@@ -1,9 +1,7 @@
 use std::ops::Mul;
 
 use openvm_circuit::system::memory::{
-    offline_checker::{
-        MemoryBaseAuxCols, MemoryReadAuxCols, MemoryReadAuxRecord, MemoryWriteAuxCols,
-    },
+    offline_checker::MemoryBaseAuxCols,
     online::{GuestMemory, TracingMemory},
     tree::public_values::PUBLIC_VALUES_AS,
     MemoryController, RecordId,
@@ -25,11 +23,6 @@
 // pub use mul::*;
 // pub use rdwrite::*;
 pub use openvm_instructions::riscv::{RV32_CELL_BITS, RV32_REGISTER_NUM_LIMBS};
-<<<<<<< HEAD
-=======
-pub use rdwrite::*;
-use zerocopy::{FromBytes, Immutable, IntoBytes, KnownLayout};
->>>>>>> e912dd16
 
 /// 256-bit heap integer stored as 32 bytes (32 limbs of 8-bits)
 pub const INT256_NUM_LIMBS: usize = 32;
@@ -41,13 +34,6 @@
 pub const RV_B_TYPE_IMM_BITS: usize = 13;
 
 pub const RV_J_TYPE_IMM_BITS: usize = 21;
-
-#[repr(C)]
-#[derive(FromBytes, IntoBytes, KnownLayout, Immutable)]
-pub struct Rv32WordWriteAuxRecord {
-    pub prev_timestamp: u32,
-    pub prev_data: [u8; RV32_REGISTER_NUM_LIMBS],
-}
 
 /// Convert the RISC-V register data (32 bits represented as 4 bytes, where each byte is represented
 /// as a field element) back into its value as u32.
@@ -155,11 +141,7 @@
     F: PrimeField32,
 {
     let (t_prev, data) = timed_read(memory, address_space, ptr);
-<<<<<<< HEAD
     *prev_timestamp = t_prev.into();
-=======
-    *prev_timestamp = t_prev;
->>>>>>> e912dd16
     data
 }
 
