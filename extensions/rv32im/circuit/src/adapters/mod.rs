use std::ops::Mul;

<<<<<<< HEAD
use openvm_circuit::system::memory::{
    online::{GuestMemory, TracingMemory},
    tree::public_values::PUBLIC_VALUES_AS,
    MemoryController, RecordId,
=======
use openvm_circuit::{
    arch::{execution_mode::E1E2ExecutionCtx, VmStateMut},
    system::memory::{
        offline_checker::{MemoryBaseAuxCols, MemoryReadAuxCols, MemoryWriteAuxCols},
        online::{GuestMemory, TracingMemory},
        tree::public_values::PUBLIC_VALUES_AS,
    },
>>>>>>> 82f7ff99
};
use openvm_instructions::riscv::{RV32_MEMORY_AS, RV32_REGISTER_AS};
use openvm_stark_backend::p3_field::{FieldAlgebra, PrimeField32};

mod alu;
mod branch;
mod jalr;
mod loadstore;
mod mul;
mod rdwrite;

pub use alu::*;
pub use branch::*;
pub use jalr::*;
pub use loadstore::*;
pub use mul::*;
pub use openvm_instructions::riscv::{RV32_CELL_BITS, RV32_REGISTER_NUM_LIMBS};
pub use rdwrite::*;

/// 256-bit heap integer stored as 32 bytes (32 limbs of 8-bits)
pub const INT256_NUM_LIMBS: usize = 32;

// For soundness, should be <= 16
pub const RV_IS_TYPE_IMM_BITS: usize = 12;

// Branch immediate value is in [-2^12, 2^12)
pub const RV_B_TYPE_IMM_BITS: usize = 13;

pub const RV_J_TYPE_IMM_BITS: usize = 21;

/// Convert the RISC-V register data (32 bits represented as 4 bytes, where each byte is represented
/// as a field element) back into its value as u32.
pub fn compose<F: PrimeField32>(ptr_data: [F; RV32_REGISTER_NUM_LIMBS]) -> u32 {
    let mut val = 0;
    for (i, limb) in ptr_data.map(|x| x.as_canonical_u32()).iter().enumerate() {
        val += limb << (i * 8);
    }
    val
}

/// inverse of `compose`
pub fn decompose<F: PrimeField32>(value: u32) -> [F; RV32_REGISTER_NUM_LIMBS] {
    std::array::from_fn(|i| {
        F::from_canonical_u32((value >> (RV32_CELL_BITS * i)) & ((1 << RV32_CELL_BITS) - 1))
    })
}

#[inline(always)]
pub fn imm_to_bytes(imm: u32) -> [u8; RV32_REGISTER_NUM_LIMBS] {
    debug_assert_eq!(imm >> 24, 0);
    let mut imm_le = imm.to_le_bytes();
    imm_le[3] = imm_le[2];
    imm_le
}

#[inline(always)]
pub fn memory_read<const N: usize>(memory: &GuestMemory, address_space: u32, ptr: u32) -> [u8; N] {
    debug_assert!(
        address_space == RV32_REGISTER_AS
            || address_space == RV32_MEMORY_AS
            || address_space == PUBLIC_VALUES_AS,
    );

    // TODO(ayush): PUBLIC_VALUES_AS safety?
    // SAFETY:
    // - address space `RV32_REGISTER_AS` and `RV32_MEMORY_AS` will always have cell type `u8` and
    //   minimum alignment of `RV32_REGISTER_NUM_LIMBS`
    unsafe { memory.read::<u8, N>(address_space, ptr) }
}

// Memory read from native address space. Only used by loadstore adapter
// TODO(arayi): should we support reads from native address space?
#[inline(always)]
pub fn memory_read_native<F: PrimeField32, const N: usize>(
    memory: &GuestMemory,
    ptr: u32,
) -> [F; N] {
    unsafe { memory.read::<F, N>(4, ptr) }
}

#[inline(always)]
pub fn memory_write<const N: usize>(
    memory: &mut GuestMemory,
    address_space: u32,
    ptr: u32,
    data: &[u8; N],
) {
    debug_assert!(
        address_space == RV32_REGISTER_AS
            || address_space == RV32_MEMORY_AS
            || address_space == PUBLIC_VALUES_AS
    );

    // TODO(ayush): PUBLIC_VALUES_AS safety?
    // SAFETY:
    // - address space `RV32_REGISTER_AS` and `RV32_MEMORY_AS` will always have cell type `u8` and
    //   minimum alignment of `RV32_REGISTER_NUM_LIMBS`
    unsafe { memory.write::<u8, N>(address_space, ptr, data) }
}

<<<<<<< HEAD
// Memory write to native address space. Only used by loadstore adapter
// TODO(arayi): should we support stores to native address space?
#[inline(always)]
pub fn memory_write_native<F: PrimeField32, const N: usize>(
    memory: &mut GuestMemory,
    ptr: u32,
    data: &[F; N],
) {
    unsafe { memory.write::<F, N>(4, ptr, data) }
=======
#[inline(always)]
pub fn memory_read_from_state<Ctx, const N: usize>(
    state: &mut VmStateMut<GuestMemory, Ctx>,
    address_space: u32,
    ptr: u32,
) -> [u8; N]
where
    Ctx: E1E2ExecutionCtx,
{
    state.ctx.on_memory_operation(address_space, ptr, N as u32);

    memory_read(state.memory, address_space, ptr)
}

#[inline(always)]
pub fn memory_write_from_state<Ctx, const N: usize>(
    state: &mut VmStateMut<GuestMemory, Ctx>,
    address_space: u32,
    ptr: u32,
    data: &[u8; N],
) where
    Ctx: E1E2ExecutionCtx,
{
    state.ctx.on_memory_operation(address_space, ptr, N as u32);

    memory_write(state.memory, address_space, ptr, data)
>>>>>>> 82f7ff99
}

/// Atomic read operation which increments the timestamp by 1.
/// Returns `(t_prev, [ptr:4]_{address_space})` where `t_prev` is the timestamp of the last memory
/// access.
#[inline(always)]
pub fn timed_read<F: PrimeField32, const N: usize>(
    memory: &mut TracingMemory<F>,
    address_space: u32,
    ptr: u32,
) -> (u32, [u8; N]) {
    debug_assert!(
        address_space == RV32_REGISTER_AS
            || address_space == RV32_MEMORY_AS
            || address_space == PUBLIC_VALUES_AS
    );

    // SAFETY:
    // - address space `RV32_REGISTER_AS` and `RV32_MEMORY_AS` will always have cell type `u8` and
    //   minimum alignment of `RV32_REGISTER_NUM_LIMBS`
    unsafe { memory.read::<u8, N, RV32_REGISTER_NUM_LIMBS>(address_space, ptr) }
}

#[inline(always)]
pub fn timed_write<F: PrimeField32, const N: usize>(
    memory: &mut TracingMemory<F>,
    address_space: u32,
    ptr: u32,
    data: &[u8; N],
) -> (u32, [u8; N]) {
    // TODO(ayush): should this allow public values address space
    debug_assert!(
        address_space == RV32_REGISTER_AS
            || address_space == RV32_MEMORY_AS
            || address_space == PUBLIC_VALUES_AS
    );

    // SAFETY:
    // - address space `RV32_REGISTER_AS` and `RV32_MEMORY_AS` will always have cell type `u8` and
    //   minimum alignment of `RV32_REGISTER_NUM_LIMBS`
    unsafe { memory.write::<u8, N, RV32_REGISTER_NUM_LIMBS>(address_space, ptr, data) }
}

// Timed memory write to native address space. Only used by loadstore adapter
// TODO(arayi): should we support stores to native address space?
#[inline(always)]
pub fn timed_write_native<F: PrimeField32, const N: usize>(
    memory: &mut TracingMemory<F>,
    ptr: u32,
    data: &[F; N],
) -> (u32, [F; N]) {
    unsafe { memory.write::<F, N, 1>(4, ptr, data) }
}

/// Reads register value at `reg_ptr` from memory and records the memory access in mutable buffer.
/// Trace generation relevant to this memory access can be done fully from the recorded buffer.
#[inline(always)]
pub fn tracing_read<F, const N: usize>(
    memory: &mut TracingMemory<F>,
    address_space: u32,
    ptr: u32,
    prev_timestamp: &mut u32,
) -> [u8; N]
where
    F: PrimeField32,
{
    let (t_prev, data) = timed_read(memory, address_space, ptr);
    *prev_timestamp = t_prev.into();
    data
}

#[inline(always)]
pub fn tracing_read_imm<F>(
    memory: &mut TracingMemory<F>,
    imm: u32,
    imm_mut: &mut F,
) -> [u8; RV32_REGISTER_NUM_LIMBS]
where
    F: PrimeField32,
{
    *imm_mut = F::from_canonical_u32(imm);
    memory.increment_timestamp();
    imm_to_bytes(imm)
}

/// Writes `reg_ptr, reg_val` into memory and records the memory access in mutable buffer.
/// Trace generation relevant to this memory access can be done fully from the recorded buffer.
#[inline(always)]
pub fn tracing_write<F, const N: usize>(
    memory: &mut TracingMemory<F>,
    address_space: u32,
    ptr: u32,
    data: &[u8; N],
    prev_timestamp: &mut u32,
    prev_data: &mut [u8; N],
) where
    F: PrimeField32,
{
    let (t_prev, data_prev) = timed_write(memory, address_space, ptr, data);
    *prev_timestamp = t_prev;
    *prev_data = data_prev;
}

<<<<<<< HEAD
#[inline(always)]
pub fn tracing_read_imm<F>(
    memory: &mut TracingMemory<F>,
    imm: u32,
    imm_mut: &mut u32,
) -> [u8; RV32_REGISTER_NUM_LIMBS]
where
    F: PrimeField32,
{
    *imm_mut = imm;
    debug_assert_eq!(imm >> 24, 0); // highest byte should be zero to prevent overflow

    memory.increment_timestamp();

    let mut imm_le = imm.to_le_bytes();
    // Important: we set the highest byte equal to the second highest byte, using the assumption
    // that imm is at most 24 bits
    imm_le[3] = imm_le[2];
    imm_le
}

// TODO: delete
/// Read register value as [RV32_REGISTER_NUM_LIMBS] limbs from memory.
/// Returns the read record and the register value as u32.
/// Does not make any range check calls.
pub fn read_rv32_register<F: PrimeField32>(
    memory: &mut MemoryController<F>,
    address_space: F,
    pointer: F,
) -> (RecordId, u32) {
    debug_assert_eq!(address_space, F::ONE);
    let record = memory.read::<u8, RV32_REGISTER_NUM_LIMBS>(address_space, pointer);
    let val = u32::from_le_bytes(record.1);
    (record.0, val)
}

// TODO(AG): if "register", why `address_space` is not hardcoded to be 1?
=======
// TODO: remove new_
>>>>>>> 82f7ff99
#[inline(always)]
pub fn new_read_rv32_register(memory: &GuestMemory, address_space: u32, ptr: u32) -> u32 {
    u32::from_le_bytes(memory_read(memory, address_space, ptr))
}

// TODO(AG): if "register", why `address_space` is not hardcoded to be 1?
// TODO(jpw): remove new_
#[inline(always)]
pub fn new_read_rv32_register_from_state<Ctx>(
    state: &mut VmStateMut<GuestMemory, Ctx>,
    address_space: u32,
    ptr: u32,
) -> u32
where
    Ctx: E1E2ExecutionCtx,
{
    u32::from_le_bytes(memory_read_from_state(state, address_space, ptr))
}

pub fn abstract_compose<T: FieldAlgebra, V: Mul<T, Output = T>>(
    data: [V; RV32_REGISTER_NUM_LIMBS],
) -> T {
    data.into_iter()
        .enumerate()
        .fold(T::ZERO, |acc, (i, limb)| {
            acc + limb * T::from_canonical_u32(1 << (i * RV32_CELL_BITS))
        })
}

// TEMP[jpw]
pub fn tmp_convert_to_u8s<F: PrimeField32, const N: usize>(data: [F; N]) -> [u8; N] {
    data.map(|x| x.as_canonical_u32() as u8)
}<|MERGE_RESOLUTION|>--- conflicted
+++ resolved
@@ -1,19 +1,11 @@
 use std::ops::Mul;
 
-<<<<<<< HEAD
-use openvm_circuit::system::memory::{
-    online::{GuestMemory, TracingMemory},
-    tree::public_values::PUBLIC_VALUES_AS,
-    MemoryController, RecordId,
-=======
 use openvm_circuit::{
     arch::{execution_mode::E1E2ExecutionCtx, VmStateMut},
     system::memory::{
-        offline_checker::{MemoryBaseAuxCols, MemoryReadAuxCols, MemoryWriteAuxCols},
         online::{GuestMemory, TracingMemory},
         tree::public_values::PUBLIC_VALUES_AS,
     },
->>>>>>> 82f7ff99
 };
 use openvm_instructions::riscv::{RV32_MEMORY_AS, RV32_REGISTER_AS};
 use openvm_stark_backend::p3_field::{FieldAlgebra, PrimeField32};
@@ -114,44 +106,19 @@
     unsafe { memory.write::<u8, N>(address_space, ptr, data) }
 }
 
-<<<<<<< HEAD
 // Memory write to native address space. Only used by loadstore adapter
 // TODO(arayi): should we support stores to native address space?
 #[inline(always)]
-pub fn memory_write_native<F: PrimeField32, const N: usize>(
-    memory: &mut GuestMemory,
+pub fn memory_write_native_from_state<Ctx, F: PrimeField32, const N: usize>(
+    state: &mut VmStateMut<GuestMemory, Ctx>,
     ptr: u32,
     data: &[F; N],
-) {
-    unsafe { memory.write::<F, N>(4, ptr, data) }
-=======
-#[inline(always)]
-pub fn memory_read_from_state<Ctx, const N: usize>(
-    state: &mut VmStateMut<GuestMemory, Ctx>,
-    address_space: u32,
-    ptr: u32,
-) -> [u8; N]
-where
-    Ctx: E1E2ExecutionCtx,
-{
-    state.ctx.on_memory_operation(address_space, ptr, N as u32);
-
-    memory_read(state.memory, address_space, ptr)
-}
-
-#[inline(always)]
-pub fn memory_write_from_state<Ctx, const N: usize>(
-    state: &mut VmStateMut<GuestMemory, Ctx>,
-    address_space: u32,
-    ptr: u32,
-    data: &[u8; N],
 ) where
     Ctx: E1E2ExecutionCtx,
 {
-    state.ctx.on_memory_operation(address_space, ptr, N as u32);
-
-    memory_write(state.memory, address_space, ptr, data)
->>>>>>> 82f7ff99
+    state.ctx.on_memory_operation(4, ptr, N as u32);
+
+    unsafe { state.memory.write::<F, N>(4, ptr, data) }
 }
 
 /// Atomic read operation which increments the timestamp by 1.
@@ -223,39 +190,6 @@
     data
 }
 
-#[inline(always)]
-pub fn tracing_read_imm<F>(
-    memory: &mut TracingMemory<F>,
-    imm: u32,
-    imm_mut: &mut F,
-) -> [u8; RV32_REGISTER_NUM_LIMBS]
-where
-    F: PrimeField32,
-{
-    *imm_mut = F::from_canonical_u32(imm);
-    memory.increment_timestamp();
-    imm_to_bytes(imm)
-}
-
-/// Writes `reg_ptr, reg_val` into memory and records the memory access in mutable buffer.
-/// Trace generation relevant to this memory access can be done fully from the recorded buffer.
-#[inline(always)]
-pub fn tracing_write<F, const N: usize>(
-    memory: &mut TracingMemory<F>,
-    address_space: u32,
-    ptr: u32,
-    data: &[u8; N],
-    prev_timestamp: &mut u32,
-    prev_data: &mut [u8; N],
-) where
-    F: PrimeField32,
-{
-    let (t_prev, data_prev) = timed_write(memory, address_space, ptr, data);
-    *prev_timestamp = t_prev;
-    *prev_data = data_prev;
-}
-
-<<<<<<< HEAD
 #[inline(always)]
 pub fn tracing_read_imm<F>(
     memory: &mut TracingMemory<F>,
@@ -277,28 +211,51 @@
     imm_le
 }
 
-// TODO: delete
-/// Read register value as [RV32_REGISTER_NUM_LIMBS] limbs from memory.
-/// Returns the read record and the register value as u32.
-/// Does not make any range check calls.
-pub fn read_rv32_register<F: PrimeField32>(
-    memory: &mut MemoryController<F>,
-    address_space: F,
-    pointer: F,
-) -> (RecordId, u32) {
-    debug_assert_eq!(address_space, F::ONE);
-    let record = memory.read::<u8, RV32_REGISTER_NUM_LIMBS>(address_space, pointer);
-    let val = u32::from_le_bytes(record.1);
-    (record.0, val)
-}
-
-// TODO(AG): if "register", why `address_space` is not hardcoded to be 1?
-=======
-// TODO: remove new_
->>>>>>> 82f7ff99
-#[inline(always)]
-pub fn new_read_rv32_register(memory: &GuestMemory, address_space: u32, ptr: u32) -> u32 {
-    u32::from_le_bytes(memory_read(memory, address_space, ptr))
+
+/// Writes `reg_ptr, reg_val` into memory and records the memory access in mutable buffer.
+/// Trace generation relevant to this memory access can be done fully from the recorded buffer.
+#[inline(always)]
+pub fn tracing_write<F, const N: usize>(
+    memory: &mut TracingMemory<F>,
+    address_space: u32,
+    ptr: u32,
+    data: &[u8; N],
+    prev_timestamp: &mut u32,
+    prev_data: &mut [u8; N],
+) where
+    F: PrimeField32,
+{
+    let (t_prev, data_prev) = timed_write(memory, address_space, ptr, data);
+    *prev_timestamp = t_prev;
+    *prev_data = data_prev;
+}
+
+#[inline(always)]
+pub fn memory_read_from_state<Ctx, const N: usize>(
+    state: &mut VmStateMut<GuestMemory, Ctx>,
+    address_space: u32,
+    ptr: u32,
+) -> [u8; N]
+where
+    Ctx: E1E2ExecutionCtx,
+{
+    state.ctx.on_memory_operation(address_space, ptr, N as u32);
+
+    memory_read(state.memory, address_space, ptr)
+}
+
+#[inline(always)]
+pub fn memory_write_from_state<Ctx, const N: usize>(
+    state: &mut VmStateMut<GuestMemory, Ctx>,
+    address_space: u32,
+    ptr: u32,
+    data: &[u8; N],
+) where
+    Ctx: E1E2ExecutionCtx,
+{
+    state.ctx.on_memory_operation(address_space, ptr, N as u32);
+
+    memory_write(state.memory, address_space, ptr, data)
 }
 
 // TODO(AG): if "register", why `address_space` is not hardcoded to be 1?
