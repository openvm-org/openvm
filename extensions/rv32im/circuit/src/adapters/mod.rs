use std::ops::Mul;

use openvm_circuit::{
<<<<<<< HEAD
    arch::{execution_mode::E1ExecutionCtx, VmStateMut},
=======
    arch::{execution_mode::ExecutionCtxTrait, VmStateMut},
>>>>>>> 8ad15357
    system::memory::{
        merkle::public_values::PUBLIC_VALUES_AS,
        online::{GuestMemory, TracingMemory},
    },
};
use openvm_instructions::riscv::{RV32_MEMORY_AS, RV32_REGISTER_AS};
use openvm_stark_backend::p3_field::{FieldAlgebra, PrimeField32};

mod alu;
mod branch;
mod jalr;
mod loadstore;
mod mul;
mod rdwrite;

pub use alu::*;
pub use branch::*;
pub use jalr::*;
pub use loadstore::*;
pub use mul::*;
pub use openvm_instructions::riscv::{RV32_CELL_BITS, RV32_REGISTER_NUM_LIMBS};
pub use rdwrite::*;

/// 256-bit heap integer stored as 32 bytes (32 limbs of 8-bits)
pub const INT256_NUM_LIMBS: usize = 32;

// For soundness, should be <= 16
pub const RV_IS_TYPE_IMM_BITS: usize = 12;

// Branch immediate value is in [-2^12, 2^12)
pub const RV_B_TYPE_IMM_BITS: usize = 13;

pub const RV_J_TYPE_IMM_BITS: usize = 21;

/// Convert the RISC-V register data (32 bits represented as 4 bytes, where each byte is represented
/// as a field element) back into its value as u32.
pub fn compose<F: PrimeField32>(ptr_data: [F; RV32_REGISTER_NUM_LIMBS]) -> u32 {
    let mut val = 0;
    for (i, limb) in ptr_data.map(|x| x.as_canonical_u32()).iter().enumerate() {
        val += limb << (i * 8);
    }
    val
}

/// inverse of `compose`
pub fn decompose<F: PrimeField32>(value: u32) -> [F; RV32_REGISTER_NUM_LIMBS] {
    std::array::from_fn(|i| {
        F::from_canonical_u32((value >> (RV32_CELL_BITS * i)) & ((1 << RV32_CELL_BITS) - 1))
    })
}

#[inline(always)]
pub fn imm_to_bytes(imm: u32) -> [u8; RV32_REGISTER_NUM_LIMBS] {
    debug_assert_eq!(imm >> 24, 0);
    let mut imm_le = imm.to_le_bytes();
    imm_le[3] = imm_le[2];
    imm_le
}

#[inline(always)]
pub fn memory_read<const N: usize>(memory: &GuestMemory, address_space: u32, ptr: u32) -> [u8; N] {
    debug_assert!(
        address_space == RV32_REGISTER_AS
            || address_space == RV32_MEMORY_AS
            || address_space == PUBLIC_VALUES_AS,
    );

    // SAFETY:
    // - address space `RV32_REGISTER_AS` and `RV32_MEMORY_AS` will always have cell type `u8` and
    //   minimum alignment of `RV32_REGISTER_NUM_LIMBS`
    unsafe { memory.read::<u8, N>(address_space, ptr) }
}

#[inline(always)]
pub fn memory_write<const N: usize>(
    memory: &mut GuestMemory,
    address_space: u32,
    ptr: u32,
    data: [u8; N],
) {
    debug_assert!(
        address_space == RV32_REGISTER_AS
            || address_space == RV32_MEMORY_AS
            || address_space == PUBLIC_VALUES_AS
    );

    // SAFETY:
    // - address space `RV32_REGISTER_AS` and `RV32_MEMORY_AS` will always have cell type `u8` and
    //   minimum alignment of `RV32_REGISTER_NUM_LIMBS`
    unsafe { memory.write::<u8, N>(address_space, ptr, data) }
}

/// Atomic read operation which increments the timestamp by 1.
/// Returns `(t_prev, [ptr:4]_{address_space})` where `t_prev` is the timestamp of the last memory
/// access.
#[inline(always)]
pub fn timed_read<const N: usize>(
    memory: &mut TracingMemory,
    address_space: u32,
    ptr: u32,
) -> (u32, [u8; N]) {
    debug_assert!(
        address_space == RV32_REGISTER_AS
            || address_space == RV32_MEMORY_AS
            || address_space == PUBLIC_VALUES_AS
    );

    // SAFETY:
    // - address space `RV32_REGISTER_AS` and `RV32_MEMORY_AS` will always have cell type `u8` and
    //   minimum alignment of `RV32_REGISTER_NUM_LIMBS`
<<<<<<< HEAD
    unsafe { memory.read::<u8, N, RV32_REGISTER_NUM_LIMBS>(address_space, ptr) }
=======
    #[cfg(feature = "legacy-v1-3-mem-align")]
    if address_space == RV32_MEMORY_AS {
        unsafe { memory.read::<u8, N, 1>(address_space, ptr) }
    } else {
        unsafe { memory.read::<u8, N, RV32_REGISTER_NUM_LIMBS>(address_space, ptr) }
    }
    #[cfg(not(feature = "legacy-v1-3-mem-align"))]
    unsafe {
        memory.read::<u8, N, RV32_REGISTER_NUM_LIMBS>(address_space, ptr)
    }
>>>>>>> 8ad15357
}

#[inline(always)]
pub fn timed_write<const N: usize>(
    memory: &mut TracingMemory,
    address_space: u32,
    ptr: u32,
    data: [u8; N],
) -> (u32, [u8; N]) {
    debug_assert!(
        address_space == RV32_REGISTER_AS
            || address_space == RV32_MEMORY_AS
            || address_space == PUBLIC_VALUES_AS
    );

    // SAFETY:
    // - address space `RV32_REGISTER_AS` and `RV32_MEMORY_AS` will always have cell type `u8` and
    //   minimum alignment of `RV32_REGISTER_NUM_LIMBS`
<<<<<<< HEAD
    unsafe { memory.write::<u8, N, RV32_REGISTER_NUM_LIMBS>(address_space, ptr, data) }
=======
    #[cfg(feature = "legacy-v1-3-mem-align")]
    if address_space == RV32_MEMORY_AS {
        unsafe { memory.write::<u8, N, 1>(address_space, ptr, data) }
    } else {
        unsafe { memory.write::<u8, N, RV32_REGISTER_NUM_LIMBS>(address_space, ptr, data) }
    }
    #[cfg(not(feature = "legacy-v1-3-mem-align"))]
    unsafe {
        memory.write::<u8, N, RV32_REGISTER_NUM_LIMBS>(address_space, ptr, data)
    }
>>>>>>> 8ad15357
}

/// Reads register value at `reg_ptr` from memory and records the memory access in mutable buffer.
/// Trace generation relevant to this memory access can be done fully from the recorded buffer.
#[inline(always)]
pub fn tracing_read<const N: usize>(
    memory: &mut TracingMemory,
    address_space: u32,
    ptr: u32,
    prev_timestamp: &mut u32,
) -> [u8; N] {
    let (t_prev, data) = timed_read(memory, address_space, ptr);
    *prev_timestamp = t_prev;
    data
}

#[inline(always)]
pub fn tracing_read_imm(
    memory: &mut TracingMemory,
    imm: u32,
    imm_mut: &mut u32,
) -> [u8; RV32_REGISTER_NUM_LIMBS] {
    *imm_mut = imm;
    debug_assert_eq!(imm >> 24, 0); // highest byte should be zero to prevent overflow

    memory.increment_timestamp();

    let mut imm_le = imm.to_le_bytes();
    // Important: we set the highest byte equal to the second highest byte, using the assumption
    // that imm is at most 24 bits
    imm_le[3] = imm_le[2];
    imm_le
}

/// Writes `reg_ptr, reg_val` into memory and records the memory access in mutable buffer.
/// Trace generation relevant to this memory access can be done fully from the recorded buffer.
#[inline(always)]
pub fn tracing_write<const N: usize>(
    memory: &mut TracingMemory,
    address_space: u32,
    ptr: u32,
    data: [u8; N],
    prev_timestamp: &mut u32,
    prev_data: &mut [u8; N],
) {
    let (t_prev, data_prev) = timed_write(memory, address_space, ptr, data);
    *prev_timestamp = t_prev;
    *prev_data = data_prev;
}

#[inline(always)]
pub fn memory_read_from_state<F, Ctx, const N: usize>(
    state: &mut VmStateMut<F, GuestMemory, Ctx>,
    address_space: u32,
    ptr: u32,
) -> [u8; N]
where
<<<<<<< HEAD
    Ctx: E1ExecutionCtx,
=======
    Ctx: ExecutionCtxTrait,
>>>>>>> 8ad15357
{
    state.ctx.on_memory_operation(address_space, ptr, N as u32);

    memory_read(state.memory, address_space, ptr)
}

#[inline(always)]
pub fn memory_write_from_state<F, Ctx, const N: usize>(
    state: &mut VmStateMut<F, GuestMemory, Ctx>,
    address_space: u32,
    ptr: u32,
    data: [u8; N],
) where
<<<<<<< HEAD
    Ctx: E1ExecutionCtx,
=======
    Ctx: ExecutionCtxTrait,
>>>>>>> 8ad15357
{
    state.ctx.on_memory_operation(address_space, ptr, N as u32);

    memory_write(state.memory, address_space, ptr, data)
}

#[inline(always)]
pub fn read_rv32_register_from_state<F, Ctx>(
    state: &mut VmStateMut<F, GuestMemory, Ctx>,
    ptr: u32,
) -> u32
where
<<<<<<< HEAD
    Ctx: E1ExecutionCtx,
=======
    Ctx: ExecutionCtxTrait,
>>>>>>> 8ad15357
{
    u32::from_le_bytes(memory_read_from_state(state, RV32_REGISTER_AS, ptr))
}

#[inline(always)]
pub fn read_rv32_register(memory: &GuestMemory, ptr: u32) -> u32 {
    u32::from_le_bytes(memory_read(memory, RV32_REGISTER_AS, ptr))
}

pub fn abstract_compose<T: FieldAlgebra, V: Mul<T, Output = T>>(
    data: [V; RV32_REGISTER_NUM_LIMBS],
) -> T {
    data.into_iter()
        .enumerate()
        .fold(T::ZERO, |acc, (i, limb)| {
            acc + limb * T::from_canonical_u32(1 << (i * RV32_CELL_BITS))
        })
}

// TEMP[jpw]
pub fn tmp_convert_to_u8s<F: PrimeField32, const N: usize>(data: [F; N]) -> [u8; N] {
    data.map(|x| x.as_canonical_u32() as u8)
}<|MERGE_RESOLUTION|>--- conflicted
+++ resolved
@@ -1,11 +1,7 @@
 use std::ops::Mul;
 
 use openvm_circuit::{
-<<<<<<< HEAD
-    arch::{execution_mode::E1ExecutionCtx, VmStateMut},
-=======
     arch::{execution_mode::ExecutionCtxTrait, VmStateMut},
->>>>>>> 8ad15357
     system::memory::{
         merkle::public_values::PUBLIC_VALUES_AS,
         online::{GuestMemory, TracingMemory},
@@ -116,9 +112,6 @@
     // SAFETY:
     // - address space `RV32_REGISTER_AS` and `RV32_MEMORY_AS` will always have cell type `u8` and
     //   minimum alignment of `RV32_REGISTER_NUM_LIMBS`
-<<<<<<< HEAD
-    unsafe { memory.read::<u8, N, RV32_REGISTER_NUM_LIMBS>(address_space, ptr) }
-=======
     #[cfg(feature = "legacy-v1-3-mem-align")]
     if address_space == RV32_MEMORY_AS {
         unsafe { memory.read::<u8, N, 1>(address_space, ptr) }
@@ -129,7 +122,6 @@
     unsafe {
         memory.read::<u8, N, RV32_REGISTER_NUM_LIMBS>(address_space, ptr)
     }
->>>>>>> 8ad15357
 }
 
 #[inline(always)]
@@ -148,9 +140,6 @@
     // SAFETY:
     // - address space `RV32_REGISTER_AS` and `RV32_MEMORY_AS` will always have cell type `u8` and
     //   minimum alignment of `RV32_REGISTER_NUM_LIMBS`
-<<<<<<< HEAD
-    unsafe { memory.write::<u8, N, RV32_REGISTER_NUM_LIMBS>(address_space, ptr, data) }
-=======
     #[cfg(feature = "legacy-v1-3-mem-align")]
     if address_space == RV32_MEMORY_AS {
         unsafe { memory.write::<u8, N, 1>(address_space, ptr, data) }
@@ -161,7 +150,6 @@
     unsafe {
         memory.write::<u8, N, RV32_REGISTER_NUM_LIMBS>(address_space, ptr, data)
     }
->>>>>>> 8ad15357
 }
 
 /// Reads register value at `reg_ptr` from memory and records the memory access in mutable buffer.
@@ -219,11 +207,7 @@
     ptr: u32,
 ) -> [u8; N]
 where
-<<<<<<< HEAD
-    Ctx: E1ExecutionCtx,
-=======
     Ctx: ExecutionCtxTrait,
->>>>>>> 8ad15357
 {
     state.ctx.on_memory_operation(address_space, ptr, N as u32);
 
@@ -237,11 +221,7 @@
     ptr: u32,
     data: [u8; N],
 ) where
-<<<<<<< HEAD
-    Ctx: E1ExecutionCtx,
-=======
     Ctx: ExecutionCtxTrait,
->>>>>>> 8ad15357
 {
     state.ctx.on_memory_operation(address_space, ptr, N as u32);
 
@@ -254,11 +234,7 @@
     ptr: u32,
 ) -> u32
 where
-<<<<<<< HEAD
-    Ctx: E1ExecutionCtx,
-=======
     Ctx: ExecutionCtxTrait,
->>>>>>> 8ad15357
 {
     u32::from_le_bytes(memory_read_from_state(state, RV32_REGISTER_AS, ptr))
 }
