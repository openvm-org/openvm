use std::borrow::{Borrow, BorrowMut};

use openvm_circuit::{
    arch::{
<<<<<<< HEAD
        get_record_from_slice, AdapterAirContext, AdapterTraceFiller, AdapterTraceStep,
=======
        get_record_from_slice, AdapterAirContext, AdapterTraceExecutor, AdapterTraceFiller,
>>>>>>> 8141dacc
        BasicAdapterInterface, ExecutionBridge, ExecutionState, SignedImmInstruction, VmAdapterAir,
    },
    system::memory::{
        offline_checker::{
            MemoryBridge, MemoryReadAuxCols, MemoryReadAuxRecord, MemoryWriteAuxCols,
            MemoryWriteBytesAuxRecord,
        },
        online::TracingMemory,
        MemoryAddress, MemoryAuxColsFactory,
    },
};
use openvm_circuit_primitives::{utils::not, AlignedBytesBorrow};
use openvm_circuit_primitives_derive::AlignedBorrow;
use openvm_instructions::{
    instruction::Instruction, program::DEFAULT_PC_STEP, riscv::RV32_REGISTER_AS,
};
use openvm_stark_backend::{
    interaction::InteractionBuilder,
    p3_air::{AirBuilder, BaseAir},
    p3_field::{Field, FieldAlgebra, PrimeField32},
};

use super::RV32_REGISTER_NUM_LIMBS;
use crate::adapters::{tracing_read, tracing_write};

#[repr(C)]
#[derive(Debug, Clone, AlignedBorrow)]
pub struct Rv32JalrAdapterCols<T> {
    pub from_state: ExecutionState<T>,
    pub rs1_ptr: T,
    pub rs1_aux_cols: MemoryReadAuxCols<T>,
    pub rd_ptr: T,
    pub rd_aux_cols: MemoryWriteAuxCols<T, RV32_REGISTER_NUM_LIMBS>,
    /// Only writes if `needs_write`.
    /// Sets `needs_write` to 0 iff `rd == x0`
    pub needs_write: T,
}

#[derive(Clone, Copy, Debug, derive_new::new)]
pub struct Rv32JalrAdapterAir {
    pub(super) memory_bridge: MemoryBridge,
    pub(super) execution_bridge: ExecutionBridge,
}

impl<F: Field> BaseAir<F> for Rv32JalrAdapterAir {
    fn width(&self) -> usize {
        Rv32JalrAdapterCols::<F>::width()
    }
}

impl<AB: InteractionBuilder> VmAdapterAir<AB> for Rv32JalrAdapterAir {
    type Interface = BasicAdapterInterface<
        AB::Expr,
        SignedImmInstruction<AB::Expr>,
        1,
        1,
        RV32_REGISTER_NUM_LIMBS,
        RV32_REGISTER_NUM_LIMBS,
    >;

    fn eval(
        &self,
        builder: &mut AB,
        local: &[AB::Var],
        ctx: AdapterAirContext<AB::Expr, Self::Interface>,
    ) {
        let local_cols: &Rv32JalrAdapterCols<AB::Var> = local.borrow();

        let timestamp: AB::Var = local_cols.from_state.timestamp;
        let mut timestamp_delta: usize = 0;
        let mut timestamp_pp = || {
            timestamp_delta += 1;
            timestamp + AB::Expr::from_canonical_usize(timestamp_delta - 1)
        };

        let write_count = local_cols.needs_write;

        builder.assert_bool(write_count);
        builder
            .when::<AB::Expr>(not(ctx.instruction.is_valid.clone()))
            .assert_zero(write_count);

        self.memory_bridge
            .read(
                MemoryAddress::new(
                    AB::F::from_canonical_u32(RV32_REGISTER_AS),
                    local_cols.rs1_ptr,
                ),
                ctx.reads[0].clone(),
                timestamp_pp(),
                &local_cols.rs1_aux_cols,
            )
            .eval(builder, ctx.instruction.is_valid.clone());

        self.memory_bridge
            .write(
                MemoryAddress::new(
                    AB::F::from_canonical_u32(RV32_REGISTER_AS),
                    local_cols.rd_ptr,
                ),
                ctx.writes[0].clone(),
                timestamp_pp(),
                &local_cols.rd_aux_cols,
            )
            .eval(builder, write_count);

        let to_pc = ctx
            .to_pc
            .unwrap_or(local_cols.from_state.pc + AB::F::from_canonical_u32(DEFAULT_PC_STEP));

        // regardless of `needs_write`, must always execute instruction when `is_valid`.
        self.execution_bridge
            .execute(
                ctx.instruction.opcode,
                [
                    local_cols.rd_ptr.into(),
                    local_cols.rs1_ptr.into(),
                    ctx.instruction.immediate,
                    AB::Expr::from_canonical_u32(RV32_REGISTER_AS),
                    AB::Expr::ZERO,
                    write_count.into(),
                    ctx.instruction.imm_sign,
                ],
                local_cols.from_state,
                ExecutionState {
                    pc: to_pc,
                    timestamp: timestamp + AB::F::from_canonical_usize(timestamp_delta),
                },
            )
            .eval(builder, ctx.instruction.is_valid);
    }

    fn get_from_pc(&self, local: &[AB::Var]) -> AB::Var {
        let cols: &Rv32JalrAdapterCols<_> = local.borrow();
        cols.from_state.pc
    }
}

#[repr(C)]
#[derive(AlignedBytesBorrow, Debug)]
pub struct Rv32JalrAdapterRecord {
    pub from_pc: u32,
    pub from_timestamp: u32,

    pub rs1_ptr: u32,
    // Will use u32::MAX to indicate no write
    pub rd_ptr: u32,
<<<<<<< HEAD

    pub reads_aux: MemoryReadAuxRecord,
    pub writes_aux: MemoryWriteBytesAuxRecord<RV32_REGISTER_NUM_LIMBS>,
}

// This adapter reads from [b:4]_d (rs1) and writes to [a:4]_d (rd)
#[derive(derive_new::new)]
pub struct Rv32JalrAdapterStep;

impl<F, CTX> AdapterTraceStep<F, CTX> for Rv32JalrAdapterStep
=======

    pub reads_aux: MemoryReadAuxRecord,
    pub writes_aux: MemoryWriteBytesAuxRecord<RV32_REGISTER_NUM_LIMBS>,
}

// This adapter reads from [b:4]_d (rs1) and writes to [a:4]_d (rd)
#[derive(Clone, Copy, derive_new::new)]
pub struct Rv32JalrAdapterExecutor;

#[derive(Clone, Copy, derive_new::new)]
pub struct Rv32JalrAdapterFiller;

impl<F> AdapterTraceExecutor<F> for Rv32JalrAdapterExecutor
>>>>>>> 8141dacc
where
    F: PrimeField32,
{
    const WIDTH: usize = size_of::<Rv32JalrAdapterCols<u8>>();
    type ReadData = [u8; RV32_REGISTER_NUM_LIMBS];
    type WriteData = [u8; RV32_REGISTER_NUM_LIMBS];
    type RecordMut<'a> = &'a mut Rv32JalrAdapterRecord;

    #[inline(always)]
<<<<<<< HEAD
    fn start(pc: u32, memory: &TracingMemory<F>, record: &mut Self::RecordMut<'_>) {
=======
    fn start(pc: u32, memory: &TracingMemory, record: &mut Self::RecordMut<'_>) {
>>>>>>> 8141dacc
        record.from_pc = pc;
        record.from_timestamp = memory.timestamp;
    }

    #[inline(always)]
    fn read(
        &self,
<<<<<<< HEAD
        memory: &mut TracingMemory<F>,
=======
        memory: &mut TracingMemory,
>>>>>>> 8141dacc
        instruction: &Instruction<F>,
        record: &mut Self::RecordMut<'_>,
    ) -> Self::ReadData {
        let &Instruction { b, d, .. } = instruction;

        debug_assert_eq!(d.as_canonical_u32(), RV32_REGISTER_AS);

        record.rs1_ptr = b.as_canonical_u32();
        tracing_read(
            memory,
            RV32_REGISTER_AS,
            b.as_canonical_u32(),
            &mut record.reads_aux.prev_timestamp,
        )
    }

    #[inline(always)]
    fn write(
        &self,
<<<<<<< HEAD
        memory: &mut TracingMemory<F>,
=======
        memory: &mut TracingMemory,
>>>>>>> 8141dacc
        instruction: &Instruction<F>,
        data: Self::WriteData,
        record: &mut Self::RecordMut<'_>,
    ) {
        let &Instruction {
            a, d, f: enabled, ..
        } = instruction;

        debug_assert_eq!(d.as_canonical_u32(), RV32_REGISTER_AS);

        if enabled.is_one() {
            record.rd_ptr = a.as_canonical_u32();

            tracing_write(
                memory,
                RV32_REGISTER_AS,
                a.as_canonical_u32(),
                data,
                &mut record.writes_aux.prev_timestamp,
                &mut record.writes_aux.prev_data,
            );
        } else {
            record.rd_ptr = u32::MAX;
            memory.increment_timestamp();
        }
    }
}
<<<<<<< HEAD
impl<F: PrimeField32, CTX> AdapterTraceFiller<F, CTX> for Rv32JalrAdapterStep {
    #[inline(always)]
    fn fill_trace_row(&self, mem_helper: &MemoryAuxColsFactory<F>, mut adapter_row: &mut [F]) {
=======

impl<F: PrimeField32> AdapterTraceFiller<F> for Rv32JalrAdapterFiller {
    const WIDTH: usize = size_of::<Rv32JalrAdapterCols<u8>>();

    #[inline(always)]
    fn fill_trace_row(&self, mem_helper: &MemoryAuxColsFactory<F>, mut adapter_row: &mut [F]) {
        // SAFETY:
        // - caller ensures `adapter_row` contains a valid record representation that was previously
        //   written by the executor
        // - get_record_from_slice correctly interprets the bytes as Rv32JalrAdapterRecord
>>>>>>> 8141dacc
        let record: &Rv32JalrAdapterRecord = unsafe { get_record_from_slice(&mut adapter_row, ()) };
        let adapter_row: &mut Rv32JalrAdapterCols<F> = adapter_row.borrow_mut();

        // We must assign in reverse
        adapter_row.needs_write = F::from_bool(record.rd_ptr != u32::MAX);

        if record.rd_ptr != u32::MAX {
            adapter_row
                .rd_aux_cols
                .set_prev_data(record.writes_aux.prev_data.map(F::from_canonical_u8));
            mem_helper.fill(
                record.writes_aux.prev_timestamp,
                record.from_timestamp + 1,
                adapter_row.rd_aux_cols.as_mut(),
            );
            adapter_row.rd_ptr = F::from_canonical_u32(record.rd_ptr);
        } else {
            adapter_row.rd_ptr = F::ZERO;
        }

        mem_helper.fill(
            record.reads_aux.prev_timestamp,
            record.from_timestamp,
            adapter_row.rs1_aux_cols.as_mut(),
        );
        adapter_row.rs1_ptr = F::from_canonical_u32(record.rs1_ptr);
        adapter_row.from_state.timestamp = F::from_canonical_u32(record.from_timestamp);
        adapter_row.from_state.pc = F::from_canonical_u32(record.from_pc);
    }
}<|MERGE_RESOLUTION|>--- conflicted
+++ resolved
@@ -2,11 +2,7 @@
 
 use openvm_circuit::{
     arch::{
-<<<<<<< HEAD
-        get_record_from_slice, AdapterAirContext, AdapterTraceFiller, AdapterTraceStep,
-=======
         get_record_from_slice, AdapterAirContext, AdapterTraceExecutor, AdapterTraceFiller,
->>>>>>> 8141dacc
         BasicAdapterInterface, ExecutionBridge, ExecutionState, SignedImmInstruction, VmAdapterAir,
     },
     system::memory::{
@@ -154,18 +150,6 @@
     pub rs1_ptr: u32,
     // Will use u32::MAX to indicate no write
     pub rd_ptr: u32,
-<<<<<<< HEAD
-
-    pub reads_aux: MemoryReadAuxRecord,
-    pub writes_aux: MemoryWriteBytesAuxRecord<RV32_REGISTER_NUM_LIMBS>,
-}
-
-// This adapter reads from [b:4]_d (rs1) and writes to [a:4]_d (rd)
-#[derive(derive_new::new)]
-pub struct Rv32JalrAdapterStep;
-
-impl<F, CTX> AdapterTraceStep<F, CTX> for Rv32JalrAdapterStep
-=======
 
     pub reads_aux: MemoryReadAuxRecord,
     pub writes_aux: MemoryWriteBytesAuxRecord<RV32_REGISTER_NUM_LIMBS>,
@@ -179,7 +163,6 @@
 pub struct Rv32JalrAdapterFiller;
 
 impl<F> AdapterTraceExecutor<F> for Rv32JalrAdapterExecutor
->>>>>>> 8141dacc
 where
     F: PrimeField32,
 {
@@ -189,11 +172,7 @@
     type RecordMut<'a> = &'a mut Rv32JalrAdapterRecord;
 
     #[inline(always)]
-<<<<<<< HEAD
-    fn start(pc: u32, memory: &TracingMemory<F>, record: &mut Self::RecordMut<'_>) {
-=======
     fn start(pc: u32, memory: &TracingMemory, record: &mut Self::RecordMut<'_>) {
->>>>>>> 8141dacc
         record.from_pc = pc;
         record.from_timestamp = memory.timestamp;
     }
@@ -201,11 +180,7 @@
     #[inline(always)]
     fn read(
         &self,
-<<<<<<< HEAD
-        memory: &mut TracingMemory<F>,
-=======
         memory: &mut TracingMemory,
->>>>>>> 8141dacc
         instruction: &Instruction<F>,
         record: &mut Self::RecordMut<'_>,
     ) -> Self::ReadData {
@@ -225,11 +200,7 @@
     #[inline(always)]
     fn write(
         &self,
-<<<<<<< HEAD
-        memory: &mut TracingMemory<F>,
-=======
         memory: &mut TracingMemory,
->>>>>>> 8141dacc
         instruction: &Instruction<F>,
         data: Self::WriteData,
         record: &mut Self::RecordMut<'_>,
@@ -257,11 +228,6 @@
         }
     }
 }
-<<<<<<< HEAD
-impl<F: PrimeField32, CTX> AdapterTraceFiller<F, CTX> for Rv32JalrAdapterStep {
-    #[inline(always)]
-    fn fill_trace_row(&self, mem_helper: &MemoryAuxColsFactory<F>, mut adapter_row: &mut [F]) {
-=======
 
 impl<F: PrimeField32> AdapterTraceFiller<F> for Rv32JalrAdapterFiller {
     const WIDTH: usize = size_of::<Rv32JalrAdapterCols<u8>>();
@@ -272,7 +238,6 @@
         // - caller ensures `adapter_row` contains a valid record representation that was previously
         //   written by the executor
         // - get_record_from_slice correctly interprets the bytes as Rv32JalrAdapterRecord
->>>>>>> 8141dacc
         let record: &Rv32JalrAdapterRecord = unsafe { get_record_from_slice(&mut adapter_row, ()) };
         let adapter_row: &mut Rv32JalrAdapterCols<F> = adapter_row.borrow_mut();
 
