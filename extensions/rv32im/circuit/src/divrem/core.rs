use std::{
    array,
    borrow::{Borrow, BorrowMut},
};

use num_bigint::BigUint;
use num_integer::Integer;
use openvm_circuit::{
<<<<<<< HEAD
    arch::{
        execution_mode::{E1ExecutionCtx, E2ExecutionCtx},
        get_record_from_slice, AdapterAirContext, AdapterTraceFiller, AdapterTraceStep,
        E2PreCompute, EmptyAdapterCoreLayout, ExecuteFunc,
        ExecutionError::InvalidInstruction,
        MinimalInstruction, RecordArena, Result, StepExecutorE1, StepExecutorE2, TraceFiller,
        TraceStep, VmAdapterInterface, VmCoreAir, VmSegmentState, VmStateMut,
    },
=======
    arch::*,
>>>>>>> 8141dacc
    system::memory::{online::TracingMemory, MemoryAuxColsFactory},
};
use openvm_circuit_primitives::{
    bitwise_op_lookup::{BitwiseOperationLookupBus, SharedBitwiseOperationLookupChip},
    range_tuple::{RangeTupleCheckerBus, SharedRangeTupleCheckerChip},
    utils::{not, select},
    AlignedBytesBorrow,
};
use openvm_circuit_primitives_derive::AlignedBorrow;
<<<<<<< HEAD
use openvm_instructions::{
    instruction::Instruction,
    program::DEFAULT_PC_STEP,
    riscv::{RV32_REGISTER_AS, RV32_REGISTER_NUM_LIMBS},
    LocalOpcode,
};
=======
use openvm_instructions::{instruction::Instruction, program::DEFAULT_PC_STEP, LocalOpcode};
>>>>>>> 8141dacc
use openvm_rv32im_transpiler::DivRemOpcode;
use openvm_stark_backend::{
    interaction::InteractionBuilder,
    p3_air::{AirBuilder, BaseAir},
    p3_field::{Field, FieldAlgebra, PrimeField32},
    rap::BaseAirWithPublicValues,
};
use strum::IntoEnumIterator;

#[repr(C)]
#[derive(AlignedBorrow)]
pub struct DivRemCoreCols<T, const NUM_LIMBS: usize, const LIMB_BITS: usize> {
    // b = c * q + r for some 0 <= |r| < |c| and sign(r) = sign(b) or r = 0.
    pub b: [T; NUM_LIMBS],
    pub c: [T; NUM_LIMBS],
    pub q: [T; NUM_LIMBS],
    pub r: [T; NUM_LIMBS],

    // Flags to indicate special cases.
    pub zero_divisor: T,
    pub r_zero: T,

    // Sign of b and c respectively, while q_sign = b_sign ^ c_sign if q is non-zero
    // and is 0 otherwise. sign_xor = b_sign ^ c_sign always.
    pub b_sign: T,
    pub c_sign: T,
    pub q_sign: T,
    pub sign_xor: T,

    // Auxiliary columns to constrain that zero_divisor = 1 if and only if c = 0.
    pub c_sum_inv: T,
    // Auxiliary columns to constrain that r_zero = 1 if and only if r = 0 and zero_divisor = 0.
    pub r_sum_inv: T,

    // Auxiliary columns to constrain that 0 <= |r| < |c|. When sign_xor == 1 we have
    // r_prime = -r, and when sign_xor == 0 we have r_prime = r. Each r_inv[i] is the
    // field inverse of r_prime[i] - 2^LIMB_BITS, ensures each r_prime[i] is in range.
    pub r_prime: [T; NUM_LIMBS],
    pub r_inv: [T; NUM_LIMBS],
    pub lt_marker: [T; NUM_LIMBS],
    pub lt_diff: T,

    // Opcode flags
    pub opcode_div_flag: T,
    pub opcode_divu_flag: T,
    pub opcode_rem_flag: T,
    pub opcode_remu_flag: T,
}

#[derive(Copy, Clone, Debug, derive_new::new)]
pub struct DivRemCoreAir<const NUM_LIMBS: usize, const LIMB_BITS: usize> {
    pub bitwise_lookup_bus: BitwiseOperationLookupBus,
    pub range_tuple_bus: RangeTupleCheckerBus<2>,
    offset: usize,
}

impl<F: Field, const NUM_LIMBS: usize, const LIMB_BITS: usize> BaseAir<F>
    for DivRemCoreAir<NUM_LIMBS, LIMB_BITS>
{
    fn width(&self) -> usize {
        DivRemCoreCols::<F, NUM_LIMBS, LIMB_BITS>::width()
    }
}
impl<F: Field, const NUM_LIMBS: usize, const LIMB_BITS: usize> BaseAirWithPublicValues<F>
    for DivRemCoreAir<NUM_LIMBS, LIMB_BITS>
{
}

impl<AB, I, const NUM_LIMBS: usize, const LIMB_BITS: usize> VmCoreAir<AB, I>
    for DivRemCoreAir<NUM_LIMBS, LIMB_BITS>
where
    AB: InteractionBuilder,
    I: VmAdapterInterface<AB::Expr>,
    I::Reads: From<[[AB::Expr; NUM_LIMBS]; 2]>,
    I::Writes: From<[[AB::Expr; NUM_LIMBS]; 1]>,
    I::ProcessedInstruction: From<MinimalInstruction<AB::Expr>>,
{
    fn eval(
        &self,
        builder: &mut AB,
        local_core: &[AB::Var],
        _from_pc: AB::Var,
    ) -> AdapterAirContext<AB::Expr, I> {
        let cols: &DivRemCoreCols<_, NUM_LIMBS, LIMB_BITS> = local_core.borrow();
        let flags = [
            cols.opcode_div_flag,
            cols.opcode_divu_flag,
            cols.opcode_rem_flag,
            cols.opcode_remu_flag,
        ];

        let is_valid = flags.iter().fold(AB::Expr::ZERO, |acc, &flag| {
            builder.assert_bool(flag);
            acc + flag.into()
        });
        builder.assert_bool(is_valid.clone());

        let b = &cols.b;
        let c = &cols.c;
        let q = &cols.q;
        let r = &cols.r;

        // Constrain that b = (c * q + r) % 2^{NUM_LIMBS * LIMB_BITS} and range checkeach element in
        // q.
        let b_ext = cols.b_sign * AB::F::from_canonical_u32((1 << LIMB_BITS) - 1);
        let c_ext = cols.c_sign * AB::F::from_canonical_u32((1 << LIMB_BITS) - 1);
        let carry_divide = AB::F::from_canonical_u32(1 << LIMB_BITS).inverse();
        let mut carry: [AB::Expr; NUM_LIMBS] = array::from_fn(|_| AB::Expr::ZERO);

        for i in 0..NUM_LIMBS {
            let expected_limb = if i == 0 {
                AB::Expr::ZERO
            } else {
                carry[i - 1].clone()
            } + (0..=i).fold(r[i].into(), |ac, k| ac + (c[k] * q[i - k]));
            carry[i] = (expected_limb - b[i]) * carry_divide;
        }

        for (q, carry) in q.iter().zip(carry.iter()) {
            self.range_tuple_bus
                .send(vec![(*q).into(), carry.clone()])
                .eval(builder, is_valid.clone());
        }

        // Constrain that the upper limbs of b = c * q + r are all equal to b_ext and
        // range check each element in r.
        let q_ext = cols.q_sign * AB::F::from_canonical_u32((1 << LIMB_BITS) - 1);
        let mut carry_ext: [AB::Expr; NUM_LIMBS] = array::from_fn(|_| AB::Expr::ZERO);

        for j in 0..NUM_LIMBS {
            let expected_limb = if j == 0 {
                carry[NUM_LIMBS - 1].clone()
            } else {
                carry_ext[j - 1].clone()
            } + ((j + 1)..NUM_LIMBS)
                .fold(AB::Expr::ZERO, |acc, k| acc + (c[k] * q[NUM_LIMBS + j - k]))
                + (0..(j + 1)).fold(AB::Expr::ZERO, |acc, k| {
                    acc + (c[k] * q_ext.clone()) + (q[k] * c_ext.clone())
                })
                + (AB::Expr::ONE - cols.r_zero) * b_ext.clone();
            // Technically there are ways to constrain that c * q is in range without
            // using a range checker, but because we already have to range check each
            // limb of r it requires no additional columns to also range check each
            // carry_ext.
            //
            // Note that the sign of r is not equal to the sign of b only when r = 0.
            // Flag column r_zero tracks this special case.
            carry_ext[j] = (expected_limb - b_ext.clone()) * carry_divide;
        }

        for (r, carry) in r.iter().zip(carry_ext.iter()) {
            self.range_tuple_bus
                .send(vec![(*r).into(), carry.clone()])
                .eval(builder, is_valid.clone());
        }

        // Handle special cases. We can have either at most one of a zero divisor,
        // or a 0 remainder. Signed overflow falls under the latter.
        let special_case = cols.zero_divisor + cols.r_zero;
        builder.assert_bool(special_case.clone());

        // Constrain that zero_divisor = 1 if and only if c = 0.
        builder.assert_bool(cols.zero_divisor);
        let mut when_zero_divisor = builder.when(cols.zero_divisor);
        for i in 0..NUM_LIMBS {
            when_zero_divisor.assert_zero(c[i]);
            when_zero_divisor.assert_eq(q[i], AB::F::from_canonical_u32((1 << LIMB_BITS) - 1));
        }
        // c_sum is guaranteed to be non-zero if c is non-zero since we assume
        // each limb of c to be within [0, 2^LIMB_BITS) already.
        // To constrain that if c = 0 then zero_divisor = 1, we check that if zero_divisor = 0
        // and is_valid = 1 then c_sum is non-zero using c_sum_inv.
        let c_sum = c.iter().fold(AB::Expr::ZERO, |acc, c| acc + *c);
        let valid_and_not_zero_divisor = is_valid.clone() - cols.zero_divisor;
        builder.assert_bool(valid_and_not_zero_divisor.clone());
        builder
            .when(valid_and_not_zero_divisor)
            .assert_one(c_sum * cols.c_sum_inv);

        // Constrain that r_zero = 1 if and only if r = 0 and zero_divisor = 0.
        builder.assert_bool(cols.r_zero);
        r.iter()
            .for_each(|r_i| builder.when(cols.r_zero).assert_zero(*r_i));
        // To constrain that if r = 0 and zero_divisor = 0 then r_zero = 1, we check that
        // if special_case = 0 and is_valid = 1 then r_sum is non-zero (using r_sum_inv).
        let r_sum = r.iter().fold(AB::Expr::ZERO, |acc, r| acc + *r);
        let valid_and_not_special_case = is_valid.clone() - special_case.clone();
        builder.assert_bool(valid_and_not_special_case.clone());
        builder
            .when(valid_and_not_special_case)
            .assert_one(r_sum * cols.r_sum_inv);

        // Constrain the correctness of b_sign and c_sign. Note that we do not need to
        // check that the sign of r is b_sign since we cannot have r_prime < c (or c < r_prime
        // if c is negative) if this is not the case.
        let signed = cols.opcode_div_flag + cols.opcode_rem_flag;

        builder.assert_bool(cols.b_sign);
        builder.assert_bool(cols.c_sign);
        builder
            .when(not::<AB::Expr>(signed.clone()))
            .assert_zero(cols.b_sign);
        builder
            .when(not::<AB::Expr>(signed.clone()))
            .assert_zero(cols.c_sign);
        builder.assert_eq(
            cols.b_sign + cols.c_sign - AB::Expr::from_canonical_u32(2) * cols.b_sign * cols.c_sign,
            cols.sign_xor,
        );

        // To constrain the correctness of q_sign we make sure if q is non-zero then
        // q_sign = b_sign ^ c_sign, and if q is zero then q_sign = 0.
        // Note:
        // - q_sum is guaranteed to be non-zero if q is non-zero since we've range checked each
        // limb of q to be within [0, 2^LIMB_BITS) already.
        // - If q is zero and q_ext satisfies the constraint
        // sign_extend(b) = sign_extend(c) * sign_extend(q) + sign_extend(r), then q_sign must be 0.
        // Thus, we do not need additional constraints in case q is zero.
        let nonzero_q = q.iter().fold(AB::Expr::ZERO, |acc, q| acc + *q);
        builder.assert_bool(cols.q_sign);
        builder
            .when(nonzero_q)
            .when(not(cols.zero_divisor))
            .assert_eq(cols.q_sign, cols.sign_xor);
        builder
            .when_ne(cols.q_sign, cols.sign_xor)
            .when(not(cols.zero_divisor))
            .assert_zero(cols.q_sign);

        // Check that the signs of b and c are correct.
        let sign_mask = AB::F::from_canonical_u32(1 << (LIMB_BITS - 1));
        self.bitwise_lookup_bus
            .send_range(
                AB::Expr::from_canonical_u32(2) * (b[NUM_LIMBS - 1] - cols.b_sign * sign_mask),
                AB::Expr::from_canonical_u32(2) * (c[NUM_LIMBS - 1] - cols.c_sign * sign_mask),
            )
            .eval(builder, signed.clone());

        // Constrain that 0 <= |r| < |c| by checking that r_prime < c (unsigned LT). By
        // definition, the sign of r must be b_sign. If c is negative then we want
        // to constrain c < r_prime. If c is positive, then we want to constrain r_prime < c.
        //
        // Because we already constrain that r and q are correct for special cases,
        // we skip the range check when special_case = 1.
        let r_p = &cols.r_prime;
        let mut carry_lt: [AB::Expr; NUM_LIMBS] = array::from_fn(|_| AB::Expr::ZERO);

        for i in 0..NUM_LIMBS {
            // When the signs of r (i.e. b) and c are the same, r_prime = r.
            builder.when(not(cols.sign_xor)).assert_eq(r[i], r_p[i]);

            // When the signs of r and c are different, r_prime = -r. To constrain this, we
            // first ensure each r[i] + r_prime[i] + carry[i - 1] is in {0, 2^LIMB_BITS}, and
            // that when the sum is 0 then r_prime[i] = 0 as well. Passing both constraints
            // implies that 0 <= r_prime[i] <= 2^LIMB_BITS, and in order to ensure r_prime[i] !=
            // 2^LIMB_BITS we check that r_prime[i] - 2^LIMB_BITS has an inverse in F.
            let last_carry = if i > 0 {
                carry_lt[i - 1].clone()
            } else {
                AB::Expr::ZERO
            };
            carry_lt[i] = (last_carry.clone() + r[i] + r_p[i]) * carry_divide;
            builder.when(cols.sign_xor).assert_zero(
                (carry_lt[i].clone() - last_carry) * (carry_lt[i].clone() - AB::Expr::ONE),
            );
            builder
                .when(cols.sign_xor)
                .assert_one((r_p[i] - AB::F::from_canonical_u32(1 << LIMB_BITS)) * cols.r_inv[i]);
            builder
                .when(cols.sign_xor)
                .when(not::<AB::Expr>(carry_lt[i].clone()))
                .assert_zero(r_p[i]);
        }

        let marker = &cols.lt_marker;
        let mut prefix_sum = special_case.clone();

        for i in (0..NUM_LIMBS).rev() {
            let diff = r_p[i] * (AB::Expr::from_canonical_u8(2) * cols.c_sign - AB::Expr::ONE)
                + c[i] * (AB::Expr::ONE - AB::Expr::from_canonical_u8(2) * cols.c_sign);
            prefix_sum += marker[i].into();
            builder.assert_bool(marker[i]);
            builder.assert_zero(not::<AB::Expr>(prefix_sum.clone()) * diff.clone());
            builder.when(marker[i]).assert_eq(cols.lt_diff, diff);
        }
        // - If r_prime != c, then prefix_sum = 1 so marker[i] must be 1 iff i is the first index
        //   where diff != 0. Constrains that diff == lt_diff where lt_diff is non-zero.
        // - If r_prime == c, then prefix_sum = 0. Here, prefix_sum cannot be 1 because all diff are
        //   zero, making diff == lt_diff fails.

        builder.when(is_valid.clone()).assert_one(prefix_sum);
        // Range check to ensure lt_diff is non-zero.
        self.bitwise_lookup_bus
            .send_range(cols.lt_diff - AB::Expr::ONE, AB::F::ZERO)
            .eval(builder, is_valid.clone() - special_case);

        // Generate expected opcode and output a to pass to the adapter.
        let expected_opcode = flags.iter().zip(DivRemOpcode::iter()).fold(
            AB::Expr::ZERO,
            |acc, (flag, local_opcode)| {
                acc + (*flag).into() * AB::Expr::from_canonical_u8(local_opcode as u8)
            },
        ) + AB::Expr::from_canonical_usize(self.offset);

        let is_div = cols.opcode_div_flag + cols.opcode_divu_flag;
        let a = array::from_fn(|i| select(is_div.clone(), q[i], r[i]));

        AdapterAirContext {
            to_pc: None,
            reads: [cols.b.map(Into::into), cols.c.map(Into::into)].into(),
            writes: [a.map(Into::into)].into(),
            instruction: MinimalInstruction {
                is_valid,
                opcode: expected_opcode,
            }
            .into(),
        }
    }

    fn start_offset(&self) -> usize {
        self.offset
    }
}

#[derive(Debug, Eq, PartialEq)]
#[repr(u8)]
pub(super) enum DivRemCoreSpecialCase {
    None,
    ZeroDivisor,
    SignedOverflow,
}

<<<<<<< HEAD
pub struct DivRemStep<A, const NUM_LIMBS: usize, const LIMB_BITS: usize> {
=======
#[repr(C)]
#[derive(AlignedBytesBorrow, Debug)]
pub struct DivRemCoreRecord<const NUM_LIMBS: usize> {
    pub b: [u8; NUM_LIMBS],
    pub c: [u8; NUM_LIMBS],
    pub local_opcode: u8,
}

#[derive(Clone, Copy, derive_new::new)]
pub struct DivRemExecutor<A, const NUM_LIMBS: usize, const LIMB_BITS: usize> {
    adapter: A,
    pub offset: usize,
}

pub struct DivRemFiller<A, const NUM_LIMBS: usize, const LIMB_BITS: usize> {
>>>>>>> 8141dacc
    adapter: A,
    pub offset: usize,
    pub bitwise_lookup_chip: SharedBitwiseOperationLookupChip<LIMB_BITS>,
    pub range_tuple_chip: SharedRangeTupleCheckerChip<2>,
}

<<<<<<< HEAD
impl<A, const NUM_LIMBS: usize, const LIMB_BITS: usize> DivRemStep<A, NUM_LIMBS, LIMB_BITS> {
=======
impl<A, const NUM_LIMBS: usize, const LIMB_BITS: usize> DivRemFiller<A, NUM_LIMBS, LIMB_BITS> {
>>>>>>> 8141dacc
    pub fn new(
        adapter: A,
        bitwise_lookup_chip: SharedBitwiseOperationLookupChip<LIMB_BITS>,
        range_tuple_chip: SharedRangeTupleCheckerChip<2>,
        offset: usize,
    ) -> Self {
        // The RangeTupleChecker is used to range check (a[i], carry[i]) pairs where 0 <= i
        // < 2 * NUM_LIMBS. a[i] must have LIMB_BITS bits and carry[i] is the sum of i + 1
        // bytes (with LIMB_BITS bits). BitwiseOperationLookup is used to sign check bytes.
        debug_assert!(
            range_tuple_chip.sizes()[0] == 1 << LIMB_BITS,
            "First element of RangeTupleChecker must have size {}",
            1 << LIMB_BITS
        );
        debug_assert!(
            range_tuple_chip.sizes()[1] >= (1 << LIMB_BITS) * 2 * NUM_LIMBS as u32,
            "Second element of RangeTupleChecker must have size of at least {}",
            (1 << LIMB_BITS) * 2 * NUM_LIMBS as u32
        );

        Self {
            adapter,
            offset,
            bitwise_lookup_chip,
            range_tuple_chip,
        }
    }
}

<<<<<<< HEAD
#[repr(C)]
#[derive(AlignedBytesBorrow, Debug)]
pub struct DivRemCoreRecords<const NUM_LIMBS: usize> {
    pub b: [u8; NUM_LIMBS],
    pub c: [u8; NUM_LIMBS],
    pub local_opcode: u8,
}

impl<F, CTX, A, const NUM_LIMBS: usize, const LIMB_BITS: usize> TraceStep<F, CTX>
    for DivRemStep<A, NUM_LIMBS, LIMB_BITS>
where
    F: PrimeField32,
    A: 'static
        + for<'a> AdapterTraceStep<
            F,
            CTX,
            ReadData: Into<[[u8; NUM_LIMBS]; 2]>,
            WriteData: From<[[u8; NUM_LIMBS]; 1]>,
        >,
{
    type RecordLayout = EmptyAdapterCoreLayout<F, A>;
    type RecordMut<'a> = (A::RecordMut<'a>, &'a mut DivRemCoreRecords<NUM_LIMBS>);

    fn get_opcode_name(&self, opcode: usize) -> String {
        format!("{:?}", DivRemOpcode::from_usize(opcode - self.offset))
    }

    fn execute<'buf, RA>(
        &mut self,
        state: VmStateMut<F, TracingMemory<F>, CTX>,
        instruction: &Instruction<F>,
        arena: &'buf mut RA,
    ) -> Result<()>
    where
        RA: RecordArena<'buf, Self::RecordLayout, Self::RecordMut<'buf>>,
    {
        let Instruction { opcode, .. } = instruction;

        let (mut adapter_record, core_record) = arena.alloc(EmptyAdapterCoreLayout::new());

        A::start(*state.pc, state.memory, &mut adapter_record);

        core_record.local_opcode = opcode.local_opcode_idx(self.offset) as u8;

        let is_signed = core_record.local_opcode == DivRemOpcode::DIV as u8
            || core_record.local_opcode == DivRemOpcode::REM as u8;
        let is_div = core_record.local_opcode == DivRemOpcode::DIV as u8
            || core_record.local_opcode == DivRemOpcode::DIVU as u8;

        [core_record.b, core_record.c] = self
            .adapter
            .read(state.memory, instruction, &mut adapter_record)
            .into();

        let b = core_record.b.map(u32::from);
        let c = core_record.c.map(u32::from);
        let (q, r, _, _, _, _) = run_divrem::<NUM_LIMBS, LIMB_BITS>(is_signed, &b, &c);

        let rd = if is_div {
            q.map(|x| x as u8)
        } else {
            r.map(|x| x as u8)
        };

        self.adapter
            .write(state.memory, instruction, [rd].into(), &mut adapter_record);

=======
impl<F, A, RA, const NUM_LIMBS: usize, const LIMB_BITS: usize> PreflightExecutor<F, RA>
    for DivRemExecutor<A, NUM_LIMBS, LIMB_BITS>
where
    F: PrimeField32,
    A: 'static
        + AdapterTraceExecutor<
            F,
            ReadData: Into<[[u8; NUM_LIMBS]; 2]>,
            WriteData: From<[[u8; NUM_LIMBS]; 1]>,
        >,
    for<'buf> RA: RecordArena<
        'buf,
        EmptyAdapterCoreLayout<F, A>,
        (A::RecordMut<'buf>, &'buf mut DivRemCoreRecord<NUM_LIMBS>),
    >,
{
    fn get_opcode_name(&self, opcode: usize) -> String {
        format!("{:?}", DivRemOpcode::from_usize(opcode - self.offset))
    }

    fn execute(
        &self,
        state: VmStateMut<F, TracingMemory, RA>,
        instruction: &Instruction<F>,
    ) -> Result<(), ExecutionError> {
        let Instruction { opcode, .. } = instruction;

        let (mut adapter_record, core_record) = state.ctx.alloc(EmptyAdapterCoreLayout::new());

        A::start(*state.pc, state.memory, &mut adapter_record);

        core_record.local_opcode = opcode.local_opcode_idx(self.offset) as u8;

        let is_signed = core_record.local_opcode == DivRemOpcode::DIV as u8
            || core_record.local_opcode == DivRemOpcode::REM as u8;
        let is_div = core_record.local_opcode == DivRemOpcode::DIV as u8
            || core_record.local_opcode == DivRemOpcode::DIVU as u8;

        [core_record.b, core_record.c] = self
            .adapter
            .read(state.memory, instruction, &mut adapter_record)
            .into();

        let b = core_record.b.map(u32::from);
        let c = core_record.c.map(u32::from);
        let (q, r, _, _, _, _) = run_divrem::<NUM_LIMBS, LIMB_BITS>(is_signed, &b, &c);

        let rd = if is_div {
            q.map(|x| x as u8)
        } else {
            r.map(|x| x as u8)
        };

        self.adapter
            .write(state.memory, instruction, [rd].into(), &mut adapter_record);

>>>>>>> 8141dacc
        *state.pc = state.pc.wrapping_add(DEFAULT_PC_STEP);

        Ok(())
    }
}

<<<<<<< HEAD
impl<F, CTX, A, const NUM_LIMBS: usize, const LIMB_BITS: usize> TraceFiller<F, CTX>
    for DivRemStep<A, NUM_LIMBS, LIMB_BITS>
where
    F: PrimeField32,
    A: 'static + AdapterTraceFiller<F, CTX>,
{
    fn fill_trace_row(&self, mem_helper: &MemoryAuxColsFactory<F>, row_slice: &mut [F]) {
        let (adapter_row, mut core_row) = unsafe { row_slice.split_at_mut_unchecked(A::WIDTH) };
        self.adapter.fill_trace_row(mem_helper, adapter_row);
        let record: &DivRemCoreRecords<NUM_LIMBS> =
=======
impl<F, A, const NUM_LIMBS: usize, const LIMB_BITS: usize> TraceFiller<F>
    for DivRemFiller<A, NUM_LIMBS, LIMB_BITS>
where
    F: PrimeField32,
    A: 'static + AdapterTraceFiller<F>,
{
    fn fill_trace_row(&self, mem_helper: &MemoryAuxColsFactory<F>, row_slice: &mut [F]) {
        // SAFETY: row_slice is guaranteed by the caller to have at least A::WIDTH +
        // DivRemCoreCols::width() elements
        let (adapter_row, mut core_row) = unsafe { row_slice.split_at_mut_unchecked(A::WIDTH) };
        self.adapter.fill_trace_row(mem_helper, adapter_row);
        // SAFETY: core_row contains a valid DivRemCoreRecord written by the executor
        // during trace generation
        let record: &DivRemCoreRecord<NUM_LIMBS> =
>>>>>>> 8141dacc
            unsafe { get_record_from_slice(&mut core_row, ()) };
        let core_row: &mut DivRemCoreCols<F, NUM_LIMBS, LIMB_BITS> = core_row.borrow_mut();

        let opcode = DivRemOpcode::from_usize(record.local_opcode as usize);
        let is_signed = opcode == DivRemOpcode::DIV || opcode == DivRemOpcode::REM;

        let (q, r, b_sign, c_sign, q_sign, case) = run_divrem::<NUM_LIMBS, LIMB_BITS>(
            is_signed,
            &record.b.map(u32::from),
            &record.c.map(u32::from),
        );

        let carries = run_mul_carries::<NUM_LIMBS, LIMB_BITS>(
            is_signed,
            &record.c.map(u32::from),
            &q,
            &r,
            q_sign,
        );
        for i in 0..NUM_LIMBS {
            self.range_tuple_chip.add_count(&[q[i], carries[i]]);
            self.range_tuple_chip
                .add_count(&[r[i], carries[i + NUM_LIMBS]]);
        }

        let sign_xor = b_sign ^ c_sign;
        let r_prime = if sign_xor {
            negate::<NUM_LIMBS, LIMB_BITS>(&r)
        } else {
            r
        };
        let r_zero = r.iter().all(|&v| v == 0) && case != DivRemCoreSpecialCase::ZeroDivisor;

        if is_signed {
            let b_sign_mask = if b_sign { 1 << (LIMB_BITS - 1) } else { 0 };
            let c_sign_mask = if c_sign { 1 << (LIMB_BITS - 1) } else { 0 };
            self.bitwise_lookup_chip.request_range(
                (record.b[NUM_LIMBS - 1] as u32 - b_sign_mask) << 1,
                (record.c[NUM_LIMBS - 1] as u32 - c_sign_mask) << 1,
            );
        }

        // Write in a reverse order
        core_row.opcode_remu_flag = F::from_bool(opcode == DivRemOpcode::REMU);
        core_row.opcode_rem_flag = F::from_bool(opcode == DivRemOpcode::REM);
        core_row.opcode_divu_flag = F::from_bool(opcode == DivRemOpcode::DIVU);
        core_row.opcode_div_flag = F::from_bool(opcode == DivRemOpcode::DIV);

        core_row.lt_diff = F::ZERO;
        core_row.lt_marker = [F::ZERO; NUM_LIMBS];
        if case == DivRemCoreSpecialCase::None && !r_zero {
            let idx = run_sltu_diff_idx(&record.c.map(u32::from), &r_prime, c_sign);
            let val = if c_sign {
                r_prime[idx] - record.c[idx] as u32
            } else {
                record.c[idx] as u32 - r_prime[idx]
            };
            self.bitwise_lookup_chip.request_range(val - 1, 0);
            core_row.lt_diff = F::from_canonical_u32(val);
            core_row.lt_marker[idx] = F::ONE;
        }

        let r_prime_f = r_prime.map(F::from_canonical_u32);
        core_row.r_inv = r_prime_f.map(|r| (r - F::from_canonical_u32(256)).inverse());
        core_row.r_prime = r_prime_f;
<<<<<<< HEAD

        let r_sum_f = r
            .iter()
            .fold(F::ZERO, |acc, r| acc + F::from_canonical_u32(*r));
        core_row.r_sum_inv = r_sum_f.try_inverse().unwrap_or(F::ZERO);

        let c_sum_f = F::from_canonical_u32(record.c.iter().fold(0, |acc, c| acc + *c as u32));
        core_row.c_sum_inv = c_sum_f.try_inverse().unwrap_or(F::ZERO);

        core_row.sign_xor = F::from_bool(sign_xor);
        core_row.q_sign = F::from_bool(q_sign);
        core_row.c_sign = F::from_bool(c_sign);
        core_row.b_sign = F::from_bool(b_sign);

        core_row.r_zero = F::from_bool(r_zero);
        core_row.zero_divisor = F::from_bool(case == DivRemCoreSpecialCase::ZeroDivisor);

        core_row.r = r.map(F::from_canonical_u32);
        core_row.q = q.map(F::from_canonical_u32);
        core_row.c = record.c.map(F::from_canonical_u8);
        core_row.b = record.b.map(F::from_canonical_u8);
    }
}

#[derive(AlignedBytesBorrow, Clone)]
#[repr(C)]
struct DivRemPreCompute {
    a: u8,
    b: u8,
    c: u8,
}

impl<F, A, const LIMB_BITS: usize> StepExecutorE1<F>
    for DivRemStep<A, { RV32_REGISTER_NUM_LIMBS }, LIMB_BITS>
where
    F: PrimeField32,
{
    #[inline(always)]
    fn pre_compute_size(&self) -> usize {
        size_of::<DivRemPreCompute>()
    }

    #[inline(always)]
    fn pre_compute_e1<Ctx: E1ExecutionCtx>(
        &self,
        pc: u32,
        inst: &Instruction<F>,
        data: &mut [u8],
    ) -> Result<ExecuteFunc<F, Ctx>> {
        let data: &mut DivRemPreCompute = data.borrow_mut();
        let local_opcode = self.pre_compute_impl(pc, inst, data)?;
        let fn_ptr = match local_opcode {
            DivRemOpcode::DIV => execute_e1_impl::<_, _, DivOp>,
            DivRemOpcode::DIVU => execute_e1_impl::<_, _, DivuOp>,
            DivRemOpcode::REM => execute_e1_impl::<_, _, RemOp>,
            DivRemOpcode::REMU => execute_e1_impl::<_, _, RemuOp>,
        };
        Ok(fn_ptr)
    }
}

impl<F, A, const LIMB_BITS: usize> StepExecutorE2<F>
    for DivRemStep<A, { RV32_REGISTER_NUM_LIMBS }, LIMB_BITS>
where
    F: PrimeField32,
{
    fn e2_pre_compute_size(&self) -> usize {
        size_of::<E2PreCompute<DivRemPreCompute>>()
    }

    fn pre_compute_e2<Ctx>(
        &self,
        chip_idx: usize,
        pc: u32,
        inst: &Instruction<F>,
        data: &mut [u8],
    ) -> Result<ExecuteFunc<F, Ctx>>
    where
        Ctx: E2ExecutionCtx,
    {
        let data: &mut E2PreCompute<DivRemPreCompute> = data.borrow_mut();
        data.chip_idx = chip_idx as u32;
        let local_opcode = self.pre_compute_impl(pc, inst, &mut data.data)?;
        let fn_ptr = match local_opcode {
            DivRemOpcode::DIV => execute_e2_impl::<_, _, DivOp>,
            DivRemOpcode::DIVU => execute_e2_impl::<_, _, DivuOp>,
            DivRemOpcode::REM => execute_e2_impl::<_, _, RemOp>,
            DivRemOpcode::REMU => execute_e2_impl::<_, _, RemuOp>,
        };
        Ok(fn_ptr)
    }
}

unsafe fn execute_e12_impl<F: PrimeField32, CTX: E1ExecutionCtx, OP: DivRemOp>(
    pre_compute: &DivRemPreCompute,
    vm_state: &mut VmSegmentState<F, CTX>,
) {
    let rs1 = vm_state.vm_read::<u8, 4>(RV32_REGISTER_AS, pre_compute.b as u32);
    let rs2 = vm_state.vm_read::<u8, 4>(RV32_REGISTER_AS, pre_compute.c as u32);
    let result = <OP as DivRemOp>::compute(rs1, rs2);
    vm_state.vm_write::<u8, 4>(RV32_REGISTER_AS, pre_compute.a as u32, &result);
    vm_state.pc = vm_state.pc.wrapping_add(DEFAULT_PC_STEP);
    vm_state.instret += 1;
}

unsafe fn execute_e1_impl<F: PrimeField32, CTX: E1ExecutionCtx, OP: DivRemOp>(
    pre_compute: &[u8],
    vm_state: &mut VmSegmentState<F, CTX>,
) {
    let pre_compute: &DivRemPreCompute = pre_compute.borrow();
    execute_e12_impl::<F, CTX, OP>(pre_compute, vm_state);
}

unsafe fn execute_e2_impl<F: PrimeField32, CTX: E2ExecutionCtx, OP: DivRemOp>(
    pre_compute: &[u8],
    vm_state: &mut VmSegmentState<F, CTX>,
) {
    let pre_compute: &E2PreCompute<DivRemPreCompute> = pre_compute.borrow();
    vm_state
        .ctx
        .on_height_change(pre_compute.chip_idx as usize, 1);
    execute_e12_impl::<F, CTX, OP>(&pre_compute.data, vm_state);
}

impl<A, const LIMB_BITS: usize> DivRemStep<A, { RV32_REGISTER_NUM_LIMBS }, LIMB_BITS> {
    #[inline(always)]
    fn pre_compute_impl<F: PrimeField32>(
        &self,
        pc: u32,
        inst: &Instruction<F>,
        data: &mut DivRemPreCompute,
    ) -> Result<DivRemOpcode> {
        let &Instruction {
            opcode, a, b, c, d, ..
        } = inst;
        let local_opcode = DivRemOpcode::from_usize(opcode.local_opcode_idx(self.offset));
        if d.as_canonical_u32() != RV32_REGISTER_AS {
            return Err(InvalidInstruction(pc));
        }
        let pre_compute: &mut DivRemPreCompute = data.borrow_mut();
        *pre_compute = DivRemPreCompute {
            a: a.as_canonical_u32() as u8,
            b: b.as_canonical_u32() as u8,
            c: c.as_canonical_u32() as u8,
        };
        Ok(local_opcode)
    }
}

trait DivRemOp {
    fn compute(rs1: [u8; 4], rs2: [u8; 4]) -> [u8; 4];
}
struct DivOp;
struct DivuOp;
struct RemOp;
struct RemuOp;
impl DivRemOp for DivOp {
    #[inline(always)]
    fn compute(rs1: [u8; 4], rs2: [u8; 4]) -> [u8; 4] {
        let rs1_i32 = i32::from_le_bytes(rs1);
        let rs2_i32 = i32::from_le_bytes(rs2);
        match (rs1_i32, rs2_i32) {
            (_, 0) => [u8::MAX; 4],
            (i32::MIN, -1) => rs1,
            _ => (rs1_i32 / rs2_i32).to_le_bytes(),
        }
    }
}
impl DivRemOp for DivuOp {
    #[inline(always)]
    fn compute(rs1: [u8; 4], rs2: [u8; 4]) -> [u8; 4] {
        if rs2 == [0; 4] {
            [u8::MAX; 4]
        } else {
            let rs1 = u32::from_le_bytes(rs1);
            let rs2 = u32::from_le_bytes(rs2);
            (rs1 / rs2).to_le_bytes()
        }
    }
}

impl DivRemOp for RemOp {
    #[inline(always)]
    fn compute(rs1: [u8; 4], rs2: [u8; 4]) -> [u8; 4] {
        let rs1_i32 = i32::from_le_bytes(rs1);
        let rs2_i32 = i32::from_le_bytes(rs2);
        match (rs1_i32, rs2_i32) {
            (_, 0) => rs1,
            (i32::MIN, -1) => [0; 4],
            _ => (rs1_i32 % rs2_i32).to_le_bytes(),
        }
    }
}

impl DivRemOp for RemuOp {
    #[inline(always)]
    fn compute(rs1: [u8; 4], rs2: [u8; 4]) -> [u8; 4] {
        if rs2 == [0; 4] {
            rs1
        } else {
            let rs1 = u32::from_le_bytes(rs1);
            let rs2 = u32::from_le_bytes(rs2);
            (rs1 % rs2).to_le_bytes()
        }
=======

        let r_sum_f = r
            .iter()
            .fold(F::ZERO, |acc, r| acc + F::from_canonical_u32(*r));
        core_row.r_sum_inv = r_sum_f.try_inverse().unwrap_or(F::ZERO);

        let c_sum_f = F::from_canonical_u32(record.c.iter().fold(0, |acc, c| acc + *c as u32));
        core_row.c_sum_inv = c_sum_f.try_inverse().unwrap_or(F::ZERO);

        core_row.sign_xor = F::from_bool(sign_xor);
        core_row.q_sign = F::from_bool(q_sign);
        core_row.c_sign = F::from_bool(c_sign);
        core_row.b_sign = F::from_bool(b_sign);

        core_row.r_zero = F::from_bool(r_zero);
        core_row.zero_divisor = F::from_bool(case == DivRemCoreSpecialCase::ZeroDivisor);

        core_row.r = r.map(F::from_canonical_u32);
        core_row.q = q.map(F::from_canonical_u32);
        core_row.c = record.c.map(F::from_canonical_u8);
        core_row.b = record.b.map(F::from_canonical_u8);
>>>>>>> 8141dacc
    }
}

// Returns (quotient, remainder, x_sign, y_sign, q_sign, case) where case = 0 for normal, 1
// for zero divisor, and 2 for signed overflow
#[inline(always)]
pub(super) fn run_divrem<const NUM_LIMBS: usize, const LIMB_BITS: usize>(
    signed: bool,
    x: &[u32; NUM_LIMBS],
    y: &[u32; NUM_LIMBS],
) -> (
    [u32; NUM_LIMBS],
    [u32; NUM_LIMBS],
    bool,
    bool,
    bool,
    DivRemCoreSpecialCase,
) {
    let x_sign = signed && (x[NUM_LIMBS - 1] >> (LIMB_BITS - 1) == 1);
    let y_sign = signed && (y[NUM_LIMBS - 1] >> (LIMB_BITS - 1) == 1);
    let max_limb = (1 << LIMB_BITS) - 1;

    let zero_divisor = y.iter().all(|val| *val == 0);
    let overflow = x[NUM_LIMBS - 1] == 1 << (LIMB_BITS - 1)
        && x[..(NUM_LIMBS - 1)].iter().all(|val| *val == 0)
        && y.iter().all(|val| *val == max_limb)
        && x_sign
        && y_sign;

    if zero_divisor {
        return (
            [max_limb; NUM_LIMBS],
            *x,
            x_sign,
            y_sign,
            signed,
            DivRemCoreSpecialCase::ZeroDivisor,
        );
    } else if overflow {
        return (
            *x,
            [0; NUM_LIMBS],
            x_sign,
            y_sign,
            false,
            DivRemCoreSpecialCase::SignedOverflow,
        );
    }

    let x_abs = if x_sign {
        negate::<NUM_LIMBS, LIMB_BITS>(x)
    } else {
        *x
    };
    let y_abs = if y_sign {
        negate::<NUM_LIMBS, LIMB_BITS>(y)
    } else {
        *y
    };

    let x_big = limbs_to_biguint::<NUM_LIMBS, LIMB_BITS>(&x_abs);
    let y_big = limbs_to_biguint::<NUM_LIMBS, LIMB_BITS>(&y_abs);
    let q_big = x_big.clone() / y_big.clone();
    let r_big = x_big.clone() % y_big.clone();

    let q = if x_sign ^ y_sign {
        negate::<NUM_LIMBS, LIMB_BITS>(&biguint_to_limbs::<NUM_LIMBS, LIMB_BITS>(&q_big))
    } else {
        biguint_to_limbs::<NUM_LIMBS, LIMB_BITS>(&q_big)
    };
    let q_sign = signed && (q[NUM_LIMBS - 1] >> (LIMB_BITS - 1) == 1);

    // In C |q * y| <= |x|, which means if x is negative then r <= 0 and vice versa.
    let r = if x_sign {
        negate::<NUM_LIMBS, LIMB_BITS>(&biguint_to_limbs::<NUM_LIMBS, LIMB_BITS>(&r_big))
    } else {
        biguint_to_limbs::<NUM_LIMBS, LIMB_BITS>(&r_big)
    };

    (q, r, x_sign, y_sign, q_sign, DivRemCoreSpecialCase::None)
}

#[inline(always)]
pub(super) fn run_sltu_diff_idx<const NUM_LIMBS: usize>(
    x: &[u32; NUM_LIMBS],
    y: &[u32; NUM_LIMBS],
    cmp: bool,
) -> usize {
    for i in (0..NUM_LIMBS).rev() {
        if x[i] != y[i] {
            assert!((x[i] < y[i]) == cmp);
            return i;
        }
    }
    assert!(!cmp);
    NUM_LIMBS
}

// returns carries of d * q + r
#[inline(always)]
pub(super) fn run_mul_carries<const NUM_LIMBS: usize, const LIMB_BITS: usize>(
    signed: bool,
    d: &[u32; NUM_LIMBS],
    q: &[u32; NUM_LIMBS],
    r: &[u32; NUM_LIMBS],
    q_sign: bool,
) -> Vec<u32> {
    let mut carry = vec![0u32; 2 * NUM_LIMBS];
    for i in 0..NUM_LIMBS {
        let mut val = r[i] + if i > 0 { carry[i - 1] } else { 0 };
        for j in 0..=i {
            val += d[j] * q[i - j];
        }
        carry[i] = val >> LIMB_BITS;
    }

    let q_ext = if q_sign && signed {
        (1 << LIMB_BITS) - 1
    } else {
        0
    };
    let d_ext =
        (d[NUM_LIMBS - 1] >> (LIMB_BITS - 1)) * if signed { (1 << LIMB_BITS) - 1 } else { 0 };
    let r_ext =
        (r[NUM_LIMBS - 1] >> (LIMB_BITS - 1)) * if signed { (1 << LIMB_BITS) - 1 } else { 0 };
    let mut d_prefix = 0;
    let mut q_prefix = 0;

    for i in 0..NUM_LIMBS {
        d_prefix += d[i];
        q_prefix += q[i];
        let mut val = carry[NUM_LIMBS + i - 1] + d_prefix * q_ext + q_prefix * d_ext + r_ext;
        for j in (i + 1)..NUM_LIMBS {
            val += d[j] * q[NUM_LIMBS + i - j];
        }
        carry[NUM_LIMBS + i] = val >> LIMB_BITS;
    }
    carry
}

#[inline(always)]
fn limbs_to_biguint<const NUM_LIMBS: usize, const LIMB_BITS: usize>(
    x: &[u32; NUM_LIMBS],
) -> BigUint {
    let base = BigUint::new(vec![1 << LIMB_BITS]);
    let mut res = BigUint::new(vec![0]);
    for val in x.iter().rev() {
        res *= base.clone();
        res += BigUint::new(vec![*val]);
    }
    res
}

#[inline(always)]
fn biguint_to_limbs<const NUM_LIMBS: usize, const LIMB_BITS: usize>(
    x: &BigUint,
) -> [u32; NUM_LIMBS] {
    let mut res = [0; NUM_LIMBS];
    let mut x = x.clone();
    let base = BigUint::from(1u32 << LIMB_BITS);
    for limb in res.iter_mut() {
        let (quot, rem) = x.div_rem(&base);
        *limb = rem.iter_u32_digits().next().unwrap_or(0);
        x = quot;
    }
    debug_assert_eq!(x, BigUint::from(0u32));
    res
}

#[inline(always)]
fn negate<const NUM_LIMBS: usize, const LIMB_BITS: usize>(
    x: &[u32; NUM_LIMBS],
) -> [u32; NUM_LIMBS] {
    let mut carry = 1;
    array::from_fn(|i| {
        let val = (1 << LIMB_BITS) + carry - 1 - x[i];
        carry = val >> LIMB_BITS;
        val % (1 << LIMB_BITS)
    })
}<|MERGE_RESOLUTION|>--- conflicted
+++ resolved
@@ -6,18 +6,7 @@
 use num_bigint::BigUint;
 use num_integer::Integer;
 use openvm_circuit::{
-<<<<<<< HEAD
-    arch::{
-        execution_mode::{E1ExecutionCtx, E2ExecutionCtx},
-        get_record_from_slice, AdapterAirContext, AdapterTraceFiller, AdapterTraceStep,
-        E2PreCompute, EmptyAdapterCoreLayout, ExecuteFunc,
-        ExecutionError::InvalidInstruction,
-        MinimalInstruction, RecordArena, Result, StepExecutorE1, StepExecutorE2, TraceFiller,
-        TraceStep, VmAdapterInterface, VmCoreAir, VmSegmentState, VmStateMut,
-    },
-=======
     arch::*,
->>>>>>> 8141dacc
     system::memory::{online::TracingMemory, MemoryAuxColsFactory},
 };
 use openvm_circuit_primitives::{
@@ -27,16 +16,7 @@
     AlignedBytesBorrow,
 };
 use openvm_circuit_primitives_derive::AlignedBorrow;
-<<<<<<< HEAD
-use openvm_instructions::{
-    instruction::Instruction,
-    program::DEFAULT_PC_STEP,
-    riscv::{RV32_REGISTER_AS, RV32_REGISTER_NUM_LIMBS},
-    LocalOpcode,
-};
-=======
 use openvm_instructions::{instruction::Instruction, program::DEFAULT_PC_STEP, LocalOpcode};
->>>>>>> 8141dacc
 use openvm_rv32im_transpiler::DivRemOpcode;
 use openvm_stark_backend::{
     interaction::InteractionBuilder,
@@ -369,9 +349,6 @@
     SignedOverflow,
 }
 
-<<<<<<< HEAD
-pub struct DivRemStep<A, const NUM_LIMBS: usize, const LIMB_BITS: usize> {
-=======
 #[repr(C)]
 #[derive(AlignedBytesBorrow, Debug)]
 pub struct DivRemCoreRecord<const NUM_LIMBS: usize> {
@@ -387,18 +364,13 @@
 }
 
 pub struct DivRemFiller<A, const NUM_LIMBS: usize, const LIMB_BITS: usize> {
->>>>>>> 8141dacc
     adapter: A,
     pub offset: usize,
     pub bitwise_lookup_chip: SharedBitwiseOperationLookupChip<LIMB_BITS>,
     pub range_tuple_chip: SharedRangeTupleCheckerChip<2>,
 }
 
-<<<<<<< HEAD
-impl<A, const NUM_LIMBS: usize, const LIMB_BITS: usize> DivRemStep<A, NUM_LIMBS, LIMB_BITS> {
-=======
 impl<A, const NUM_LIMBS: usize, const LIMB_BITS: usize> DivRemFiller<A, NUM_LIMBS, LIMB_BITS> {
->>>>>>> 8141dacc
     pub fn new(
         adapter: A,
         bitwise_lookup_chip: SharedBitwiseOperationLookupChip<LIMB_BITS>,
@@ -428,75 +400,6 @@
     }
 }
 
-<<<<<<< HEAD
-#[repr(C)]
-#[derive(AlignedBytesBorrow, Debug)]
-pub struct DivRemCoreRecords<const NUM_LIMBS: usize> {
-    pub b: [u8; NUM_LIMBS],
-    pub c: [u8; NUM_LIMBS],
-    pub local_opcode: u8,
-}
-
-impl<F, CTX, A, const NUM_LIMBS: usize, const LIMB_BITS: usize> TraceStep<F, CTX>
-    for DivRemStep<A, NUM_LIMBS, LIMB_BITS>
-where
-    F: PrimeField32,
-    A: 'static
-        + for<'a> AdapterTraceStep<
-            F,
-            CTX,
-            ReadData: Into<[[u8; NUM_LIMBS]; 2]>,
-            WriteData: From<[[u8; NUM_LIMBS]; 1]>,
-        >,
-{
-    type RecordLayout = EmptyAdapterCoreLayout<F, A>;
-    type RecordMut<'a> = (A::RecordMut<'a>, &'a mut DivRemCoreRecords<NUM_LIMBS>);
-
-    fn get_opcode_name(&self, opcode: usize) -> String {
-        format!("{:?}", DivRemOpcode::from_usize(opcode - self.offset))
-    }
-
-    fn execute<'buf, RA>(
-        &mut self,
-        state: VmStateMut<F, TracingMemory<F>, CTX>,
-        instruction: &Instruction<F>,
-        arena: &'buf mut RA,
-    ) -> Result<()>
-    where
-        RA: RecordArena<'buf, Self::RecordLayout, Self::RecordMut<'buf>>,
-    {
-        let Instruction { opcode, .. } = instruction;
-
-        let (mut adapter_record, core_record) = arena.alloc(EmptyAdapterCoreLayout::new());
-
-        A::start(*state.pc, state.memory, &mut adapter_record);
-
-        core_record.local_opcode = opcode.local_opcode_idx(self.offset) as u8;
-
-        let is_signed = core_record.local_opcode == DivRemOpcode::DIV as u8
-            || core_record.local_opcode == DivRemOpcode::REM as u8;
-        let is_div = core_record.local_opcode == DivRemOpcode::DIV as u8
-            || core_record.local_opcode == DivRemOpcode::DIVU as u8;
-
-        [core_record.b, core_record.c] = self
-            .adapter
-            .read(state.memory, instruction, &mut adapter_record)
-            .into();
-
-        let b = core_record.b.map(u32::from);
-        let c = core_record.c.map(u32::from);
-        let (q, r, _, _, _, _) = run_divrem::<NUM_LIMBS, LIMB_BITS>(is_signed, &b, &c);
-
-        let rd = if is_div {
-            q.map(|x| x as u8)
-        } else {
-            r.map(|x| x as u8)
-        };
-
-        self.adapter
-            .write(state.memory, instruction, [rd].into(), &mut adapter_record);
-
-=======
 impl<F, A, RA, const NUM_LIMBS: usize, const LIMB_BITS: usize> PreflightExecutor<F, RA>
     for DivRemExecutor<A, NUM_LIMBS, LIMB_BITS>
 where
@@ -553,25 +456,12 @@
         self.adapter
             .write(state.memory, instruction, [rd].into(), &mut adapter_record);
 
->>>>>>> 8141dacc
         *state.pc = state.pc.wrapping_add(DEFAULT_PC_STEP);
 
         Ok(())
     }
 }
 
-<<<<<<< HEAD
-impl<F, CTX, A, const NUM_LIMBS: usize, const LIMB_BITS: usize> TraceFiller<F, CTX>
-    for DivRemStep<A, NUM_LIMBS, LIMB_BITS>
-where
-    F: PrimeField32,
-    A: 'static + AdapterTraceFiller<F, CTX>,
-{
-    fn fill_trace_row(&self, mem_helper: &MemoryAuxColsFactory<F>, row_slice: &mut [F]) {
-        let (adapter_row, mut core_row) = unsafe { row_slice.split_at_mut_unchecked(A::WIDTH) };
-        self.adapter.fill_trace_row(mem_helper, adapter_row);
-        let record: &DivRemCoreRecords<NUM_LIMBS> =
-=======
 impl<F, A, const NUM_LIMBS: usize, const LIMB_BITS: usize> TraceFiller<F>
     for DivRemFiller<A, NUM_LIMBS, LIMB_BITS>
 where
@@ -586,7 +476,6 @@
         // SAFETY: core_row contains a valid DivRemCoreRecord written by the executor
         // during trace generation
         let record: &DivRemCoreRecord<NUM_LIMBS> =
->>>>>>> 8141dacc
             unsafe { get_record_from_slice(&mut core_row, ()) };
         let core_row: &mut DivRemCoreCols<F, NUM_LIMBS, LIMB_BITS> = core_row.borrow_mut();
 
@@ -652,7 +541,6 @@
         let r_prime_f = r_prime.map(F::from_canonical_u32);
         core_row.r_inv = r_prime_f.map(|r| (r - F::from_canonical_u32(256)).inverse());
         core_row.r_prime = r_prime_f;
-<<<<<<< HEAD
 
         let r_sum_f = r
             .iter()
@@ -674,212 +562,6 @@
         core_row.q = q.map(F::from_canonical_u32);
         core_row.c = record.c.map(F::from_canonical_u8);
         core_row.b = record.b.map(F::from_canonical_u8);
-    }
-}
-
-#[derive(AlignedBytesBorrow, Clone)]
-#[repr(C)]
-struct DivRemPreCompute {
-    a: u8,
-    b: u8,
-    c: u8,
-}
-
-impl<F, A, const LIMB_BITS: usize> StepExecutorE1<F>
-    for DivRemStep<A, { RV32_REGISTER_NUM_LIMBS }, LIMB_BITS>
-where
-    F: PrimeField32,
-{
-    #[inline(always)]
-    fn pre_compute_size(&self) -> usize {
-        size_of::<DivRemPreCompute>()
-    }
-
-    #[inline(always)]
-    fn pre_compute_e1<Ctx: E1ExecutionCtx>(
-        &self,
-        pc: u32,
-        inst: &Instruction<F>,
-        data: &mut [u8],
-    ) -> Result<ExecuteFunc<F, Ctx>> {
-        let data: &mut DivRemPreCompute = data.borrow_mut();
-        let local_opcode = self.pre_compute_impl(pc, inst, data)?;
-        let fn_ptr = match local_opcode {
-            DivRemOpcode::DIV => execute_e1_impl::<_, _, DivOp>,
-            DivRemOpcode::DIVU => execute_e1_impl::<_, _, DivuOp>,
-            DivRemOpcode::REM => execute_e1_impl::<_, _, RemOp>,
-            DivRemOpcode::REMU => execute_e1_impl::<_, _, RemuOp>,
-        };
-        Ok(fn_ptr)
-    }
-}
-
-impl<F, A, const LIMB_BITS: usize> StepExecutorE2<F>
-    for DivRemStep<A, { RV32_REGISTER_NUM_LIMBS }, LIMB_BITS>
-where
-    F: PrimeField32,
-{
-    fn e2_pre_compute_size(&self) -> usize {
-        size_of::<E2PreCompute<DivRemPreCompute>>()
-    }
-
-    fn pre_compute_e2<Ctx>(
-        &self,
-        chip_idx: usize,
-        pc: u32,
-        inst: &Instruction<F>,
-        data: &mut [u8],
-    ) -> Result<ExecuteFunc<F, Ctx>>
-    where
-        Ctx: E2ExecutionCtx,
-    {
-        let data: &mut E2PreCompute<DivRemPreCompute> = data.borrow_mut();
-        data.chip_idx = chip_idx as u32;
-        let local_opcode = self.pre_compute_impl(pc, inst, &mut data.data)?;
-        let fn_ptr = match local_opcode {
-            DivRemOpcode::DIV => execute_e2_impl::<_, _, DivOp>,
-            DivRemOpcode::DIVU => execute_e2_impl::<_, _, DivuOp>,
-            DivRemOpcode::REM => execute_e2_impl::<_, _, RemOp>,
-            DivRemOpcode::REMU => execute_e2_impl::<_, _, RemuOp>,
-        };
-        Ok(fn_ptr)
-    }
-}
-
-unsafe fn execute_e12_impl<F: PrimeField32, CTX: E1ExecutionCtx, OP: DivRemOp>(
-    pre_compute: &DivRemPreCompute,
-    vm_state: &mut VmSegmentState<F, CTX>,
-) {
-    let rs1 = vm_state.vm_read::<u8, 4>(RV32_REGISTER_AS, pre_compute.b as u32);
-    let rs2 = vm_state.vm_read::<u8, 4>(RV32_REGISTER_AS, pre_compute.c as u32);
-    let result = <OP as DivRemOp>::compute(rs1, rs2);
-    vm_state.vm_write::<u8, 4>(RV32_REGISTER_AS, pre_compute.a as u32, &result);
-    vm_state.pc = vm_state.pc.wrapping_add(DEFAULT_PC_STEP);
-    vm_state.instret += 1;
-}
-
-unsafe fn execute_e1_impl<F: PrimeField32, CTX: E1ExecutionCtx, OP: DivRemOp>(
-    pre_compute: &[u8],
-    vm_state: &mut VmSegmentState<F, CTX>,
-) {
-    let pre_compute: &DivRemPreCompute = pre_compute.borrow();
-    execute_e12_impl::<F, CTX, OP>(pre_compute, vm_state);
-}
-
-unsafe fn execute_e2_impl<F: PrimeField32, CTX: E2ExecutionCtx, OP: DivRemOp>(
-    pre_compute: &[u8],
-    vm_state: &mut VmSegmentState<F, CTX>,
-) {
-    let pre_compute: &E2PreCompute<DivRemPreCompute> = pre_compute.borrow();
-    vm_state
-        .ctx
-        .on_height_change(pre_compute.chip_idx as usize, 1);
-    execute_e12_impl::<F, CTX, OP>(&pre_compute.data, vm_state);
-}
-
-impl<A, const LIMB_BITS: usize> DivRemStep<A, { RV32_REGISTER_NUM_LIMBS }, LIMB_BITS> {
-    #[inline(always)]
-    fn pre_compute_impl<F: PrimeField32>(
-        &self,
-        pc: u32,
-        inst: &Instruction<F>,
-        data: &mut DivRemPreCompute,
-    ) -> Result<DivRemOpcode> {
-        let &Instruction {
-            opcode, a, b, c, d, ..
-        } = inst;
-        let local_opcode = DivRemOpcode::from_usize(opcode.local_opcode_idx(self.offset));
-        if d.as_canonical_u32() != RV32_REGISTER_AS {
-            return Err(InvalidInstruction(pc));
-        }
-        let pre_compute: &mut DivRemPreCompute = data.borrow_mut();
-        *pre_compute = DivRemPreCompute {
-            a: a.as_canonical_u32() as u8,
-            b: b.as_canonical_u32() as u8,
-            c: c.as_canonical_u32() as u8,
-        };
-        Ok(local_opcode)
-    }
-}
-
-trait DivRemOp {
-    fn compute(rs1: [u8; 4], rs2: [u8; 4]) -> [u8; 4];
-}
-struct DivOp;
-struct DivuOp;
-struct RemOp;
-struct RemuOp;
-impl DivRemOp for DivOp {
-    #[inline(always)]
-    fn compute(rs1: [u8; 4], rs2: [u8; 4]) -> [u8; 4] {
-        let rs1_i32 = i32::from_le_bytes(rs1);
-        let rs2_i32 = i32::from_le_bytes(rs2);
-        match (rs1_i32, rs2_i32) {
-            (_, 0) => [u8::MAX; 4],
-            (i32::MIN, -1) => rs1,
-            _ => (rs1_i32 / rs2_i32).to_le_bytes(),
-        }
-    }
-}
-impl DivRemOp for DivuOp {
-    #[inline(always)]
-    fn compute(rs1: [u8; 4], rs2: [u8; 4]) -> [u8; 4] {
-        if rs2 == [0; 4] {
-            [u8::MAX; 4]
-        } else {
-            let rs1 = u32::from_le_bytes(rs1);
-            let rs2 = u32::from_le_bytes(rs2);
-            (rs1 / rs2).to_le_bytes()
-        }
-    }
-}
-
-impl DivRemOp for RemOp {
-    #[inline(always)]
-    fn compute(rs1: [u8; 4], rs2: [u8; 4]) -> [u8; 4] {
-        let rs1_i32 = i32::from_le_bytes(rs1);
-        let rs2_i32 = i32::from_le_bytes(rs2);
-        match (rs1_i32, rs2_i32) {
-            (_, 0) => rs1,
-            (i32::MIN, -1) => [0; 4],
-            _ => (rs1_i32 % rs2_i32).to_le_bytes(),
-        }
-    }
-}
-
-impl DivRemOp for RemuOp {
-    #[inline(always)]
-    fn compute(rs1: [u8; 4], rs2: [u8; 4]) -> [u8; 4] {
-        if rs2 == [0; 4] {
-            rs1
-        } else {
-            let rs1 = u32::from_le_bytes(rs1);
-            let rs2 = u32::from_le_bytes(rs2);
-            (rs1 % rs2).to_le_bytes()
-        }
-=======
-
-        let r_sum_f = r
-            .iter()
-            .fold(F::ZERO, |acc, r| acc + F::from_canonical_u32(*r));
-        core_row.r_sum_inv = r_sum_f.try_inverse().unwrap_or(F::ZERO);
-
-        let c_sum_f = F::from_canonical_u32(record.c.iter().fold(0, |acc, c| acc + *c as u32));
-        core_row.c_sum_inv = c_sum_f.try_inverse().unwrap_or(F::ZERO);
-
-        core_row.sign_xor = F::from_bool(sign_xor);
-        core_row.q_sign = F::from_bool(q_sign);
-        core_row.c_sign = F::from_bool(c_sign);
-        core_row.b_sign = F::from_bool(b_sign);
-
-        core_row.r_zero = F::from_bool(r_zero);
-        core_row.zero_divisor = F::from_bool(case == DivRemCoreSpecialCase::ZeroDivisor);
-
-        core_row.r = r.map(F::from_canonical_u32);
-        core_row.q = q.map(F::from_canonical_u32);
-        core_row.c = record.c.map(F::from_canonical_u8);
-        core_row.b = record.b.map(F::from_canonical_u8);
->>>>>>> 8141dacc
     }
 }
 
