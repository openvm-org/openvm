use std::{
    array,
    borrow::{Borrow, BorrowMut},
    ptr::slice_from_raw_parts,
};

use num_bigint::BigUint;
use num_integer::Integer;
use openvm_circuit::{
    arch::{
<<<<<<< HEAD
        AdapterAirContext, AdapterCoreLayout, AdapterExecutorE1, AdapterTraceFiller,
        AdapterTraceStep, MinimalInstruction, RecordArena, Result, StepExecutorE1, TraceFiller,
        TraceStep, VmAdapterInterface, VmCoreAir, VmStateMut,
=======
        execution_mode::{metered::MeteredCtx, E1E2ExecutionCtx},
        AdapterAirContext, AdapterExecutorE1, AdapterTraceStep, MinimalInstruction, Result,
        StepExecutorE1, TraceStep, VmAdapterInterface, VmCoreAir, VmStateMut,
>>>>>>> 82f7ff99
    },
    system::memory::{
        online::{GuestMemory, TracingMemory},
        MemoryAuxColsFactory,
    },
};
use openvm_circuit_primitives::{
    bitwise_op_lookup::{BitwiseOperationLookupBus, SharedBitwiseOperationLookupChip},
    range_tuple::{RangeTupleCheckerBus, SharedRangeTupleCheckerChip},
    utils::{not, select},
    AlignedBytesBorrow,
};
use openvm_circuit_primitives_derive::AlignedBorrow;
use openvm_instructions::{instruction::Instruction, program::DEFAULT_PC_STEP, LocalOpcode};
use openvm_rv32im_transpiler::DivRemOpcode;
use openvm_stark_backend::{
    interaction::InteractionBuilder,
    p3_air::{AirBuilder, BaseAir},
    p3_field::{Field, FieldAlgebra, PrimeField32},
    rap::BaseAirWithPublicValues,
};
use strum::IntoEnumIterator;

#[repr(C)]
#[derive(AlignedBorrow)]
pub struct DivRemCoreCols<T, const NUM_LIMBS: usize, const LIMB_BITS: usize> {
    // b = c * q + r for some 0 <= |r| < |c| and sign(r) = sign(b).
    pub b: [T; NUM_LIMBS],
    pub c: [T; NUM_LIMBS],
    pub q: [T; NUM_LIMBS],
    pub r: [T; NUM_LIMBS],

    // Flags to indicate special cases.
    pub zero_divisor: T,
    pub r_zero: T,

    // Sign of b and c respectively, while q_sign = b_sign ^ c_sign if q is non-zero
    // and is 0 otherwise. sign_xor = b_sign ^ c_sign always.
    pub b_sign: T,
    pub c_sign: T,
    pub q_sign: T,
    pub sign_xor: T,

    // Auxiliary columns to constrain that zero_divisor = 1 if and only if c = 0.
    pub c_sum_inv: T,
    // Auxiliary columns to constrain that r_zero = 1 if and only if r = 0 and zero_divisor = 0.
    pub r_sum_inv: T,

    // Auxiliary columns to constrain that 0 <= |r| < |c|. When sign_xor == 1 we have
    // r_prime = -r, and when sign_xor == 0 we have r_prime = r. Each r_inv[i] is the
    // field inverse of r_prime[i] - 2^LIMB_BITS, ensures each r_prime[i] is in range.
    pub r_prime: [T; NUM_LIMBS],
    pub r_inv: [T; NUM_LIMBS],
    pub lt_marker: [T; NUM_LIMBS],
    pub lt_diff: T,

    // Opcode flags
    pub opcode_div_flag: T,
    pub opcode_divu_flag: T,
    pub opcode_rem_flag: T,
    pub opcode_remu_flag: T,
}

#[derive(Copy, Clone, Debug, derive_new::new)]
pub struct DivRemCoreAir<const NUM_LIMBS: usize, const LIMB_BITS: usize> {
    pub bitwise_lookup_bus: BitwiseOperationLookupBus,
    pub range_tuple_bus: RangeTupleCheckerBus<2>,
    offset: usize,
}

impl<F: Field, const NUM_LIMBS: usize, const LIMB_BITS: usize> BaseAir<F>
    for DivRemCoreAir<NUM_LIMBS, LIMB_BITS>
{
    fn width(&self) -> usize {
        DivRemCoreCols::<F, NUM_LIMBS, LIMB_BITS>::width()
    }
}
impl<F: Field, const NUM_LIMBS: usize, const LIMB_BITS: usize> BaseAirWithPublicValues<F>
    for DivRemCoreAir<NUM_LIMBS, LIMB_BITS>
{
}

impl<AB, I, const NUM_LIMBS: usize, const LIMB_BITS: usize> VmCoreAir<AB, I>
    for DivRemCoreAir<NUM_LIMBS, LIMB_BITS>
where
    AB: InteractionBuilder,
    I: VmAdapterInterface<AB::Expr>,
    I::Reads: From<[[AB::Expr; NUM_LIMBS]; 2]>,
    I::Writes: From<[[AB::Expr; NUM_LIMBS]; 1]>,
    I::ProcessedInstruction: From<MinimalInstruction<AB::Expr>>,
{
    fn eval(
        &self,
        builder: &mut AB,
        local_core: &[AB::Var],
        _from_pc: AB::Var,
    ) -> AdapterAirContext<AB::Expr, I> {
        let cols: &DivRemCoreCols<_, NUM_LIMBS, LIMB_BITS> = local_core.borrow();
        let flags = [
            cols.opcode_div_flag,
            cols.opcode_divu_flag,
            cols.opcode_rem_flag,
            cols.opcode_remu_flag,
        ];

        let is_valid = flags.iter().fold(AB::Expr::ZERO, |acc, &flag| {
            builder.assert_bool(flag);
            acc + flag.into()
        });
        builder.assert_bool(is_valid.clone());

        let b = &cols.b;
        let c = &cols.c;
        let q = &cols.q;
        let r = &cols.r;

        // Constrain that b = (c * q + r) % 2^{NUM_LIMBS * LIMB_BITS} and range checkeach element in
        // q.
        let b_ext = cols.b_sign * AB::F::from_canonical_u32((1 << LIMB_BITS) - 1);
        let c_ext = cols.c_sign * AB::F::from_canonical_u32((1 << LIMB_BITS) - 1);
        let carry_divide = AB::F::from_canonical_u32(1 << LIMB_BITS).inverse();
        let mut carry: [AB::Expr; NUM_LIMBS] = array::from_fn(|_| AB::Expr::ZERO);

        for i in 0..NUM_LIMBS {
            let expected_limb = if i == 0 {
                AB::Expr::ZERO
            } else {
                carry[i - 1].clone()
            } + (0..=i).fold(r[i].into(), |ac, k| ac + (c[k] * q[i - k]));
            carry[i] = (expected_limb - b[i]) * carry_divide;
        }

        for (q, carry) in q.iter().zip(carry.iter()) {
            self.range_tuple_bus
                .send(vec![(*q).into(), carry.clone()])
                .eval(builder, is_valid.clone());
        }

        // Constrain that the upper limbs of b = c * q + r are all equal to b_ext and
        // range check each element in r.
        let q_ext = cols.q_sign * AB::F::from_canonical_u32((1 << LIMB_BITS) - 1);
        let mut carry_ext: [AB::Expr; NUM_LIMBS] = array::from_fn(|_| AB::Expr::ZERO);

        for j in 0..NUM_LIMBS {
            let expected_limb = if j == 0 {
                carry[NUM_LIMBS - 1].clone()
            } else {
                carry_ext[j - 1].clone()
            } + ((j + 1)..NUM_LIMBS)
                .fold(AB::Expr::ZERO, |acc, k| acc + (c[k] * q[NUM_LIMBS + j - k]))
                + (0..(j + 1)).fold(AB::Expr::ZERO, |acc, k| {
                    acc + (c[k] * q_ext.clone()) + (q[k] * c_ext.clone())
                })
                + (AB::Expr::ONE - cols.r_zero) * b_ext.clone();
            // Technically there are ways to constrain that c * q is in range without
            // using a range checker, but because we already have to range check each
            // limb of r it requires no additional columns to also range check each
            // carry_ext.
            //
            // Note that the sign of r is not equal to the sign of b only when r = 0.
            // Flag column r_zero tracks this special case.
            carry_ext[j] = (expected_limb - b_ext.clone()) * carry_divide;
        }

        for (r, carry) in r.iter().zip(carry_ext.iter()) {
            self.range_tuple_bus
                .send(vec![(*r).into(), carry.clone()])
                .eval(builder, is_valid.clone());
        }

        // Handle special cases. We can have either at most one of a zero divisor,
        // or a 0 remainder. Signed overflow falls under the latter.
        let special_case = cols.zero_divisor + cols.r_zero;
        builder.assert_bool(special_case.clone());

        // Constrain that zero_divisor = 1 if and only if c = 0.
        builder.assert_bool(cols.zero_divisor);
        let mut when_zero_divisor = builder.when(cols.zero_divisor);
        for i in 0..NUM_LIMBS {
            when_zero_divisor.assert_zero(c[i]);
            when_zero_divisor.assert_eq(q[i], AB::F::from_canonical_u32((1 << LIMB_BITS) - 1));
        }
        // c_sum is guaranteed to be non-zero if c is non-zero since we assume
        // each limb of c to be within [0, 2^LIMB_BITS) already.
        // To constrain that if c = 0 then zero_divisor = 1, we check that if zero_divisor = 0
        // and is_valid = 1 then c_sum is non-zero using c_sum_inv.
        let c_sum = c.iter().fold(AB::Expr::ZERO, |acc, c| acc + *c);
        let valid_and_not_zero_divisor = is_valid.clone() - cols.zero_divisor;
        builder.assert_bool(valid_and_not_zero_divisor.clone());
        builder
            .when(valid_and_not_zero_divisor)
            .assert_one(c_sum * cols.c_sum_inv);

        // Constrain that r_zero = 1 if and only if r = 0 and zero_divisor = 0.
        builder.assert_bool(cols.r_zero);
        r.iter()
            .for_each(|r_i| builder.when(cols.r_zero).assert_zero(*r_i));
        // To constrain that if r = 0 and zero_divisor = 0 then r_zero = 1, we check that
        // if special_case = 0 and is_valid = 1 then r_sum is non-zero (using r_sum_inv).
        let r_sum = r.iter().fold(AB::Expr::ZERO, |acc, r| acc + *r);
        let valid_and_not_special_case = is_valid.clone() - special_case.clone();
        builder.assert_bool(valid_and_not_special_case.clone());
        builder
            .when(valid_and_not_special_case)
            .assert_one(r_sum * cols.r_sum_inv);

        // Constrain the correctness of b_sign and c_sign. Note that we do not need to
        // check that the sign of r is b_sign since we cannot have r_prime < c (or c < r_prime
        // if c is negative) if this is not the case.
        let signed = cols.opcode_div_flag + cols.opcode_rem_flag;

        builder.assert_bool(cols.b_sign);
        builder.assert_bool(cols.c_sign);
        builder
            .when(not::<AB::Expr>(signed.clone()))
            .assert_zero(cols.b_sign);
        builder
            .when(not::<AB::Expr>(signed.clone()))
            .assert_zero(cols.c_sign);
        builder.assert_eq(
            cols.b_sign + cols.c_sign - AB::Expr::from_canonical_u32(2) * cols.b_sign * cols.c_sign,
            cols.sign_xor,
        );

        // To constrain the correctness of q_sign we make sure if q is non-zero then
        // q_sign = b_sign ^ c_sign, and if q is zero then q_sign = 0.
        // Note:
        // - q_sum is guaranteed to be non-zero if q is non-zero since we've range checked each
        // limb of q to be within [0, 2^LIMB_BITS) already.
        // - If q is zero and q_ext satisfies the constraint
        // sign_extend(b) = sign_extend(c) * sign_extend(q) + sign_extend(r), then q_sign must be 0.
        // Thus, we do not need additional constraints in case q is zero.
        let nonzero_q = q.iter().fold(AB::Expr::ZERO, |acc, q| acc + *q);
        builder.assert_bool(cols.q_sign);
        builder
            .when(nonzero_q)
            .when(not(cols.zero_divisor))
            .assert_eq(cols.q_sign, cols.sign_xor);
        builder
            .when_ne(cols.q_sign, cols.sign_xor)
            .when(not(cols.zero_divisor))
            .assert_zero(cols.q_sign);

        // Check that the signs of b and c are correct.
        let sign_mask = AB::F::from_canonical_u32(1 << (LIMB_BITS - 1));
        self.bitwise_lookup_bus
            .send_range(
                AB::Expr::from_canonical_u32(2) * (b[NUM_LIMBS - 1] - cols.b_sign * sign_mask),
                AB::Expr::from_canonical_u32(2) * (c[NUM_LIMBS - 1] - cols.c_sign * sign_mask),
            )
            .eval(builder, signed.clone());

        // Constrain that 0 <= |r| < |c| by checking that r_prime < c (unsigned LT). By
        // definition, the sign of r must be b_sign. If c is negative then we want
        // to constrain c < r_prime. If c is positive, then we want to constrain r_prime < c.
        //
        // Because we already constrain that r and q are correct for special cases,
        // we skip the range check when special_case = 1.
        let r_p = &cols.r_prime;
        let mut carry_lt: [AB::Expr; NUM_LIMBS] = array::from_fn(|_| AB::Expr::ZERO);

        for i in 0..NUM_LIMBS {
            // When the signs of r (i.e. b) and c are the same, r_prime = r.
            builder.when(not(cols.sign_xor)).assert_eq(r[i], r_p[i]);

            // When the signs of r and c are different, r_prime = -r. To constrain this, we
            // first ensure each r[i] + r_prime[i] + carry[i - 1] is in {0, 2^LIMB_BITS}, and
            // that when the sum is 0 then r_prime[i] = 0 as well. Passing both constraints
            // implies that 0 <= r_prime[i] <= 2^LIMB_BITS, and in order to ensure r_prime[i] !=
            // 2^LIMB_BITS we check that r_prime[i] - 2^LIMB_BITS has an inverse in F.
            let last_carry = if i > 0 {
                carry_lt[i - 1].clone()
            } else {
                AB::Expr::ZERO
            };
            carry_lt[i] = (last_carry.clone() + r[i] + r_p[i]) * carry_divide;
            builder.when(cols.sign_xor).assert_zero(
                (carry_lt[i].clone() - last_carry) * (carry_lt[i].clone() - AB::Expr::ONE),
            );
            builder
                .when(cols.sign_xor)
                .assert_one((r_p[i] - AB::F::from_canonical_u32(1 << LIMB_BITS)) * cols.r_inv[i]);
            builder
                .when(cols.sign_xor)
                .when(not::<AB::Expr>(carry_lt[i].clone()))
                .assert_zero(r_p[i]);
        }

        let marker = &cols.lt_marker;
        let mut prefix_sum = special_case.clone();

        for i in (0..NUM_LIMBS).rev() {
            let diff = r_p[i] * (AB::Expr::from_canonical_u8(2) * cols.c_sign - AB::Expr::ONE)
                + c[i] * (AB::Expr::ONE - AB::Expr::from_canonical_u8(2) * cols.c_sign);
            prefix_sum += marker[i].into();
            builder.assert_bool(marker[i]);
            builder.assert_zero(not::<AB::Expr>(prefix_sum.clone()) * diff.clone());
            builder.when(marker[i]).assert_eq(cols.lt_diff, diff);
        }
        // - If r_prime != c, then prefix_sum = 1 so marker[i] must be 1 iff i is the first index
        //   where diff != 0. Constrains that diff == lt_diff where lt_diff is non-zero.
        // - If r_prime == c, then prefix_sum = 0. Here, prefix_sum cannot be 1 because all diff are
        //   zero, making diff == lt_diff fails.

        builder.when(is_valid.clone()).assert_one(prefix_sum);
        // Range check to ensure lt_diff is non-zero.
        self.bitwise_lookup_bus
            .send_range(cols.lt_diff - AB::Expr::ONE, AB::F::ZERO)
            .eval(builder, is_valid.clone() - special_case);

        // Generate expected opcode and output a to pass to the adapter.
        let expected_opcode = flags.iter().zip(DivRemOpcode::iter()).fold(
            AB::Expr::ZERO,
            |acc, (flag, local_opcode)| {
                acc + (*flag).into() * AB::Expr::from_canonical_u8(local_opcode as u8)
            },
        ) + AB::Expr::from_canonical_usize(self.offset);

        let is_div = cols.opcode_div_flag + cols.opcode_divu_flag;
        let a = array::from_fn(|i| select(is_div.clone(), q[i], r[i]));

        AdapterAirContext {
            to_pc: None,
            reads: [cols.b.map(Into::into), cols.c.map(Into::into)].into(),
            writes: [a.map(Into::into)].into(),
            instruction: MinimalInstruction {
                is_valid,
                opcode: expected_opcode,
            }
            .into(),
        }
    }

    fn start_offset(&self) -> usize {
        self.offset
    }
}

#[derive(Debug, Eq, PartialEq)]
#[repr(u8)]
pub(super) enum DivRemCoreSpecialCase {
    None,
    ZeroDivisor,
    SignedOverflow,
}

pub struct DivRemStep<A, const NUM_LIMBS: usize, const LIMB_BITS: usize> {
    adapter: A,
    pub offset: usize,
    pub bitwise_lookup_chip: SharedBitwiseOperationLookupChip<LIMB_BITS>,
    pub range_tuple_chip: SharedRangeTupleCheckerChip<2>,
}

impl<A, const NUM_LIMBS: usize, const LIMB_BITS: usize> DivRemStep<A, NUM_LIMBS, LIMB_BITS> {
    pub fn new(
        adapter: A,
        bitwise_lookup_chip: SharedBitwiseOperationLookupChip<LIMB_BITS>,
        range_tuple_chip: SharedRangeTupleCheckerChip<2>,
        offset: usize,
    ) -> Self {
        // The RangeTupleChecker is used to range check (a[i], carry[i]) pairs where 0 <= i
        // < 2 * NUM_LIMBS. a[i] must have LIMB_BITS bits and carry[i] is the sum of i + 1
        // bytes (with LIMB_BITS bits). BitwiseOperationLookup is used to sign check bytes.
        debug_assert!(
            range_tuple_chip.sizes()[0] == 1 << LIMB_BITS,
            "First element of RangeTupleChecker must have size {}",
            1 << LIMB_BITS
        );
        debug_assert!(
            range_tuple_chip.sizes()[1] >= (1 << LIMB_BITS) * 2 * NUM_LIMBS as u32,
            "Second element of RangeTupleChecker must have size of at least {}",
            (1 << LIMB_BITS) * 2 * NUM_LIMBS as u32
        );

        Self {
            adapter,
            offset,
            bitwise_lookup_chip,
            range_tuple_chip,
        }
    }
}

#[repr(C)]
#[derive(AlignedBytesBorrow, Debug)]
pub struct DivRemCoreRecords<const NUM_LIMBS: usize> {
    pub b: [u8; NUM_LIMBS],
    pub c: [u8; NUM_LIMBS],
    pub local_opcode: u8,
}

impl<F, CTX, A, const NUM_LIMBS: usize, const LIMB_BITS: usize> TraceStep<F, CTX>
    for DivRemStep<A, NUM_LIMBS, LIMB_BITS>
where
    F: PrimeField32,
    A: 'static
        + for<'a> AdapterTraceStep<
            F,
            CTX,
            ReadData: Into<[[u8; NUM_LIMBS]; 2]>,
            WriteData: From<[[u8; NUM_LIMBS]; 1]>,
        >,
{
    type RecordLayout = AdapterCoreLayout;
    type RecordMut<'a> = (A::RecordMut<'a>, &'a mut DivRemCoreRecords<NUM_LIMBS>);

    fn get_opcode_name(&self, opcode: usize) -> String {
        format!("{:?}", DivRemOpcode::from_usize(opcode - self.offset))
    }

    fn execute<'buf, RA>(
        &mut self,
        state: VmStateMut<TracingMemory<F>, CTX>,
        instruction: &Instruction<F>,
        arena: &'buf mut RA,
    ) -> Result<()>
    where
        RA: RecordArena<'buf, Self::RecordLayout, Self::RecordMut<'buf>>,
    {
        let Instruction { opcode, .. } = instruction;

        let (mut adapter_record, core_record) = arena.alloc(AdapterCoreLayout {
            adapter_width: A::WIDTH,
        });

        A::start(*state.pc, state.memory, &mut adapter_record);

        core_record.local_opcode = opcode.local_opcode_idx(self.offset) as u8;

        let is_signed = core_record.local_opcode == DivRemOpcode::DIV as u8
            || core_record.local_opcode == DivRemOpcode::REM as u8;
        let is_div = core_record.local_opcode == DivRemOpcode::DIV as u8
            || core_record.local_opcode == DivRemOpcode::DIVU as u8;

        [core_record.b, core_record.c] = self
            .adapter
            .read(state.memory, instruction, &mut adapter_record)
            .into();

        let b = core_record.b.map(u32::from);
        let c = core_record.c.map(u32::from);
        let (q, r, _, _, _, _) = run_divrem::<NUM_LIMBS, LIMB_BITS>(is_signed, &b, &c);

        let rd = if is_div {
            q.map(|x| x as u8)
        } else {
            r.map(|x| x as u8)
        };

        self.adapter
            .write(state.memory, instruction, &[rd].into(), &mut adapter_record);

        *state.pc = state.pc.wrapping_add(DEFAULT_PC_STEP);

        Ok(())
    }
}

impl<F, CTX, A, const NUM_LIMBS: usize, const LIMB_BITS: usize> TraceFiller<F, CTX>
    for DivRemStep<A, NUM_LIMBS, LIMB_BITS>
where
    F: PrimeField32,
    A: 'static + AdapterTraceFiller<F, CTX>,
{
    fn fill_trace_row(&self, mem_helper: &MemoryAuxColsFactory<F>, row_slice: &mut [F]) {
        let (adapter_row, core_row) = unsafe { row_slice.split_at_mut_unchecked(A::WIDTH) };
        self.adapter.fill_trace_row(mem_helper, adapter_row);
        let record = unsafe {
            let record_buffer = &*slice_from_raw_parts(
                core_row.as_ptr() as *const u8,
                size_of::<DivRemCoreRecords<NUM_LIMBS>>(),
            );
            let record: &DivRemCoreRecords<NUM_LIMBS> = record_buffer.borrow();
            record
        };
        let core_row: &mut DivRemCoreCols<F, NUM_LIMBS, LIMB_BITS> = core_row.borrow_mut();

        let opcode = DivRemOpcode::from_usize(record.local_opcode as usize);
        let is_signed = opcode == DivRemOpcode::DIV || opcode == DivRemOpcode::REM;

        let (q, r, b_sign, c_sign, q_sign, case) = run_divrem::<NUM_LIMBS, LIMB_BITS>(
            is_signed,
            &record.b.map(u32::from),
            &record.c.map(u32::from),
        );

        let carries = run_mul_carries::<NUM_LIMBS, LIMB_BITS>(
            is_signed,
            &record.c.map(u32::from),
            &q,
            &r,
            q_sign,
        );
        for i in 0..NUM_LIMBS {
            self.range_tuple_chip.add_count(&[q[i], carries[i]]);
            self.range_tuple_chip
                .add_count(&[r[i], carries[i + NUM_LIMBS]]);
        }

        let sign_xor = b_sign ^ c_sign;
        let r_prime = if sign_xor {
            negate::<NUM_LIMBS, LIMB_BITS>(&r)
        } else {
            r
        };
        let r_zero = r.iter().all(|&v| v == 0) && case != DivRemCoreSpecialCase::ZeroDivisor;

        if is_signed {
            let b_sign_mask = if b_sign { 1 << (LIMB_BITS - 1) } else { 0 };
            let c_sign_mask = if c_sign { 1 << (LIMB_BITS - 1) } else { 0 };
            self.bitwise_lookup_chip.request_range(
                (record.b[NUM_LIMBS - 1] as u32 - b_sign_mask) << 1,
                (record.c[NUM_LIMBS - 1] as u32 - c_sign_mask) << 1,
            );
        }

<<<<<<< HEAD
        // Write in a reverse order
        core_row.opcode_remu_flag = F::from_bool(opcode == DivRemOpcode::REMU);
        core_row.opcode_rem_flag = F::from_bool(opcode == DivRemOpcode::REM);
        core_row.opcode_divu_flag = F::from_bool(opcode == DivRemOpcode::DIVU);
        core_row.opcode_div_flag = F::from_bool(opcode == DivRemOpcode::DIV);
=======
        let c_sum_f = F::from_canonical_u32(c.iter().sum());
        let c_sum_inv_f = c_sum_f.try_inverse().unwrap_or(F::ZERO);

        let r_sum_f = r
            .iter()
            .fold(F::ZERO, |acc, r| acc + F::from_canonical_u32(*r));
        let r_sum_inv_f = r_sum_f.try_inverse().unwrap_or(F::ZERO);
>>>>>>> 82f7ff99

        core_row.lt_diff = F::ZERO;
        core_row.lt_marker = [F::ZERO; NUM_LIMBS];
        if case == DivRemCoreSpecialCase::None && !r_zero {
            let idx = run_sltu_diff_idx(&record.c.map(u32::from), &r_prime, c_sign);
            let val = if c_sign {
                r_prime[idx] - record.c[idx] as u32
            } else {
                record.c[idx] as u32 - r_prime[idx]
            };
            self.bitwise_lookup_chip.request_range(val - 1, 0);
            core_row.lt_diff = F::from_canonical_u32(val);
            core_row.lt_marker[idx] = F::ONE;
        }

        let r_prime_f = r_prime.map(F::from_canonical_u32);
        core_row.r_inv = r_prime_f.map(|r| (r - F::from_canonical_u32(256)).inverse());
        core_row.r_prime = r_prime_f;

        let r_sum_f = r
            .iter()
            .fold(F::ZERO, |acc, r| acc + F::from_canonical_u32(*r));
        core_row.r_sum_inv = r_sum_f.try_inverse().unwrap_or(F::ZERO);

        let c_sum_f = F::from_canonical_u32(record.c.iter().fold(0, |acc, c| acc + *c as u32));
        core_row.c_sum_inv = c_sum_f.try_inverse().unwrap_or(F::ZERO);

        core_row.sign_xor = F::from_bool(sign_xor);
        core_row.q_sign = F::from_bool(q_sign);
        core_row.c_sign = F::from_bool(c_sign);
        core_row.b_sign = F::from_bool(b_sign);

        core_row.r_zero = F::from_bool(r_zero);
        core_row.zero_divisor = F::from_bool(case == DivRemCoreSpecialCase::ZeroDivisor);

        core_row.r = r.map(F::from_canonical_u32);
        core_row.q = q.map(F::from_canonical_u32);
        core_row.c = record.c.map(F::from_canonical_u8);
        core_row.b = record.b.map(F::from_canonical_u8);
    }
}

impl<F, A, const NUM_LIMBS: usize, const LIMB_BITS: usize> StepExecutorE1<F>
    for DivRemStep<A, NUM_LIMBS, LIMB_BITS>
where
    F: PrimeField32,
    A: 'static
        + for<'a> AdapterExecutorE1<
            F,
            ReadData: Into<[[u8; NUM_LIMBS]; 2]>,
            WriteData: From<[[u8; NUM_LIMBS]; 1]>,
        >,
{
    fn execute_e1<Ctx>(
        &self,
        state: &mut VmStateMut<GuestMemory, Ctx>,
        instruction: &Instruction<F>,
    ) -> Result<()>
    where
        Ctx: E1E2ExecutionCtx,
    {
        let Instruction { opcode, .. } = *instruction;

        // Determine opcode and operation type
        let divrem_opcode = DivRemOpcode::from_usize(opcode.local_opcode_idx(self.offset));

        let [rs1, rs2] = self.adapter.read(state, instruction).into();
        let rs1 = rs1.map(u32::from);
        let rs2 = rs2.map(u32::from);

        let is_div = divrem_opcode == DivRemOpcode::DIV || divrem_opcode == DivRemOpcode::DIVU;
        let is_signed = divrem_opcode == DivRemOpcode::DIV || divrem_opcode == DivRemOpcode::REM;

        // Perform division/remainder computation
        let (q, r, _, _, _, _) = run_divrem::<NUM_LIMBS, LIMB_BITS>(is_signed, &rs1, &rs2);

        // Determine result based on operation type (DIV or REM)
        let rd = if is_div {
            q.map(|x| x as u8)
        } else {
            r.map(|x| x as u8)
        };

        self.adapter.write(state, instruction, &[rd].into());

        *state.pc = state.pc.wrapping_add(DEFAULT_PC_STEP);

        Ok(())
    }

    fn execute_metered(
        &self,
        state: &mut VmStateMut<GuestMemory, MeteredCtx>,
        instruction: &Instruction<F>,
        chip_index: usize,
    ) -> Result<()> {
        self.execute_e1(state, instruction)?;
        state.ctx.trace_heights[chip_index] += 1;

        Ok(())
    }
}

// Returns (quotient, remainder, x_sign, y_sign, q_sign, case) where case = 0 for normal, 1
// for zero divisor, and 2 for signed overflow
#[inline(always)]
pub(super) fn run_divrem<const NUM_LIMBS: usize, const LIMB_BITS: usize>(
    signed: bool,
    x: &[u32; NUM_LIMBS],
    y: &[u32; NUM_LIMBS],
) -> (
    [u32; NUM_LIMBS],
    [u32; NUM_LIMBS],
    bool,
    bool,
    bool,
    DivRemCoreSpecialCase,
) {
    let x_sign = signed && (x[NUM_LIMBS - 1] >> (LIMB_BITS - 1) == 1);
    let y_sign = signed && (y[NUM_LIMBS - 1] >> (LIMB_BITS - 1) == 1);
    let max_limb = (1 << LIMB_BITS) - 1;

    let zero_divisor = y.iter().all(|val| *val == 0);
    let overflow = x[NUM_LIMBS - 1] == 1 << (LIMB_BITS - 1)
        && x[..(NUM_LIMBS - 1)].iter().all(|val| *val == 0)
        && y.iter().all(|val| *val == max_limb)
        && x_sign
        && y_sign;

    if zero_divisor {
        return (
            [max_limb; NUM_LIMBS],
            *x,
            x_sign,
            y_sign,
            signed,
            DivRemCoreSpecialCase::ZeroDivisor,
        );
    } else if overflow {
        return (
            *x,
            [0; NUM_LIMBS],
            x_sign,
            y_sign,
            false,
            DivRemCoreSpecialCase::SignedOverflow,
        );
    }

    let x_abs = if x_sign {
        negate::<NUM_LIMBS, LIMB_BITS>(x)
    } else {
        *x
    };
    let y_abs = if y_sign {
        negate::<NUM_LIMBS, LIMB_BITS>(y)
    } else {
        *y
    };

    let x_big = limbs_to_biguint::<NUM_LIMBS, LIMB_BITS>(&x_abs);
    let y_big = limbs_to_biguint::<NUM_LIMBS, LIMB_BITS>(&y_abs);
    let q_big = x_big.clone() / y_big.clone();
    let r_big = x_big.clone() % y_big.clone();

    let q = if x_sign ^ y_sign {
        negate::<NUM_LIMBS, LIMB_BITS>(&biguint_to_limbs::<NUM_LIMBS, LIMB_BITS>(&q_big))
    } else {
        biguint_to_limbs::<NUM_LIMBS, LIMB_BITS>(&q_big)
    };
    let q_sign = signed && (q[NUM_LIMBS - 1] >> (LIMB_BITS - 1) == 1);

    // In C |q * y| <= |x|, which means if x is negative then r <= 0 and vice versa.
    let r = if x_sign {
        negate::<NUM_LIMBS, LIMB_BITS>(&biguint_to_limbs::<NUM_LIMBS, LIMB_BITS>(&r_big))
    } else {
        biguint_to_limbs::<NUM_LIMBS, LIMB_BITS>(&r_big)
    };

    (q, r, x_sign, y_sign, q_sign, DivRemCoreSpecialCase::None)
}

#[inline(always)]
pub(super) fn run_sltu_diff_idx<const NUM_LIMBS: usize>(
    x: &[u32; NUM_LIMBS],
    y: &[u32; NUM_LIMBS],
    cmp: bool,
) -> usize {
    for i in (0..NUM_LIMBS).rev() {
        if x[i] != y[i] {
            assert!((x[i] < y[i]) == cmp);
            return i;
        }
    }
    assert!(!cmp);
    NUM_LIMBS
}

// returns carries of d * q + r
#[inline(always)]
pub(super) fn run_mul_carries<const NUM_LIMBS: usize, const LIMB_BITS: usize>(
    signed: bool,
    d: &[u32; NUM_LIMBS],
    q: &[u32; NUM_LIMBS],
    r: &[u32; NUM_LIMBS],
    q_sign: bool,
) -> Vec<u32> {
    let mut carry = vec![0u32; 2 * NUM_LIMBS];
    for i in 0..NUM_LIMBS {
        let mut val = r[i] + if i > 0 { carry[i - 1] } else { 0 };
        for j in 0..=i {
            val += d[j] * q[i - j];
        }
        carry[i] = val >> LIMB_BITS;
    }

    let q_ext = if q_sign && signed {
        (1 << LIMB_BITS) - 1
    } else {
        0
    };
    let d_ext =
        (d[NUM_LIMBS - 1] >> (LIMB_BITS - 1)) * if signed { (1 << LIMB_BITS) - 1 } else { 0 };
    let r_ext =
        (r[NUM_LIMBS - 1] >> (LIMB_BITS - 1)) * if signed { (1 << LIMB_BITS) - 1 } else { 0 };
    let mut d_prefix = 0;
    let mut q_prefix = 0;

    for i in 0..NUM_LIMBS {
        d_prefix += d[i];
        q_prefix += q[i];
        let mut val = carry[NUM_LIMBS + i - 1] + d_prefix * q_ext + q_prefix * d_ext + r_ext;
        for j in (i + 1)..NUM_LIMBS {
            val += d[j] * q[NUM_LIMBS + i - j];
        }
        carry[NUM_LIMBS + i] = val >> LIMB_BITS;
    }
    carry
}

#[inline(always)]
fn limbs_to_biguint<const NUM_LIMBS: usize, const LIMB_BITS: usize>(
    x: &[u32; NUM_LIMBS],
) -> BigUint {
    let base = BigUint::new(vec![1 << LIMB_BITS]);
    let mut res = BigUint::new(vec![0]);
    for val in x.iter().rev() {
        res *= base.clone();
        res += BigUint::new(vec![*val]);
    }
    res
}

#[inline(always)]
fn biguint_to_limbs<const NUM_LIMBS: usize, const LIMB_BITS: usize>(
    x: &BigUint,
) -> [u32; NUM_LIMBS] {
    let mut res = [0; NUM_LIMBS];
    let mut x = x.clone();
    let base = BigUint::from(1u32 << LIMB_BITS);
    for limb in res.iter_mut() {
        let (quot, rem) = x.div_rem(&base);
        *limb = rem.iter_u32_digits().next().unwrap_or(0);
        x = quot;
    }
    debug_assert_eq!(x, BigUint::from(0u32));
    res
}

#[inline(always)]
fn negate<const NUM_LIMBS: usize, const LIMB_BITS: usize>(
    x: &[u32; NUM_LIMBS],
) -> [u32; NUM_LIMBS] {
    let mut carry = 1;
    array::from_fn(|i| {
        let val = (1 << LIMB_BITS) + carry - 1 - x[i];
        carry = val >> LIMB_BITS;
        val % (1 << LIMB_BITS)
    })
}<|MERGE_RESOLUTION|>--- conflicted
+++ resolved
@@ -8,15 +8,10 @@
 use num_integer::Integer;
 use openvm_circuit::{
     arch::{
-<<<<<<< HEAD
+        execution_mode::{metered::MeteredCtx, E1E2ExecutionCtx},
         AdapterAirContext, AdapterCoreLayout, AdapterExecutorE1, AdapterTraceFiller,
         AdapterTraceStep, MinimalInstruction, RecordArena, Result, StepExecutorE1, TraceFiller,
         TraceStep, VmAdapterInterface, VmCoreAir, VmStateMut,
-=======
-        execution_mode::{metered::MeteredCtx, E1E2ExecutionCtx},
-        AdapterAirContext, AdapterExecutorE1, AdapterTraceStep, MinimalInstruction, Result,
-        StepExecutorE1, TraceStep, VmAdapterInterface, VmCoreAir, VmStateMut,
->>>>>>> 82f7ff99
     },
     system::memory::{
         online::{GuestMemory, TracingMemory},
@@ -533,21 +528,11 @@
             );
         }
 
-<<<<<<< HEAD
         // Write in a reverse order
         core_row.opcode_remu_flag = F::from_bool(opcode == DivRemOpcode::REMU);
         core_row.opcode_rem_flag = F::from_bool(opcode == DivRemOpcode::REM);
         core_row.opcode_divu_flag = F::from_bool(opcode == DivRemOpcode::DIVU);
         core_row.opcode_div_flag = F::from_bool(opcode == DivRemOpcode::DIV);
-=======
-        let c_sum_f = F::from_canonical_u32(c.iter().sum());
-        let c_sum_inv_f = c_sum_f.try_inverse().unwrap_or(F::ZERO);
-
-        let r_sum_f = r
-            .iter()
-            .fold(F::ZERO, |acc, r| acc + F::from_canonical_u32(*r));
-        let r_sum_inv_f = r_sum_f.try_inverse().unwrap_or(F::ZERO);
->>>>>>> 82f7ff99
 
         core_row.lt_diff = F::ZERO;
         core_row.lt_marker = [F::ZERO; NUM_LIMBS];
