use std::{array, borrow::BorrowMut, sync::Arc};

use openvm_circuit::{
<<<<<<< HEAD
    arch::testing::{
        memory::gen_pointer, TestChipHarness, VmChipTestBuilder, BITWISE_OP_LOOKUP_BUS,
        RANGE_TUPLE_CHECKER_BUS,
=======
    arch::{
        testing::{
            memory::gen_pointer, TestBuilder, TestChipHarness, VmChipTestBuilder,
            BITWISE_OP_LOOKUP_BUS, RANGE_TUPLE_CHECKER_BUS,
        },
        Arena, ExecutionBridge, PreflightExecutor,
>>>>>>> 8ad15357
    },
    system::memory::{offline_checker::MemoryBridge, SharedMemoryHelper},
    utils::generate_long_number,
};
use openvm_circuit_primitives::{
    bitwise_op_lookup::{
        BitwiseOperationLookupAir, BitwiseOperationLookupBus, BitwiseOperationLookupChip,
        SharedBitwiseOperationLookupChip,
    },
    range_tuple::{
        RangeTupleCheckerAir, RangeTupleCheckerBus, RangeTupleCheckerChip,
        SharedRangeTupleCheckerChip,
    },
};
use openvm_instructions::{instruction::Instruction, LocalOpcode};
use openvm_rv32im_transpiler::DivRemOpcode::{self, *};
use openvm_stark_backend::{
    p3_air::BaseAir,
    p3_field::{Field, FieldAlgebra},
    p3_matrix::{
        dense::{DenseMatrix, RowMajorMatrix},
        Matrix,
    },
    utils::disable_debug_builder,
};
use openvm_stark_sdk::{p3_baby_bear::BabyBear, utils::create_seeded_rng};
use rand::{rngs::StdRng, Rng};
use test_case::test_case;
<<<<<<< HEAD
=======
#[cfg(feature = "cuda")]
use {
    crate::{adapters::Rv32MultAdapterRecord, DivRemCoreRecord, Rv32DivRemChipGpu},
    openvm_circuit::arch::{
        testing::{default_bitwise_lookup_bus, GpuChipTestBuilder, GpuTestChipHarness},
        EmptyAdapterCoreLayout,
    },
};
>>>>>>> 8ad15357

use super::core::run_divrem;
use crate::{
    adapters::{
        Rv32MultAdapterAir, Rv32MultAdapterExecutor, Rv32MultAdapterFiller, RV32_CELL_BITS,
        RV32_REGISTER_NUM_LIMBS,
    },
    divrem::{
        run_mul_carries, run_sltu_diff_idx, DivRemCoreCols, DivRemCoreSpecialCase, Rv32DivRemChip,
    },
    test_utils::get_verification_error,
    DivRemCoreAir, DivRemFiller, Rv32DivRemAir, Rv32DivRemExecutor,
};

type F = BabyBear;
const MAX_INS_CAPACITY: usize = 128;
// the max number of limbs we currently support MUL for is 32 (i.e. for U256s)
const MAX_NUM_LIMBS: u32 = 32;
<<<<<<< HEAD
=======
const TUPLE_CHECKER_SIZES: [u32; 2] = [
    (1 << RV32_CELL_BITS) as u32,
    (MAX_NUM_LIMBS * (1 << RV32_CELL_BITS)),
];
>>>>>>> 8ad15357
type Harness = TestChipHarness<F, Rv32DivRemExecutor, Rv32DivRemAir, Rv32DivRemChip<F>>;

fn limb_sra<const NUM_LIMBS: usize, const LIMB_BITS: usize>(
    x: [u32; NUM_LIMBS],
    shift: usize,
) -> [u32; NUM_LIMBS] {
    assert!(shift < NUM_LIMBS);
    let ext = (x[NUM_LIMBS - 1] >> (LIMB_BITS - 1)) * ((1 << LIMB_BITS) - 1);
    array::from_fn(|i| if i + shift < NUM_LIMBS { x[i] } else { ext })
}

<<<<<<< HEAD
fn create_test_chip(
    tester: &mut VmChipTestBuilder<F>,
) -> (
    Harness,
    (
        BitwiseOperationLookupAir<RV32_CELL_BITS>,
        SharedBitwiseOperationLookupChip<RV32_CELL_BITS>,
    ),
    (RangeTupleCheckerAir<2>, SharedRangeTupleCheckerChip<2>),
) {
    let bitwise_bus = BitwiseOperationLookupBus::new(BITWISE_OP_LOOKUP_BUS);
    let range_tuple_bus = RangeTupleCheckerBus::new(
        RANGE_TUPLE_CHECKER_BUS,
        [1 << RV32_CELL_BITS, MAX_NUM_LIMBS * (1 << RV32_CELL_BITS)],
    );

    let bitwise_chip = Arc::new(BitwiseOperationLookupChip::<RV32_CELL_BITS>::new(
        bitwise_bus,
    ));
    let range_tuple_chip =
        SharedRangeTupleCheckerChip::new(RangeTupleCheckerChip::<2>::new(range_tuple_bus));

    let air = Rv32DivRemAir::new(
        Rv32MultAdapterAir::new(tester.execution_bridge(), tester.memory_bridge()),
        DivRemCoreAir::new(bitwise_bus, range_tuple_bus, DivRemOpcode::CLASS_OFFSET),
=======
fn create_harness_fields(
    memory_bridge: MemoryBridge,
    execution_bridge: ExecutionBridge,
    bitwise_chip: Arc<BitwiseOperationLookupChip<RV32_CELL_BITS>>,
    range_tuple_chip: Arc<RangeTupleCheckerChip<2>>,
    memory_helper: SharedMemoryHelper<F>,
) -> (Rv32DivRemAir, Rv32DivRemExecutor, Rv32DivRemChip<F>) {
    let air = Rv32DivRemAir::new(
        Rv32MultAdapterAir::new(execution_bridge, memory_bridge),
        DivRemCoreAir::new(
            bitwise_chip.bus(),
            *range_tuple_chip.bus(),
            DivRemOpcode::CLASS_OFFSET,
        ),
>>>>>>> 8ad15357
    );
    let executor = Rv32DivRemExecutor::new(Rv32MultAdapterExecutor, DivRemOpcode::CLASS_OFFSET);
    let chip = Rv32DivRemChip::<F>::new(
        DivRemFiller::new(
            Rv32MultAdapterFiller,
<<<<<<< HEAD
            bitwise_chip.clone(),
            range_tuple_chip.clone(),
            DivRemOpcode::CLASS_OFFSET,
        ),
        tester.memory_helper(),
    );

    let harness = Harness::with_capacity(executor, air, chip, MAX_INS_CAPACITY);

    (
        harness,
        (bitwise_chip.air, bitwise_chip),
        (range_tuple_chip.air, range_tuple_chip),
    )
}

#[allow(clippy::too_many_arguments)]
fn set_and_execute(
    tester: &mut VmChipTestBuilder<F>,
    harness: &mut Harness,
=======
            bitwise_chip,
            range_tuple_chip,
            DivRemOpcode::CLASS_OFFSET,
        ),
        memory_helper,
    );
    (air, executor, chip)
}

fn create_harness(
    tester: &mut VmChipTestBuilder<F>,
) -> (
    Harness,
    (
        BitwiseOperationLookupAir<RV32_CELL_BITS>,
        SharedBitwiseOperationLookupChip<RV32_CELL_BITS>,
    ),
    (RangeTupleCheckerAir<2>, SharedRangeTupleCheckerChip<2>),
) {
    let bitwise_bus = BitwiseOperationLookupBus::new(BITWISE_OP_LOOKUP_BUS);
    let range_tuple_bus = RangeTupleCheckerBus::new(RANGE_TUPLE_CHECKER_BUS, TUPLE_CHECKER_SIZES);

    let bitwise_chip = Arc::new(BitwiseOperationLookupChip::<RV32_CELL_BITS>::new(
        bitwise_bus,
    ));
    let range_tuple_chip =
        SharedRangeTupleCheckerChip::new(RangeTupleCheckerChip::<2>::new(range_tuple_bus));

    let (air, executor, cpu_chip) = create_harness_fields(
        tester.memory_bridge(),
        tester.execution_bridge(),
        bitwise_chip.clone(),
        range_tuple_chip.clone(),
        tester.memory_helper(),
    );
    let harness = Harness::with_capacity(executor, air, cpu_chip, MAX_INS_CAPACITY);

    (
        harness,
        (bitwise_chip.air, bitwise_chip),
        (range_tuple_chip.air, range_tuple_chip),
    )
}

#[allow(clippy::too_many_arguments)]
fn set_and_execute<RA: Arena, E: PreflightExecutor<F, RA>>(
    tester: &mut impl TestBuilder<F>,
    executor: &mut E,
    arena: &mut RA,
>>>>>>> 8ad15357
    rng: &mut StdRng,
    opcode: DivRemOpcode,
    b: Option<[u32; RV32_REGISTER_NUM_LIMBS]>,
    c: Option<[u32; RV32_REGISTER_NUM_LIMBS]>,
) {
    let b = b.unwrap_or(generate_long_number::<
        RV32_REGISTER_NUM_LIMBS,
        RV32_CELL_BITS,
    >(rng));
    let c = c.unwrap_or(limb_sra::<RV32_REGISTER_NUM_LIMBS, RV32_CELL_BITS>(
        generate_long_number::<RV32_REGISTER_NUM_LIMBS, RV32_CELL_BITS>(rng),
        rng.gen_range(0..(RV32_REGISTER_NUM_LIMBS - 1)),
    ));

    let rs1 = gen_pointer(rng, 4);
    let rs2 = gen_pointer(rng, 4);
    let rd = gen_pointer(rng, 4);

    tester.write::<RV32_REGISTER_NUM_LIMBS>(1, rs1, b.map(F::from_canonical_u32));
    tester.write::<RV32_REGISTER_NUM_LIMBS>(1, rs2, c.map(F::from_canonical_u32));

    let is_div = opcode == DIV || opcode == DIVU;
    let is_signed = opcode == DIV || opcode == REM;

    let (q, r, _, _, _, _) =
        run_divrem::<RV32_REGISTER_NUM_LIMBS, RV32_CELL_BITS>(is_signed, &b, &c);
    tester.execute(
<<<<<<< HEAD
        harness,
=======
        executor,
        arena,
>>>>>>> 8ad15357
        &Instruction::from_usize(opcode.global_opcode(), [rd, rs1, rs2, 1, 0]),
    );

    assert_eq!(
        (if is_div { q } else { r }).map(F::from_canonical_u32),
        tester.read::<RV32_REGISTER_NUM_LIMBS>(1, rd)
    );
}

<<<<<<< HEAD
//////////////////////////////////////////////////////////////////////////////////////
// POSITIVE TESTS
//
// Randomly generate computations and execute, ensuring that the generated trace
// passes all constraints.
//////////////////////////////////////////////////////////////////////////////////////

#[test_case(DIV, 100)]
#[test_case(DIVU, 100)]
#[test_case(REM, 100)]
#[test_case(REMU, 100)]
fn rand_divrem_test(opcode: DivRemOpcode, num_ops: usize) {
    let mut rng = create_seeded_rng();
    let mut tester = VmChipTestBuilder::default();
    let (mut harness, bitwise, range_tuple) = create_test_chip(&mut tester);

    for _ in 0..num_ops {
        set_and_execute(&mut tester, &mut harness, &mut rng, opcode, None, None);
    }

    // Test special cases in addition to random cases (i.e. zero divisor with b > 0,
    // zero divisor with b < 0, r = 0 (3 cases), and signed overflow).
    set_and_execute(
        &mut tester,
        &mut harness,
        &mut rng,
        opcode,
        Some([98, 188, 163, 127]),
        Some([0, 0, 0, 0]),
    );
    set_and_execute(
        &mut tester,
        &mut harness,
        &mut rng,
        opcode,
        Some([98, 188, 163, 229]),
        Some([0, 0, 0, 0]),
    );
    set_and_execute(
        &mut tester,
        &mut harness,
        &mut rng,
        opcode,
        Some([0, 0, 0, 128]),
        Some([0, 1, 0, 0]),
    );
    set_and_execute(
        &mut tester,
        &mut harness,
        &mut rng,
        opcode,
        Some([0, 0, 0, 127]),
        Some([0, 1, 0, 0]),
    );
    set_and_execute(
        &mut tester,
        &mut harness,
        &mut rng,
        opcode,
=======
// Test special cases in addition to random cases (i.e. zero divisor with b > 0,
// zero divisor with b < 0, r = 0 (3 cases), and signed overflow).
fn set_and_execute_special_cases<RA: Arena, E: PreflightExecutor<F, RA>>(
    tester: &mut impl TestBuilder<F>,
    executor: &mut E,
    arena: &mut RA,
    rng: &mut StdRng,
    opcode: DivRemOpcode,
) {
    set_and_execute(
        tester,
        executor,
        arena,
        rng,
        opcode,
        Some([98, 188, 163, 127]),
        Some([0, 0, 0, 0]),
    );
    set_and_execute(
        tester,
        executor,
        arena,
        rng,
        opcode,
        Some([98, 188, 163, 229]),
        Some([0, 0, 0, 0]),
    );
    set_and_execute(
        tester,
        executor,
        arena,
        rng,
        opcode,
        Some([0, 0, 0, 128]),
        Some([0, 1, 0, 0]),
    );
    set_and_execute(
        tester,
        executor,
        arena,
        rng,
        opcode,
        Some([0, 0, 0, 127]),
        Some([0, 1, 0, 0]),
    );
    set_and_execute(
        tester,
        executor,
        arena,
        rng,
        opcode,
        Some([0, 0, 0, 0]),
        Some([0, 0, 0, 0]),
    );
    set_and_execute(
        tester,
        executor,
        arena,
        rng,
        opcode,
>>>>>>> 8ad15357
        Some([0, 0, 0, 0]),
        Some([0, 0, 0, 0]),
    );
    set_and_execute(
<<<<<<< HEAD
        &mut tester,
        &mut harness,
        &mut rng,
        opcode,
        Some([0, 0, 0, 0]),
        Some([0, 0, 0, 0]),
    );
    set_and_execute(
        &mut tester,
        &mut harness,
        &mut rng,
        opcode,
        Some([0, 0, 0, 128]),
        Some([255, 255, 255, 255]),
=======
        tester,
        executor,
        arena,
        rng,
        opcode,
        Some([0, 0, 0, 128]),
        Some([255, 255, 255, 255]),
    );
}

//////////////////////////////////////////////////////////////////////////////////////
// POSITIVE TESTS
//
// Randomly generate computations and execute, ensuring that the generated trace
// passes all constraints.
//////////////////////////////////////////////////////////////////////////////////////

#[test_case(DIV, 100)]
#[test_case(DIVU, 100)]
#[test_case(REM, 100)]
#[test_case(REMU, 100)]
fn rand_divrem_test(opcode: DivRemOpcode, num_ops: usize) {
    let mut rng = create_seeded_rng();
    let mut tester = VmChipTestBuilder::default();
    let (mut harness, bitwise, range_tuple) = create_harness(&mut tester);

    for _ in 0..num_ops {
        set_and_execute(
            &mut tester,
            &mut harness.executor,
            &mut harness.arena,
            &mut rng,
            opcode,
            None,
            None,
        );
    }
    set_and_execute_special_cases(
        &mut tester,
        &mut harness.executor,
        &mut harness.arena,
        &mut rng,
        opcode,
>>>>>>> 8ad15357
    );

    let tester = tester
        .build()
        .load(harness)
        .load_periphery(bitwise)
        .load_periphery(range_tuple)
        .finalize();
    tester.simple_test().expect("Verification failed");
}

//////////////////////////////////////////////////////////////////////////////////////
// NEGATIVE TESTS
//
// Given a fake trace of a single operation, setup a chip and run the test. We replace
// part of the trace and check that the chip throws the expected error.
//////////////////////////////////////////////////////////////////////////////////////

#[derive(Default, Clone, Copy)]
struct DivRemPrankValues<const NUM_LIMBS: usize> {
    pub q: Option<[u32; NUM_LIMBS]>,
    pub r: Option<[u32; NUM_LIMBS]>,
    pub r_prime: Option<[u32; NUM_LIMBS]>,
    pub diff_val: Option<u32>,
    pub zero_divisor: Option<bool>,
    pub r_zero: Option<bool>,
}

fn run_negative_divrem_test(
    opcode: DivRemOpcode,
    b: [u32; RV32_REGISTER_NUM_LIMBS],
    c: [u32; RV32_REGISTER_NUM_LIMBS],
    prank_vals: DivRemPrankValues<RV32_REGISTER_NUM_LIMBS>,
    interaction_error: bool,
) {
    let mut rng = create_seeded_rng();
    let mut tester = VmChipTestBuilder::default();
<<<<<<< HEAD
    let (mut harness, bitwise, range_tuple) = create_test_chip(&mut tester);

    set_and_execute(
        &mut tester,
        &mut harness,
=======
    let (mut harness, bitwise, range_tuple) = create_harness(&mut tester);

    set_and_execute(
        &mut tester,
        &mut harness.executor,
        &mut harness.arena,
>>>>>>> 8ad15357
        &mut rng,
        opcode,
        Some(b),
        Some(c),
    );

    let adapter_width = BaseAir::<F>::width(&harness.air.adapter);
    let modify_trace = |trace: &mut DenseMatrix<BabyBear>| {
        let mut values = trace.row_slice(0).to_vec();
        let cols: &mut DivRemCoreCols<F, RV32_REGISTER_NUM_LIMBS, RV32_CELL_BITS> =
            values.split_at_mut(adapter_width).1.borrow_mut();

        if let Some(q) = prank_vals.q {
            cols.q = q.map(F::from_canonical_u32);
        }
        if let Some(r) = prank_vals.r {
            cols.r = r.map(F::from_canonical_u32);
            let r_sum = r.iter().sum::<u32>();
            cols.r_sum_inv = F::from_canonical_u32(r_sum)
                .try_inverse()
                .unwrap_or(F::ZERO);
        }
        if let Some(r_prime) = prank_vals.r_prime {
            cols.r_prime = r_prime.map(F::from_canonical_u32);
            cols.r_inv = cols
                .r_prime
                .map(|r| (r - F::from_canonical_u32(256)).inverse());
        }
        if let Some(diff_val) = prank_vals.diff_val {
            cols.lt_diff = F::from_canonical_u32(diff_val);
        }
        if let Some(zero_divisor) = prank_vals.zero_divisor {
            cols.zero_divisor = F::from_bool(zero_divisor);
        }
        if let Some(r_zero) = prank_vals.r_zero {
            cols.r_zero = F::from_bool(r_zero);
        }

        *trace = RowMajorMatrix::new(values, trace.width());
    };

    disable_debug_builder();
    let tester = tester
        .build()
        .load_and_prank_trace(harness, modify_trace)
        .load_periphery(bitwise)
        .load_periphery(range_tuple)
        .finalize();
    tester.simple_test_with_expected_error(get_verification_error(interaction_error));
}

#[test]
fn rv32_divrem_unsigned_wrong_q_negative_test() {
    let b: [u32; RV32_REGISTER_NUM_LIMBS] = [98, 188, 163, 229];
    let c: [u32; RV32_REGISTER_NUM_LIMBS] = [123, 34, 0, 0];
    let prank_vals = DivRemPrankValues {
        q: Some([245, 168, 7, 0]),
        ..Default::default()
    };
    run_negative_divrem_test(DIVU, b, c, prank_vals, true);
    run_negative_divrem_test(REMU, b, c, prank_vals, true);
}

#[test]
fn rv32_divrem_unsigned_wrong_r_negative_test() {
    let b: [u32; RV32_REGISTER_NUM_LIMBS] = [98, 188, 163, 229];
    let c: [u32; RV32_REGISTER_NUM_LIMBS] = [123, 34, 0, 0];
    let prank_vals = DivRemPrankValues {
        r: Some([171, 3, 0, 0]),
        r_prime: Some([171, 3, 0, 0]),
        diff_val: Some(31),
        ..Default::default()
    };
    run_negative_divrem_test(DIVU, b, c, prank_vals, true);
    run_negative_divrem_test(REMU, b, c, prank_vals, true);
}

#[test]
fn rv32_divrem_unsigned_high_mult_negative_test() {
    let b: [u32; RV32_REGISTER_NUM_LIMBS] = [0, 0, 1, 0];
    let c: [u32; RV32_REGISTER_NUM_LIMBS] = [0, 2, 0, 0];
    let prank_vals = DivRemPrankValues {
        q: Some([128, 0, 0, 1]),
        ..Default::default()
    };
    run_negative_divrem_test(DIVU, b, c, prank_vals, true);
    run_negative_divrem_test(REMU, b, c, prank_vals, true);
}

#[test]
fn rv32_divrem_unsigned_zero_divisor_wrong_r_negative_test() {
    let b: [u32; RV32_REGISTER_NUM_LIMBS] = [254, 255, 255, 255];
    let c: [u32; RV32_REGISTER_NUM_LIMBS] = [0, 0, 0, 0];
    let prank_vals = DivRemPrankValues {
        r: Some([255, 255, 255, 255]),
        r_prime: Some([255, 255, 255, 255]),
        diff_val: Some(255),
        ..Default::default()
    };
    run_negative_divrem_test(DIVU, b, c, prank_vals, true);
    run_negative_divrem_test(REMU, b, c, prank_vals, true);
}

#[test]
fn rv32_divrem_signed_wrong_q_negative_test() {
    let b: [u32; RV32_REGISTER_NUM_LIMBS] = [98, 188, 163, 229];
    let c: [u32; RV32_REGISTER_NUM_LIMBS] = [123, 34, 0, 0];
    let prank_vals = DivRemPrankValues {
        q: Some([74, 61, 255, 255]),
        ..Default::default()
    };
    run_negative_divrem_test(DIV, b, c, prank_vals, true);
    run_negative_divrem_test(REM, b, c, prank_vals, true);
}

#[test]
fn rv32_divrem_signed_wrong_r_negative_test() {
    let b: [u32; RV32_REGISTER_NUM_LIMBS] = [98, 188, 163, 229];
    let c: [u32; RV32_REGISTER_NUM_LIMBS] = [123, 34, 0, 0];
    let prank_vals = DivRemPrankValues {
        r: Some([212, 241, 255, 255]),
        r_prime: Some([44, 14, 0, 0]),
        diff_val: Some(20),
        ..Default::default()
    };
    run_negative_divrem_test(DIV, b, c, prank_vals, true);
    run_negative_divrem_test(REM, b, c, prank_vals, true);
}

#[test]
fn rv32_divrem_signed_high_mult_negative_test() {
    let b: [u32; RV32_REGISTER_NUM_LIMBS] = [0, 0, 0, 255];
    let c: [u32; RV32_REGISTER_NUM_LIMBS] = [0, 0, 0, 255];
    let prank_vals = DivRemPrankValues {
        q: Some([1, 0, 0, 1]),
        ..Default::default()
    };
    run_negative_divrem_test(DIV, b, c, prank_vals, true);
    run_negative_divrem_test(REM, b, c, prank_vals, true);
}

#[test]
fn rv32_divrem_signed_r_wrong_sign_negative_test() {
    let b: [u32; RV32_REGISTER_NUM_LIMBS] = [0, 0, 1, 0];
    let c: [u32; RV32_REGISTER_NUM_LIMBS] = [50, 0, 0, 0];
    let prank_vals = DivRemPrankValues {
        q: Some([31, 5, 0, 0]),
        r: Some([242, 255, 255, 255]),
        r_prime: Some([242, 255, 255, 255]),
        diff_val: Some(192),
        ..Default::default()
    };
    run_negative_divrem_test(DIV, b, c, prank_vals, false);
    run_negative_divrem_test(REM, b, c, prank_vals, false);
}

#[test]
fn rv32_divrem_signed_r_wrong_prime_negative_test() {
    let b: [u32; RV32_REGISTER_NUM_LIMBS] = [0, 0, 1, 0];
    let c: [u32; RV32_REGISTER_NUM_LIMBS] = [50, 0, 0, 0];
    let prank_vals = DivRemPrankValues {
        q: Some([31, 5, 0, 0]),
        r: Some([242, 255, 255, 255]),
        r_prime: Some([14, 0, 0, 0]),
        diff_val: Some(36),
        ..Default::default()
    };
    run_negative_divrem_test(DIV, b, c, prank_vals, false);
    run_negative_divrem_test(REM, b, c, prank_vals, false);
}

#[test]
fn rv32_divrem_signed_zero_divisor_wrong_r_negative_test() {
    let b: [u32; RV32_REGISTER_NUM_LIMBS] = [254, 255, 255, 255];
    let c: [u32; RV32_REGISTER_NUM_LIMBS] = [0, 0, 0, 0];
    let prank_vals = DivRemPrankValues {
        r: Some([255, 255, 255, 255]),
        r_prime: Some([1, 0, 0, 0]),
        diff_val: Some(1),
        ..Default::default()
    };
    run_negative_divrem_test(DIV, b, c, prank_vals, true);
    run_negative_divrem_test(REM, b, c, prank_vals, true);
}

#[test]
fn rv32_divrem_false_zero_divisor_flag_negative_test() {
    let b: [u32; RV32_REGISTER_NUM_LIMBS] = [0, 0, 1, 0];
    let c: [u32; RV32_REGISTER_NUM_LIMBS] = [50, 0, 0, 0];
    let prank_vals = DivRemPrankValues {
        q: Some([29, 5, 0, 0]),
        r: Some([86, 0, 0, 0]),
        r_prime: Some([86, 0, 0, 0]),
        diff_val: Some(36),
        zero_divisor: Some(true),
        ..Default::default()
    };
    run_negative_divrem_test(DIVU, b, c, prank_vals, false);
    run_negative_divrem_test(REMU, b, c, prank_vals, false);
    run_negative_divrem_test(DIV, b, c, prank_vals, false);
    run_negative_divrem_test(REM, b, c, prank_vals, false);
}

#[test]
fn rv32_divrem_false_r_zero_flag_negative_test() {
    let b: [u32; RV32_REGISTER_NUM_LIMBS] = [0, 0, 1, 0];
    let c: [u32; RV32_REGISTER_NUM_LIMBS] = [50, 0, 0, 0];
    let prank_vals = DivRemPrankValues {
        q: Some([29, 5, 0, 0]),
        r: Some([86, 0, 0, 0]),
        r_prime: Some([86, 0, 0, 0]),
        diff_val: Some(36),
        r_zero: Some(true),
        ..Default::default()
    };
    run_negative_divrem_test(DIVU, b, c, prank_vals, false);
    run_negative_divrem_test(REMU, b, c, prank_vals, false);
    run_negative_divrem_test(DIV, b, c, prank_vals, false);
    run_negative_divrem_test(REM, b, c, prank_vals, false);
}

#[test]
fn rv32_divrem_unset_zero_divisor_flag_negative_test() {
    let b: [u32; RV32_REGISTER_NUM_LIMBS] = [0, 0, 1, 0];
    let c: [u32; RV32_REGISTER_NUM_LIMBS] = [0, 0, 0, 0];
    let prank_vals = DivRemPrankValues {
        zero_divisor: Some(false),
        ..Default::default()
    };
    run_negative_divrem_test(DIVU, b, c, prank_vals, false);
    run_negative_divrem_test(REMU, b, c, prank_vals, false);
    run_negative_divrem_test(DIV, b, c, prank_vals, false);
    run_negative_divrem_test(REM, b, c, prank_vals, false);
}

#[test]
fn rv32_divrem_wrong_r_zero_flag_negative_test() {
    let b: [u32; RV32_REGISTER_NUM_LIMBS] = [0, 0, 0, 0];
    let c: [u32; RV32_REGISTER_NUM_LIMBS] = [0, 0, 0, 0];
    let prank_vals = DivRemPrankValues {
        zero_divisor: Some(false),
        r_zero: Some(true),
        ..Default::default()
    };
    run_negative_divrem_test(DIVU, b, c, prank_vals, false);
    run_negative_divrem_test(REMU, b, c, prank_vals, false);
    run_negative_divrem_test(DIV, b, c, prank_vals, false);
    run_negative_divrem_test(REM, b, c, prank_vals, false);
}

#[test]
fn rv32_divrem_unset_r_zero_flag_negative_test() {
    let b: [u32; RV32_REGISTER_NUM_LIMBS] = [0, 0, 1, 0];
    let c: [u32; RV32_REGISTER_NUM_LIMBS] = [0, 0, 1, 0];
    let prank_vals = DivRemPrankValues {
        r_zero: Some(false),
        ..Default::default()
    };
    run_negative_divrem_test(DIVU, b, c, prank_vals, false);
    run_negative_divrem_test(REMU, b, c, prank_vals, false);
    run_negative_divrem_test(DIV, b, c, prank_vals, false);
    run_negative_divrem_test(REM, b, c, prank_vals, false);
}

///////////////////////////////////////////////////////////////////////////////////////
/// SANITY TESTS
///
/// Ensure that solve functions produce the correct results.
///////////////////////////////////////////////////////////////////////////////////////

#[test]
fn run_divrem_unsigned_sanity_test() {
    let x: [u32; RV32_REGISTER_NUM_LIMBS] = [98, 188, 163, 229];
    let y: [u32; RV32_REGISTER_NUM_LIMBS] = [123, 34, 0, 0];
    let q: [u32; RV32_REGISTER_NUM_LIMBS] = [245, 168, 6, 0];
    let r: [u32; RV32_REGISTER_NUM_LIMBS] = [171, 4, 0, 0];

    let (res_q, res_r, x_sign, y_sign, q_sign, case) =
        run_divrem::<RV32_REGISTER_NUM_LIMBS, RV32_CELL_BITS>(false, &x, &y);
    for i in 0..RV32_REGISTER_NUM_LIMBS {
        assert_eq!(q[i], res_q[i]);
        assert_eq!(r[i], res_r[i]);
    }
    assert!(!x_sign);
    assert!(!y_sign);
    assert!(!q_sign);
    assert_eq!(case, DivRemCoreSpecialCase::None);
}

#[test]
fn run_divrem_unsigned_zero_divisor_test() {
    let x: [u32; RV32_REGISTER_NUM_LIMBS] = [98, 188, 163, 229];
    let y: [u32; RV32_REGISTER_NUM_LIMBS] = [0, 0, 0, 0];
    let q: [u32; RV32_REGISTER_NUM_LIMBS] = [255, 255, 255, 255];

    let (res_q, res_r, x_sign, y_sign, q_sign, case) =
        run_divrem::<RV32_REGISTER_NUM_LIMBS, RV32_CELL_BITS>(false, &x, &y);
    for i in 0..RV32_REGISTER_NUM_LIMBS {
        assert_eq!(q[i], res_q[i]);
        assert_eq!(x[i], res_r[i]);
    }
    assert!(!x_sign);
    assert!(!y_sign);
    assert!(!q_sign);
    assert_eq!(case, DivRemCoreSpecialCase::ZeroDivisor);
}

#[test]
fn run_divrem_signed_sanity_test() {
    let x: [u32; RV32_REGISTER_NUM_LIMBS] = [98, 188, 163, 229];
    let y: [u32; RV32_REGISTER_NUM_LIMBS] = [123, 34, 0, 0];
    let q: [u32; RV32_REGISTER_NUM_LIMBS] = [74, 60, 255, 255];
    let r: [u32; RV32_REGISTER_NUM_LIMBS] = [212, 240, 255, 255];

    let (res_q, res_r, x_sign, y_sign, q_sign, case) =
        run_divrem::<RV32_REGISTER_NUM_LIMBS, RV32_CELL_BITS>(true, &x, &y);
    for i in 0..RV32_REGISTER_NUM_LIMBS {
        assert_eq!(q[i], res_q[i]);
        assert_eq!(r[i], res_r[i]);
    }
    assert!(x_sign);
    assert!(!y_sign);
    assert!(q_sign);
    assert_eq!(case, DivRemCoreSpecialCase::None);
}

#[test]
fn run_divrem_signed_zero_divisor_test() {
    let x: [u32; RV32_REGISTER_NUM_LIMBS] = [98, 188, 163, 229];
    let y: [u32; RV32_REGISTER_NUM_LIMBS] = [0, 0, 0, 0];
    let q: [u32; RV32_REGISTER_NUM_LIMBS] = [255, 255, 255, 255];

    let (res_q, res_r, x_sign, y_sign, q_sign, case) =
        run_divrem::<RV32_REGISTER_NUM_LIMBS, RV32_CELL_BITS>(true, &x, &y);
    for i in 0..RV32_REGISTER_NUM_LIMBS {
        assert_eq!(q[i], res_q[i]);
        assert_eq!(x[i], res_r[i]);
    }
    assert!(x_sign);
    assert!(!y_sign);
    assert!(q_sign);
    assert_eq!(case, DivRemCoreSpecialCase::ZeroDivisor);
}

#[test]
fn run_divrem_signed_overflow_test() {
    let x: [u32; RV32_REGISTER_NUM_LIMBS] = [0, 0, 0, 128];
    let y: [u32; RV32_REGISTER_NUM_LIMBS] = [255, 255, 255, 255];
    let r: [u32; RV32_REGISTER_NUM_LIMBS] = [0, 0, 0, 0];

    let (res_q, res_r, x_sign, y_sign, q_sign, case) =
        run_divrem::<RV32_REGISTER_NUM_LIMBS, RV32_CELL_BITS>(true, &x, &y);
    for i in 0..RV32_REGISTER_NUM_LIMBS {
        assert_eq!(x[i], res_q[i]);
        assert_eq!(r[i], res_r[i]);
    }
    assert!(x_sign);
    assert!(y_sign);
    assert!(!q_sign);
    assert_eq!(case, DivRemCoreSpecialCase::SignedOverflow);
}

#[test]
fn run_divrem_signed_min_dividend_test() {
    let x: [u32; RV32_REGISTER_NUM_LIMBS] = [0, 0, 0, 128];
    let y: [u32; RV32_REGISTER_NUM_LIMBS] = [123, 34, 255, 255];
    let q: [u32; RV32_REGISTER_NUM_LIMBS] = [236, 147, 0, 0];
    let r: [u32; RV32_REGISTER_NUM_LIMBS] = [156, 149, 255, 255];

    let (res_q, res_r, x_sign, y_sign, q_sign, case) =
        run_divrem::<RV32_REGISTER_NUM_LIMBS, RV32_CELL_BITS>(true, &x, &y);
    for i in 0..RV32_REGISTER_NUM_LIMBS {
        assert_eq!(q[i], res_q[i]);
        assert_eq!(r[i], res_r[i]);
    }
    assert!(x_sign);
    assert!(y_sign);
    assert!(!q_sign);
    assert_eq!(case, DivRemCoreSpecialCase::None);
}

#[test]
fn run_divrem_zero_quotient_test() {
    let x: [u32; RV32_REGISTER_NUM_LIMBS] = [255, 255, 255, 255];
    let y: [u32; RV32_REGISTER_NUM_LIMBS] = [0, 0, 0, 1];
    let q: [u32; RV32_REGISTER_NUM_LIMBS] = [0, 0, 0, 0];

    let (res_q, res_r, x_sign, y_sign, q_sign, case) =
        run_divrem::<RV32_REGISTER_NUM_LIMBS, RV32_CELL_BITS>(true, &x, &y);
    for i in 0..RV32_REGISTER_NUM_LIMBS {
        assert_eq!(q[i], res_q[i]);
        assert_eq!(x[i], res_r[i]);
    }
    assert!(x_sign);
    assert!(!y_sign);
    assert!(!q_sign);
    assert_eq!(case, DivRemCoreSpecialCase::None);
}

#[test]
fn run_sltu_diff_idx_test() {
    let x: [u32; RV32_REGISTER_NUM_LIMBS] = [123, 34, 254, 67];
    let y: [u32; RV32_REGISTER_NUM_LIMBS] = [123, 34, 255, 67];
    assert_eq!(run_sltu_diff_idx(&x, &y, true), 2);
    assert_eq!(run_sltu_diff_idx(&y, &x, false), 2);
    assert_eq!(run_sltu_diff_idx(&x, &x, false), RV32_REGISTER_NUM_LIMBS);
}

#[test]
fn run_mul_carries_signed_sanity_test() {
    let d: [u32; RV32_REGISTER_NUM_LIMBS] = [197, 85, 150, 32];
    let q: [u32; RV32_REGISTER_NUM_LIMBS] = [51, 109, 78, 142];
    let r: [u32; RV32_REGISTER_NUM_LIMBS] = [200, 8, 68, 255];
    let c = [40, 101, 126, 206, 304, 376, 450, 464];
    let carry = run_mul_carries::<RV32_REGISTER_NUM_LIMBS, RV32_CELL_BITS>(true, &d, &q, &r, true);
    for (expected_c, actual_c) in c.iter().zip(carry.iter()) {
        assert_eq!(*expected_c, *actual_c)
    }
}

#[test]
fn run_mul_unsigned_sanity_test() {
    let d: [u32; RV32_REGISTER_NUM_LIMBS] = [197, 85, 150, 32];
    let q: [u32; RV32_REGISTER_NUM_LIMBS] = [51, 109, 78, 142];
    let r: [u32; RV32_REGISTER_NUM_LIMBS] = [200, 8, 68, 255];
    let c = [40, 101, 126, 206, 107, 93, 18, 0];
    let carry = run_mul_carries::<RV32_REGISTER_NUM_LIMBS, RV32_CELL_BITS>(false, &d, &q, &r, true);
    for (expected_c, actual_c) in c.iter().zip(carry.iter()) {
        assert_eq!(*expected_c, *actual_c)
    }
}

// ////////////////////////////////////////////////////////////////////////////////////
//  CUDA TESTS
//
//  Ensure GPU tracegen is equivalent to CPU tracegen
// ////////////////////////////////////////////////////////////////////////////////////

#[cfg(feature = "cuda")]
type GpuHarness =
    GpuTestChipHarness<F, Rv32DivRemExecutor, Rv32DivRemAir, Rv32DivRemChipGpu, Rv32DivRemChip<F>>;

#[cfg(feature = "cuda")]
fn create_cuda_harness(tester: &GpuChipTestBuilder) -> GpuHarness {
    let bitwise_bus = default_bitwise_lookup_bus();
    let range_tuple_bus = RangeTupleCheckerBus::new(RANGE_TUPLE_CHECKER_BUS, TUPLE_CHECKER_SIZES);

    let dummy_bitwise_chip = Arc::new(BitwiseOperationLookupChip::<RV32_CELL_BITS>::new(
        bitwise_bus,
    ));
    let dummy_range_tuple_chip =
        SharedRangeTupleCheckerChip::new(RangeTupleCheckerChip::<2>::new(range_tuple_bus));

    let (air, executor, cpu_chip) = create_harness_fields(
        tester.memory_bridge(),
        tester.execution_bridge(),
        dummy_bitwise_chip,
        dummy_range_tuple_chip,
        tester.dummy_memory_helper(),
    );
    let gpu_chip = Rv32DivRemChipGpu::new(
        tester.range_checker(),
        tester.bitwise_op_lookup(),
        tester.range_tuple_checker(),
        tester.address_bits(),
        tester.timestamp_max_bits(),
    );

    GpuTestChipHarness::with_capacity(executor, air, gpu_chip, cpu_chip, MAX_INS_CAPACITY)
}

#[cfg(feature = "cuda")]
#[test_case(DIV, 100)]
#[test_case(DIVU, 100)]
#[test_case(REM, 100)]
#[test_case(REMU, 100)]
fn test_cuda_rand_divrem_tracegen(opcode: DivRemOpcode, num_ops: usize) {
    let mut rng = create_seeded_rng();
    let mut tester = GpuChipTestBuilder::default()
        .with_bitwise_op_lookup(default_bitwise_lookup_bus())
        .with_range_tuple_checker(RangeTupleCheckerBus::new(
            RANGE_TUPLE_CHECKER_BUS,
            TUPLE_CHECKER_SIZES,
        ));

    let mut harness = create_cuda_harness(&tester);

    for _ in 0..num_ops {
        set_and_execute(
            &mut tester,
            &mut harness.executor,
            &mut harness.dense_arena,
            &mut rng,
            opcode,
            None,
            None,
        );
    }
    set_and_execute_special_cases(
        &mut tester,
        &mut harness.executor,
        &mut harness.dense_arena,
        &mut rng,
        opcode,
    );

    type Record<'a> = (
        &'a mut Rv32MultAdapterRecord,
        &'a mut DivRemCoreRecord<RV32_REGISTER_NUM_LIMBS>,
    );

    harness
        .dense_arena
        .get_record_seeker::<Record, _>()
        .transfer_to_matrix_arena(
            &mut harness.matrix_arena,
            EmptyAdapterCoreLayout::<F, Rv32MultAdapterExecutor>::new(),
        );

    tester
        .build()
        .load_gpu_harness(harness)
        .finalize()
        .simple_test()
        .unwrap();
}<|MERGE_RESOLUTION|>--- conflicted
+++ resolved
@@ -1,18 +1,12 @@
 use std::{array, borrow::BorrowMut, sync::Arc};
 
 use openvm_circuit::{
-<<<<<<< HEAD
-    arch::testing::{
-        memory::gen_pointer, TestChipHarness, VmChipTestBuilder, BITWISE_OP_LOOKUP_BUS,
-        RANGE_TUPLE_CHECKER_BUS,
-=======
     arch::{
         testing::{
             memory::gen_pointer, TestBuilder, TestChipHarness, VmChipTestBuilder,
             BITWISE_OP_LOOKUP_BUS, RANGE_TUPLE_CHECKER_BUS,
         },
         Arena, ExecutionBridge, PreflightExecutor,
->>>>>>> 8ad15357
     },
     system::memory::{offline_checker::MemoryBridge, SharedMemoryHelper},
     utils::generate_long_number,
@@ -41,8 +35,6 @@
 use openvm_stark_sdk::{p3_baby_bear::BabyBear, utils::create_seeded_rng};
 use rand::{rngs::StdRng, Rng};
 use test_case::test_case;
-<<<<<<< HEAD
-=======
 #[cfg(feature = "cuda")]
 use {
     crate::{adapters::Rv32MultAdapterRecord, DivRemCoreRecord, Rv32DivRemChipGpu},
@@ -51,7 +43,6 @@
         EmptyAdapterCoreLayout,
     },
 };
->>>>>>> 8ad15357
 
 use super::core::run_divrem;
 use crate::{
@@ -70,13 +61,10 @@
 const MAX_INS_CAPACITY: usize = 128;
 // the max number of limbs we currently support MUL for is 32 (i.e. for U256s)
 const MAX_NUM_LIMBS: u32 = 32;
-<<<<<<< HEAD
-=======
 const TUPLE_CHECKER_SIZES: [u32; 2] = [
     (1 << RV32_CELL_BITS) as u32,
     (MAX_NUM_LIMBS * (1 << RV32_CELL_BITS)),
 ];
->>>>>>> 8ad15357
 type Harness = TestChipHarness<F, Rv32DivRemExecutor, Rv32DivRemAir, Rv32DivRemChip<F>>;
 
 fn limb_sra<const NUM_LIMBS: usize, const LIMB_BITS: usize>(
@@ -88,33 +76,6 @@
     array::from_fn(|i| if i + shift < NUM_LIMBS { x[i] } else { ext })
 }
 
-<<<<<<< HEAD
-fn create_test_chip(
-    tester: &mut VmChipTestBuilder<F>,
-) -> (
-    Harness,
-    (
-        BitwiseOperationLookupAir<RV32_CELL_BITS>,
-        SharedBitwiseOperationLookupChip<RV32_CELL_BITS>,
-    ),
-    (RangeTupleCheckerAir<2>, SharedRangeTupleCheckerChip<2>),
-) {
-    let bitwise_bus = BitwiseOperationLookupBus::new(BITWISE_OP_LOOKUP_BUS);
-    let range_tuple_bus = RangeTupleCheckerBus::new(
-        RANGE_TUPLE_CHECKER_BUS,
-        [1 << RV32_CELL_BITS, MAX_NUM_LIMBS * (1 << RV32_CELL_BITS)],
-    );
-
-    let bitwise_chip = Arc::new(BitwiseOperationLookupChip::<RV32_CELL_BITS>::new(
-        bitwise_bus,
-    ));
-    let range_tuple_chip =
-        SharedRangeTupleCheckerChip::new(RangeTupleCheckerChip::<2>::new(range_tuple_bus));
-
-    let air = Rv32DivRemAir::new(
-        Rv32MultAdapterAir::new(tester.execution_bridge(), tester.memory_bridge()),
-        DivRemCoreAir::new(bitwise_bus, range_tuple_bus, DivRemOpcode::CLASS_OFFSET),
-=======
 fn create_harness_fields(
     memory_bridge: MemoryBridge,
     execution_bridge: ExecutionBridge,
@@ -129,34 +90,11 @@
             *range_tuple_chip.bus(),
             DivRemOpcode::CLASS_OFFSET,
         ),
->>>>>>> 8ad15357
     );
     let executor = Rv32DivRemExecutor::new(Rv32MultAdapterExecutor, DivRemOpcode::CLASS_OFFSET);
     let chip = Rv32DivRemChip::<F>::new(
         DivRemFiller::new(
             Rv32MultAdapterFiller,
-<<<<<<< HEAD
-            bitwise_chip.clone(),
-            range_tuple_chip.clone(),
-            DivRemOpcode::CLASS_OFFSET,
-        ),
-        tester.memory_helper(),
-    );
-
-    let harness = Harness::with_capacity(executor, air, chip, MAX_INS_CAPACITY);
-
-    (
-        harness,
-        (bitwise_chip.air, bitwise_chip),
-        (range_tuple_chip.air, range_tuple_chip),
-    )
-}
-
-#[allow(clippy::too_many_arguments)]
-fn set_and_execute(
-    tester: &mut VmChipTestBuilder<F>,
-    harness: &mut Harness,
-=======
             bitwise_chip,
             range_tuple_chip,
             DivRemOpcode::CLASS_OFFSET,
@@ -206,7 +144,6 @@
     tester: &mut impl TestBuilder<F>,
     executor: &mut E,
     arena: &mut RA,
->>>>>>> 8ad15357
     rng: &mut StdRng,
     opcode: DivRemOpcode,
     b: Option<[u32; RV32_REGISTER_NUM_LIMBS]>,
@@ -234,12 +171,8 @@
     let (q, r, _, _, _, _) =
         run_divrem::<RV32_REGISTER_NUM_LIMBS, RV32_CELL_BITS>(is_signed, &b, &c);
     tester.execute(
-<<<<<<< HEAD
-        harness,
-=======
         executor,
         arena,
->>>>>>> 8ad15357
         &Instruction::from_usize(opcode.global_opcode(), [rd, rs1, rs2, 1, 0]),
     );
 
@@ -249,67 +182,6 @@
     );
 }
 
-<<<<<<< HEAD
-//////////////////////////////////////////////////////////////////////////////////////
-// POSITIVE TESTS
-//
-// Randomly generate computations and execute, ensuring that the generated trace
-// passes all constraints.
-//////////////////////////////////////////////////////////////////////////////////////
-
-#[test_case(DIV, 100)]
-#[test_case(DIVU, 100)]
-#[test_case(REM, 100)]
-#[test_case(REMU, 100)]
-fn rand_divrem_test(opcode: DivRemOpcode, num_ops: usize) {
-    let mut rng = create_seeded_rng();
-    let mut tester = VmChipTestBuilder::default();
-    let (mut harness, bitwise, range_tuple) = create_test_chip(&mut tester);
-
-    for _ in 0..num_ops {
-        set_and_execute(&mut tester, &mut harness, &mut rng, opcode, None, None);
-    }
-
-    // Test special cases in addition to random cases (i.e. zero divisor with b > 0,
-    // zero divisor with b < 0, r = 0 (3 cases), and signed overflow).
-    set_and_execute(
-        &mut tester,
-        &mut harness,
-        &mut rng,
-        opcode,
-        Some([98, 188, 163, 127]),
-        Some([0, 0, 0, 0]),
-    );
-    set_and_execute(
-        &mut tester,
-        &mut harness,
-        &mut rng,
-        opcode,
-        Some([98, 188, 163, 229]),
-        Some([0, 0, 0, 0]),
-    );
-    set_and_execute(
-        &mut tester,
-        &mut harness,
-        &mut rng,
-        opcode,
-        Some([0, 0, 0, 128]),
-        Some([0, 1, 0, 0]),
-    );
-    set_and_execute(
-        &mut tester,
-        &mut harness,
-        &mut rng,
-        opcode,
-        Some([0, 0, 0, 127]),
-        Some([0, 1, 0, 0]),
-    );
-    set_and_execute(
-        &mut tester,
-        &mut harness,
-        &mut rng,
-        opcode,
-=======
 // Test special cases in addition to random cases (i.e. zero divisor with b > 0,
 // zero divisor with b < 0, r = 0 (3 cases), and signed overflow).
 fn set_and_execute_special_cases<RA: Arena, E: PreflightExecutor<F, RA>>(
@@ -370,27 +242,10 @@
         arena,
         rng,
         opcode,
->>>>>>> 8ad15357
         Some([0, 0, 0, 0]),
         Some([0, 0, 0, 0]),
     );
     set_and_execute(
-<<<<<<< HEAD
-        &mut tester,
-        &mut harness,
-        &mut rng,
-        opcode,
-        Some([0, 0, 0, 0]),
-        Some([0, 0, 0, 0]),
-    );
-    set_and_execute(
-        &mut tester,
-        &mut harness,
-        &mut rng,
-        opcode,
-        Some([0, 0, 0, 128]),
-        Some([255, 255, 255, 255]),
-=======
         tester,
         executor,
         arena,
@@ -434,7 +289,6 @@
         &mut harness.arena,
         &mut rng,
         opcode,
->>>>>>> 8ad15357
     );
 
     let tester = tester
@@ -472,20 +326,12 @@
 ) {
     let mut rng = create_seeded_rng();
     let mut tester = VmChipTestBuilder::default();
-<<<<<<< HEAD
-    let (mut harness, bitwise, range_tuple) = create_test_chip(&mut tester);
-
-    set_and_execute(
-        &mut tester,
-        &mut harness,
-=======
     let (mut harness, bitwise, range_tuple) = create_harness(&mut tester);
 
     set_and_execute(
         &mut tester,
         &mut harness.executor,
         &mut harness.arena,
->>>>>>> 8ad15357
         &mut rng,
         opcode,
         Some(b),
