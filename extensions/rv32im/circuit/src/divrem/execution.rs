use std::{
    borrow::{Borrow, BorrowMut},
    mem::size_of,
};

#[cfg(feature = "aot")]
use openvm_circuit::arch::aot::common::REG_A_W;
use openvm_circuit::{arch::*, system::memory::online::GuestMemory};
use openvm_circuit_primitives_derive::AlignedBytesBorrow;
use openvm_instructions::{
    instruction::Instruction,
    program::DEFAULT_PC_STEP,
    riscv::{RV32_REGISTER_AS, RV32_REGISTER_NUM_LIMBS},
    LocalOpcode,
};
use openvm_rv32im_transpiler::DivRemOpcode;
use openvm_stark_backend::p3_field::PrimeField32;

use super::core::DivRemExecutor;
#[cfg(feature = "aot")]
<<<<<<< HEAD
use crate::common::{gpr_to_xmm, xmm_to_gpr};
=======
use crate::common::xmm_to_gpr;
>>>>>>> 6eade874

#[derive(AlignedBytesBorrow, Clone)]
#[repr(C)]
struct DivRemPreCompute {
    a: u8,
    b: u8,
    c: u8,
}

impl<A, const LIMB_BITS: usize> DivRemExecutor<A, { RV32_REGISTER_NUM_LIMBS }, LIMB_BITS> {
    #[inline(always)]
    fn pre_compute_impl<F: PrimeField32>(
        &self,
        pc: u32,
        inst: &Instruction<F>,
        data: &mut DivRemPreCompute,
    ) -> Result<DivRemOpcode, StaticProgramError> {
        let &Instruction {
            opcode, a, b, c, d, ..
        } = inst;
        let local_opcode = DivRemOpcode::from_usize(opcode.local_opcode_idx(self.offset));
        if d.as_canonical_u32() != RV32_REGISTER_AS {
            return Err(StaticProgramError::InvalidInstruction(pc));
        }
        let pre_compute: &mut DivRemPreCompute = data.borrow_mut();
        *pre_compute = DivRemPreCompute {
            a: a.as_canonical_u32() as u8,
            b: b.as_canonical_u32() as u8,
            c: c.as_canonical_u32() as u8,
        };
        Ok(local_opcode)
    }
}

macro_rules! dispatch {
    ($execute_impl:ident, $local_opcode:ident) => {
        match $local_opcode {
            DivRemOpcode::DIV => Ok($execute_impl::<_, _, DivOp>),
            DivRemOpcode::DIVU => Ok($execute_impl::<_, _, DivuOp>),
            DivRemOpcode::REM => Ok($execute_impl::<_, _, RemOp>),
            DivRemOpcode::REMU => Ok($execute_impl::<_, _, RemuOp>),
        }
    };
}

impl<F, A, const LIMB_BITS: usize> InterpreterExecutor<F>
    for DivRemExecutor<A, { RV32_REGISTER_NUM_LIMBS }, LIMB_BITS>
where
    F: PrimeField32,
{
    #[inline(always)]
    fn pre_compute_size(&self) -> usize {
        size_of::<DivRemPreCompute>()
    }

    #[cfg(not(feature = "tco"))]
    #[inline(always)]
    fn pre_compute<Ctx: ExecutionCtxTrait>(
        &self,
        pc: u32,
        inst: &Instruction<F>,
        data: &mut [u8],
    ) -> Result<ExecuteFunc<F, Ctx>, StaticProgramError> {
        let data: &mut DivRemPreCompute = data.borrow_mut();
        let local_opcode = self.pre_compute_impl(pc, inst, data)?;
        dispatch!(execute_e1_handler, local_opcode)
    }

    #[cfg(feature = "tco")]
    fn handler<Ctx>(
        &self,
        pc: u32,
        inst: &Instruction<F>,
        data: &mut [u8],
    ) -> Result<Handler<F, Ctx>, StaticProgramError>
    where
        Ctx: ExecutionCtxTrait,
    {
        let data: &mut DivRemPreCompute = data.borrow_mut();
        let local_opcode = self.pre_compute_impl(pc, inst, data)?;
        dispatch!(execute_e1_handler, local_opcode)
    }
}

#[cfg(feature = "aot")]
impl<F, A, const LIMB_BITS: usize> AotExecutor<F>
    for DivRemExecutor<A, { RV32_REGISTER_NUM_LIMBS }, LIMB_BITS>
where
    F: PrimeField32,
{
    fn generate_x86_asm(&self, inst: &Instruction<F>, pc: u32) -> Result<String, AotError> {
        use crate::common::{gpr_to_rv32_register, rv32_register_to_gpr};

        let &Instruction {
            opcode, a, b, c, d, ..
        } = inst;
        let local_opcode = DivRemOpcode::from_usize(opcode.local_opcode_idx(self.offset));
        if d.as_canonical_u32() != RV32_REGISTER_AS {
            return Err(AotError::InvalidInstruction);
        }

        let mut asm_str = String::new();
        let a_reg = a.as_canonical_u32() / 4;
        let b_reg = b.as_canonical_u32() / 4;
        let c_reg = c.as_canonical_u32() / 4;

        // Calculate the result. Inputs: eax, ecx. Outputs: edx.
        // Note that for div/rem we are tied to eax/edx because of idiv requirements
<<<<<<< HEAD

        let (_, delta_str_b) = &xmm_to_gpr(b_reg as u8, "eax", true);
        asm_str += delta_str_b;
=======
        asm_str += &rv32_register_to_gpr(b_reg as u8, "eax");
>>>>>>> 6eade874
        let (reg_c, delta_str_c) = &xmm_to_gpr(c_reg as u8, REG_A_W, false);
        asm_str += delta_str_c;
        asm_str += "   mov edx, 0\n";

        let label_prefix = format!(
            ".asm_divrem_{}_{}",
            pc,
            match local_opcode {
                DivRemOpcode::DIV => "div",
                DivRemOpcode::DIVU => "divu",
                DivRemOpcode::REM => "rem",
                DivRemOpcode::REMU => "remu",
            }
        );
        let done_label = format!("{label_prefix}__done");

        let zero_label = format!("{label_prefix}__divisor_zero");
        let overflow_label = format!("{label_prefix}__overflow");
        let normal_label = format!("{label_prefix}__normal");
        match local_opcode {
            DivRemOpcode::DIV => {
                asm_str += &format!("   test {reg_c}, {reg_c}\n");
                asm_str += &format!("   je {zero_label}\n");
                asm_str += "   cmp eax, 0x80000000\n";
                asm_str += &format!("   jne {normal_label}\n");
                asm_str += &format!("   cmp {reg_c}, -1\n");
                asm_str += &format!("   jne {normal_label}\n");
                asm_str += &format!("   jmp {overflow_label}\n");

                asm_str += &format!("{normal_label}:\n");
                // sign-extend EAX into EDX:EAX
                asm_str += "   cdq\n";
                // eax = eax / ecx, edx = eax % ecx
                asm_str += &format!("   idiv {reg_c}\n");
                asm_str += "   mov edx, eax\n";
                asm_str += &format!("   jmp {done_label}\n");

                asm_str += &format!("{zero_label}:\n");
                asm_str += "   mov edx, -1\n";
                asm_str += &format!("   jmp {done_label}\n");

                asm_str += &format!("{overflow_label}:\n");
                asm_str += "   mov edx, eax\n";
            }
            DivRemOpcode::DIVU => {
                asm_str += &format!("   test {reg_c}, {reg_c}\n");
                asm_str += &format!("   je {zero_label}\n");
                // eax = eax / ecx, edx = eax % ecx
                asm_str += &format!("   div {reg_c}\n");
                asm_str += "   mov edx, eax\n";
                asm_str += &format!("   jmp {done_label}\n");

                asm_str += &format!("{zero_label}:\n");
                asm_str += "   mov edx, -1\n";
            }
            DivRemOpcode::REM => {
                asm_str += &format!("   test {reg_c}, {reg_c}\n");
                asm_str += &format!("   je {zero_label}\n");
                asm_str += "   cmp eax, 0x80000000\n";
                asm_str += &format!("   jne {normal_label}\n");
                asm_str += &format!("   cmp {reg_c}, -1\n");
                asm_str += &format!("   jne {normal_label}\n");
                asm_str += "   mov edx, 0\n";
                asm_str += &format!("   jmp {done_label}\n");

                asm_str += &format!("{normal_label}:\n");
                // sign-extend EAX into EDX:EAX
                asm_str += "   cdq\n";
                // eax = eax / ecx, edx = eax % ecx
                asm_str += &format!("   idiv {reg_c}\n");
                asm_str += &format!("   jmp {done_label}\n");

                asm_str += &format!("{zero_label}:\n");
                asm_str += "   mov edx, eax\n";
            }
            DivRemOpcode::REMU => {
                asm_str += &format!("   test {reg_c}, {reg_c}\n");
                asm_str += &format!("   je {zero_label}\n");
                // eax = eax / ecx, edx = eax % ecx
                asm_str += &format!("   div {reg_c}\n");
                asm_str += &format!("   jmp {done_label}\n");

                asm_str += &format!("{zero_label}:\n");
                asm_str += "   mov edx, eax\n";
            }
        }
        asm_str += &format!("{done_label}:\n");
        asm_str += &gpr_to_xmm("edx", a_reg as u8);

        Ok(asm_str)
    }

    fn is_aot_supported(&self, _inst: &Instruction<F>) -> bool {
        true
    }
}

impl<F, A, const LIMB_BITS: usize> MeteredExecutor<F>
    for DivRemExecutor<A, { RV32_REGISTER_NUM_LIMBS }, LIMB_BITS>
where
    F: PrimeField32,
{
    fn metered_pre_compute_size(&self) -> usize {
        size_of::<E2PreCompute<DivRemPreCompute>>()
    }

    #[cfg(not(feature = "tco"))]
    fn metered_pre_compute<Ctx>(
        &self,
        chip_idx: usize,
        pc: u32,
        inst: &Instruction<F>,
        data: &mut [u8],
    ) -> Result<ExecuteFunc<F, Ctx>, StaticProgramError>
    where
        Ctx: MeteredExecutionCtxTrait,
    {
        let data: &mut E2PreCompute<DivRemPreCompute> = data.borrow_mut();
        data.chip_idx = chip_idx as u32;
        let local_opcode = self.pre_compute_impl(pc, inst, &mut data.data)?;
        dispatch!(execute_e2_handler, local_opcode)
    }

    #[cfg(feature = "tco")]
    fn metered_handler<Ctx>(
        &self,
        chip_idx: usize,
        pc: u32,
        inst: &Instruction<F>,
        data: &mut [u8],
    ) -> Result<Handler<F, Ctx>, StaticProgramError>
    where
        Ctx: MeteredExecutionCtxTrait,
    {
        let data: &mut E2PreCompute<DivRemPreCompute> = data.borrow_mut();
        data.chip_idx = chip_idx as u32;
        let local_opcode = self.pre_compute_impl(pc, inst, &mut data.data)?;
        dispatch!(execute_e2_handler, local_opcode)
    }
}

#[inline(always)]
unsafe fn execute_e12_impl<F: PrimeField32, CTX: ExecutionCtxTrait, OP: DivRemOp>(
    pre_compute: &DivRemPreCompute,
    exec_state: &mut VmExecState<F, GuestMemory, CTX>,
) {
    let rs1 = exec_state.vm_read::<u8, 4>(RV32_REGISTER_AS, pre_compute.b as u32);
    let rs2 = exec_state.vm_read::<u8, 4>(RV32_REGISTER_AS, pre_compute.c as u32);
    let result = <OP as DivRemOp>::compute(rs1, rs2);
    exec_state.vm_write::<u8, 4>(RV32_REGISTER_AS, pre_compute.a as u32, &result);
    let pc = exec_state.pc();
    exec_state.set_pc(pc.wrapping_add(DEFAULT_PC_STEP));
}

#[create_handler]
#[inline(always)]
unsafe fn execute_e1_impl<F: PrimeField32, CTX: ExecutionCtxTrait, OP: DivRemOp>(
    pre_compute: *const u8,
    exec_state: &mut VmExecState<F, GuestMemory, CTX>,
) {
    let pre_compute: &DivRemPreCompute =
        std::slice::from_raw_parts(pre_compute, size_of::<DivRemPreCompute>()).borrow();
    execute_e12_impl::<F, CTX, OP>(pre_compute, exec_state);
}

#[create_handler]
#[inline(always)]
unsafe fn execute_e2_impl<F: PrimeField32, CTX: MeteredExecutionCtxTrait, OP: DivRemOp>(
    pre_compute: *const u8,
    exec_state: &mut VmExecState<F, GuestMemory, CTX>,
) {
    let pre_compute: &E2PreCompute<DivRemPreCompute> =
        std::slice::from_raw_parts(pre_compute, size_of::<E2PreCompute<DivRemPreCompute>>())
            .borrow();
    exec_state
        .ctx
        .on_height_change(pre_compute.chip_idx as usize, 1);
    execute_e12_impl::<F, CTX, OP>(&pre_compute.data, exec_state);
}

trait DivRemOp {
    fn compute(rs1: [u8; 4], rs2: [u8; 4]) -> [u8; 4];
}
struct DivOp;
struct DivuOp;
struct RemOp;
struct RemuOp;

impl DivRemOp for DivOp {
    #[inline(always)]
    fn compute(rs1: [u8; 4], rs2: [u8; 4]) -> [u8; 4] {
        let rs1_i32 = i32::from_le_bytes(rs1);
        let rs2_i32 = i32::from_le_bytes(rs2);
        match (rs1_i32, rs2_i32) {
            (_, 0) => [u8::MAX; 4],
            (i32::MIN, -1) => rs1,
            _ => (rs1_i32 / rs2_i32).to_le_bytes(),
        }
    }
}

impl DivRemOp for DivuOp {
    #[inline(always)]
    fn compute(rs1: [u8; 4], rs2: [u8; 4]) -> [u8; 4] {
        if rs2 == [0; 4] {
            [u8::MAX; 4]
        } else {
            let rs1 = u32::from_le_bytes(rs1);
            let rs2 = u32::from_le_bytes(rs2);
            (rs1 / rs2).to_le_bytes()
        }
    }
}

impl DivRemOp for RemOp {
    #[inline(always)]
    fn compute(rs1: [u8; 4], rs2: [u8; 4]) -> [u8; 4] {
        let rs1_i32 = i32::from_le_bytes(rs1);
        let rs2_i32 = i32::from_le_bytes(rs2);
        match (rs1_i32, rs2_i32) {
            (_, 0) => rs1,
            (i32::MIN, -1) => [0; 4],
            _ => (rs1_i32 % rs2_i32).to_le_bytes(),
        }
    }
}

impl DivRemOp for RemuOp {
    #[inline(always)]
    fn compute(rs1: [u8; 4], rs2: [u8; 4]) -> [u8; 4] {
        if rs2 == [0; 4] {
            rs1
        } else {
            let rs1 = u32::from_le_bytes(rs1);
            let rs2 = u32::from_le_bytes(rs2);
            (rs1 % rs2).to_le_bytes()
        }
    }
}<|MERGE_RESOLUTION|>--- conflicted
+++ resolved
@@ -3,6 +3,8 @@
     mem::size_of,
 };
 
+#[cfg(feature = "aot")]
+use openvm_circuit::arch::aot::common::REG_A_W;
 #[cfg(feature = "aot")]
 use openvm_circuit::arch::aot::common::REG_A_W;
 use openvm_circuit::{arch::*, system::memory::online::GuestMemory};
@@ -18,11 +20,7 @@
 
 use super::core::DivRemExecutor;
 #[cfg(feature = "aot")]
-<<<<<<< HEAD
 use crate::common::{gpr_to_xmm, xmm_to_gpr};
-=======
-use crate::common::xmm_to_gpr;
->>>>>>> 6eade874
 
 #[derive(AlignedBytesBorrow, Clone)]
 #[repr(C)]
@@ -131,13 +129,9 @@
 
         // Calculate the result. Inputs: eax, ecx. Outputs: edx.
         // Note that for div/rem we are tied to eax/edx because of idiv requirements
-<<<<<<< HEAD
 
         let (_, delta_str_b) = &xmm_to_gpr(b_reg as u8, "eax", true);
         asm_str += delta_str_b;
-=======
-        asm_str += &rv32_register_to_gpr(b_reg as u8, "eax");
->>>>>>> 6eade874
         let (reg_c, delta_str_c) = &xmm_to_gpr(c_reg as u8, REG_A_W, false);
         asm_str += delta_str_c;
         asm_str += "   mov edx, 0\n";
@@ -160,9 +154,11 @@
         match local_opcode {
             DivRemOpcode::DIV => {
                 asm_str += &format!("   test {reg_c}, {reg_c}\n");
+                asm_str += &format!("   test {reg_c}, {reg_c}\n");
                 asm_str += &format!("   je {zero_label}\n");
                 asm_str += "   cmp eax, 0x80000000\n";
                 asm_str += &format!("   jne {normal_label}\n");
+                asm_str += &format!("   cmp {reg_c}, -1\n");
                 asm_str += &format!("   cmp {reg_c}, -1\n");
                 asm_str += &format!("   jne {normal_label}\n");
                 asm_str += &format!("   jmp {overflow_label}\n");
@@ -172,6 +168,7 @@
                 asm_str += "   cdq\n";
                 // eax = eax / ecx, edx = eax % ecx
                 asm_str += &format!("   idiv {reg_c}\n");
+                asm_str += &format!("   idiv {reg_c}\n");
                 asm_str += "   mov edx, eax\n";
                 asm_str += &format!("   jmp {done_label}\n");
 
@@ -183,10 +180,12 @@
                 asm_str += "   mov edx, eax\n";
             }
             DivRemOpcode::DIVU => {
+                asm_str += &format!("   test {reg_c}, {reg_c}\n");
                 asm_str += &format!("   test {reg_c}, {reg_c}\n");
                 asm_str += &format!("   je {zero_label}\n");
                 // eax = eax / ecx, edx = eax % ecx
                 asm_str += &format!("   div {reg_c}\n");
+                asm_str += &format!("   div {reg_c}\n");
                 asm_str += "   mov edx, eax\n";
                 asm_str += &format!("   jmp {done_label}\n");
 
@@ -194,10 +193,12 @@
                 asm_str += "   mov edx, -1\n";
             }
             DivRemOpcode::REM => {
+                asm_str += &format!("   test {reg_c}, {reg_c}\n");
                 asm_str += &format!("   test {reg_c}, {reg_c}\n");
                 asm_str += &format!("   je {zero_label}\n");
                 asm_str += "   cmp eax, 0x80000000\n";
                 asm_str += &format!("   jne {normal_label}\n");
+                asm_str += &format!("   cmp {reg_c}, -1\n");
                 asm_str += &format!("   cmp {reg_c}, -1\n");
                 asm_str += &format!("   jne {normal_label}\n");
                 asm_str += "   mov edx, 0\n";
@@ -208,16 +209,19 @@
                 asm_str += "   cdq\n";
                 // eax = eax / ecx, edx = eax % ecx
                 asm_str += &format!("   idiv {reg_c}\n");
+                asm_str += &format!("   idiv {reg_c}\n");
                 asm_str += &format!("   jmp {done_label}\n");
 
                 asm_str += &format!("{zero_label}:\n");
                 asm_str += "   mov edx, eax\n";
             }
             DivRemOpcode::REMU => {
+                asm_str += &format!("   test {reg_c}, {reg_c}\n");
                 asm_str += &format!("   test {reg_c}, {reg_c}\n");
                 asm_str += &format!("   je {zero_label}\n");
                 // eax = eax / ecx, edx = eax % ecx
                 asm_str += &format!("   div {reg_c}\n");
+                asm_str += &format!("   div {reg_c}\n");
                 asm_str += &format!("   jmp {done_label}\n");
 
                 asm_str += &format!("{zero_label}:\n");
@@ -231,6 +235,7 @@
     }
 
     fn is_aot_supported(&self, _inst: &Instruction<F>) -> bool {
+        true
         true
     }
 }
