--- conflicted
+++ resolved
@@ -215,14 +215,6 @@
         asm_str += &format!("{}:\n", done_label);
         asm_str += &gpr_to_rv32_register("edx", a_reg as u8);
 
-<<<<<<< HEAD
-        // instret += 1
-        asm_str += &format!("   add r14, 1\n");
-=======
-        // pc += DEFAULT_PC_STEP
-        asm_str += &format!("   add r13, {}\n", DEFAULT_PC_STEP);
->>>>>>> 0493161f
-
         Ok(asm_str)
     }
 
