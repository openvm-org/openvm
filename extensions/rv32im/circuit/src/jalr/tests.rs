<<<<<<< HEAD
use std::{array, borrow::BorrowMut};

use openvm_circuit::arch::{
    testing::{VmChipTestBuilder, BITWISE_OP_LOOKUP_BUS},
    VmAirWrapper,
=======
use std::{array, borrow::BorrowMut, sync::Arc};

use openvm_circuit::{
    arch::{
        testing::{TestBuilder, TestChipHarness, VmChipTestBuilder, BITWISE_OP_LOOKUP_BUS},
        Arena, ExecutionBridge, PreflightExecutor,
    },
    system::memory::{offline_checker::MemoryBridge, SharedMemoryHelper},
>>>>>>> 8141dacc
};
use openvm_circuit_primitives::{
    bitwise_op_lookup::{
        BitwiseOperationLookupAir, BitwiseOperationLookupBus, BitwiseOperationLookupChip,
        SharedBitwiseOperationLookupChip,
    },
    var_range::VariableRangeCheckerChip,
};
use openvm_instructions::{instruction::Instruction, program::PC_BITS, LocalOpcode};
use openvm_rv32im_transpiler::Rv32JalrOpcode::{self, *};
use openvm_stark_backend::{
    p3_air::BaseAir,
    p3_field::{FieldAlgebra, PrimeField32},
    p3_matrix::{
        dense::{DenseMatrix, RowMajorMatrix},
        Matrix,
    },
    utils::disable_debug_builder,
};
use openvm_stark_sdk::{p3_baby_bear::BabyBear, utils::create_seeded_rng};
use rand::{rngs::StdRng, Rng};
#[cfg(feature = "cuda")]
use {
    crate::{adapters::Rv32JalrAdapterRecord, Rv32JalrChipGpu, Rv32JalrCoreRecord},
    openvm_circuit::arch::{
        testing::{
            default_bitwise_lookup_bus, default_var_range_checker_bus, GpuChipTestBuilder,
            GpuTestChipHarness,
        },
        EmptyAdapterCoreLayout,
    },
};

use super::Rv32JalrCoreAir;
use crate::{
    adapters::{
<<<<<<< HEAD
        compose, Rv32JalrAdapterAir, Rv32JalrAdapterStep, RV32_CELL_BITS, RV32_REGISTER_NUM_LIMBS,
    },
    jalr::{run_jalr, Rv32JalrChip, Rv32JalrCoreCols, Rv32JalrStep},
    test_utils::get_verification_error,
=======
        compose, Rv32JalrAdapterAir, Rv32JalrAdapterExecutor, Rv32JalrAdapterFiller,
        RV32_CELL_BITS, RV32_REGISTER_NUM_LIMBS,
    },
    jalr::{run_jalr, Rv32JalrChip, Rv32JalrCoreCols, Rv32JalrExecutor},
    test_utils::get_verification_error,
    Rv32JalrAir, Rv32JalrFiller,
>>>>>>> 8141dacc
};

const IMM_BITS: usize = 16;
const MAX_INS_CAPACITY: usize = 128;
<<<<<<< HEAD

=======
>>>>>>> 8141dacc
type F = BabyBear;
type Harness = TestChipHarness<F, Rv32JalrExecutor, Rv32JalrAir, Rv32JalrChip<F>>;

fn into_limbs(num: u32) -> [u32; 4] {
    array::from_fn(|i| (num >> (8 * i)) & 255)
}

<<<<<<< HEAD
fn create_test_chip(
    tester: &mut VmChipTestBuilder<F>,
) -> (
    Rv32JalrChip<F>,
    SharedBitwiseOperationLookupChip<RV32_CELL_BITS>,
) {
    let bitwise_bus = BitwiseOperationLookupBus::new(BITWISE_OP_LOOKUP_BUS);
    let bitwise_chip = SharedBitwiseOperationLookupChip::<RV32_CELL_BITS>::new(bitwise_bus);
    let range_checker_chip = tester.memory_controller().range_checker.clone();

    let mut chip = Rv32JalrChip::<F>::new(
        VmAirWrapper::new(
            Rv32JalrAdapterAir::new(tester.memory_bridge(), tester.execution_bridge()),
            Rv32JalrCoreAir::new(bitwise_bus, range_checker_chip.bus()),
        ),
        Rv32JalrStep::new(
            Rv32JalrAdapterStep::new(),
            bitwise_chip.clone(),
            range_checker_chip.clone(),
        ),
        tester.memory_helper(),
    );
    chip.set_trace_buffer_height(MAX_INS_CAPACITY);

    (chip, bitwise_chip)
}

#[allow(clippy::too_many_arguments)]
fn set_and_execute(
=======
fn create_harness_fields(
    memory_bridge: MemoryBridge,
    execution_bridge: ExecutionBridge,
    bitwise_chip: Arc<BitwiseOperationLookupChip<RV32_CELL_BITS>>,
    range_checker_chip: Arc<VariableRangeCheckerChip>,
    memory_helper: SharedMemoryHelper<F>,
) -> (Rv32JalrAir, Rv32JalrExecutor, Rv32JalrChip<F>) {
    let air = Rv32JalrAir::new(
        Rv32JalrAdapterAir::new(memory_bridge, execution_bridge),
        Rv32JalrCoreAir::new(bitwise_chip.bus(), range_checker_chip.bus()),
    );
    let executor = Rv32JalrExecutor::new(Rv32JalrAdapterExecutor);
    let chip = Rv32JalrChip::<F>::new(
        Rv32JalrFiller::new(
            Rv32JalrAdapterFiller::new(),
            bitwise_chip,
            range_checker_chip,
        ),
        memory_helper,
    );
    (air, executor, chip)
}

fn create_harness(
>>>>>>> 8141dacc
    tester: &mut VmChipTestBuilder<F>,
) -> (
    Harness,
    (
        BitwiseOperationLookupAir<RV32_CELL_BITS>,
        SharedBitwiseOperationLookupChip<RV32_CELL_BITS>,
    ),
) {
    let bitwise_bus = BitwiseOperationLookupBus::new(BITWISE_OP_LOOKUP_BUS);
    let bitwise_chip = Arc::new(BitwiseOperationLookupChip::<RV32_CELL_BITS>::new(
        bitwise_bus,
    ));
    let range_checker_chip = tester.range_checker().clone();

    let (air, executor, chip) = create_harness_fields(
        tester.memory_bridge(),
        tester.execution_bridge(),
        bitwise_chip.clone(),
        range_checker_chip,
        tester.memory_helper(),
    );
    let harness = Harness::with_capacity(executor, air, chip, MAX_INS_CAPACITY);

    (harness, (bitwise_chip.air, bitwise_chip))
}

#[allow(clippy::too_many_arguments)]
fn set_and_execute<RA: Arena, E: PreflightExecutor<F, RA>>(
    tester: &mut impl TestBuilder<F>,
    executor: &mut E,
    arena: &mut RA,
    rng: &mut StdRng,
    opcode: Rv32JalrOpcode,
    initial_imm: Option<u32>,
    initial_imm_sign: Option<u32>,
    initial_pc: Option<u32>,
    rs1: Option<[u32; RV32_REGISTER_NUM_LIMBS]>,
) {
    let imm = initial_imm.unwrap_or(rng.gen_range(0..(1 << IMM_BITS)));
    let imm_sign = initial_imm_sign.unwrap_or(rng.gen_range(0..2));
    let imm_ext = imm + (imm_sign * 0xffff0000);
    let a = rng.gen_range(0..32) << 2;
    let b = rng.gen_range(1..32) << 2;
    let to_pc = rng.gen_range(0..(1 << PC_BITS));

    let rs1 = rs1.unwrap_or(into_limbs((to_pc as u32).wrapping_sub(imm_ext)));
    let rs1 = rs1.map(F::from_canonical_u32);

    tester.write(1, b, rs1);

    let initial_pc = initial_pc.unwrap_or(rng.gen_range(0..(1 << PC_BITS)));
    tester.execute_with_pc(
        executor,
        arena,
        &Instruction::from_usize(
            opcode.global_opcode(),
            [
                a,
                b,
                imm as usize,
                1,
                0,
                (a != 0) as usize,
                imm_sign as usize,
            ],
        ),
        initial_pc,
    );
<<<<<<< HEAD
    let final_pc = tester.execution.last_to_pc().as_canonical_u32();
=======
    let final_pc = tester.last_to_pc().as_canonical_u32();
>>>>>>> 8141dacc

    let rs1 = compose(rs1);

    let (next_pc, rd_data) = run_jalr(initial_pc, rs1, imm as u16, imm_sign == 1);
    let rd_data = if a == 0 { [0; 4] } else { rd_data };

    assert_eq!(next_pc & !1, final_pc);
    assert_eq!(rd_data.map(F::from_canonical_u8), tester.read::<4>(1, a));
}

///////////////////////////////////////////////////////////////////////////////////////
/// POSITIVE TESTS
///
/// Randomly generate computations and execute, ensuring that the generated trace
/// passes all constraints.
///////////////////////////////////////////////////////////////////////////////////////
#[test]
fn rand_jalr_test() {
    let mut rng = create_seeded_rng();
    let mut tester = VmChipTestBuilder::default();
<<<<<<< HEAD
    let (mut chip, bitwise_chip) = create_test_chip(&mut tester);
=======
    let (mut harness, bitwise) = create_harness(&mut tester);
>>>>>>> 8141dacc

    let num_ops = 100;
    for _ in 0..num_ops {
        set_and_execute(
            &mut tester,
            &mut harness.executor,
            &mut harness.arena,
            &mut rng,
            JALR,
            None,
            None,
            None,
            None,
        );
    }

<<<<<<< HEAD
    let tester = tester.build().load(chip).load(bitwise_chip).finalize();
=======
    let tester = tester
        .build()
        .load(harness)
        .load_periphery(bitwise)
        .finalize();
>>>>>>> 8141dacc
    tester.simple_test().expect("Verification failed");
}

//////////////////////////////////////////////////////////////////////////////////////
// NEGATIVE TESTS
//
// Given a fake trace of a single operation, setup a chip and run the test. We replace
// part of the trace and check that the chip throws the expected error.
//////////////////////////////////////////////////////////////////////////////////////

#[derive(Clone, Copy, Default, PartialEq)]
struct JalrPrankValues {
    pub rd_data: Option<[u32; RV32_REGISTER_NUM_LIMBS - 1]>,
    pub rs1_data: Option<[u32; RV32_REGISTER_NUM_LIMBS]>,
    pub to_pc_least_sig_bit: Option<u32>,
    pub to_pc_limbs: Option<[u32; 2]>,
    pub imm_sign: Option<u32>,
}

#[allow(clippy::too_many_arguments)]
fn run_negative_jalr_test(
    opcode: Rv32JalrOpcode,
    initial_pc: Option<u32>,
    initial_rs1: Option<[u32; RV32_REGISTER_NUM_LIMBS]>,
    initial_imm: Option<u32>,
    initial_imm_sign: Option<u32>,
    prank_vals: JalrPrankValues,
    interaction_error: bool,
) {
    let mut rng = create_seeded_rng();
    let mut tester = VmChipTestBuilder::default();

<<<<<<< HEAD
    let (mut chip, bitwise_chip) = create_test_chip(&mut tester);
=======
    let (mut harness, bitwise) = create_harness(&mut tester);
>>>>>>> 8141dacc

    set_and_execute(
        &mut tester,
        &mut harness.executor,
        &mut harness.arena,
        &mut rng,
        opcode,
        initial_imm,
        initial_imm_sign,
        initial_pc,
        initial_rs1,
    );

<<<<<<< HEAD
    let adapter_width = BaseAir::<F>::width(&chip.air.adapter);
=======
    let adapter_width = BaseAir::<F>::width(&harness.air.adapter);
>>>>>>> 8141dacc
    let modify_trace = |trace: &mut DenseMatrix<BabyBear>| {
        let mut trace_row = trace.row_slice(0).to_vec();
        let (_, core_row) = trace_row.split_at_mut(adapter_width);
        let core_cols: &mut Rv32JalrCoreCols<F> = core_row.borrow_mut();

        if let Some(data) = prank_vals.rd_data {
            core_cols.rd_data = data.map(F::from_canonical_u32);
        }
        if let Some(data) = prank_vals.rs1_data {
            core_cols.rs1_data = data.map(F::from_canonical_u32);
        }
        if let Some(data) = prank_vals.to_pc_least_sig_bit {
            core_cols.to_pc_least_sig_bit = F::from_canonical_u32(data);
        }
        if let Some(data) = prank_vals.to_pc_limbs {
            core_cols.to_pc_limbs = data.map(F::from_canonical_u32);
        }
        if let Some(data) = prank_vals.imm_sign {
            core_cols.imm_sign = F::from_canonical_u32(data);
        }

        *trace = RowMajorMatrix::new(trace_row, trace.width());
    };

    disable_debug_builder();
    let tester = tester
        .build()
<<<<<<< HEAD
        .load_and_prank_trace(chip, modify_trace)
        .load(bitwise_chip)
=======
        .load_and_prank_trace(harness, modify_trace)
        .load_periphery(bitwise)
>>>>>>> 8141dacc
        .finalize();
    tester.simple_test_with_expected_error(get_verification_error(interaction_error));
}

#[test]
fn invalid_cols_negative_tests() {
    run_negative_jalr_test(
        JALR,
        None,
        None,
        Some(15362),
        Some(0),
        JalrPrankValues {
            imm_sign: Some(1),
            ..Default::default()
        },
        false,
    );

    run_negative_jalr_test(
        JALR,
        None,
        None,
        Some(15362),
        Some(1),
        JalrPrankValues {
            imm_sign: Some(0),
            ..Default::default()
        },
        false,
    );

    run_negative_jalr_test(
        JALR,
        None,
        Some([23, 154, 67, 28]),
        Some(42512),
        Some(1),
        JalrPrankValues {
            to_pc_least_sig_bit: Some(0),
            ..Default::default()
        },
        false,
    );
}

#[test]
fn overflow_negative_tests() {
    run_negative_jalr_test(
        JALR,
        Some(251),
        None,
        None,
        None,
        JalrPrankValues {
            rd_data: Some([1, 0, 0]),
            ..Default::default()
        },
        true,
    );

    run_negative_jalr_test(
        JALR,
        None,
        Some([0, 0, 0, 0]),
        Some((1 << 15) - 2),
        Some(0),
        JalrPrankValues {
            to_pc_limbs: Some([
                (F::NEG_ONE * F::from_canonical_u32((1 << 14) + 1)).as_canonical_u32(),
                1,
            ]),
            ..Default::default()
        },
        true,
    );
}

///////////////////////////////////////////////////////////////////////////////////////
/// SANITY TESTS
///
/// Ensure that solve functions produce the correct results.
///////////////////////////////////////////////////////////////////////////////////////
<<<<<<< HEAD

#[test]
fn run_jalr_sanity_test() {
    let initial_pc = 789456120;
    let imm = -1235_i32 as u32;
    let rs1 = 736482910;
    let (next_pc, rd_data) = run_jalr(initial_pc, rs1, imm as u16, true);
    assert_eq!(next_pc & !1, 736481674);
    assert_eq!(rd_data, [252, 36, 14, 47]);
=======

#[test]
fn run_jalr_sanity_test() {
    let initial_pc = 789456120;
    let imm = -1235_i32 as u32;
    let rs1 = 736482910;
    let (next_pc, rd_data) = run_jalr(initial_pc, rs1, imm as u16, true);
    assert_eq!(next_pc & !1, 736481674);
    assert_eq!(rd_data, [252, 36, 14, 47]);
}

// ////////////////////////////////////////////////////////////////////////////////////
//  CUDA TESTS
//
//  Ensure GPU tracegen is equivalent to CPU tracegen
// ////////////////////////////////////////////////////////////////////////////////////

#[cfg(feature = "cuda")]
type GpuHarness =
    GpuTestChipHarness<F, Rv32JalrExecutor, Rv32JalrAir, Rv32JalrChipGpu, Rv32JalrChip<F>>;

#[cfg(feature = "cuda")]
fn create_cuda_harness(tester: &GpuChipTestBuilder) -> GpuHarness {
    let bitwise_bus = default_bitwise_lookup_bus();
    let range_bus = default_var_range_checker_bus();
    let dummy_bitwise_chip = Arc::new(BitwiseOperationLookupChip::<RV32_CELL_BITS>::new(
        bitwise_bus,
    ));
    let dummy_range_checker_chip = Arc::new(VariableRangeCheckerChip::new(range_bus));

    let (air, executor, cpu_chip) = create_harness_fields(
        tester.memory_bridge(),
        tester.execution_bridge(),
        dummy_bitwise_chip,
        dummy_range_checker_chip,
        tester.dummy_memory_helper(),
    );
    let gpu_chip = Rv32JalrChipGpu::new(
        tester.range_checker(),
        tester.bitwise_op_lookup(),
        tester.timestamp_max_bits(),
    );

    GpuTestChipHarness::with_capacity(executor, air, gpu_chip, cpu_chip, MAX_INS_CAPACITY)
}

#[cfg(feature = "cuda")]
#[test]
fn test_cuda_rand_jalr_tracegen() {
    let mut tester =
        GpuChipTestBuilder::default().with_bitwise_op_lookup(default_bitwise_lookup_bus());
    let mut rng = create_seeded_rng();

    let mut harness = create_cuda_harness(&tester);
    let num_ops = 100;
    for _ in 0..num_ops {
        set_and_execute(
            &mut tester,
            &mut harness.executor,
            &mut harness.dense_arena,
            &mut rng,
            JALR,
            None,
            None,
            None,
            None,
        );
    }

    type Record<'a> = (&'a mut Rv32JalrAdapterRecord, &'a mut Rv32JalrCoreRecord);
    harness
        .dense_arena
        .get_record_seeker::<Record, _>()
        .transfer_to_matrix_arena(
            &mut harness.matrix_arena,
            EmptyAdapterCoreLayout::<F, Rv32JalrAdapterExecutor>::new(),
        );

    tester
        .build()
        .load_gpu_harness(harness)
        .finalize()
        .simple_test()
        .unwrap();
>>>>>>> 8141dacc
}<|MERGE_RESOLUTION|>--- conflicted
+++ resolved
@@ -1,10 +1,3 @@
-<<<<<<< HEAD
-use std::{array, borrow::BorrowMut};
-
-use openvm_circuit::arch::{
-    testing::{VmChipTestBuilder, BITWISE_OP_LOOKUP_BUS},
-    VmAirWrapper,
-=======
 use std::{array, borrow::BorrowMut, sync::Arc};
 
 use openvm_circuit::{
@@ -13,7 +6,6 @@
         Arena, ExecutionBridge, PreflightExecutor,
     },
     system::memory::{offline_checker::MemoryBridge, SharedMemoryHelper},
->>>>>>> 8141dacc
 };
 use openvm_circuit_primitives::{
     bitwise_op_lookup::{
@@ -50,27 +42,16 @@
 use super::Rv32JalrCoreAir;
 use crate::{
     adapters::{
-<<<<<<< HEAD
-        compose, Rv32JalrAdapterAir, Rv32JalrAdapterStep, RV32_CELL_BITS, RV32_REGISTER_NUM_LIMBS,
-    },
-    jalr::{run_jalr, Rv32JalrChip, Rv32JalrCoreCols, Rv32JalrStep},
-    test_utils::get_verification_error,
-=======
         compose, Rv32JalrAdapterAir, Rv32JalrAdapterExecutor, Rv32JalrAdapterFiller,
         RV32_CELL_BITS, RV32_REGISTER_NUM_LIMBS,
     },
     jalr::{run_jalr, Rv32JalrChip, Rv32JalrCoreCols, Rv32JalrExecutor},
     test_utils::get_verification_error,
     Rv32JalrAir, Rv32JalrFiller,
->>>>>>> 8141dacc
 };
 
 const IMM_BITS: usize = 16;
 const MAX_INS_CAPACITY: usize = 128;
-<<<<<<< HEAD
-
-=======
->>>>>>> 8141dacc
 type F = BabyBear;
 type Harness = TestChipHarness<F, Rv32JalrExecutor, Rv32JalrAir, Rv32JalrChip<F>>;
 
@@ -78,37 +59,6 @@
     array::from_fn(|i| (num >> (8 * i)) & 255)
 }
 
-<<<<<<< HEAD
-fn create_test_chip(
-    tester: &mut VmChipTestBuilder<F>,
-) -> (
-    Rv32JalrChip<F>,
-    SharedBitwiseOperationLookupChip<RV32_CELL_BITS>,
-) {
-    let bitwise_bus = BitwiseOperationLookupBus::new(BITWISE_OP_LOOKUP_BUS);
-    let bitwise_chip = SharedBitwiseOperationLookupChip::<RV32_CELL_BITS>::new(bitwise_bus);
-    let range_checker_chip = tester.memory_controller().range_checker.clone();
-
-    let mut chip = Rv32JalrChip::<F>::new(
-        VmAirWrapper::new(
-            Rv32JalrAdapterAir::new(tester.memory_bridge(), tester.execution_bridge()),
-            Rv32JalrCoreAir::new(bitwise_bus, range_checker_chip.bus()),
-        ),
-        Rv32JalrStep::new(
-            Rv32JalrAdapterStep::new(),
-            bitwise_chip.clone(),
-            range_checker_chip.clone(),
-        ),
-        tester.memory_helper(),
-    );
-    chip.set_trace_buffer_height(MAX_INS_CAPACITY);
-
-    (chip, bitwise_chip)
-}
-
-#[allow(clippy::too_many_arguments)]
-fn set_and_execute(
-=======
 fn create_harness_fields(
     memory_bridge: MemoryBridge,
     execution_bridge: ExecutionBridge,
@@ -133,7 +83,6 @@
 }
 
 fn create_harness(
->>>>>>> 8141dacc
     tester: &mut VmChipTestBuilder<F>,
 ) -> (
     Harness,
@@ -202,11 +151,7 @@
         ),
         initial_pc,
     );
-<<<<<<< HEAD
-    let final_pc = tester.execution.last_to_pc().as_canonical_u32();
-=======
     let final_pc = tester.last_to_pc().as_canonical_u32();
->>>>>>> 8141dacc
 
     let rs1 = compose(rs1);
 
@@ -227,11 +172,7 @@
 fn rand_jalr_test() {
     let mut rng = create_seeded_rng();
     let mut tester = VmChipTestBuilder::default();
-<<<<<<< HEAD
-    let (mut chip, bitwise_chip) = create_test_chip(&mut tester);
-=======
     let (mut harness, bitwise) = create_harness(&mut tester);
->>>>>>> 8141dacc
 
     let num_ops = 100;
     for _ in 0..num_ops {
@@ -248,15 +189,11 @@
         );
     }
 
-<<<<<<< HEAD
-    let tester = tester.build().load(chip).load(bitwise_chip).finalize();
-=======
     let tester = tester
         .build()
         .load(harness)
         .load_periphery(bitwise)
         .finalize();
->>>>>>> 8141dacc
     tester.simple_test().expect("Verification failed");
 }
 
@@ -289,11 +226,7 @@
     let mut rng = create_seeded_rng();
     let mut tester = VmChipTestBuilder::default();
 
-<<<<<<< HEAD
-    let (mut chip, bitwise_chip) = create_test_chip(&mut tester);
-=======
     let (mut harness, bitwise) = create_harness(&mut tester);
->>>>>>> 8141dacc
 
     set_and_execute(
         &mut tester,
@@ -307,11 +240,7 @@
         initial_rs1,
     );
 
-<<<<<<< HEAD
-    let adapter_width = BaseAir::<F>::width(&chip.air.adapter);
-=======
     let adapter_width = BaseAir::<F>::width(&harness.air.adapter);
->>>>>>> 8141dacc
     let modify_trace = |trace: &mut DenseMatrix<BabyBear>| {
         let mut trace_row = trace.row_slice(0).to_vec();
         let (_, core_row) = trace_row.split_at_mut(adapter_width);
@@ -339,13 +268,8 @@
     disable_debug_builder();
     let tester = tester
         .build()
-<<<<<<< HEAD
-        .load_and_prank_trace(chip, modify_trace)
-        .load(bitwise_chip)
-=======
         .load_and_prank_trace(harness, modify_trace)
         .load_periphery(bitwise)
->>>>>>> 8141dacc
         .finalize();
     tester.simple_test_with_expected_error(get_verification_error(interaction_error));
 }
@@ -429,17 +353,6 @@
 ///
 /// Ensure that solve functions produce the correct results.
 ///////////////////////////////////////////////////////////////////////////////////////
-<<<<<<< HEAD
-
-#[test]
-fn run_jalr_sanity_test() {
-    let initial_pc = 789456120;
-    let imm = -1235_i32 as u32;
-    let rs1 = 736482910;
-    let (next_pc, rd_data) = run_jalr(initial_pc, rs1, imm as u16, true);
-    assert_eq!(next_pc & !1, 736481674);
-    assert_eq!(rd_data, [252, 36, 14, 47]);
-=======
 
 #[test]
 fn run_jalr_sanity_test() {
@@ -524,5 +437,4 @@
         .finalize()
         .simple_test()
         .unwrap();
->>>>>>> 8141dacc
 }