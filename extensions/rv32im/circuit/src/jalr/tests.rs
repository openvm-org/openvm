--- conflicted
+++ resolved
@@ -1,11 +1,5 @@
 use std::{array, borrow::BorrowMut, sync::Arc};
 
-<<<<<<< HEAD
-use openvm_circuit::arch::testing::{TestChipHarness, VmChipTestBuilder, BITWISE_OP_LOOKUP_BUS};
-use openvm_circuit_primitives::bitwise_op_lookup::{
-    BitwiseOperationLookupAir, BitwiseOperationLookupBus, BitwiseOperationLookupChip,
-    SharedBitwiseOperationLookupChip,
-=======
 #[cfg(feature = "aot")]
 use openvm_circuit::arch::{VmExecutor, VmState};
 use openvm_circuit::{
@@ -21,7 +15,6 @@
         SharedBitwiseOperationLookupChip,
     },
     var_range::VariableRangeCheckerChip,
->>>>>>> 8ad15357
 };
 #[cfg(feature = "aot")]
 use openvm_instructions::{exe::VmExe, program::Program, riscv::RV32_REGISTER_AS, SystemOpcode};
@@ -53,11 +46,8 @@
 };
 
 use super::Rv32JalrCoreAir;
-<<<<<<< HEAD
-=======
 #[cfg(feature = "aot")]
 use crate::Rv32ImConfig;
->>>>>>> 8ad15357
 use crate::{
     adapters::{
         compose, Rv32JalrAdapterAir, Rv32JalrAdapterExecutor, Rv32JalrAdapterFiller,
@@ -77,27 +67,6 @@
     array::from_fn(|i| (num >> (8 * i)) & 255)
 }
 
-<<<<<<< HEAD
-fn create_test_chip(
-    tester: &mut VmChipTestBuilder<F>,
-) -> (
-    Harness,
-    (
-        BitwiseOperationLookupAir<RV32_CELL_BITS>,
-        SharedBitwiseOperationLookupChip<RV32_CELL_BITS>,
-    ),
-) {
-    let bitwise_bus = BitwiseOperationLookupBus::new(BITWISE_OP_LOOKUP_BUS);
-    let bitwise_chip = Arc::new(BitwiseOperationLookupChip::<RV32_CELL_BITS>::new(
-        bitwise_bus,
-    ));
-
-    let range_checker_chip = tester.range_checker().clone();
-
-    let air = Rv32JalrAir::new(
-        Rv32JalrAdapterAir::new(tester.memory_bridge(), tester.execution_bridge()),
-        Rv32JalrCoreAir::new(bitwise_bus, range_checker_chip.bus()),
-=======
 fn create_harness_fields(
     memory_bridge: MemoryBridge,
     execution_bridge: ExecutionBridge,
@@ -108,29 +77,11 @@
     let air = Rv32JalrAir::new(
         Rv32JalrAdapterAir::new(memory_bridge, execution_bridge),
         Rv32JalrCoreAir::new(bitwise_chip.bus(), range_checker_chip.bus()),
->>>>>>> 8ad15357
     );
     let executor = Rv32JalrExecutor::new(Rv32JalrAdapterExecutor);
     let chip = Rv32JalrChip::<F>::new(
         Rv32JalrFiller::new(
             Rv32JalrAdapterFiller::new(),
-<<<<<<< HEAD
-            bitwise_chip.clone(),
-            range_checker_chip.clone(),
-        ),
-        tester.memory_helper(),
-    );
-
-    let harness = Harness::with_capacity(executor, air, chip, MAX_INS_CAPACITY);
-
-    (harness, (bitwise_chip.air, bitwise_chip))
-}
-
-#[allow(clippy::too_many_arguments)]
-fn set_and_execute(
-    tester: &mut VmChipTestBuilder<F>,
-    harness: &mut Harness,
-=======
             bitwise_chip,
             range_checker_chip,
         ),
@@ -171,7 +122,6 @@
     tester: &mut impl TestBuilder<F>,
     executor: &mut E,
     arena: &mut RA,
->>>>>>> 8ad15357
     rng: &mut StdRng,
     opcode: Rv32JalrOpcode,
     initial_imm: Option<u32>,
@@ -193,12 +143,8 @@
 
     let initial_pc = initial_pc.unwrap_or(rng.gen_range(0..(1 << PC_BITS)));
     tester.execute_with_pc(
-<<<<<<< HEAD
-        harness,
-=======
         executor,
         arena,
->>>>>>> 8ad15357
         &Instruction::from_usize(
             opcode.global_opcode(),
             [
@@ -213,11 +159,7 @@
         ),
         initial_pc,
     );
-<<<<<<< HEAD
-    let final_pc = tester.execution.last_to_pc().as_canonical_u32();
-=======
     let final_pc = tester.last_to_pc().as_canonical_u32();
->>>>>>> 8ad15357
 
     let rs1 = compose(rs1);
 
@@ -238,22 +180,14 @@
 fn rand_jalr_test() {
     let mut rng = create_seeded_rng();
     let mut tester = VmChipTestBuilder::default();
-<<<<<<< HEAD
-    let (mut harness, bitwise) = create_test_chip(&mut tester);
-=======
     let (mut harness, bitwise) = create_harness(&mut tester);
->>>>>>> 8ad15357
 
     let num_ops = 100;
     for _ in 0..num_ops {
         set_and_execute(
             &mut tester,
-<<<<<<< HEAD
-            &mut harness,
-=======
             &mut harness.executor,
             &mut harness.arena,
->>>>>>> 8ad15357
             &mut rng,
             JALR,
             None,
@@ -300,20 +234,12 @@
     let mut rng = create_seeded_rng();
     let mut tester = VmChipTestBuilder::default();
 
-<<<<<<< HEAD
-    let (mut harness, bitwise) = create_test_chip(&mut tester);
-
-    set_and_execute(
-        &mut tester,
-        &mut harness,
-=======
     let (mut harness, bitwise) = create_harness(&mut tester);
 
     set_and_execute(
         &mut tester,
         &mut harness.executor,
         &mut harness.arena,
->>>>>>> 8ad15357
         &mut rng,
         opcode,
         initial_imm,
@@ -435,17 +361,6 @@
 ///
 /// Ensure that solve functions produce the correct results.
 ///////////////////////////////////////////////////////////////////////////////////////
-<<<<<<< HEAD
-
-#[test]
-fn run_jalr_sanity_test() {
-    let initial_pc = 789456120;
-    let imm = -1235_i32 as u32;
-    let rs1 = 736482910;
-    let (next_pc, rd_data) = run_jalr(initial_pc, rs1, imm as u16, true);
-    assert_eq!(next_pc & !1, 736481674);
-    assert_eq!(rd_data, [252, 36, 14, 47]);
-=======
 
 #[test]
 fn run_jalr_sanity_test() {
@@ -628,5 +543,4 @@
         .finalize()
         .simple_test()
         .unwrap();
->>>>>>> 8ad15357
 }