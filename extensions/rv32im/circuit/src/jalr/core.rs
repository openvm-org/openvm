use std::{
    array,
    borrow::{Borrow, BorrowMut},
};

use openvm_circuit::{
    arch::{
<<<<<<< HEAD
        execution_mode::{metered::MeteredCtx, E1E2ExecutionCtx},
        get_record_from_slice, AdapterAirContext, AdapterExecutorE1, AdapterTraceFiller,
        AdapterTraceStep, EmptyAdapterCoreLayout, InsExecutorE1, InstructionExecutor, RecordArena,
        Result, SignedImmInstruction, TraceFiller, VmAdapterInterface, VmCoreAir, VmStateMut,
    },
    system::memory::{
        online::{GuestMemory, TracingMemory},
        MemoryAuxColsFactory,
=======
        execution_mode::{E1ExecutionCtx, E2ExecutionCtx},
        get_record_from_slice, AdapterAirContext, AdapterTraceFiller, AdapterTraceStep,
        E2PreCompute, EmptyAdapterCoreLayout, ExecuteFunc,
        ExecutionError::InvalidInstruction,
        RecordArena, Result, SignedImmInstruction, StepExecutorE1, StepExecutorE2, TraceFiller,
        TraceStep, VmAdapterInterface, VmCoreAir, VmSegmentState, VmStateMut,
>>>>>>> 97eaf481
    },
    system::memory::{online::TracingMemory, MemoryAuxColsFactory},
};
use openvm_circuit_primitives::{
    bitwise_op_lookup::{BitwiseOperationLookupBus, SharedBitwiseOperationLookupChip},
    var_range::{SharedVariableRangeCheckerChip, VariableRangeCheckerBus},
    AlignedBytesBorrow,
};
use openvm_circuit_primitives_derive::AlignedBorrow;
use openvm_instructions::{
    instruction::Instruction,
    program::{DEFAULT_PC_STEP, PC_BITS},
    riscv::RV32_REGISTER_AS,
    LocalOpcode,
};
use openvm_rv32im_transpiler::Rv32JalrOpcode::{self, *};
use openvm_stark_backend::{
    interaction::InteractionBuilder,
    p3_air::{AirBuilder, BaseAir},
    p3_field::{Field, FieldAlgebra, PrimeField32},
    rap::BaseAirWithPublicValues,
};

use crate::adapters::{
    Rv32JalrAdapterFiller, Rv32JalrAdapterStep, RV32_CELL_BITS, RV32_REGISTER_NUM_LIMBS,
};

#[repr(C)]
#[derive(Debug, Clone, AlignedBorrow)]
pub struct Rv32JalrCoreCols<T> {
    pub imm: T,
    pub rs1_data: [T; RV32_REGISTER_NUM_LIMBS],
    // To save a column, we only store the 3 most significant limbs of `rd_data`
    // the least significant limb can be derived using from_pc and the other limbs
    pub rd_data: [T; RV32_REGISTER_NUM_LIMBS - 1],
    pub is_valid: T,

    pub to_pc_least_sig_bit: T,
    /// These are the limbs of `to_pc * 2`.
    pub to_pc_limbs: [T; 2],
    pub imm_sign: T,
}

#[derive(Debug, Clone, derive_new::new)]
pub struct Rv32JalrCoreAir {
    pub bitwise_lookup_bus: BitwiseOperationLookupBus,
    pub range_bus: VariableRangeCheckerBus,
}

impl<F: Field> BaseAir<F> for Rv32JalrCoreAir {
    fn width(&self) -> usize {
        Rv32JalrCoreCols::<F>::width()
    }
}

impl<F: Field> BaseAirWithPublicValues<F> for Rv32JalrCoreAir {}

impl<AB, I> VmCoreAir<AB, I> for Rv32JalrCoreAir
where
    AB: InteractionBuilder,
    I: VmAdapterInterface<AB::Expr>,
    I::Reads: From<[[AB::Expr; RV32_REGISTER_NUM_LIMBS]; 1]>,
    I::Writes: From<[[AB::Expr; RV32_REGISTER_NUM_LIMBS]; 1]>,
    I::ProcessedInstruction: From<SignedImmInstruction<AB::Expr>>,
{
    fn eval(
        &self,
        builder: &mut AB,
        local_core: &[AB::Var],
        from_pc: AB::Var,
    ) -> AdapterAirContext<AB::Expr, I> {
        let cols: &Rv32JalrCoreCols<AB::Var> = (*local_core).borrow();
        let Rv32JalrCoreCols::<AB::Var> {
            imm,
            rs1_data: rs1,
            rd_data: rd,
            is_valid,
            imm_sign,
            to_pc_least_sig_bit,
            to_pc_limbs,
        } = *cols;

        builder.assert_bool(is_valid);

        // composed is the composition of 3 most significant limbs of rd
        let composed = rd
            .iter()
            .enumerate()
            .fold(AB::Expr::ZERO, |acc, (i, &val)| {
                acc + val * AB::Expr::from_canonical_u32(1 << ((i + 1) * RV32_CELL_BITS))
            });

        let least_sig_limb = from_pc + AB::F::from_canonical_u32(DEFAULT_PC_STEP) - composed;

        // rd_data is the final decomposition of `from_pc + DEFAULT_PC_STEP` we need.
        // The range check on `least_sig_limb` also ensures that `rd_data` correctly represents
        // `from_pc + DEFAULT_PC_STEP`. Specifically, if `rd_data` does not match the
        // expected limb, then `least_sig_limb` becomes the real `least_sig_limb` plus the
        // difference between `composed` and the three most significant limbs of `from_pc +
        // DEFAULT_PC_STEP`. In that case, `least_sig_limb` >= 2^RV32_CELL_BITS.
        let rd_data = array::from_fn(|i| {
            if i == 0 {
                least_sig_limb.clone()
            } else {
                rd[i - 1].into().clone()
            }
        });

        // Constrain rd_data
        // Assumes only from_pc in [0,2^PC_BITS) is allowed by program bus
        self.bitwise_lookup_bus
            .send_range(rd_data[0].clone(), rd_data[1].clone())
            .eval(builder, is_valid);
        self.range_bus
            .range_check(rd_data[2].clone(), RV32_CELL_BITS)
            .eval(builder, is_valid);
        self.range_bus
            .range_check(rd_data[3].clone(), PC_BITS - RV32_CELL_BITS * 3)
            .eval(builder, is_valid);

        builder.assert_bool(imm_sign);

        // Constrain to_pc_least_sig_bit + 2 * to_pc_limbs = rs1 + imm as a i32 addition with 2
        // limbs RISC-V spec explicitly sets the least significant bit of `to_pc` to 0
        let rs1_limbs_01 = rs1[0] + rs1[1] * AB::F::from_canonical_u32(1 << RV32_CELL_BITS);
        let rs1_limbs_23 = rs1[2] + rs1[3] * AB::F::from_canonical_u32(1 << RV32_CELL_BITS);
        let inv = AB::F::from_canonical_u32(1 << 16).inverse();

        builder.assert_bool(to_pc_least_sig_bit);
        let carry = (rs1_limbs_01 + imm - to_pc_limbs[0] * AB::F::TWO - to_pc_least_sig_bit) * inv;
        builder.when(is_valid).assert_bool(carry.clone());

        let imm_extend_limb = imm_sign * AB::F::from_canonical_u32((1 << 16) - 1);
        let carry = (rs1_limbs_23 + imm_extend_limb + carry - to_pc_limbs[1]) * inv;
        builder.when(is_valid).assert_bool(carry);

        // preventing to_pc overflow
        self.range_bus
            .range_check(to_pc_limbs[1], PC_BITS - 16)
            .eval(builder, is_valid);
        self.range_bus
            .range_check(to_pc_limbs[0], 15)
            .eval(builder, is_valid);
        let to_pc =
            to_pc_limbs[0] * AB::F::TWO + to_pc_limbs[1] * AB::F::from_canonical_u32(1 << 16);

        let expected_opcode = VmCoreAir::<AB, I>::opcode_to_global_expr(self, JALR);

        AdapterAirContext {
            to_pc: Some(to_pc),
            reads: [rs1.map(|x| x.into())].into(),
            writes: [rd_data].into(),
            instruction: SignedImmInstruction {
                is_valid: is_valid.into(),
                opcode: expected_opcode,
                immediate: imm.into(),
                imm_sign: imm_sign.into(),
            }
            .into(),
        }
    }

    fn start_offset(&self) -> usize {
        Rv32JalrOpcode::CLASS_OFFSET
    }
}

#[repr(C)]
#[derive(AlignedBytesBorrow, Debug)]
pub struct Rv32JalrCoreRecord {
    pub imm: u16,
    pub from_pc: u32,
    pub rs1_val: u32,
    pub imm_sign: bool,
}

#[derive(Clone, Copy, derive_new::new)]
pub struct Rv32JalrStep<A = Rv32JalrAdapterStep> {
    adapter: A,
}

#[derive(Clone)]
pub struct Rv32JalrFiller<A = Rv32JalrAdapterFiller> {
    adapter: A,
    pub bitwise_lookup_chip: SharedBitwiseOperationLookupChip<RV32_CELL_BITS>,
    pub range_checker_chip: SharedVariableRangeCheckerChip,
}

impl<A> Rv32JalrFiller<A> {
    pub fn new(
        adapter: A,
        bitwise_lookup_chip: SharedBitwiseOperationLookupChip<RV32_CELL_BITS>,
        range_checker_chip: SharedVariableRangeCheckerChip,
    ) -> Self {
        assert!(range_checker_chip.range_max_bits() >= 16);
        Self {
            adapter,
            bitwise_lookup_chip,
            range_checker_chip,
        }
    }
}

impl<F, A, RA> InstructionExecutor<F, RA> for Rv32JalrStep<A>
where
    F: PrimeField32,
    A: 'static
        + AdapterTraceStep<
            F,
            ReadData = [u8; RV32_REGISTER_NUM_LIMBS],
            WriteData = [u8; RV32_REGISTER_NUM_LIMBS],
        >,
    for<'buf> RA: RecordArena<
        'buf,
        EmptyAdapterCoreLayout<F, A>,
        (A::RecordMut<'buf>, &'buf mut Rv32JalrCoreRecord),
    >,
{
    fn get_opcode_name(&self, opcode: usize) -> String {
        format!(
            "{:?}",
            Rv32JalrOpcode::from_usize(opcode - Rv32JalrOpcode::CLASS_OFFSET)
        )
    }

    fn execute(
        &mut self,
        state: VmStateMut<F, TracingMemory, RA>,
        instruction: &Instruction<F>,
    ) -> Result<()> {
        let Instruction { opcode, c, g, .. } = *instruction;

        debug_assert_eq!(
            opcode.local_opcode_idx(Rv32JalrOpcode::CLASS_OFFSET),
            JALR as usize
        );

        let (mut adapter_record, core_record) = state.ctx.alloc(EmptyAdapterCoreLayout::new());

        A::start(*state.pc, state.memory, &mut adapter_record);

        core_record.rs1_val = u32::from_le_bytes(self.adapter.read(
            state.memory,
            instruction,
            &mut adapter_record,
        ));

        core_record.imm = c.as_canonical_u32() as u16;
        core_record.imm_sign = g.is_one();
        core_record.from_pc = *state.pc;

        let (to_pc, rd_data) = run_jalr(
            core_record.from_pc,
            core_record.rs1_val,
            core_record.imm,
            core_record.imm_sign,
        );

        self.adapter
            .write(state.memory, instruction, rd_data, &mut adapter_record);

        // RISC-V spec explicitly sets the least significant bit of `to_pc` to 0
        *state.pc = to_pc & !1;

        Ok(())
    }
}
impl<F, A> TraceFiller<F> for Rv32JalrFiller<A>
where
    F: PrimeField32,
    A: 'static + AdapterTraceFiller<F>,
{
    fn fill_trace_row(&self, mem_helper: &MemoryAuxColsFactory<F>, row_slice: &mut [F]) {
        let (adapter_row, mut core_row) = unsafe { row_slice.split_at_mut_unchecked(A::WIDTH) };

        self.adapter.fill_trace_row(mem_helper, adapter_row);
        let record: &Rv32JalrCoreRecord = unsafe { get_record_from_slice(&mut core_row, ()) };

        let core_row: &mut Rv32JalrCoreCols<F> = core_row.borrow_mut();

        let (to_pc, rd_data) =
            run_jalr(record.from_pc, record.rs1_val, record.imm, record.imm_sign);
        let to_pc_limbs = [(to_pc & ((1 << 16) - 1)) >> 1, to_pc >> 16];
        self.range_checker_chip.add_count(to_pc_limbs[0], 15);
        self.range_checker_chip
            .add_count(to_pc_limbs[1], PC_BITS - 16);
        self.bitwise_lookup_chip
            .request_range(rd_data[0] as u32, rd_data[1] as u32);

        self.range_checker_chip
            .add_count(rd_data[2] as u32, RV32_CELL_BITS);
        self.range_checker_chip
            .add_count(rd_data[3] as u32, PC_BITS - RV32_CELL_BITS * 3);

        // Write in reverse order
        core_row.imm_sign = F::from_bool(record.imm_sign);
        core_row.to_pc_limbs = to_pc_limbs.map(F::from_canonical_u32);
        core_row.to_pc_least_sig_bit = F::from_bool(to_pc & 1 == 1);
        // fill_trace_row is called only on valid rows
        core_row.is_valid = F::ONE;
        core_row.rs1_data = record.rs1_val.to_le_bytes().map(F::from_canonical_u8);
        core_row
            .rd_data
            .iter_mut()
            .rev()
            .zip(rd_data.iter().skip(1).rev())
            .for_each(|(dst, src)| {
                *dst = F::from_canonical_u8(*src);
            });
        core_row.imm = F::from_canonical_u16(record.imm);
    }
}

<<<<<<< HEAD
impl<F, A> InsExecutorE1<F> for Rv32JalrStep<A>
where
    F: PrimeField32,
    A: 'static
        + AdapterExecutorE1<
            F,
            ReadData = [u8; RV32_REGISTER_NUM_LIMBS],
            WriteData = [u8; RV32_REGISTER_NUM_LIMBS],
        >,
=======
#[derive(AlignedBytesBorrow, Clone)]
#[repr(C)]
struct JalrPreCompute {
    imm_extended: u32,
    a: u8,
    b: u8,
}

impl<F, A> StepExecutorE1<F> for Rv32JalrStep<A>
where
    F: PrimeField32,
>>>>>>> 97eaf481
{
    #[inline(always)]
    fn pre_compute_size(&self) -> usize {
        size_of::<JalrPreCompute>()
    }
    #[inline(always)]
    fn pre_compute_e1<Ctx: E1ExecutionCtx>(
        &self,
        pc: u32,
        inst: &Instruction<F>,
        data: &mut [u8],
    ) -> Result<ExecuteFunc<F, Ctx>> {
        let data: &mut JalrPreCompute = data.borrow_mut();
        let enabled = self.pre_compute_impl(pc, inst, data)?;
        let fn_ptr = if enabled {
            execute_e1_impl::<_, _, true>
        } else {
            execute_e1_impl::<_, _, false>
        };
        Ok(fn_ptr)
    }
}

impl<F, A> StepExecutorE2<F> for Rv32JalrStep<A>
where
    F: PrimeField32,
{
    fn e2_pre_compute_size(&self) -> usize {
        size_of::<E2PreCompute<JalrPreCompute>>()
    }

    fn pre_compute_e2<Ctx>(
        &self,
        chip_idx: usize,
        pc: u32,
        inst: &Instruction<F>,
        data: &mut [u8],
    ) -> Result<ExecuteFunc<F, Ctx>>
    where
        Ctx: E2ExecutionCtx,
    {
        let data: &mut E2PreCompute<JalrPreCompute> = data.borrow_mut();
        data.chip_idx = chip_idx as u32;
        let enabled = self.pre_compute_impl(pc, inst, &mut data.data)?;
        let fn_ptr = if enabled {
            execute_e2_impl::<_, _, true>
        } else {
            execute_e2_impl::<_, _, false>
        };
        Ok(fn_ptr)
    }
}

#[inline(always)]
unsafe fn execute_e12_impl<F: PrimeField32, CTX: E1ExecutionCtx, const ENABLED: bool>(
    pre_compute: &JalrPreCompute,
    vm_state: &mut VmSegmentState<F, CTX>,
) {
    let rs1 = vm_state.vm_read::<u8, 4>(RV32_REGISTER_AS, pre_compute.b as u32);
    let rs1 = u32::from_le_bytes(rs1);
    let to_pc = rs1.wrapping_add(pre_compute.imm_extended);
    let to_pc = to_pc - (to_pc & 1);
    debug_assert!(to_pc < (1 << PC_BITS));
    let rd = (vm_state.pc + DEFAULT_PC_STEP).to_le_bytes();

    if ENABLED {
        vm_state.vm_write(RV32_REGISTER_AS, pre_compute.a as u32, &rd);
    }

    vm_state.pc = to_pc;
    vm_state.instret += 1;
}

unsafe fn execute_e1_impl<F: PrimeField32, CTX: E1ExecutionCtx, const ENABLED: bool>(
    pre_compute: &[u8],
    vm_state: &mut VmSegmentState<F, CTX>,
) {
    let pre_compute: &JalrPreCompute = pre_compute.borrow();
    execute_e12_impl::<F, CTX, ENABLED>(pre_compute, vm_state);
}

unsafe fn execute_e2_impl<F: PrimeField32, CTX: E2ExecutionCtx, const ENABLED: bool>(
    pre_compute: &[u8],
    vm_state: &mut VmSegmentState<F, CTX>,
) {
    let pre_compute: &E2PreCompute<JalrPreCompute> = pre_compute.borrow();
    vm_state
        .ctx
        .on_height_change(pre_compute.chip_idx as usize, 1);
    execute_e12_impl::<F, CTX, ENABLED>(&pre_compute.data, vm_state);
}

impl<A> Rv32JalrStep<A> {
    /// Return true if enabled.
    fn pre_compute_impl<F: PrimeField32>(
        &self,
        pc: u32,
        inst: &Instruction<F>,
        data: &mut JalrPreCompute,
    ) -> Result<bool> {
        let imm_extended = inst.c.as_canonical_u32() + inst.g.as_canonical_u32() * 0xffff0000;
        if inst.d.as_canonical_u32() != RV32_REGISTER_AS {
            return Err(InvalidInstruction(pc));
        }
        *data = JalrPreCompute {
            imm_extended,
            a: inst.a.as_canonical_u32() as u8,
            b: inst.b.as_canonical_u32() as u8,
        };
        let enabled = !inst.f.is_zero();
        Ok(enabled)
    }
}

// returns (to_pc, rd_data)
#[inline(always)]
pub(super) fn run_jalr(pc: u32, rs1: u32, imm: u16, imm_sign: bool) -> (u32, [u8; 4]) {
    let to_pc = rs1.wrapping_add(imm as u32 + (imm_sign as u32 * 0xffff0000));
    assert!(to_pc < (1 << PC_BITS));
    (to_pc, pc.wrapping_add(DEFAULT_PC_STEP).to_le_bytes())
}<|MERGE_RESOLUTION|>--- conflicted
+++ resolved
@@ -5,7 +5,6 @@
 
 use openvm_circuit::{
     arch::{
-<<<<<<< HEAD
         execution_mode::{metered::MeteredCtx, E1E2ExecutionCtx},
         get_record_from_slice, AdapterAirContext, AdapterExecutorE1, AdapterTraceFiller,
         AdapterTraceStep, EmptyAdapterCoreLayout, InsExecutorE1, InstructionExecutor, RecordArena,
@@ -14,16 +13,7 @@
     system::memory::{
         online::{GuestMemory, TracingMemory},
         MemoryAuxColsFactory,
-=======
-        execution_mode::{E1ExecutionCtx, E2ExecutionCtx},
-        get_record_from_slice, AdapterAirContext, AdapterTraceFiller, AdapterTraceStep,
-        E2PreCompute, EmptyAdapterCoreLayout, ExecuteFunc,
-        ExecutionError::InvalidInstruction,
-        RecordArena, Result, SignedImmInstruction, StepExecutorE1, StepExecutorE2, TraceFiller,
-        TraceStep, VmAdapterInterface, VmCoreAir, VmSegmentState, VmStateMut,
->>>>>>> 97eaf481
     },
-    system::memory::{online::TracingMemory, MemoryAuxColsFactory},
 };
 use openvm_circuit_primitives::{
     bitwise_op_lookup::{BitwiseOperationLookupBus, SharedBitwiseOperationLookupChip},
@@ -335,17 +325,6 @@
     }
 }
 
-<<<<<<< HEAD
-impl<F, A> InsExecutorE1<F> for Rv32JalrStep<A>
-where
-    F: PrimeField32,
-    A: 'static
-        + AdapterExecutorE1<
-            F,
-            ReadData = [u8; RV32_REGISTER_NUM_LIMBS],
-            WriteData = [u8; RV32_REGISTER_NUM_LIMBS],
-        >,
-=======
 #[derive(AlignedBytesBorrow, Clone)]
 #[repr(C)]
 struct JalrPreCompute {
@@ -354,10 +333,9 @@
     b: u8,
 }
 
-impl<F, A> StepExecutorE1<F> for Rv32JalrStep<A>
+impl<F, A> InsExecutorE1<F> for Rv32JalrStep<A>
 where
     F: PrimeField32,
->>>>>>> 97eaf481
 {
     #[inline(always)]
     fn pre_compute_size(&self) -> usize {
@@ -381,7 +359,7 @@
     }
 }
 
-impl<F, A> StepExecutorE2<F> for Rv32JalrStep<A>
+impl<F, A> InsExecutorE2<F> for Rv32JalrStep<A>
 where
     F: PrimeField32,
 {
@@ -414,7 +392,7 @@
 #[inline(always)]
 unsafe fn execute_e12_impl<F: PrimeField32, CTX: E1ExecutionCtx, const ENABLED: bool>(
     pre_compute: &JalrPreCompute,
-    vm_state: &mut VmSegmentState<F, CTX>,
+    vm_state: &mut VmSegmentState<F, GuestMemory, CTX>,
 ) {
     let rs1 = vm_state.vm_read::<u8, 4>(RV32_REGISTER_AS, pre_compute.b as u32);
     let rs1 = u32::from_le_bytes(rs1);
@@ -433,7 +411,7 @@
 
 unsafe fn execute_e1_impl<F: PrimeField32, CTX: E1ExecutionCtx, const ENABLED: bool>(
     pre_compute: &[u8],
-    vm_state: &mut VmSegmentState<F, CTX>,
+    vm_state: &mut VmSegmentState<F, GuestMemory, CTX>,
 ) {
     let pre_compute: &JalrPreCompute = pre_compute.borrow();
     execute_e12_impl::<F, CTX, ENABLED>(pre_compute, vm_state);
@@ -441,7 +419,7 @@
 
 unsafe fn execute_e2_impl<F: PrimeField32, CTX: E2ExecutionCtx, const ENABLED: bool>(
     pre_compute: &[u8],
-    vm_state: &mut VmSegmentState<F, CTX>,
+    vm_state: &mut VmSegmentState<F, GuestMemory, CTX>,
 ) {
     let pre_compute: &E2PreCompute<JalrPreCompute> = pre_compute.borrow();
     vm_state
@@ -460,7 +438,7 @@
     ) -> Result<bool> {
         let imm_extended = inst.c.as_canonical_u32() + inst.g.as_canonical_u32() * 0xffff0000;
         if inst.d.as_canonical_u32() != RV32_REGISTER_AS {
-            return Err(InvalidInstruction(pc));
+            return Err(ExecutionError::InvalidInstruction(pc));
         }
         *data = JalrPreCompute {
             imm_extended,
