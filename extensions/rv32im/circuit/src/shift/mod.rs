<<<<<<< HEAD
use openvm_circuit::arch::{MatrixRecordArena, NewVmChipWrapper, VmAirWrapper};

use super::adapters::{
    Rv32BaseAluAdapterAir, Rv32BaseAluAdapterStep, RV32_CELL_BITS, RV32_REGISTER_NUM_LIMBS,
=======
use openvm_circuit::arch::{VmAirWrapper, VmChipWrapper};

use super::adapters::{
    Rv32BaseAluAdapterAir, Rv32BaseAluAdapterExecutor, Rv32BaseAluAdapterFiller, RV32_CELL_BITS,
    RV32_REGISTER_NUM_LIMBS,
>>>>>>> 8141dacc
};

mod core;
mod execution;
pub use core::*;

#[cfg(feature = "cuda")]
mod cuda;
#[cfg(feature = "cuda")]
pub use cuda::*;

#[cfg(test)]
mod tests;

pub type Rv32ShiftAir =
    VmAirWrapper<Rv32BaseAluAdapterAir, ShiftCoreAir<RV32_REGISTER_NUM_LIMBS, RV32_CELL_BITS>>;
<<<<<<< HEAD
pub type Rv32ShiftStep =
    ShiftStep<Rv32BaseAluAdapterStep<RV32_CELL_BITS>, RV32_REGISTER_NUM_LIMBS, RV32_CELL_BITS>;
pub type Rv32ShiftChip<F> = NewVmChipWrapper<F, Rv32ShiftAir, Rv32ShiftStep, MatrixRecordArena<F>>;
=======
pub type Rv32ShiftExecutor = ShiftExecutor<
    Rv32BaseAluAdapterExecutor<RV32_CELL_BITS>,
    RV32_REGISTER_NUM_LIMBS,
    RV32_CELL_BITS,
>;
pub type Rv32ShiftChip<F> = VmChipWrapper<
    F,
    ShiftFiller<Rv32BaseAluAdapterFiller<RV32_CELL_BITS>, RV32_REGISTER_NUM_LIMBS, RV32_CELL_BITS>,
>;
>>>>>>> 8141dacc
<|MERGE_RESOLUTION|>--- conflicted
+++ resolved
@@ -1,15 +1,8 @@
-<<<<<<< HEAD
-use openvm_circuit::arch::{MatrixRecordArena, NewVmChipWrapper, VmAirWrapper};
-
-use super::adapters::{
-    Rv32BaseAluAdapterAir, Rv32BaseAluAdapterStep, RV32_CELL_BITS, RV32_REGISTER_NUM_LIMBS,
-=======
 use openvm_circuit::arch::{VmAirWrapper, VmChipWrapper};
 
 use super::adapters::{
     Rv32BaseAluAdapterAir, Rv32BaseAluAdapterExecutor, Rv32BaseAluAdapterFiller, RV32_CELL_BITS,
     RV32_REGISTER_NUM_LIMBS,
->>>>>>> 8141dacc
 };
 
 mod core;
@@ -26,11 +19,6 @@
 
 pub type Rv32ShiftAir =
     VmAirWrapper<Rv32BaseAluAdapterAir, ShiftCoreAir<RV32_REGISTER_NUM_LIMBS, RV32_CELL_BITS>>;
-<<<<<<< HEAD
-pub type Rv32ShiftStep =
-    ShiftStep<Rv32BaseAluAdapterStep<RV32_CELL_BITS>, RV32_REGISTER_NUM_LIMBS, RV32_CELL_BITS>;
-pub type Rv32ShiftChip<F> = NewVmChipWrapper<F, Rv32ShiftAir, Rv32ShiftStep, MatrixRecordArena<F>>;
-=======
 pub type Rv32ShiftExecutor = ShiftExecutor<
     Rv32BaseAluAdapterExecutor<RV32_CELL_BITS>,
     RV32_REGISTER_NUM_LIMBS,
@@ -39,5 +27,4 @@
 pub type Rv32ShiftChip<F> = VmChipWrapper<
     F,
     ShiftFiller<Rv32BaseAluAdapterFiller<RV32_CELL_BITS>, RV32_REGISTER_NUM_LIMBS, RV32_CELL_BITS>,
->;
->>>>>>> 8141dacc
+>;