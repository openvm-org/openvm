--- conflicted
+++ resolved
@@ -4,18 +4,7 @@
 };
 
 use openvm_circuit::{
-<<<<<<< HEAD
-    arch::{
-        execution_mode::{E1ExecutionCtx, E2ExecutionCtx},
-        get_record_from_slice, AdapterAirContext, AdapterTraceFiller, AdapterTraceStep,
-        E2PreCompute, EmptyAdapterCoreLayout, ExecuteFunc,
-        ExecutionError::InvalidInstruction,
-        MinimalInstruction, RecordArena, Result, StepExecutorE1, StepExecutorE2, TraceFiller,
-        TraceStep, VmAdapterInterface, VmCoreAir, VmSegmentState, VmStateMut,
-    },
-=======
     arch::*,
->>>>>>> 8141dacc
     system::memory::{online::TracingMemory, MemoryAuxColsFactory},
 };
 use openvm_circuit_primitives::{
@@ -25,16 +14,7 @@
     AlignedBytesBorrow,
 };
 use openvm_circuit_primitives_derive::AlignedBorrow;
-<<<<<<< HEAD
-use openvm_instructions::{
-    instruction::Instruction,
-    program::DEFAULT_PC_STEP,
-    riscv::{RV32_IMM_AS, RV32_REGISTER_AS},
-    LocalOpcode,
-};
-=======
 use openvm_instructions::{instruction::Instruction, program::DEFAULT_PC_STEP, LocalOpcode};
->>>>>>> 8141dacc
 use openvm_rv32im_transpiler::ShiftOpcode;
 use openvm_stark_backend::{
     interaction::InteractionBuilder,
@@ -43,8 +23,6 @@
     rap::BaseAirWithPublicValues,
 };
 use strum::IntoEnumIterator;
-
-use crate::adapters::imm_to_bytes;
 
 #[repr(C)]
 #[derive(AlignedBorrow, Clone, Copy, Debug)]
@@ -269,9 +247,6 @@
     pub local_opcode: u8,
 }
 
-<<<<<<< HEAD
-pub struct ShiftStep<A, const NUM_LIMBS: usize, const LIMB_BITS: usize> {
-=======
 #[derive(Clone, Copy)]
 pub struct ShiftExecutor<A, const NUM_LIMBS: usize, const LIMB_BITS: usize> {
     adapter: A,
@@ -280,16 +255,12 @@
 
 #[derive(Clone)]
 pub struct ShiftFiller<A, const NUM_LIMBS: usize, const LIMB_BITS: usize> {
->>>>>>> 8141dacc
     adapter: A,
     pub offset: usize,
     pub bitwise_lookup_chip: SharedBitwiseOperationLookupChip<LIMB_BITS>,
     pub range_checker_chip: SharedVariableRangeCheckerChip,
 }
 
-<<<<<<< HEAD
-impl<A, const NUM_LIMBS: usize, const LIMB_BITS: usize> ShiftStep<A, NUM_LIMBS, LIMB_BITS> {
-=======
 impl<A, const NUM_LIMBS: usize, const LIMB_BITS: usize> ShiftExecutor<A, NUM_LIMBS, LIMB_BITS> {
     pub fn new(adapter: A, offset: usize) -> Self {
         assert_eq!(NUM_LIMBS % 2, 0, "Number of limbs must be divisible by 2");
@@ -298,7 +269,6 @@
 }
 
 impl<A, const NUM_LIMBS: usize, const LIMB_BITS: usize> ShiftFiller<A, NUM_LIMBS, LIMB_BITS> {
->>>>>>> 8141dacc
     pub fn new(
         adapter: A,
         bitwise_lookup_chip: SharedBitwiseOperationLookupChip<LIMB_BITS>,
@@ -315,39 +285,6 @@
     }
 }
 
-<<<<<<< HEAD
-impl<F, CTX, A, const NUM_LIMBS: usize, const LIMB_BITS: usize> TraceStep<F, CTX>
-    for ShiftStep<A, NUM_LIMBS, LIMB_BITS>
-where
-    F: PrimeField32,
-    A: 'static
-        + for<'a> AdapterTraceStep<
-            F,
-            CTX,
-            ReadData: Into<[[u8; NUM_LIMBS]; 2]>,
-            WriteData: From<[[u8; NUM_LIMBS]; 1]>,
-        >,
-{
-    type RecordLayout = EmptyAdapterCoreLayout<F, A>;
-    type RecordMut<'a> = (
-        A::RecordMut<'a>,
-        &'a mut ShiftCoreRecord<NUM_LIMBS, LIMB_BITS>,
-    );
-
-    fn get_opcode_name(&self, opcode: usize) -> String {
-        format!("{:?}", ShiftOpcode::from_usize(opcode - self.offset))
-    }
-
-    fn execute<'buf, RA>(
-        &mut self,
-        state: VmStateMut<F, TracingMemory<F>, CTX>,
-        instruction: &Instruction<F>,
-        arena: &'buf mut RA,
-    ) -> Result<()>
-    where
-        RA: RecordArena<'buf, Self::RecordLayout, Self::RecordMut<'buf>>,
-    {
-=======
 impl<F, A, RA, const NUM_LIMBS: usize, const LIMB_BITS: usize> PreflightExecutor<F, RA>
     for ShiftExecutor<A, NUM_LIMBS, LIMB_BITS>
 where
@@ -376,16 +313,11 @@
         state: VmStateMut<F, TracingMemory, RA>,
         instruction: &Instruction<F>,
     ) -> Result<(), ExecutionError> {
->>>>>>> 8141dacc
         let Instruction { opcode, .. } = instruction;
 
         let local_opcode = ShiftOpcode::from_usize(opcode.local_opcode_idx(self.offset));
 
-<<<<<<< HEAD
-        let (mut adapter_record, core_record) = arena.alloc(EmptyAdapterCoreLayout::new());
-=======
         let (mut adapter_record, core_record) = state.ctx.alloc(EmptyAdapterCoreLayout::new());
->>>>>>> 8141dacc
 
         A::start(*state.pc, state.memory, &mut adapter_record);
 
@@ -411,24 +343,6 @@
         Ok(())
     }
 }
-<<<<<<< HEAD
-
-impl<F, CTX, A, const NUM_LIMBS: usize, const LIMB_BITS: usize> TraceFiller<F, CTX>
-    for ShiftStep<A, NUM_LIMBS, LIMB_BITS>
-where
-    F: PrimeField32,
-    A: 'static + AdapterTraceFiller<F, CTX>,
-{
-    fn fill_trace_row(&self, mem_helper: &MemoryAuxColsFactory<F>, row_slice: &mut [F]) {
-        let (adapter_row, mut core_row) = unsafe { row_slice.split_at_mut_unchecked(A::WIDTH) };
-        self.adapter.fill_trace_row(mem_helper, adapter_row);
-
-        let record: &ShiftCoreRecord<NUM_LIMBS, LIMB_BITS> =
-            unsafe { get_record_from_slice(&mut core_row, ()) };
-
-        let core_row: &mut ShiftCoreCols<F, NUM_LIMBS, LIMB_BITS> = core_row.borrow_mut();
-
-=======
 
 impl<F, A, const NUM_LIMBS: usize, const LIMB_BITS: usize> TraceFiller<F>
     for ShiftFiller<A, NUM_LIMBS, LIMB_BITS>
@@ -448,7 +362,6 @@
 
         let core_row: &mut ShiftCoreCols<F, NUM_LIMBS, LIMB_BITS> = core_row.borrow_mut();
 
->>>>>>> 8141dacc
         let opcode = ShiftOpcode::from_usize(record.local_opcode as usize);
         let (a, limb_shift, bit_shift) =
             run_shift::<NUM_LIMBS, LIMB_BITS>(opcode, &record.b, &record.c);
@@ -495,7 +408,6 @@
         core_row.bit_multiplier_right = match opcode {
             ShiftOpcode::SLL => F::ZERO,
             _ => F::from_canonical_usize(1 << bit_shift),
-<<<<<<< HEAD
         };
         core_row.bit_multiplier_left = match opcode {
             ShiftOpcode::SLL => F::from_canonical_usize(1 << bit_shift),
@@ -512,201 +424,6 @@
     }
 }
 
-#[derive(AlignedBytesBorrow, Clone)]
-#[repr(C)]
-struct ShiftPreCompute {
-    c: u32,
-    a: u8,
-    b: u8,
-}
-
-impl<F, A, const NUM_LIMBS: usize, const LIMB_BITS: usize> StepExecutorE1<F>
-    for ShiftStep<A, NUM_LIMBS, LIMB_BITS>
-where
-    F: PrimeField32,
-{
-    fn pre_compute_size(&self) -> usize {
-        size_of::<ShiftPreCompute>()
-    }
-
-    #[inline(always)]
-    fn pre_compute_e1<Ctx: E1ExecutionCtx>(
-        &self,
-        pc: u32,
-        inst: &Instruction<F>,
-        data: &mut [u8],
-    ) -> Result<ExecuteFunc<F, Ctx>> {
-        let data: &mut ShiftPreCompute = data.borrow_mut();
-        let (is_imm, shift_opcode) = self.pre_compute_impl(pc, inst, data)?;
-        // `d` is always expected to be RV32_REGISTER_AS.
-        let fn_ptr = match (is_imm, shift_opcode) {
-            (true, ShiftOpcode::SLL) => execute_e1_impl::<_, _, true, SllOp>,
-            (false, ShiftOpcode::SLL) => execute_e1_impl::<_, _, false, SllOp>,
-            (true, ShiftOpcode::SRL) => execute_e1_impl::<_, _, true, SrlOp>,
-            (false, ShiftOpcode::SRL) => execute_e1_impl::<_, _, false, SrlOp>,
-            (true, ShiftOpcode::SRA) => execute_e1_impl::<_, _, true, SraOp>,
-            (false, ShiftOpcode::SRA) => execute_e1_impl::<_, _, false, SraOp>,
-        };
-        Ok(fn_ptr)
-    }
-}
-
-impl<F, A, const NUM_LIMBS: usize, const LIMB_BITS: usize> StepExecutorE2<F>
-    for ShiftStep<A, NUM_LIMBS, LIMB_BITS>
-where
-    F: PrimeField32,
-{
-    fn e2_pre_compute_size(&self) -> usize {
-        size_of::<E2PreCompute<ShiftPreCompute>>()
-    }
-
-    #[inline(always)]
-    fn pre_compute_e2<Ctx: E2ExecutionCtx>(
-        &self,
-        chip_idx: usize,
-        pc: u32,
-        inst: &Instruction<F>,
-        data: &mut [u8],
-    ) -> Result<ExecuteFunc<F, Ctx>> {
-        let data: &mut E2PreCompute<ShiftPreCompute> = data.borrow_mut();
-        data.chip_idx = chip_idx as u32;
-        let (is_imm, shift_opcode) = self.pre_compute_impl(pc, inst, &mut data.data)?;
-        // `d` is always expected to be RV32_REGISTER_AS.
-        let fn_ptr = match (is_imm, shift_opcode) {
-            (true, ShiftOpcode::SLL) => execute_e2_impl::<_, _, true, SllOp>,
-            (false, ShiftOpcode::SLL) => execute_e2_impl::<_, _, false, SllOp>,
-            (true, ShiftOpcode::SRL) => execute_e2_impl::<_, _, true, SrlOp>,
-            (false, ShiftOpcode::SRL) => execute_e2_impl::<_, _, false, SrlOp>,
-            (true, ShiftOpcode::SRA) => execute_e2_impl::<_, _, true, SraOp>,
-            (false, ShiftOpcode::SRA) => execute_e2_impl::<_, _, false, SraOp>,
-        };
-        Ok(fn_ptr)
-    }
-}
-
-unsafe fn execute_e12_impl<
-    F: PrimeField32,
-    CTX: E1ExecutionCtx,
-    const IS_IMM: bool,
-    OP: ShiftOp,
->(
-    pre_compute: &ShiftPreCompute,
-    state: &mut VmSegmentState<F, CTX>,
-) {
-    let rs1 = state.vm_read::<u8, 4>(RV32_REGISTER_AS, pre_compute.b as u32);
-    let rs2 = if IS_IMM {
-        pre_compute.c.to_le_bytes()
-    } else {
-        state.vm_read::<u8, 4>(RV32_REGISTER_AS, pre_compute.c)
-    };
-    let rs2 = u32::from_le_bytes(rs2);
-
-    // Execute the shift operation
-    let rd = <OP as ShiftOp>::compute(rs1, rs2);
-    // Write the result back to memory
-    state.vm_write(RV32_REGISTER_AS, pre_compute.a as u32, &rd);
-
-    state.instret += 1;
-    state.pc = state.pc.wrapping_add(DEFAULT_PC_STEP);
-}
-
-unsafe fn execute_e1_impl<F: PrimeField32, CTX: E1ExecutionCtx, const IS_IMM: bool, OP: ShiftOp>(
-    pre_compute: &[u8],
-    state: &mut VmSegmentState<F, CTX>,
-) {
-    let pre_compute: &ShiftPreCompute = pre_compute.borrow();
-    execute_e12_impl::<F, CTX, IS_IMM, OP>(pre_compute, state);
-}
-
-unsafe fn execute_e2_impl<F: PrimeField32, CTX: E2ExecutionCtx, const IS_IMM: bool, OP: ShiftOp>(
-    pre_compute: &[u8],
-    state: &mut VmSegmentState<F, CTX>,
-) {
-    let pre_compute: &E2PreCompute<ShiftPreCompute> = pre_compute.borrow();
-    state.ctx.on_height_change(pre_compute.chip_idx as usize, 1);
-    execute_e12_impl::<F, CTX, IS_IMM, OP>(&pre_compute.data, state);
-}
-
-impl<A, const NUM_LIMBS: usize, const LIMB_BITS: usize> ShiftStep<A, NUM_LIMBS, LIMB_BITS> {
-    #[inline(always)]
-    fn pre_compute_impl<F: PrimeField32>(
-        &self,
-        pc: u32,
-        inst: &Instruction<F>,
-        data: &mut ShiftPreCompute,
-    ) -> Result<(bool, ShiftOpcode)> {
-        let Instruction {
-            opcode, a, b, c, e, ..
-        } = inst;
-        let shift_opcode = ShiftOpcode::from_usize(opcode.local_opcode_idx(self.offset));
-        let e_u32 = e.as_canonical_u32();
-        if inst.d.as_canonical_u32() != RV32_REGISTER_AS
-            || !(e_u32 == RV32_IMM_AS || e_u32 == RV32_REGISTER_AS)
-        {
-            return Err(InvalidInstruction(pc));
-        }
-        let is_imm = e_u32 == RV32_IMM_AS;
-        let c_u32 = c.as_canonical_u32();
-        *data = ShiftPreCompute {
-            c: if is_imm {
-                u32::from_le_bytes(imm_to_bytes(c_u32))
-            } else {
-                c_u32
-            },
-            a: a.as_canonical_u32() as u8,
-            b: b.as_canonical_u32() as u8,
-        };
-        // `d` is always expected to be RV32_REGISTER_AS.
-        Ok((is_imm, shift_opcode))
-    }
-}
-
-trait ShiftOp {
-    fn compute(rs1: [u8; 4], rs2: u32) -> [u8; 4];
-}
-struct SllOp;
-struct SrlOp;
-struct SraOp;
-impl ShiftOp for SllOp {
-    fn compute(rs1: [u8; 4], rs2: u32) -> [u8; 4] {
-        let rs1 = u32::from_le_bytes(rs1);
-        // `rs2`'s  other bits are ignored.
-        (rs1 << (rs2 & 0x1F)).to_le_bytes()
-    }
-}
-impl ShiftOp for SrlOp {
-    fn compute(rs1: [u8; 4], rs2: u32) -> [u8; 4] {
-        let rs1 = u32::from_le_bytes(rs1);
-        // `rs2`'s  other bits are ignored.
-        (rs1 >> (rs2 & 0x1F)).to_le_bytes()
-    }
-}
-impl ShiftOp for SraOp {
-    fn compute(rs1: [u8; 4], rs2: u32) -> [u8; 4] {
-        let rs1 = i32::from_le_bytes(rs1);
-        // `rs2`'s  other bits are ignored.
-        (rs1 >> (rs2 & 0x1F)).to_le_bytes()
-    }
-}
-
-=======
-        };
-        core_row.bit_multiplier_left = match opcode {
-            ShiftOpcode::SLL => F::from_canonical_usize(1 << bit_shift),
-            _ => F::ZERO,
-        };
-
-        core_row.opcode_sra_flag = F::from_bool(opcode == ShiftOpcode::SRA);
-        core_row.opcode_srl_flag = F::from_bool(opcode == ShiftOpcode::SRL);
-        core_row.opcode_sll_flag = F::from_bool(opcode == ShiftOpcode::SLL);
-
-        core_row.c = record.c.map(F::from_canonical_u8);
-        core_row.b = record.b.map(F::from_canonical_u8);
-        core_row.a = a.map(F::from_canonical_u8);
-    }
-}
-
->>>>>>> 8141dacc
 // Returns (result, limb_shift, bit_shift)
 #[inline(always)]
 pub(super) fn run_shift<const NUM_LIMBS: usize, const LIMB_BITS: usize>(
