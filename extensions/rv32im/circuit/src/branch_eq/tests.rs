--- conflicted
+++ resolved
@@ -1,8 +1,5 @@
 use std::{array, borrow::BorrowMut};
 
-<<<<<<< HEAD
-use openvm_circuit::arch::testing::{memory::gen_pointer, TestChipHarness, VmChipTestBuilder};
-=======
 use openvm_circuit::{
     arch::{
         testing::{memory::gen_pointer, TestBuilder, TestChipHarness, VmChipTestBuilder},
@@ -10,7 +7,6 @@
     },
     system::memory::{offline_checker::MemoryBridge, SharedMemoryHelper},
 };
->>>>>>> 8ad15357
 use openvm_instructions::{
     instruction::Instruction,
     program::{DEFAULT_PC_STEP, PC_BITS},
@@ -29,8 +25,6 @@
 use openvm_stark_sdk::{p3_baby_bear::BabyBear, utils::create_seeded_rng};
 use rand::{rngs::StdRng, Rng};
 use test_case::test_case;
-<<<<<<< HEAD
-=======
 #[cfg(feature = "cuda")]
 use {
     crate::{adapters::Rv32BranchAdapterRecord, BranchEqualCoreRecord, Rv32BranchEqualChipGpu},
@@ -39,7 +33,6 @@
         EmptyAdapterCoreLayout,
     },
 };
->>>>>>> 8ad15357
 
 use super::{core::run_eq, BranchEqualCoreCols, Rv32BranchEqualChip};
 use crate::{
@@ -58,11 +51,6 @@
 type Harness =
     TestChipHarness<F, Rv32BranchEqualExecutor, Rv32BranchEqualAir, Rv32BranchEqualChip<F>>;
 
-<<<<<<< HEAD
-fn create_test_chip(tester: &mut VmChipTestBuilder<F>) -> Harness {
-    let air = Rv32BranchEqualAir::new(
-        Rv32BranchAdapterAir::new(tester.execution_bridge(), tester.memory_bridge()),
-=======
 fn create_harness_fields(
     memory_bridge: MemoryBridge,
     execution_bridge: ExecutionBridge,
@@ -74,7 +62,6 @@
 ) {
     let air = Rv32BranchEqualAir::new(
         Rv32BranchAdapterAir::new(execution_bridge, memory_bridge),
->>>>>>> 8ad15357
         BranchEqualCoreAir::new(BranchEqualOpcode::CLASS_OFFSET, DEFAULT_PC_STEP),
     );
     let executor = Rv32BranchEqualExecutor::new(
@@ -88,11 +75,6 @@
             BranchEqualOpcode::CLASS_OFFSET,
             DEFAULT_PC_STEP,
         ),
-<<<<<<< HEAD
-        tester.memory_helper(),
-    );
-
-=======
         memory_helper,
     );
     (air, executor, chip)
@@ -104,21 +86,14 @@
         tester.execution_bridge(),
         tester.memory_helper(),
     );
->>>>>>> 8ad15357
     Harness::with_capacity(executor, air, chip, MAX_INS_CAPACITY)
 }
 
 #[allow(clippy::too_many_arguments)]
-<<<<<<< HEAD
-fn set_and_execute(
-    tester: &mut VmChipTestBuilder<F>,
-    harness: &mut Harness,
-=======
 fn set_and_execute<RA: Arena, E: PreflightExecutor<F, RA>>(
     tester: &mut impl TestBuilder<F>,
     executor: &mut E,
     arena: &mut RA,
->>>>>>> 8ad15357
     rng: &mut StdRng,
     opcode: BranchEqualOpcode,
     a: Option<[u8; RV32_REGISTER_NUM_LIMBS]>,
@@ -140,12 +115,8 @@
 
     let initial_pc = rng.gen_range(imm.unsigned_abs()..(1 << (PC_BITS - 1)));
     tester.execute_with_pc(
-<<<<<<< HEAD
-        harness,
-=======
         executor,
         arena,
->>>>>>> 8ad15357
         &Instruction::from_isize(
             opcode.global_opcode(),
             rs1 as isize,
@@ -158,13 +129,8 @@
     );
 
     let cmp_result = fast_run_eq(opcode, &a, &b);
-<<<<<<< HEAD
-    let from_pc = tester.execution.last_from_pc().as_canonical_u32() as i32;
-    let to_pc = tester.execution.last_to_pc().as_canonical_u32() as i32;
-=======
     let from_pc = tester.last_from_pc().as_canonical_u32() as i32;
     let to_pc = tester.last_to_pc().as_canonical_u32() as i32;
->>>>>>> 8ad15357
     let pc_inc = if cmp_result { imm } else { 4 };
 
     assert_eq!(to_pc, from_pc + pc_inc);
@@ -182,21 +148,13 @@
 fn rand_rv32_branch_eq_test(opcode: BranchEqualOpcode, num_ops: usize) {
     let mut rng = create_seeded_rng();
     let mut tester = VmChipTestBuilder::default();
-<<<<<<< HEAD
-    let mut harness = create_test_chip(&mut tester);
-=======
     let mut harness = create_harness(&mut tester);
->>>>>>> 8ad15357
 
     for _ in 0..num_ops {
         set_and_execute(
             &mut tester,
-<<<<<<< HEAD
-            &mut harness,
-=======
             &mut harness.executor,
             &mut harness.arena,
->>>>>>> 8ad15357
             &mut rng,
             opcode,
             None,
@@ -228,20 +186,12 @@
     let imm = 16i32;
     let mut rng = create_seeded_rng();
     let mut tester = VmChipTestBuilder::default();
-<<<<<<< HEAD
-    let mut harness = create_test_chip(&mut tester);
-
-    set_and_execute(
-        &mut tester,
-        &mut harness,
-=======
     let mut harness = create_harness(&mut tester);
 
     set_and_execute(
         &mut tester,
         &mut harness.executor,
         &mut harness.arena,
->>>>>>> 8ad15357
         &mut rng,
         opcode,
         Some(a),
@@ -371,22 +321,14 @@
 fn execute_roundtrip_sanity_test() {
     let mut rng = create_seeded_rng();
     let mut tester = VmChipTestBuilder::default();
-<<<<<<< HEAD
-    let mut harness = create_test_chip(&mut tester);
-=======
     let mut harness = create_harness(&mut tester);
->>>>>>> 8ad15357
 
     let x = [19, 4, 179, 60];
     let y = [19, 32, 180, 60];
     set_and_execute(
         &mut tester,
-<<<<<<< HEAD
-        &mut harness,
-=======
         &mut harness.executor,
         &mut harness.arena,
->>>>>>> 8ad15357
         &mut rng,
         BranchEqualOpcode::BEQ,
         Some(x),
@@ -396,12 +338,8 @@
 
     set_and_execute(
         &mut tester,
-<<<<<<< HEAD
-        &mut harness,
-=======
         &mut harness.executor,
         &mut harness.arena,
->>>>>>> 8ad15357
         &mut rng,
         BranchEqualOpcode::BNE,
         Some(x),
