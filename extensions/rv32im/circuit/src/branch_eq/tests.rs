--- conflicted
+++ resolved
@@ -1,17 +1,11 @@
 use std::{array, borrow::BorrowMut};
 
-<<<<<<< HEAD
-use openvm_circuit::arch::{
-    testing::{memory::gen_pointer, VmChipTestBuilder},
-    InstructionExecutor, VmAirWrapper,
-=======
 use openvm_circuit::{
     arch::{
         testing::{memory::gen_pointer, TestBuilder, TestChipHarness, VmChipTestBuilder},
         Arena, ExecutionBridge, PreflightExecutor,
     },
     system::memory::{offline_checker::MemoryBridge, SharedMemoryHelper},
->>>>>>> 8141dacc
 };
 use openvm_instructions::{
     instruction::Instruction,
@@ -31,21 +25,6 @@
 use openvm_stark_sdk::{p3_baby_bear::BabyBear, utils::create_seeded_rng};
 use rand::{rngs::StdRng, Rng};
 use test_case::test_case;
-<<<<<<< HEAD
-
-use super::{
-    core::{run_eq, BranchEqualStep},
-    BranchEqualCoreCols, Rv32BranchEqualChip,
-};
-use crate::{
-    adapters::{
-        Rv32BranchAdapterAir, Rv32BranchAdapterStep, RV32_REGISTER_NUM_LIMBS, RV_B_TYPE_IMM_BITS,
-    },
-    branch_eq::fast_run_eq,
-    test_utils::get_verification_error,
-    BranchEqualCoreAir,
-};
-=======
 #[cfg(feature = "cuda")]
 use {
     crate::{adapters::Rv32BranchAdapterRecord, BranchEqualCoreRecord, Rv32BranchEqualChipGpu},
@@ -65,36 +44,10 @@
     test_utils::get_verification_error,
     BranchEqualCoreAir, BranchEqualFiller, Rv32BranchEqualAir, Rv32BranchEqualExecutor,
 };
->>>>>>> 8141dacc
 
 type F = BabyBear;
 const MAX_INS_CAPACITY: usize = 128;
 const ABS_MAX_IMM: i32 = 1 << (RV_B_TYPE_IMM_BITS - 1);
-<<<<<<< HEAD
-
-fn create_test_chip(tester: &mut VmChipTestBuilder<F>) -> Rv32BranchEqualChip<F> {
-    let mut chip = Rv32BranchEqualChip::<F>::new(
-        VmAirWrapper::new(
-            Rv32BranchAdapterAir::new(tester.execution_bridge(), tester.memory_bridge()),
-            BranchEqualCoreAir::new(BranchEqualOpcode::CLASS_OFFSET, DEFAULT_PC_STEP),
-        ),
-        BranchEqualStep::new(
-            Rv32BranchAdapterStep::new(),
-            BranchEqualOpcode::CLASS_OFFSET,
-            DEFAULT_PC_STEP,
-        ),
-        tester.memory_helper(),
-    );
-    chip.set_trace_buffer_height(MAX_INS_CAPACITY);
-
-    chip
-}
-
-#[allow(clippy::too_many_arguments)]
-fn set_and_execute<E: InstructionExecutor<F>>(
-    tester: &mut VmChipTestBuilder<F>,
-    chip: &mut E,
-=======
 type Harness =
     TestChipHarness<F, Rv32BranchEqualExecutor, Rv32BranchEqualAir, Rv32BranchEqualChip<F>>;
 
@@ -141,7 +94,6 @@
     tester: &mut impl TestBuilder<F>,
     executor: &mut E,
     arena: &mut RA,
->>>>>>> 8141dacc
     rng: &mut StdRng,
     opcode: BranchEqualOpcode,
     a: Option<[u8; RV32_REGISTER_NUM_LIMBS]>,
@@ -177,13 +129,8 @@
     );
 
     let cmp_result = fast_run_eq(opcode, &a, &b);
-<<<<<<< HEAD
-    let from_pc = tester.execution.last_from_pc().as_canonical_u32() as i32;
-    let to_pc = tester.execution.last_to_pc().as_canonical_u32() as i32;
-=======
     let from_pc = tester.last_from_pc().as_canonical_u32() as i32;
     let to_pc = tester.last_to_pc().as_canonical_u32() as i32;
->>>>>>> 8141dacc
     let pc_inc = if cmp_result { imm } else { 4 };
 
     assert_eq!(to_pc, from_pc + pc_inc);
@@ -201,12 +148,6 @@
 fn rand_rv32_branch_eq_test(opcode: BranchEqualOpcode, num_ops: usize) {
     let mut rng = create_seeded_rng();
     let mut tester = VmChipTestBuilder::default();
-<<<<<<< HEAD
-    let mut chip = create_test_chip(&mut tester);
-
-    for _ in 0..num_ops {
-        set_and_execute(&mut tester, &mut chip, &mut rng, opcode, None, None, None);
-=======
     let mut harness = create_harness(&mut tester);
 
     for _ in 0..num_ops {
@@ -220,7 +161,6 @@
             None,
             None,
         );
->>>>>>> 8141dacc
     }
 
     let tester = tester.build().load(harness).finalize();
@@ -246,20 +186,12 @@
     let imm = 16i32;
     let mut rng = create_seeded_rng();
     let mut tester = VmChipTestBuilder::default();
-<<<<<<< HEAD
-    let mut chip = create_test_chip(&mut tester);
-
-    set_and_execute(
-        &mut tester,
-        &mut chip,
-=======
     let mut harness = create_harness(&mut tester);
 
     set_and_execute(
         &mut tester,
         &mut harness.executor,
         &mut harness.arena,
->>>>>>> 8141dacc
         &mut rng,
         opcode,
         Some(a),
@@ -267,11 +199,7 @@
         Some(imm),
     );
 
-<<<<<<< HEAD
-    let adapter_width = BaseAir::<F>::width(&chip.air.adapter);
-=======
     let adapter_width = BaseAir::<F>::width(&harness.air.adapter);
->>>>>>> 8141dacc
     let modify_trace = |trace: &mut DenseMatrix<BabyBear>| {
         let mut values = trace.row_slice(0).to_vec();
         let cols: &mut BranchEqualCoreCols<F, RV32_REGISTER_NUM_LIMBS> =
@@ -393,22 +321,14 @@
 fn execute_roundtrip_sanity_test() {
     let mut rng = create_seeded_rng();
     let mut tester = VmChipTestBuilder::default();
-<<<<<<< HEAD
-    let mut chip = create_test_chip(&mut tester);
-=======
     let mut harness = create_harness(&mut tester);
->>>>>>> 8141dacc
 
     let x = [19, 4, 179, 60];
     let y = [19, 32, 180, 60];
     set_and_execute(
         &mut tester,
-<<<<<<< HEAD
-        &mut chip,
-=======
         &mut harness.executor,
         &mut harness.arena,
->>>>>>> 8141dacc
         &mut rng,
         BranchEqualOpcode::BEQ,
         Some(x),
@@ -418,12 +338,8 @@
 
     set_and_execute(
         &mut tester,
-<<<<<<< HEAD
-        &mut chip,
-=======
         &mut harness.executor,
         &mut harness.arena,
->>>>>>> 8141dacc
         &mut rng,
         BranchEqualOpcode::BNE,
         Some(x),
