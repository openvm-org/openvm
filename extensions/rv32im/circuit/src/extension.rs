--- conflicted
+++ resolved
@@ -1,13 +1,8 @@
 use derive_more::derive::From;
 use openvm_circuit::{
     arch::{
-<<<<<<< HEAD
-        ExecutionBridge, SystemConfig, SystemPort, VmAirWrapper, VmExtension, VmInventory,
-        VmInventoryBuilder, VmInventoryError,
-=======
-        InitFileGenerator, SystemConfig, SystemPort, VmExtension, VmInventory, VmInventoryBuilder,
-        VmInventoryError,
->>>>>>> 152b6b6c
+        ExecutionBridge, InitFileGenerator, SystemConfig, SystemPort, VmAirWrapper, VmExtension,
+        VmInventory, VmInventoryBuilder, VmInventoryError,
     },
     system::phantom::PhantomChip,
 };
@@ -729,22 +724,18 @@
 
     impl<F: PrimeField32> PhantomSubExecutor<F> for Rv32HintLoadByKeySubEx {
         fn phantom_execute(
-            &mut self,
-            memory: &MemoryController<F>,
+            &self,
+            memory: &GuestMemory,
             streams: &mut Streams<F>,
             _: PhantomDiscriminant,
-            a: F,
-            b: F,
+            a: u32,
+            b: u32,
             _: u16,
         ) -> eyre::Result<()> {
-            let ptr = unsafe_read_rv32_register(memory, a);
-            let len = unsafe_read_rv32_register(memory, b);
+            let ptr = new_read_rv32_register(memory, 1, a);
+            let len = new_read_rv32_register(memory, 1, b);
             let key: Vec<u8> = (0..len)
-                .map(|i| {
-                    memory
-                        .unsafe_read_cell(F::TWO, F::from_canonical_u32(ptr + i))
-                        .as_canonical_u32() as u8
-                })
+                .map(|i| memory_read::<1>(memory, 2, ptr + i)[0])
                 .collect();
             if let Some(val) = streams.kv_store.get(&key) {
                 let to_push = hint_load_by_key_decode::<F>(val);
