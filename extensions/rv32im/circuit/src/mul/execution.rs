--- conflicted
+++ resolved
@@ -135,11 +135,6 @@
         asm_str += &rv32_register_to_gpr((c / 4) as u8, REG_A_W);
         asm_str += &format!("   imul {}, {}\n", REG_A_W, REG_B_W);
         asm_str += &gpr_to_rv32_register(REG_A_W, (a / 4) as u8);
-<<<<<<< HEAD
-        asm_str += &format!("   add {}, 1\n", REG_INSTRET);
-=======
-        asm_str += &format!("   add {}, 4\n", REG_PC);
->>>>>>> 0493161f
 
         Ok(asm_str)
     }
