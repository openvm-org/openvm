use std::{
    array,
    borrow::{Borrow, BorrowMut},
    ptr::slice_from_raw_parts,
};

use openvm_circuit::{
    arch::{
<<<<<<< HEAD
        AdapterAirContext, AdapterCoreLayout, AdapterExecutorE1, AdapterTraceFiller,
        AdapterTraceStep, MinimalInstruction, RecordArena, Result, StepExecutorE1, TraceFiller,
        TraceStep, VmAdapterInterface, VmCoreAir, VmStateMut,
=======
        execution_mode::{metered::MeteredCtx, E1E2ExecutionCtx},
        AdapterAirContext, AdapterExecutorE1, AdapterTraceStep, MinimalInstruction, Result,
        StepExecutorE1, TraceStep, VmAdapterInterface, VmCoreAir, VmStateMut,
>>>>>>> 82f7ff99
    },
    system::memory::{
        online::{GuestMemory, TracingMemory},
        MemoryAuxColsFactory,
    },
};
use openvm_circuit_primitives::{
    range_tuple::{RangeTupleCheckerBus, SharedRangeTupleCheckerChip},
    AlignedBytesBorrow,
};
use openvm_circuit_primitives_derive::AlignedBorrow;
use openvm_instructions::{instruction::Instruction, program::DEFAULT_PC_STEP, LocalOpcode};
use openvm_rv32im_transpiler::MulOpcode;
use openvm_stark_backend::{
    interaction::InteractionBuilder,
    p3_air::BaseAir,
    p3_field::{Field, FieldAlgebra, PrimeField32},
    rap::BaseAirWithPublicValues,
};

#[repr(C)]
#[derive(AlignedBorrow)]
pub struct MultiplicationCoreCols<T, const NUM_LIMBS: usize, const LIMB_BITS: usize> {
    pub a: [T; NUM_LIMBS],
    pub b: [T; NUM_LIMBS],
    pub c: [T; NUM_LIMBS],
    pub is_valid: T,
}

#[derive(Copy, Clone, Debug, derive_new::new)]
pub struct MultiplicationCoreAir<const NUM_LIMBS: usize, const LIMB_BITS: usize> {
    pub bus: RangeTupleCheckerBus<2>,
    pub offset: usize,
}

impl<F: Field, const NUM_LIMBS: usize, const LIMB_BITS: usize> BaseAir<F>
    for MultiplicationCoreAir<NUM_LIMBS, LIMB_BITS>
{
    fn width(&self) -> usize {
        MultiplicationCoreCols::<F, NUM_LIMBS, LIMB_BITS>::width()
    }
}
impl<F: Field, const NUM_LIMBS: usize, const LIMB_BITS: usize> BaseAirWithPublicValues<F>
    for MultiplicationCoreAir<NUM_LIMBS, LIMB_BITS>
{
}

impl<AB, I, const NUM_LIMBS: usize, const LIMB_BITS: usize> VmCoreAir<AB, I>
    for MultiplicationCoreAir<NUM_LIMBS, LIMB_BITS>
where
    AB: InteractionBuilder,
    I: VmAdapterInterface<AB::Expr>,
    I::Reads: From<[[AB::Expr; NUM_LIMBS]; 2]>,
    I::Writes: From<[[AB::Expr; NUM_LIMBS]; 1]>,
    I::ProcessedInstruction: From<MinimalInstruction<AB::Expr>>,
{
    fn eval(
        &self,
        builder: &mut AB,
        local_core: &[AB::Var],
        _from_pc: AB::Var,
    ) -> AdapterAirContext<AB::Expr, I> {
        let cols: &MultiplicationCoreCols<_, NUM_LIMBS, LIMB_BITS> = local_core.borrow();
        builder.assert_bool(cols.is_valid);

        let a = &cols.a;
        let b = &cols.b;
        let c = &cols.c;

        // Define carry[i] = (sum_{k=0}^{i} b[k] * c[i - k] + carry[i - 1] - a[i]) / 2^LIMB_BITS.
        // If 0 <= a[i], carry[i] < 2^LIMB_BITS, it can be proven that a[i] = sum_{k=0}^{i} (b[k] *
        // c[i - k]) % 2^LIMB_BITS as necessary.
        let mut carry: [AB::Expr; NUM_LIMBS] = array::from_fn(|_| AB::Expr::ZERO);
        let carry_divide = AB::F::from_canonical_u32(1 << LIMB_BITS).inverse();

        for i in 0..NUM_LIMBS {
            let expected_limb = if i == 0 {
                AB::Expr::ZERO
            } else {
                carry[i - 1].clone()
            } + (0..=i).fold(AB::Expr::ZERO, |acc, k| acc + (b[k] * c[i - k]));
            carry[i] = AB::Expr::from(carry_divide) * (expected_limb - a[i]);
        }

        for (a, carry) in a.iter().zip(carry.iter()) {
            self.bus
                .send(vec![(*a).into(), carry.clone()])
                .eval(builder, cols.is_valid);
        }

        let expected_opcode = VmCoreAir::<AB, I>::opcode_to_global_expr(self, MulOpcode::MUL);

        AdapterAirContext {
            to_pc: None,
            reads: [cols.b.map(Into::into), cols.c.map(Into::into)].into(),
            writes: [cols.a.map(Into::into)].into(),
            instruction: MinimalInstruction {
                is_valid: cols.is_valid.into(),
                opcode: expected_opcode,
            }
            .into(),
        }
    }

    fn start_offset(&self) -> usize {
        self.offset
    }
}

#[repr(C)]
#[derive(AlignedBytesBorrow, Debug)]
pub struct MultiplicationCoreRecord<const NUM_LIMBS: usize, const LIMB_BITS: usize> {
    pub b: [u8; NUM_LIMBS],
    pub c: [u8; NUM_LIMBS],
}

#[derive(Debug)]
pub struct MultiplicationStep<A, const NUM_LIMBS: usize, const LIMB_BITS: usize> {
    adapter: A,
    pub offset: usize,
    pub range_tuple_chip: SharedRangeTupleCheckerChip<2>,
}

impl<A, const NUM_LIMBS: usize, const LIMB_BITS: usize>
    MultiplicationStep<A, NUM_LIMBS, LIMB_BITS>
{
    pub fn new(
        adapter: A,
        range_tuple_chip: SharedRangeTupleCheckerChip<2>,
        offset: usize,
    ) -> Self {
        // The RangeTupleChecker is used to range check (a[i], carry[i]) pairs where 0 <= i
        // < NUM_LIMBS. a[i] must have LIMB_BITS bits and carry[i] is the sum of i + 1 bytes
        // (with LIMB_BITS bits).
        debug_assert!(
            range_tuple_chip.sizes()[0] == 1 << LIMB_BITS,
            "First element of RangeTupleChecker must have size {}",
            1 << LIMB_BITS
        );
        debug_assert!(
            range_tuple_chip.sizes()[1] >= (1 << LIMB_BITS) * NUM_LIMBS as u32,
            "Second element of RangeTupleChecker must have size of at least {}",
            (1 << LIMB_BITS) * NUM_LIMBS as u32
        );

        Self {
            adapter,
            offset,
            range_tuple_chip,
        }
    }
}

impl<F, CTX, A, const NUM_LIMBS: usize, const LIMB_BITS: usize> TraceStep<F, CTX>
    for MultiplicationStep<A, NUM_LIMBS, LIMB_BITS>
where
    F: PrimeField32,
    A: 'static
        + for<'a> AdapterTraceStep<
            F,
            CTX,
            ReadData: Into<[[u8; NUM_LIMBS]; 2]>,
            WriteData: From<[[u8; NUM_LIMBS]; 1]>,
        >,
{
    type RecordLayout = AdapterCoreLayout;
    type RecordMut<'a> = (
        A::RecordMut<'a>,
        &'a mut MultiplicationCoreRecord<NUM_LIMBS, LIMB_BITS>,
    );

    fn get_opcode_name(&self, opcode: usize) -> String {
        format!("{:?}", MulOpcode::from_usize(opcode - self.offset))
    }

    fn execute<'buf, RA>(
        &mut self,
        state: VmStateMut<TracingMemory<F>, CTX>,
        instruction: &Instruction<F>,
        arena: &'buf mut RA,
    ) -> Result<()>
    where
        RA: RecordArena<'buf, Self::RecordLayout, Self::RecordMut<'buf>>,
    {
        let Instruction { opcode, .. } = instruction;

        debug_assert_eq!(
            MulOpcode::from_usize(opcode.local_opcode_idx(self.offset)),
            MulOpcode::MUL
        );
        let (mut adapter_record, core_record) = arena.alloc(AdapterCoreLayout {
            adapter_width: A::WIDTH,
        });

        A::start(*state.pc, state.memory, &mut adapter_record);

        let [rs1, rs2] = self
            .adapter
            .read(state.memory, instruction, &mut adapter_record)
            .into();

        let (a, _) = run_mul::<NUM_LIMBS, LIMB_BITS>(&rs1, &rs2);

        core_record.b = rs1;
        core_record.c = rs2;

        // TODO(ayush): avoid this conversion
        self.adapter
            .write(state.memory, instruction, &[a].into(), &mut adapter_record);

        *state.pc = state.pc.wrapping_add(DEFAULT_PC_STEP);
        Ok(())
    }
}
impl<F, CTX, A, const NUM_LIMBS: usize, const LIMB_BITS: usize> TraceFiller<F, CTX>
    for MultiplicationStep<A, NUM_LIMBS, LIMB_BITS>
where
    F: PrimeField32,
    A: 'static + AdapterTraceFiller<F, CTX>,
{
    fn fill_trace_row(&self, mem_helper: &MemoryAuxColsFactory<F>, row_slice: &mut [F]) {
        let (adapter_row, core_row) = unsafe { row_slice.split_at_mut_unchecked(A::WIDTH) };
        self.adapter.fill_trace_row(mem_helper, adapter_row);

        let record = unsafe {
            let record_buffer = &*slice_from_raw_parts(
                core_row.as_ptr() as *const u8,
                size_of::<MultiplicationCoreRecord<NUM_LIMBS, LIMB_BITS>>(),
            );
            let record: &MultiplicationCoreRecord<NUM_LIMBS, LIMB_BITS> = record_buffer.borrow();
            record
        };

        let core_row: &mut MultiplicationCoreCols<F, NUM_LIMBS, LIMB_BITS> = core_row.borrow_mut();

        let (a, carry) = run_mul::<NUM_LIMBS, LIMB_BITS>(&record.b, &record.c);

        for (a, carry) in a.iter().zip(carry.iter()) {
            self.range_tuple_chip.add_count(&[*a as u32, *carry]);
        }

        // write in reverse order
        core_row.is_valid = F::ONE;
        core_row.c = record.c.map(F::from_canonical_u8);
        core_row.b = record.b.map(F::from_canonical_u8);
        core_row.a = a.map(F::from_canonical_u8);
    }
}

impl<F, A, const NUM_LIMBS: usize, const LIMB_BITS: usize> StepExecutorE1<F>
    for MultiplicationStep<A, NUM_LIMBS, LIMB_BITS>
where
    F: PrimeField32,
    A: 'static
        + for<'a> AdapterExecutorE1<
            F,
            ReadData: Into<[[u8; NUM_LIMBS]; 2]>,
            WriteData: From<[[u8; NUM_LIMBS]; 1]>,
        >,
{
    fn execute_e1<Ctx>(
        &self,
        state: &mut VmStateMut<GuestMemory, Ctx>,
        instruction: &Instruction<F>,
    ) -> Result<()>
    where
        Ctx: E1E2ExecutionCtx,
    {
        let Instruction { opcode, .. } = instruction;

        // Verify the opcode is MUL
        // TODO(ayush): debug_assert
        assert_eq!(
            MulOpcode::from_usize(opcode.local_opcode_idx(self.offset)),
            MulOpcode::MUL
        );

        let [rs1, rs2] = self.adapter.read(state, instruction).into();

        let (rd, _) = run_mul::<NUM_LIMBS, LIMB_BITS>(&rs1, &rs2);

        self.adapter.write(state, instruction, &[rd].into());

        *state.pc = state.pc.wrapping_add(DEFAULT_PC_STEP);

        Ok(())
    }

    fn execute_metered(
        &self,
        state: &mut VmStateMut<GuestMemory, MeteredCtx>,
        instruction: &Instruction<F>,
        chip_index: usize,
    ) -> Result<()> {
        self.execute_e1(state, instruction)?;
        state.ctx.trace_heights[chip_index] += 1;

        Ok(())
    }
}

// returns mul, carry
#[inline(always)]
pub(super) fn run_mul<const NUM_LIMBS: usize, const LIMB_BITS: usize>(
    x: &[u8; NUM_LIMBS],
    y: &[u8; NUM_LIMBS],
) -> ([u8; NUM_LIMBS], [u32; NUM_LIMBS]) {
    let mut result = [0u8; NUM_LIMBS];
    let mut carry = [0u32; NUM_LIMBS];
    for i in 0..NUM_LIMBS {
        let mut res = 0u32;
        if i > 0 {
            res = carry[i - 1];
        }
        for j in 0..=i {
            res += (x[j] as u32) * (y[i - j] as u32);
        }
        carry[i] = res >> LIMB_BITS;
        res %= 1u32 << LIMB_BITS;
        result[i] = res as u8;
    }
    (result, carry)
}<|MERGE_RESOLUTION|>--- conflicted
+++ resolved
@@ -6,15 +6,10 @@
 
 use openvm_circuit::{
     arch::{
-<<<<<<< HEAD
+        execution_mode::{metered::MeteredCtx, E1E2ExecutionCtx},
         AdapterAirContext, AdapterCoreLayout, AdapterExecutorE1, AdapterTraceFiller,
         AdapterTraceStep, MinimalInstruction, RecordArena, Result, StepExecutorE1, TraceFiller,
         TraceStep, VmAdapterInterface, VmCoreAir, VmStateMut,
-=======
-        execution_mode::{metered::MeteredCtx, E1E2ExecutionCtx},
-        AdapterAirContext, AdapterExecutorE1, AdapterTraceStep, MinimalInstruction, Result,
-        StepExecutorE1, TraceStep, VmAdapterInterface, VmCoreAir, VmStateMut,
->>>>>>> 82f7ff99
     },
     system::memory::{
         online::{GuestMemory, TracingMemory},
