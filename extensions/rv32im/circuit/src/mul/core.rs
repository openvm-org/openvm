use std::{
    array,
    borrow::{Borrow, BorrowMut},
};

use openvm_circuit::{
<<<<<<< HEAD
    arch::{
        execution_mode::{E1ExecutionCtx, E2ExecutionCtx},
        get_record_from_slice, AdapterAirContext, AdapterTraceFiller, AdapterTraceStep,
        E2PreCompute, EmptyAdapterCoreLayout, ExecuteFunc,
        ExecutionError::InvalidInstruction,
        MinimalInstruction, RecordArena, Result, StepExecutorE1, StepExecutorE2, TraceFiller,
        TraceStep, VmAdapterInterface, VmCoreAir, VmSegmentState, VmStateMut,
    },
=======
    arch::*,
>>>>>>> 8141dacc
    system::memory::{online::TracingMemory, MemoryAuxColsFactory},
};
use openvm_circuit_primitives::{
    range_tuple::{RangeTupleCheckerBus, SharedRangeTupleCheckerChip},
    AlignedBytesBorrow,
};
use openvm_circuit_primitives_derive::AlignedBorrow;
<<<<<<< HEAD
use openvm_instructions::{
    instruction::Instruction,
    program::DEFAULT_PC_STEP,
    riscv::{RV32_REGISTER_AS, RV32_REGISTER_NUM_LIMBS},
    LocalOpcode,
};
=======
use openvm_instructions::{instruction::Instruction, program::DEFAULT_PC_STEP, LocalOpcode};
>>>>>>> 8141dacc
use openvm_rv32im_transpiler::MulOpcode;
use openvm_stark_backend::{
    interaction::InteractionBuilder,
    p3_air::BaseAir,
    p3_field::{Field, FieldAlgebra, PrimeField32},
    rap::BaseAirWithPublicValues,
};

#[repr(C)]
#[derive(AlignedBorrow)]
pub struct MultiplicationCoreCols<T, const NUM_LIMBS: usize, const LIMB_BITS: usize> {
    pub a: [T; NUM_LIMBS],
    pub b: [T; NUM_LIMBS],
    pub c: [T; NUM_LIMBS],
    pub is_valid: T,
}

#[derive(Copy, Clone, Debug, derive_new::new)]
pub struct MultiplicationCoreAir<const NUM_LIMBS: usize, const LIMB_BITS: usize> {
    pub bus: RangeTupleCheckerBus<2>,
    pub offset: usize,
}

impl<F: Field, const NUM_LIMBS: usize, const LIMB_BITS: usize> BaseAir<F>
    for MultiplicationCoreAir<NUM_LIMBS, LIMB_BITS>
{
    fn width(&self) -> usize {
        MultiplicationCoreCols::<F, NUM_LIMBS, LIMB_BITS>::width()
    }
}
impl<F: Field, const NUM_LIMBS: usize, const LIMB_BITS: usize> BaseAirWithPublicValues<F>
    for MultiplicationCoreAir<NUM_LIMBS, LIMB_BITS>
{
}

impl<AB, I, const NUM_LIMBS: usize, const LIMB_BITS: usize> VmCoreAir<AB, I>
    for MultiplicationCoreAir<NUM_LIMBS, LIMB_BITS>
where
    AB: InteractionBuilder,
    I: VmAdapterInterface<AB::Expr>,
    I::Reads: From<[[AB::Expr; NUM_LIMBS]; 2]>,
    I::Writes: From<[[AB::Expr; NUM_LIMBS]; 1]>,
    I::ProcessedInstruction: From<MinimalInstruction<AB::Expr>>,
{
    fn eval(
        &self,
        builder: &mut AB,
        local_core: &[AB::Var],
        _from_pc: AB::Var,
    ) -> AdapterAirContext<AB::Expr, I> {
        let cols: &MultiplicationCoreCols<_, NUM_LIMBS, LIMB_BITS> = local_core.borrow();
        builder.assert_bool(cols.is_valid);

        let a = &cols.a;
        let b = &cols.b;
        let c = &cols.c;

        // Define carry[i] = (sum_{k=0}^{i} b[k] * c[i - k] + carry[i - 1] - a[i]) / 2^LIMB_BITS.
        // If 0 <= a[i], carry[i] < 2^LIMB_BITS, it can be proven that a[i] = sum_{k=0}^{i} (b[k] *
        // c[i - k]) % 2^LIMB_BITS as necessary.
        let mut carry: [AB::Expr; NUM_LIMBS] = array::from_fn(|_| AB::Expr::ZERO);
        let carry_divide = AB::F::from_canonical_u32(1 << LIMB_BITS).inverse();

        for i in 0..NUM_LIMBS {
            let expected_limb = if i == 0 {
                AB::Expr::ZERO
            } else {
                carry[i - 1].clone()
            } + (0..=i).fold(AB::Expr::ZERO, |acc, k| acc + (b[k] * c[i - k]));
            carry[i] = AB::Expr::from(carry_divide) * (expected_limb - a[i]);
        }

        for (a, carry) in a.iter().zip(carry.iter()) {
            self.bus
                .send(vec![(*a).into(), carry.clone()])
                .eval(builder, cols.is_valid);
        }

        let expected_opcode = VmCoreAir::<AB, I>::opcode_to_global_expr(self, MulOpcode::MUL);

        AdapterAirContext {
            to_pc: None,
            reads: [cols.b.map(Into::into), cols.c.map(Into::into)].into(),
            writes: [cols.a.map(Into::into)].into(),
            instruction: MinimalInstruction {
                is_valid: cols.is_valid.into(),
                opcode: expected_opcode,
            }
            .into(),
        }
    }

    fn start_offset(&self) -> usize {
        self.offset
    }
}

#[repr(C)]
#[derive(AlignedBytesBorrow, Debug)]
pub struct MultiplicationCoreRecord<const NUM_LIMBS: usize, const LIMB_BITS: usize> {
    pub b: [u8; NUM_LIMBS],
    pub c: [u8; NUM_LIMBS],
}

<<<<<<< HEAD
#[derive(Debug)]
pub struct MultiplicationStep<A, const NUM_LIMBS: usize, const LIMB_BITS: usize> {
=======
#[derive(Clone, Copy, derive_new::new)]
pub struct MultiplicationExecutor<A, const NUM_LIMBS: usize, const LIMB_BITS: usize> {
    adapter: A,
    pub offset: usize,
}

#[derive(Clone, Debug)]
pub struct MultiplicationFiller<A, const NUM_LIMBS: usize, const LIMB_BITS: usize> {
>>>>>>> 8141dacc
    adapter: A,
    pub offset: usize,
    pub range_tuple_chip: SharedRangeTupleCheckerChip<2>,
}

impl<A, const NUM_LIMBS: usize, const LIMB_BITS: usize>
<<<<<<< HEAD
    MultiplicationStep<A, NUM_LIMBS, LIMB_BITS>
=======
    MultiplicationFiller<A, NUM_LIMBS, LIMB_BITS>
>>>>>>> 8141dacc
{
    pub fn new(
        adapter: A,
        range_tuple_chip: SharedRangeTupleCheckerChip<2>,
        offset: usize,
    ) -> Self {
        // The RangeTupleChecker is used to range check (a[i], carry[i]) pairs where 0 <= i
        // < NUM_LIMBS. a[i] must have LIMB_BITS bits and carry[i] is the sum of i + 1 bytes
        // (with LIMB_BITS bits).
        debug_assert!(
            range_tuple_chip.sizes()[0] == 1 << LIMB_BITS,
            "First element of RangeTupleChecker must have size {}",
            1 << LIMB_BITS
        );
        debug_assert!(
            range_tuple_chip.sizes()[1] >= (1 << LIMB_BITS) * NUM_LIMBS as u32,
            "Second element of RangeTupleChecker must have size of at least {}",
            (1 << LIMB_BITS) * NUM_LIMBS as u32
        );

        Self {
            adapter,
            offset,
            range_tuple_chip,
        }
    }
}

<<<<<<< HEAD
impl<F, CTX, A, const NUM_LIMBS: usize, const LIMB_BITS: usize> TraceStep<F, CTX>
    for MultiplicationStep<A, NUM_LIMBS, LIMB_BITS>
where
    F: PrimeField32,
    A: 'static
        + for<'a> AdapterTraceStep<
            F,
            CTX,
            ReadData: Into<[[u8; NUM_LIMBS]; 2]>,
            WriteData: From<[[u8; NUM_LIMBS]; 1]>,
        >,
{
    type RecordLayout = EmptyAdapterCoreLayout<F, A>;
    type RecordMut<'a> = (
        A::RecordMut<'a>,
        &'a mut MultiplicationCoreRecord<NUM_LIMBS, LIMB_BITS>,
    );

    fn get_opcode_name(&self, opcode: usize) -> String {
        format!("{:?}", MulOpcode::from_usize(opcode - self.offset))
    }

    fn execute<'buf, RA>(
        &mut self,
        state: VmStateMut<F, TracingMemory<F>, CTX>,
        instruction: &Instruction<F>,
        arena: &'buf mut RA,
    ) -> Result<()>
    where
        RA: RecordArena<'buf, Self::RecordLayout, Self::RecordMut<'buf>>,
    {
=======
impl<F, A, RA, const NUM_LIMBS: usize, const LIMB_BITS: usize> PreflightExecutor<F, RA>
    for MultiplicationExecutor<A, NUM_LIMBS, LIMB_BITS>
where
    F: PrimeField32,
    A: 'static
        + AdapterTraceExecutor<
            F,
            ReadData: Into<[[u8; NUM_LIMBS]; 2]>,
            WriteData: From<[[u8; NUM_LIMBS]; 1]>,
        >,
    for<'buf> RA: RecordArena<
        'buf,
        EmptyAdapterCoreLayout<F, A>,
        (
            A::RecordMut<'buf>,
            &'buf mut MultiplicationCoreRecord<NUM_LIMBS, LIMB_BITS>,
        ),
    >,
{
    fn get_opcode_name(&self, opcode: usize) -> String {
        format!("{:?}", MulOpcode::from_usize(opcode - self.offset))
    }

    fn execute(
        &self,
        state: VmStateMut<F, TracingMemory, RA>,
        instruction: &Instruction<F>,
    ) -> Result<(), ExecutionError> {
>>>>>>> 8141dacc
        let Instruction { opcode, .. } = instruction;

        debug_assert_eq!(
            MulOpcode::from_usize(opcode.local_opcode_idx(self.offset)),
            MulOpcode::MUL
        );
<<<<<<< HEAD
        let (mut adapter_record, core_record) = arena.alloc(EmptyAdapterCoreLayout::new());

        A::start(*state.pc, state.memory, &mut adapter_record);

        let [rs1, rs2] = self
            .adapter
            .read(state.memory, instruction, &mut adapter_record)
            .into();

        let (a, _) = run_mul::<NUM_LIMBS, LIMB_BITS>(&rs1, &rs2);

        core_record.b = rs1;
        core_record.c = rs2;

        self.adapter
            .write(state.memory, instruction, [a].into(), &mut adapter_record);

        *state.pc = state.pc.wrapping_add(DEFAULT_PC_STEP);
        Ok(())
    }
}
impl<F, CTX, A, const NUM_LIMBS: usize, const LIMB_BITS: usize> TraceFiller<F, CTX>
    for MultiplicationStep<A, NUM_LIMBS, LIMB_BITS>
where
    F: PrimeField32,
    A: 'static + AdapterTraceFiller<F, CTX>,
{
    fn fill_trace_row(&self, mem_helper: &MemoryAuxColsFactory<F>, row_slice: &mut [F]) {
        let (adapter_row, mut core_row) = unsafe { row_slice.split_at_mut_unchecked(A::WIDTH) };
        self.adapter.fill_trace_row(mem_helper, adapter_row);

        let record: &MultiplicationCoreRecord<NUM_LIMBS, LIMB_BITS> =
            unsafe { get_record_from_slice(&mut core_row, ()) };

        let core_row: &mut MultiplicationCoreCols<F, NUM_LIMBS, LIMB_BITS> = core_row.borrow_mut();

        let (a, carry) = run_mul::<NUM_LIMBS, LIMB_BITS>(&record.b, &record.c);

        for (a, carry) in a.iter().zip(carry.iter()) {
            self.range_tuple_chip.add_count(&[*a as u32, *carry]);
        }

        // write in reverse order
        core_row.is_valid = F::ONE;
        core_row.c = record.c.map(F::from_canonical_u8);
        core_row.b = record.b.map(F::from_canonical_u8);
        core_row.a = a.map(F::from_canonical_u8);
    }
}

#[derive(AlignedBytesBorrow, Clone)]
#[repr(C)]
struct MultiPreCompute {
    a: u8,
    b: u8,
    c: u8,
}

impl<F, A, const LIMB_BITS: usize> StepExecutorE1<F>
    for MultiplicationStep<A, { RV32_REGISTER_NUM_LIMBS }, LIMB_BITS>
where
    F: PrimeField32,
{
    fn pre_compute_size(&self) -> usize {
        size_of::<MultiPreCompute>()
    }
    fn pre_compute_e1<Ctx>(
        &self,
        pc: u32,
        inst: &Instruction<F>,
        data: &mut [u8],
    ) -> Result<ExecuteFunc<F, Ctx>>
    where
        Ctx: E1ExecutionCtx,
    {
        let pre_compute: &mut MultiPreCompute = data.borrow_mut();
        self.pre_compute_impl(pc, inst, pre_compute)?;
        Ok(execute_e1_impl)
    }
}

impl<F, A, const LIMB_BITS: usize> StepExecutorE2<F>
    for MultiplicationStep<A, { RV32_REGISTER_NUM_LIMBS }, LIMB_BITS>
where
    F: PrimeField32,
{
    fn e2_pre_compute_size(&self) -> usize {
        size_of::<E2PreCompute<MultiPreCompute>>()
    }

    fn pre_compute_e2<Ctx>(
        &self,
        chip_idx: usize,
        pc: u32,
        inst: &Instruction<F>,
        data: &mut [u8],
    ) -> Result<ExecuteFunc<F, Ctx>>
    where
        Ctx: E2ExecutionCtx,
    {
        let pre_compute: &mut E2PreCompute<MultiPreCompute> = data.borrow_mut();
        pre_compute.chip_idx = chip_idx as u32;
        self.pre_compute_impl(pc, inst, &mut pre_compute.data)?;
        Ok(execute_e2_impl)
    }
}

#[inline(always)]
unsafe fn execute_e12_impl<F: PrimeField32, CTX: E1ExecutionCtx>(
    pre_compute: &MultiPreCompute,
    vm_state: &mut VmSegmentState<F, CTX>,
) {
    let rs1: [u8; RV32_REGISTER_NUM_LIMBS] =
        vm_state.vm_read(RV32_REGISTER_AS, pre_compute.b as u32);
    let rs2: [u8; RV32_REGISTER_NUM_LIMBS] =
        vm_state.vm_read(RV32_REGISTER_AS, pre_compute.c as u32);
    let rs1 = u32::from_le_bytes(rs1);
    let rs2 = u32::from_le_bytes(rs2);
    let rd = rs1.wrapping_mul(rs2);
    vm_state.vm_write(RV32_REGISTER_AS, pre_compute.a as u32, &rd.to_le_bytes());

    vm_state.pc += DEFAULT_PC_STEP;
    vm_state.instret += 1;
}

unsafe fn execute_e1_impl<F: PrimeField32, CTX: E1ExecutionCtx>(
    pre_compute: &[u8],
    vm_state: &mut VmSegmentState<F, CTX>,
) {
    let pre_compute: &MultiPreCompute = pre_compute.borrow();
    execute_e12_impl(pre_compute, vm_state);
}

unsafe fn execute_e2_impl<F: PrimeField32, CTX: E2ExecutionCtx>(
    pre_compute: &[u8],
    vm_state: &mut VmSegmentState<F, CTX>,
) {
    let pre_compute: &E2PreCompute<MultiPreCompute> = pre_compute.borrow();
    vm_state
        .ctx
        .on_height_change(pre_compute.chip_idx as usize, 1);
    execute_e12_impl(&pre_compute.data, vm_state);
}

impl<A, const LIMB_BITS: usize> MultiplicationStep<A, { RV32_REGISTER_NUM_LIMBS }, LIMB_BITS> {
    fn pre_compute_impl<F: PrimeField32>(
        &self,
        pc: u32,
        inst: &Instruction<F>,
        data: &mut MultiPreCompute,
    ) -> Result<()> {
        assert_eq!(
            MulOpcode::from_usize(inst.opcode.local_opcode_idx(self.offset)),
            MulOpcode::MUL
        );
        if inst.d.as_canonical_u32() != RV32_REGISTER_AS {
            return Err(InvalidInstruction(pc));
        }

        *data = MultiPreCompute {
            a: inst.a.as_canonical_u32() as u8,
            b: inst.b.as_canonical_u32() as u8,
            c: inst.c.as_canonical_u32() as u8,
        };
        Ok(())
=======
        let (mut adapter_record, core_record) = state.ctx.alloc(EmptyAdapterCoreLayout::new());

        A::start(*state.pc, state.memory, &mut adapter_record);

        let [rs1, rs2] = self
            .adapter
            .read(state.memory, instruction, &mut adapter_record)
            .into();

        let (a, _) = run_mul::<NUM_LIMBS, LIMB_BITS>(&rs1, &rs2);

        core_record.b = rs1;
        core_record.c = rs2;

        self.adapter
            .write(state.memory, instruction, [a].into(), &mut adapter_record);

        *state.pc = state.pc.wrapping_add(DEFAULT_PC_STEP);
        Ok(())
    }
}

impl<F, A, const NUM_LIMBS: usize, const LIMB_BITS: usize> TraceFiller<F>
    for MultiplicationFiller<A, NUM_LIMBS, LIMB_BITS>
where
    F: PrimeField32,
    A: 'static + AdapterTraceFiller<F>,
{
    fn fill_trace_row(&self, mem_helper: &MemoryAuxColsFactory<F>, row_slice: &mut [F]) {
        // SAFETY: row_slice is guaranteed by the caller to have at least A::WIDTH +
        // MultiplicationCoreCols::width() elements
        let (adapter_row, mut core_row) = unsafe { row_slice.split_at_mut_unchecked(A::WIDTH) };
        self.adapter.fill_trace_row(mem_helper, adapter_row);
        // SAFETY: core_row contains a valid MultiplicationCoreRecord written by the executor
        // during trace generation
        let record: &MultiplicationCoreRecord<NUM_LIMBS, LIMB_BITS> =
            unsafe { get_record_from_slice(&mut core_row, ()) };

        let core_row: &mut MultiplicationCoreCols<F, NUM_LIMBS, LIMB_BITS> = core_row.borrow_mut();

        let (a, carry) = run_mul::<NUM_LIMBS, LIMB_BITS>(&record.b, &record.c);

        for (a, carry) in a.iter().zip(carry.iter()) {
            self.range_tuple_chip.add_count(&[*a as u32, *carry]);
        }

        // write in reverse order
        core_row.is_valid = F::ONE;
        core_row.c = record.c.map(F::from_canonical_u8);
        core_row.b = record.b.map(F::from_canonical_u8);
        core_row.a = a.map(F::from_canonical_u8);
>>>>>>> 8141dacc
    }
}

// returns mul, carry
#[inline(always)]
pub(super) fn run_mul<const NUM_LIMBS: usize, const LIMB_BITS: usize>(
    x: &[u8; NUM_LIMBS],
    y: &[u8; NUM_LIMBS],
) -> ([u8; NUM_LIMBS], [u32; NUM_LIMBS]) {
    let mut result = [0u8; NUM_LIMBS];
    let mut carry = [0u32; NUM_LIMBS];
    for i in 0..NUM_LIMBS {
        let mut res = 0u32;
        if i > 0 {
            res = carry[i - 1];
        }
        for j in 0..=i {
            res += (x[j] as u32) * (y[i - j] as u32);
        }
        carry[i] = res >> LIMB_BITS;
        res %= 1u32 << LIMB_BITS;
        result[i] = res as u8;
    }
    (result, carry)
}<|MERGE_RESOLUTION|>--- conflicted
+++ resolved
@@ -4,18 +4,7 @@
 };
 
 use openvm_circuit::{
-<<<<<<< HEAD
-    arch::{
-        execution_mode::{E1ExecutionCtx, E2ExecutionCtx},
-        get_record_from_slice, AdapterAirContext, AdapterTraceFiller, AdapterTraceStep,
-        E2PreCompute, EmptyAdapterCoreLayout, ExecuteFunc,
-        ExecutionError::InvalidInstruction,
-        MinimalInstruction, RecordArena, Result, StepExecutorE1, StepExecutorE2, TraceFiller,
-        TraceStep, VmAdapterInterface, VmCoreAir, VmSegmentState, VmStateMut,
-    },
-=======
     arch::*,
->>>>>>> 8141dacc
     system::memory::{online::TracingMemory, MemoryAuxColsFactory},
 };
 use openvm_circuit_primitives::{
@@ -23,16 +12,7 @@
     AlignedBytesBorrow,
 };
 use openvm_circuit_primitives_derive::AlignedBorrow;
-<<<<<<< HEAD
-use openvm_instructions::{
-    instruction::Instruction,
-    program::DEFAULT_PC_STEP,
-    riscv::{RV32_REGISTER_AS, RV32_REGISTER_NUM_LIMBS},
-    LocalOpcode,
-};
-=======
 use openvm_instructions::{instruction::Instruction, program::DEFAULT_PC_STEP, LocalOpcode};
->>>>>>> 8141dacc
 use openvm_rv32im_transpiler::MulOpcode;
 use openvm_stark_backend::{
     interaction::InteractionBuilder,
@@ -137,10 +117,6 @@
     pub c: [u8; NUM_LIMBS],
 }
 
-<<<<<<< HEAD
-#[derive(Debug)]
-pub struct MultiplicationStep<A, const NUM_LIMBS: usize, const LIMB_BITS: usize> {
-=======
 #[derive(Clone, Copy, derive_new::new)]
 pub struct MultiplicationExecutor<A, const NUM_LIMBS: usize, const LIMB_BITS: usize> {
     adapter: A,
@@ -149,18 +125,13 @@
 
 #[derive(Clone, Debug)]
 pub struct MultiplicationFiller<A, const NUM_LIMBS: usize, const LIMB_BITS: usize> {
->>>>>>> 8141dacc
     adapter: A,
     pub offset: usize,
     pub range_tuple_chip: SharedRangeTupleCheckerChip<2>,
 }
 
 impl<A, const NUM_LIMBS: usize, const LIMB_BITS: usize>
-<<<<<<< HEAD
-    MultiplicationStep<A, NUM_LIMBS, LIMB_BITS>
-=======
     MultiplicationFiller<A, NUM_LIMBS, LIMB_BITS>
->>>>>>> 8141dacc
 {
     pub fn new(
         adapter: A,
@@ -189,39 +160,6 @@
     }
 }
 
-<<<<<<< HEAD
-impl<F, CTX, A, const NUM_LIMBS: usize, const LIMB_BITS: usize> TraceStep<F, CTX>
-    for MultiplicationStep<A, NUM_LIMBS, LIMB_BITS>
-where
-    F: PrimeField32,
-    A: 'static
-        + for<'a> AdapterTraceStep<
-            F,
-            CTX,
-            ReadData: Into<[[u8; NUM_LIMBS]; 2]>,
-            WriteData: From<[[u8; NUM_LIMBS]; 1]>,
-        >,
-{
-    type RecordLayout = EmptyAdapterCoreLayout<F, A>;
-    type RecordMut<'a> = (
-        A::RecordMut<'a>,
-        &'a mut MultiplicationCoreRecord<NUM_LIMBS, LIMB_BITS>,
-    );
-
-    fn get_opcode_name(&self, opcode: usize) -> String {
-        format!("{:?}", MulOpcode::from_usize(opcode - self.offset))
-    }
-
-    fn execute<'buf, RA>(
-        &mut self,
-        state: VmStateMut<F, TracingMemory<F>, CTX>,
-        instruction: &Instruction<F>,
-        arena: &'buf mut RA,
-    ) -> Result<()>
-    where
-        RA: RecordArena<'buf, Self::RecordLayout, Self::RecordMut<'buf>>,
-    {
-=======
 impl<F, A, RA, const NUM_LIMBS: usize, const LIMB_BITS: usize> PreflightExecutor<F, RA>
     for MultiplicationExecutor<A, NUM_LIMBS, LIMB_BITS>
 where
@@ -250,180 +188,12 @@
         state: VmStateMut<F, TracingMemory, RA>,
         instruction: &Instruction<F>,
     ) -> Result<(), ExecutionError> {
->>>>>>> 8141dacc
         let Instruction { opcode, .. } = instruction;
 
         debug_assert_eq!(
             MulOpcode::from_usize(opcode.local_opcode_idx(self.offset)),
             MulOpcode::MUL
         );
-<<<<<<< HEAD
-        let (mut adapter_record, core_record) = arena.alloc(EmptyAdapterCoreLayout::new());
-
-        A::start(*state.pc, state.memory, &mut adapter_record);
-
-        let [rs1, rs2] = self
-            .adapter
-            .read(state.memory, instruction, &mut adapter_record)
-            .into();
-
-        let (a, _) = run_mul::<NUM_LIMBS, LIMB_BITS>(&rs1, &rs2);
-
-        core_record.b = rs1;
-        core_record.c = rs2;
-
-        self.adapter
-            .write(state.memory, instruction, [a].into(), &mut adapter_record);
-
-        *state.pc = state.pc.wrapping_add(DEFAULT_PC_STEP);
-        Ok(())
-    }
-}
-impl<F, CTX, A, const NUM_LIMBS: usize, const LIMB_BITS: usize> TraceFiller<F, CTX>
-    for MultiplicationStep<A, NUM_LIMBS, LIMB_BITS>
-where
-    F: PrimeField32,
-    A: 'static + AdapterTraceFiller<F, CTX>,
-{
-    fn fill_trace_row(&self, mem_helper: &MemoryAuxColsFactory<F>, row_slice: &mut [F]) {
-        let (adapter_row, mut core_row) = unsafe { row_slice.split_at_mut_unchecked(A::WIDTH) };
-        self.adapter.fill_trace_row(mem_helper, adapter_row);
-
-        let record: &MultiplicationCoreRecord<NUM_LIMBS, LIMB_BITS> =
-            unsafe { get_record_from_slice(&mut core_row, ()) };
-
-        let core_row: &mut MultiplicationCoreCols<F, NUM_LIMBS, LIMB_BITS> = core_row.borrow_mut();
-
-        let (a, carry) = run_mul::<NUM_LIMBS, LIMB_BITS>(&record.b, &record.c);
-
-        for (a, carry) in a.iter().zip(carry.iter()) {
-            self.range_tuple_chip.add_count(&[*a as u32, *carry]);
-        }
-
-        // write in reverse order
-        core_row.is_valid = F::ONE;
-        core_row.c = record.c.map(F::from_canonical_u8);
-        core_row.b = record.b.map(F::from_canonical_u8);
-        core_row.a = a.map(F::from_canonical_u8);
-    }
-}
-
-#[derive(AlignedBytesBorrow, Clone)]
-#[repr(C)]
-struct MultiPreCompute {
-    a: u8,
-    b: u8,
-    c: u8,
-}
-
-impl<F, A, const LIMB_BITS: usize> StepExecutorE1<F>
-    for MultiplicationStep<A, { RV32_REGISTER_NUM_LIMBS }, LIMB_BITS>
-where
-    F: PrimeField32,
-{
-    fn pre_compute_size(&self) -> usize {
-        size_of::<MultiPreCompute>()
-    }
-    fn pre_compute_e1<Ctx>(
-        &self,
-        pc: u32,
-        inst: &Instruction<F>,
-        data: &mut [u8],
-    ) -> Result<ExecuteFunc<F, Ctx>>
-    where
-        Ctx: E1ExecutionCtx,
-    {
-        let pre_compute: &mut MultiPreCompute = data.borrow_mut();
-        self.pre_compute_impl(pc, inst, pre_compute)?;
-        Ok(execute_e1_impl)
-    }
-}
-
-impl<F, A, const LIMB_BITS: usize> StepExecutorE2<F>
-    for MultiplicationStep<A, { RV32_REGISTER_NUM_LIMBS }, LIMB_BITS>
-where
-    F: PrimeField32,
-{
-    fn e2_pre_compute_size(&self) -> usize {
-        size_of::<E2PreCompute<MultiPreCompute>>()
-    }
-
-    fn pre_compute_e2<Ctx>(
-        &self,
-        chip_idx: usize,
-        pc: u32,
-        inst: &Instruction<F>,
-        data: &mut [u8],
-    ) -> Result<ExecuteFunc<F, Ctx>>
-    where
-        Ctx: E2ExecutionCtx,
-    {
-        let pre_compute: &mut E2PreCompute<MultiPreCompute> = data.borrow_mut();
-        pre_compute.chip_idx = chip_idx as u32;
-        self.pre_compute_impl(pc, inst, &mut pre_compute.data)?;
-        Ok(execute_e2_impl)
-    }
-}
-
-#[inline(always)]
-unsafe fn execute_e12_impl<F: PrimeField32, CTX: E1ExecutionCtx>(
-    pre_compute: &MultiPreCompute,
-    vm_state: &mut VmSegmentState<F, CTX>,
-) {
-    let rs1: [u8; RV32_REGISTER_NUM_LIMBS] =
-        vm_state.vm_read(RV32_REGISTER_AS, pre_compute.b as u32);
-    let rs2: [u8; RV32_REGISTER_NUM_LIMBS] =
-        vm_state.vm_read(RV32_REGISTER_AS, pre_compute.c as u32);
-    let rs1 = u32::from_le_bytes(rs1);
-    let rs2 = u32::from_le_bytes(rs2);
-    let rd = rs1.wrapping_mul(rs2);
-    vm_state.vm_write(RV32_REGISTER_AS, pre_compute.a as u32, &rd.to_le_bytes());
-
-    vm_state.pc += DEFAULT_PC_STEP;
-    vm_state.instret += 1;
-}
-
-unsafe fn execute_e1_impl<F: PrimeField32, CTX: E1ExecutionCtx>(
-    pre_compute: &[u8],
-    vm_state: &mut VmSegmentState<F, CTX>,
-) {
-    let pre_compute: &MultiPreCompute = pre_compute.borrow();
-    execute_e12_impl(pre_compute, vm_state);
-}
-
-unsafe fn execute_e2_impl<F: PrimeField32, CTX: E2ExecutionCtx>(
-    pre_compute: &[u8],
-    vm_state: &mut VmSegmentState<F, CTX>,
-) {
-    let pre_compute: &E2PreCompute<MultiPreCompute> = pre_compute.borrow();
-    vm_state
-        .ctx
-        .on_height_change(pre_compute.chip_idx as usize, 1);
-    execute_e12_impl(&pre_compute.data, vm_state);
-}
-
-impl<A, const LIMB_BITS: usize> MultiplicationStep<A, { RV32_REGISTER_NUM_LIMBS }, LIMB_BITS> {
-    fn pre_compute_impl<F: PrimeField32>(
-        &self,
-        pc: u32,
-        inst: &Instruction<F>,
-        data: &mut MultiPreCompute,
-    ) -> Result<()> {
-        assert_eq!(
-            MulOpcode::from_usize(inst.opcode.local_opcode_idx(self.offset)),
-            MulOpcode::MUL
-        );
-        if inst.d.as_canonical_u32() != RV32_REGISTER_AS {
-            return Err(InvalidInstruction(pc));
-        }
-
-        *data = MultiPreCompute {
-            a: inst.a.as_canonical_u32() as u8,
-            b: inst.b.as_canonical_u32() as u8,
-            c: inst.c.as_canonical_u32() as u8,
-        };
-        Ok(())
-=======
         let (mut adapter_record, core_record) = state.ctx.alloc(EmptyAdapterCoreLayout::new());
 
         A::start(*state.pc, state.memory, &mut adapter_record);
@@ -475,7 +245,6 @@
         core_row.c = record.c.map(F::from_canonical_u8);
         core_row.b = record.b.map(F::from_canonical_u8);
         core_row.a = a.map(F::from_canonical_u8);
->>>>>>> 8141dacc
     }
 }
 
