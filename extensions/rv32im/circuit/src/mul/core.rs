use std::{
    array,
    borrow::{Borrow, BorrowMut},
};

use openvm_circuit::{
    arch::*,
<<<<<<< HEAD
    system::memory::{
        online::{GuestMemory, TracingMemory},
        MemoryAuxColsFactory,
    },
=======
    system::memory::{online::TracingMemory, MemoryAuxColsFactory},
>>>>>>> 8ad15357
};
use openvm_circuit_primitives::{
    range_tuple::{RangeTupleCheckerBus, SharedRangeTupleCheckerChip},
    AlignedBytesBorrow,
};
use openvm_circuit_primitives_derive::AlignedBorrow;
<<<<<<< HEAD
use openvm_instructions::{
    instruction::Instruction,
    program::DEFAULT_PC_STEP,
    riscv::{RV32_REGISTER_AS, RV32_REGISTER_NUM_LIMBS},
    LocalOpcode,
};
=======
use openvm_instructions::{instruction::Instruction, program::DEFAULT_PC_STEP, LocalOpcode};
>>>>>>> 8ad15357
use openvm_rv32im_transpiler::MulOpcode;
use openvm_stark_backend::{
    interaction::InteractionBuilder,
    p3_air::BaseAir,
    p3_field::{Field, FieldAlgebra, PrimeField32},
    rap::BaseAirWithPublicValues,
};

#[repr(C)]
#[derive(AlignedBorrow)]
pub struct MultiplicationCoreCols<T, const NUM_LIMBS: usize, const LIMB_BITS: usize> {
    pub a: [T; NUM_LIMBS],
    pub b: [T; NUM_LIMBS],
    pub c: [T; NUM_LIMBS],
    pub is_valid: T,
}

#[derive(Copy, Clone, Debug, derive_new::new)]
pub struct MultiplicationCoreAir<const NUM_LIMBS: usize, const LIMB_BITS: usize> {
    pub bus: RangeTupleCheckerBus<2>,
    pub offset: usize,
}

impl<F: Field, const NUM_LIMBS: usize, const LIMB_BITS: usize> BaseAir<F>
    for MultiplicationCoreAir<NUM_LIMBS, LIMB_BITS>
{
    fn width(&self) -> usize {
        MultiplicationCoreCols::<F, NUM_LIMBS, LIMB_BITS>::width()
    }
}
impl<F: Field, const NUM_LIMBS: usize, const LIMB_BITS: usize> BaseAirWithPublicValues<F>
    for MultiplicationCoreAir<NUM_LIMBS, LIMB_BITS>
{
}

impl<AB, I, const NUM_LIMBS: usize, const LIMB_BITS: usize> VmCoreAir<AB, I>
    for MultiplicationCoreAir<NUM_LIMBS, LIMB_BITS>
where
    AB: InteractionBuilder,
    I: VmAdapterInterface<AB::Expr>,
    I::Reads: From<[[AB::Expr; NUM_LIMBS]; 2]>,
    I::Writes: From<[[AB::Expr; NUM_LIMBS]; 1]>,
    I::ProcessedInstruction: From<MinimalInstruction<AB::Expr>>,
{
    fn eval(
        &self,
        builder: &mut AB,
        local_core: &[AB::Var],
        _from_pc: AB::Var,
    ) -> AdapterAirContext<AB::Expr, I> {
        let cols: &MultiplicationCoreCols<_, NUM_LIMBS, LIMB_BITS> = local_core.borrow();
        builder.assert_bool(cols.is_valid);

        let a = &cols.a;
        let b = &cols.b;
        let c = &cols.c;

        // Define carry[i] = (sum_{k=0}^{i} b[k] * c[i - k] + carry[i - 1] - a[i]) / 2^LIMB_BITS.
        // If 0 <= a[i], carry[i] < 2^LIMB_BITS, it can be proven that a[i] = sum_{k=0}^{i} (b[k] *
        // c[i - k]) % 2^LIMB_BITS as necessary.
        let mut carry: [AB::Expr; NUM_LIMBS] = array::from_fn(|_| AB::Expr::ZERO);
        let carry_divide = AB::F::from_canonical_u32(1 << LIMB_BITS).inverse();

        for i in 0..NUM_LIMBS {
            let expected_limb = if i == 0 {
                AB::Expr::ZERO
            } else {
                carry[i - 1].clone()
            } + (0..=i).fold(AB::Expr::ZERO, |acc, k| acc + (b[k] * c[i - k]));
            carry[i] = AB::Expr::from(carry_divide) * (expected_limb - a[i]);
        }

        for (a, carry) in a.iter().zip(carry.iter()) {
            self.bus
                .send(vec![(*a).into(), carry.clone()])
                .eval(builder, cols.is_valid);
        }

        let expected_opcode = VmCoreAir::<AB, I>::opcode_to_global_expr(self, MulOpcode::MUL);

        AdapterAirContext {
            to_pc: None,
            reads: [cols.b.map(Into::into), cols.c.map(Into::into)].into(),
            writes: [cols.a.map(Into::into)].into(),
            instruction: MinimalInstruction {
                is_valid: cols.is_valid.into(),
                opcode: expected_opcode,
            }
            .into(),
        }
    }

    fn start_offset(&self) -> usize {
        self.offset
    }
}

#[repr(C)]
#[derive(AlignedBytesBorrow, Debug)]
pub struct MultiplicationCoreRecord<const NUM_LIMBS: usize, const LIMB_BITS: usize> {
    pub b: [u8; NUM_LIMBS],
    pub c: [u8; NUM_LIMBS],
}

#[derive(Clone, Copy, derive_new::new)]
pub struct MultiplicationExecutor<A, const NUM_LIMBS: usize, const LIMB_BITS: usize> {
    adapter: A,
    pub offset: usize,
}

#[derive(Clone, Debug)]
pub struct MultiplicationFiller<A, const NUM_LIMBS: usize, const LIMB_BITS: usize> {
    adapter: A,
    pub offset: usize,
    pub range_tuple_chip: SharedRangeTupleCheckerChip<2>,
}

impl<A, const NUM_LIMBS: usize, const LIMB_BITS: usize>
    MultiplicationFiller<A, NUM_LIMBS, LIMB_BITS>
{
    pub fn new(
        adapter: A,
        range_tuple_chip: SharedRangeTupleCheckerChip<2>,
        offset: usize,
    ) -> Self {
        // The RangeTupleChecker is used to range check (a[i], carry[i]) pairs where 0 <= i
        // < NUM_LIMBS. a[i] must have LIMB_BITS bits and carry[i] is the sum of i + 1 bytes
        // (with LIMB_BITS bits).
        debug_assert!(
            range_tuple_chip.sizes()[0] == 1 << LIMB_BITS,
            "First element of RangeTupleChecker must have size {}",
            1 << LIMB_BITS
        );
        debug_assert!(
            range_tuple_chip.sizes()[1] >= (1 << LIMB_BITS) * NUM_LIMBS as u32,
            "Second element of RangeTupleChecker must have size of at least {}",
            (1 << LIMB_BITS) * NUM_LIMBS as u32
        );

        Self {
            adapter,
            offset,
            range_tuple_chip,
        }
    }
}

impl<F, A, RA, const NUM_LIMBS: usize, const LIMB_BITS: usize> PreflightExecutor<F, RA>
    for MultiplicationExecutor<A, NUM_LIMBS, LIMB_BITS>
where
    F: PrimeField32,
    A: 'static
        + AdapterTraceExecutor<
            F,
            ReadData: Into<[[u8; NUM_LIMBS]; 2]>,
            WriteData: From<[[u8; NUM_LIMBS]; 1]>,
        >,
    for<'buf> RA: RecordArena<
        'buf,
        EmptyAdapterCoreLayout<F, A>,
        (
            A::RecordMut<'buf>,
            &'buf mut MultiplicationCoreRecord<NUM_LIMBS, LIMB_BITS>,
        ),
    >,
{
    fn get_opcode_name(&self, opcode: usize) -> String {
        format!("{:?}", MulOpcode::from_usize(opcode - self.offset))
    }

    fn execute(
<<<<<<< HEAD
        &mut self,
=======
        &self,
>>>>>>> 8ad15357
        state: VmStateMut<F, TracingMemory, RA>,
        instruction: &Instruction<F>,
    ) -> Result<(), ExecutionError> {
        let Instruction { opcode, .. } = instruction;

        debug_assert_eq!(
            MulOpcode::from_usize(opcode.local_opcode_idx(self.offset)),
            MulOpcode::MUL
        );
        let (mut adapter_record, core_record) = state.ctx.alloc(EmptyAdapterCoreLayout::new());
<<<<<<< HEAD

        A::start(*state.pc, state.memory, &mut adapter_record);

        let [rs1, rs2] = self
            .adapter
            .read(state.memory, instruction, &mut adapter_record)
            .into();

        let (a, _) = run_mul::<NUM_LIMBS, LIMB_BITS>(&rs1, &rs2);

        core_record.b = rs1;
        core_record.c = rs2;

        self.adapter
            .write(state.memory, instruction, [a].into(), &mut adapter_record);

        *state.pc = state.pc.wrapping_add(DEFAULT_PC_STEP);
        Ok(())
    }
}
impl<F, A, const NUM_LIMBS: usize, const LIMB_BITS: usize> TraceFiller<F>
    for MultiplicationFiller<A, NUM_LIMBS, LIMB_BITS>
where
    F: PrimeField32,
    A: 'static + AdapterTraceFiller<F>,
{
    fn fill_trace_row(&self, mem_helper: &MemoryAuxColsFactory<F>, row_slice: &mut [F]) {
        let (adapter_row, mut core_row) = unsafe { row_slice.split_at_mut_unchecked(A::WIDTH) };
        self.adapter.fill_trace_row(mem_helper, adapter_row);

        let record: &MultiplicationCoreRecord<NUM_LIMBS, LIMB_BITS> =
            unsafe { get_record_from_slice(&mut core_row, ()) };

        let core_row: &mut MultiplicationCoreCols<F, NUM_LIMBS, LIMB_BITS> = core_row.borrow_mut();

        let (a, carry) = run_mul::<NUM_LIMBS, LIMB_BITS>(&record.b, &record.c);

        for (a, carry) in a.iter().zip(carry.iter()) {
            self.range_tuple_chip.add_count(&[*a as u32, *carry]);
        }

        // write in reverse order
        core_row.is_valid = F::ONE;
        core_row.c = record.c.map(F::from_canonical_u8);
        core_row.b = record.b.map(F::from_canonical_u8);
        core_row.a = a.map(F::from_canonical_u8);
    }
}

#[derive(AlignedBytesBorrow, Clone)]
#[repr(C)]
struct MultiPreCompute {
    a: u8,
    b: u8,
    c: u8,
}

impl<F, A, const LIMB_BITS: usize> Executor<F>
    for MultiplicationExecutor<A, { RV32_REGISTER_NUM_LIMBS }, LIMB_BITS>
where
    F: PrimeField32,
{
    fn pre_compute_size(&self) -> usize {
        size_of::<MultiPreCompute>()
    }
    fn pre_compute<Ctx>(
        &self,
        pc: u32,
        inst: &Instruction<F>,
        data: &mut [u8],
    ) -> Result<ExecuteFunc<F, Ctx>, StaticProgramError>
    where
        Ctx: E1ExecutionCtx,
    {
        let pre_compute: &mut MultiPreCompute = data.borrow_mut();
        self.pre_compute_impl(pc, inst, pre_compute)?;
        Ok(execute_e1_impl)
    }
}

impl<F, A, const LIMB_BITS: usize> MeteredExecutor<F>
    for MultiplicationExecutor<A, { RV32_REGISTER_NUM_LIMBS }, LIMB_BITS>
where
    F: PrimeField32,
{
    fn metered_pre_compute_size(&self) -> usize {
        size_of::<E2PreCompute<MultiPreCompute>>()
    }

    fn metered_pre_compute<Ctx>(
        &self,
        chip_idx: usize,
        pc: u32,
        inst: &Instruction<F>,
        data: &mut [u8],
    ) -> Result<ExecuteFunc<F, Ctx>, StaticProgramError>
    where
        Ctx: E2ExecutionCtx,
    {
        let pre_compute: &mut E2PreCompute<MultiPreCompute> = data.borrow_mut();
        pre_compute.chip_idx = chip_idx as u32;
        self.pre_compute_impl(pc, inst, &mut pre_compute.data)?;
        Ok(execute_e2_impl)
    }
}

#[inline(always)]
unsafe fn execute_e12_impl<F: PrimeField32, CTX: E1ExecutionCtx>(
    pre_compute: &MultiPreCompute,
    vm_state: &mut VmExecState<F, GuestMemory, CTX>,
) {
    let rs1: [u8; RV32_REGISTER_NUM_LIMBS] =
        vm_state.vm_read(RV32_REGISTER_AS, pre_compute.b as u32);
    let rs2: [u8; RV32_REGISTER_NUM_LIMBS] =
        vm_state.vm_read(RV32_REGISTER_AS, pre_compute.c as u32);
    let rs1 = u32::from_le_bytes(rs1);
    let rs2 = u32::from_le_bytes(rs2);
    let rd = rs1.wrapping_mul(rs2);
    vm_state.vm_write(RV32_REGISTER_AS, pre_compute.a as u32, &rd.to_le_bytes());

    vm_state.pc += DEFAULT_PC_STEP;
    vm_state.instret += 1;
}

unsafe fn execute_e1_impl<F: PrimeField32, CTX: E1ExecutionCtx>(
    pre_compute: &[u8],
    vm_state: &mut VmExecState<F, GuestMemory, CTX>,
) {
    let pre_compute: &MultiPreCompute = pre_compute.borrow();
    execute_e12_impl(pre_compute, vm_state);
}

unsafe fn execute_e2_impl<F: PrimeField32, CTX: E2ExecutionCtx>(
    pre_compute: &[u8],
    vm_state: &mut VmExecState<F, GuestMemory, CTX>,
) {
    let pre_compute: &E2PreCompute<MultiPreCompute> = pre_compute.borrow();
    vm_state
        .ctx
        .on_height_change(pre_compute.chip_idx as usize, 1);
    execute_e12_impl(&pre_compute.data, vm_state);
}

impl<A, const LIMB_BITS: usize> MultiplicationExecutor<A, { RV32_REGISTER_NUM_LIMBS }, LIMB_BITS> {
    fn pre_compute_impl<F: PrimeField32>(
        &self,
        pc: u32,
        inst: &Instruction<F>,
        data: &mut MultiPreCompute,
    ) -> Result<(), StaticProgramError> {
        assert_eq!(
            MulOpcode::from_usize(inst.opcode.local_opcode_idx(self.offset)),
            MulOpcode::MUL
        );
        if inst.d.as_canonical_u32() != RV32_REGISTER_AS {
            return Err(StaticProgramError::InvalidInstruction(pc));
        }

        *data = MultiPreCompute {
            a: inst.a.as_canonical_u32() as u8,
            b: inst.b.as_canonical_u32() as u8,
            c: inst.c.as_canonical_u32() as u8,
        };
        Ok(())
=======

        A::start(*state.pc, state.memory, &mut adapter_record);

        let [rs1, rs2] = self
            .adapter
            .read(state.memory, instruction, &mut adapter_record)
            .into();

        let (a, _) = run_mul::<NUM_LIMBS, LIMB_BITS>(&rs1, &rs2);

        core_record.b = rs1;
        core_record.c = rs2;

        self.adapter
            .write(state.memory, instruction, [a].into(), &mut adapter_record);

        *state.pc = state.pc.wrapping_add(DEFAULT_PC_STEP);
        Ok(())
    }
}

impl<F, A, const NUM_LIMBS: usize, const LIMB_BITS: usize> TraceFiller<F>
    for MultiplicationFiller<A, NUM_LIMBS, LIMB_BITS>
where
    F: PrimeField32,
    A: 'static + AdapterTraceFiller<F>,
{
    fn fill_trace_row(&self, mem_helper: &MemoryAuxColsFactory<F>, row_slice: &mut [F]) {
        // SAFETY: row_slice is guaranteed by the caller to have at least A::WIDTH +
        // MultiplicationCoreCols::width() elements
        let (adapter_row, mut core_row) = unsafe { row_slice.split_at_mut_unchecked(A::WIDTH) };
        self.adapter.fill_trace_row(mem_helper, adapter_row);
        // SAFETY: core_row contains a valid MultiplicationCoreRecord written by the executor
        // during trace generation
        let record: &MultiplicationCoreRecord<NUM_LIMBS, LIMB_BITS> =
            unsafe { get_record_from_slice(&mut core_row, ()) };

        let core_row: &mut MultiplicationCoreCols<F, NUM_LIMBS, LIMB_BITS> = core_row.borrow_mut();

        let (a, carry) = run_mul::<NUM_LIMBS, LIMB_BITS>(&record.b, &record.c);

        for (a, carry) in a.iter().zip(carry.iter()) {
            self.range_tuple_chip.add_count(&[*a as u32, *carry]);
        }

        // write in reverse order
        core_row.is_valid = F::ONE;
        core_row.c = record.c.map(F::from_canonical_u8);
        core_row.b = record.b.map(F::from_canonical_u8);
        core_row.a = a.map(F::from_canonical_u8);
>>>>>>> 8ad15357
    }
}

// returns mul, carry
#[inline(always)]
pub(super) fn run_mul<const NUM_LIMBS: usize, const LIMB_BITS: usize>(
    x: &[u8; NUM_LIMBS],
    y: &[u8; NUM_LIMBS],
) -> ([u8; NUM_LIMBS], [u32; NUM_LIMBS]) {
    let mut result = [0u8; NUM_LIMBS];
    let mut carry = [0u32; NUM_LIMBS];
    for i in 0..NUM_LIMBS {
        let mut res = 0u32;
        if i > 0 {
            res = carry[i - 1];
        }
        for j in 0..=i {
            res += (x[j] as u32) * (y[i - j] as u32);
        }
        carry[i] = res >> LIMB_BITS;
        res %= 1u32 << LIMB_BITS;
        result[i] = res as u8;
    }
    (result, carry)
}<|MERGE_RESOLUTION|>--- conflicted
+++ resolved
@@ -5,30 +5,14 @@
 
 use openvm_circuit::{
     arch::*,
-<<<<<<< HEAD
-    system::memory::{
-        online::{GuestMemory, TracingMemory},
-        MemoryAuxColsFactory,
-    },
-=======
     system::memory::{online::TracingMemory, MemoryAuxColsFactory},
->>>>>>> 8ad15357
 };
 use openvm_circuit_primitives::{
     range_tuple::{RangeTupleCheckerBus, SharedRangeTupleCheckerChip},
     AlignedBytesBorrow,
 };
 use openvm_circuit_primitives_derive::AlignedBorrow;
-<<<<<<< HEAD
-use openvm_instructions::{
-    instruction::Instruction,
-    program::DEFAULT_PC_STEP,
-    riscv::{RV32_REGISTER_AS, RV32_REGISTER_NUM_LIMBS},
-    LocalOpcode,
-};
-=======
 use openvm_instructions::{instruction::Instruction, program::DEFAULT_PC_STEP, LocalOpcode};
->>>>>>> 8ad15357
 use openvm_rv32im_transpiler::MulOpcode;
 use openvm_stark_backend::{
     interaction::InteractionBuilder,
@@ -200,11 +184,7 @@
     }
 
     fn execute(
-<<<<<<< HEAD
-        &mut self,
-=======
         &self,
->>>>>>> 8ad15357
         state: VmStateMut<F, TracingMemory, RA>,
         instruction: &Instruction<F>,
     ) -> Result<(), ExecutionError> {
@@ -215,172 +195,6 @@
             MulOpcode::MUL
         );
         let (mut adapter_record, core_record) = state.ctx.alloc(EmptyAdapterCoreLayout::new());
-<<<<<<< HEAD
-
-        A::start(*state.pc, state.memory, &mut adapter_record);
-
-        let [rs1, rs2] = self
-            .adapter
-            .read(state.memory, instruction, &mut adapter_record)
-            .into();
-
-        let (a, _) = run_mul::<NUM_LIMBS, LIMB_BITS>(&rs1, &rs2);
-
-        core_record.b = rs1;
-        core_record.c = rs2;
-
-        self.adapter
-            .write(state.memory, instruction, [a].into(), &mut adapter_record);
-
-        *state.pc = state.pc.wrapping_add(DEFAULT_PC_STEP);
-        Ok(())
-    }
-}
-impl<F, A, const NUM_LIMBS: usize, const LIMB_BITS: usize> TraceFiller<F>
-    for MultiplicationFiller<A, NUM_LIMBS, LIMB_BITS>
-where
-    F: PrimeField32,
-    A: 'static + AdapterTraceFiller<F>,
-{
-    fn fill_trace_row(&self, mem_helper: &MemoryAuxColsFactory<F>, row_slice: &mut [F]) {
-        let (adapter_row, mut core_row) = unsafe { row_slice.split_at_mut_unchecked(A::WIDTH) };
-        self.adapter.fill_trace_row(mem_helper, adapter_row);
-
-        let record: &MultiplicationCoreRecord<NUM_LIMBS, LIMB_BITS> =
-            unsafe { get_record_from_slice(&mut core_row, ()) };
-
-        let core_row: &mut MultiplicationCoreCols<F, NUM_LIMBS, LIMB_BITS> = core_row.borrow_mut();
-
-        let (a, carry) = run_mul::<NUM_LIMBS, LIMB_BITS>(&record.b, &record.c);
-
-        for (a, carry) in a.iter().zip(carry.iter()) {
-            self.range_tuple_chip.add_count(&[*a as u32, *carry]);
-        }
-
-        // write in reverse order
-        core_row.is_valid = F::ONE;
-        core_row.c = record.c.map(F::from_canonical_u8);
-        core_row.b = record.b.map(F::from_canonical_u8);
-        core_row.a = a.map(F::from_canonical_u8);
-    }
-}
-
-#[derive(AlignedBytesBorrow, Clone)]
-#[repr(C)]
-struct MultiPreCompute {
-    a: u8,
-    b: u8,
-    c: u8,
-}
-
-impl<F, A, const LIMB_BITS: usize> Executor<F>
-    for MultiplicationExecutor<A, { RV32_REGISTER_NUM_LIMBS }, LIMB_BITS>
-where
-    F: PrimeField32,
-{
-    fn pre_compute_size(&self) -> usize {
-        size_of::<MultiPreCompute>()
-    }
-    fn pre_compute<Ctx>(
-        &self,
-        pc: u32,
-        inst: &Instruction<F>,
-        data: &mut [u8],
-    ) -> Result<ExecuteFunc<F, Ctx>, StaticProgramError>
-    where
-        Ctx: E1ExecutionCtx,
-    {
-        let pre_compute: &mut MultiPreCompute = data.borrow_mut();
-        self.pre_compute_impl(pc, inst, pre_compute)?;
-        Ok(execute_e1_impl)
-    }
-}
-
-impl<F, A, const LIMB_BITS: usize> MeteredExecutor<F>
-    for MultiplicationExecutor<A, { RV32_REGISTER_NUM_LIMBS }, LIMB_BITS>
-where
-    F: PrimeField32,
-{
-    fn metered_pre_compute_size(&self) -> usize {
-        size_of::<E2PreCompute<MultiPreCompute>>()
-    }
-
-    fn metered_pre_compute<Ctx>(
-        &self,
-        chip_idx: usize,
-        pc: u32,
-        inst: &Instruction<F>,
-        data: &mut [u8],
-    ) -> Result<ExecuteFunc<F, Ctx>, StaticProgramError>
-    where
-        Ctx: E2ExecutionCtx,
-    {
-        let pre_compute: &mut E2PreCompute<MultiPreCompute> = data.borrow_mut();
-        pre_compute.chip_idx = chip_idx as u32;
-        self.pre_compute_impl(pc, inst, &mut pre_compute.data)?;
-        Ok(execute_e2_impl)
-    }
-}
-
-#[inline(always)]
-unsafe fn execute_e12_impl<F: PrimeField32, CTX: E1ExecutionCtx>(
-    pre_compute: &MultiPreCompute,
-    vm_state: &mut VmExecState<F, GuestMemory, CTX>,
-) {
-    let rs1: [u8; RV32_REGISTER_NUM_LIMBS] =
-        vm_state.vm_read(RV32_REGISTER_AS, pre_compute.b as u32);
-    let rs2: [u8; RV32_REGISTER_NUM_LIMBS] =
-        vm_state.vm_read(RV32_REGISTER_AS, pre_compute.c as u32);
-    let rs1 = u32::from_le_bytes(rs1);
-    let rs2 = u32::from_le_bytes(rs2);
-    let rd = rs1.wrapping_mul(rs2);
-    vm_state.vm_write(RV32_REGISTER_AS, pre_compute.a as u32, &rd.to_le_bytes());
-
-    vm_state.pc += DEFAULT_PC_STEP;
-    vm_state.instret += 1;
-}
-
-unsafe fn execute_e1_impl<F: PrimeField32, CTX: E1ExecutionCtx>(
-    pre_compute: &[u8],
-    vm_state: &mut VmExecState<F, GuestMemory, CTX>,
-) {
-    let pre_compute: &MultiPreCompute = pre_compute.borrow();
-    execute_e12_impl(pre_compute, vm_state);
-}
-
-unsafe fn execute_e2_impl<F: PrimeField32, CTX: E2ExecutionCtx>(
-    pre_compute: &[u8],
-    vm_state: &mut VmExecState<F, GuestMemory, CTX>,
-) {
-    let pre_compute: &E2PreCompute<MultiPreCompute> = pre_compute.borrow();
-    vm_state
-        .ctx
-        .on_height_change(pre_compute.chip_idx as usize, 1);
-    execute_e12_impl(&pre_compute.data, vm_state);
-}
-
-impl<A, const LIMB_BITS: usize> MultiplicationExecutor<A, { RV32_REGISTER_NUM_LIMBS }, LIMB_BITS> {
-    fn pre_compute_impl<F: PrimeField32>(
-        &self,
-        pc: u32,
-        inst: &Instruction<F>,
-        data: &mut MultiPreCompute,
-    ) -> Result<(), StaticProgramError> {
-        assert_eq!(
-            MulOpcode::from_usize(inst.opcode.local_opcode_idx(self.offset)),
-            MulOpcode::MUL
-        );
-        if inst.d.as_canonical_u32() != RV32_REGISTER_AS {
-            return Err(StaticProgramError::InvalidInstruction(pc));
-        }
-
-        *data = MultiPreCompute {
-            a: inst.a.as_canonical_u32() as u8,
-            b: inst.b.as_canonical_u32() as u8,
-            c: inst.c.as_canonical_u32() as u8,
-        };
-        Ok(())
-=======
 
         A::start(*state.pc, state.memory, &mut adapter_record);
 
@@ -431,7 +245,6 @@
         core_row.c = record.c.map(F::from_canonical_u8);
         core_row.b = record.b.map(F::from_canonical_u8);
         core_row.a = a.map(F::from_canonical_u8);
->>>>>>> 8ad15357
     }
 }
 
