--- conflicted
+++ resolved
@@ -5,15 +5,10 @@
 
 use openvm_circuit::{
     arch::{
-<<<<<<< HEAD
+        execution_mode::{metered::MeteredCtx, E1E2ExecutionCtx},
         AdapterAirContext, AdapterCoreLayout, AdapterExecutorE1, AdapterTraceFiller,
         AdapterTraceStep, ImmInstruction, RecordArena, Result, StepExecutorE1, TraceFiller,
         TraceStep, VmAdapterInterface, VmCoreAir, VmStateMut,
-=======
-        execution_mode::{metered::MeteredCtx, E1E2ExecutionCtx},
-        AdapterAirContext, AdapterExecutorE1, AdapterTraceStep, ImmInstruction, Result,
-        StepExecutorE1, TraceStep, VmAdapterInterface, VmCoreAir, VmStateMut,
->>>>>>> 82f7ff99
     },
     system::memory::{
         online::{GuestMemory, TracingMemory},
@@ -386,14 +381,7 @@
         Ctx: E1E2ExecutionCtx,
     {
         let &Instruction { opcode, c: imm, .. } = instruction;
-<<<<<<< HEAD
-        let [rs1, rs2] = self.adapter.read(state.memory, instruction).into();
-=======
-
-        let blt_opcode = BranchLessThanOpcode::from_usize(opcode.local_opcode_idx(self.offset));
-
         let [rs1, rs2] = self.adapter.read(state, instruction).into();
->>>>>>> 82f7ff99
 
         // TODO(ayush): probably don't need the other values
         let (cmp_result, _, _, _) =
