use std::{array, borrow::BorrowMut, sync::Arc};

use openvm_circuit::{
<<<<<<< HEAD
    arch::testing::{
        memory::gen_pointer, TestChipHarness, VmChipTestBuilder, BITWISE_OP_LOOKUP_BUS,
    },
=======
    arch::{
        testing::{
            memory::gen_pointer, TestBuilder, TestChipHarness, VmChipTestBuilder,
            BITWISE_OP_LOOKUP_BUS,
        },
        Arena, ExecutionBridge, PreflightExecutor,
    },
    system::memory::{offline_checker::MemoryBridge, SharedMemoryHelper},
>>>>>>> 8ad15357
    utils::i32_to_f,
};
use openvm_circuit_primitives::bitwise_op_lookup::{
    BitwiseOperationLookupAir, BitwiseOperationLookupBus, BitwiseOperationLookupChip,
    SharedBitwiseOperationLookupChip,
};
use openvm_instructions::{instruction::Instruction, program::PC_BITS, LocalOpcode};
use openvm_rv32im_transpiler::BranchLessThanOpcode;
use openvm_stark_backend::{
    p3_air::BaseAir,
    p3_field::{FieldAlgebra, PrimeField32},
    p3_matrix::{
        dense::{DenseMatrix, RowMajorMatrix},
        Matrix,
    },
    utils::disable_debug_builder,
};
use openvm_stark_sdk::{p3_baby_bear::BabyBear, utils::create_seeded_rng};
use rand::{rngs::StdRng, Rng};
use test_case::test_case;
<<<<<<< HEAD

use super::{core::run_cmp, Rv32BranchLessThanChip};
=======
#[cfg(feature = "cuda")]
use {
    crate::{
        adapters::Rv32BranchAdapterRecord, BranchLessThanCoreRecord, Rv32BranchLessThanChipGpu,
    },
    openvm_circuit::arch::{
        testing::{default_bitwise_lookup_bus, GpuChipTestBuilder, GpuTestChipHarness},
        EmptyAdapterCoreLayout,
    },
};

use super::{run_cmp, Rv32BranchLessThanChip};
>>>>>>> 8ad15357
use crate::{
    adapters::{
        Rv32BranchAdapterAir, Rv32BranchAdapterExecutor, Rv32BranchAdapterFiller, RV32_CELL_BITS,
        RV32_REGISTER_NUM_LIMBS, RV_B_TYPE_IMM_BITS,
    },
    branch_lt::BranchLessThanCoreCols,
    test_utils::get_verification_error,
    BranchLessThanCoreAir, BranchLessThanFiller, Rv32BranchLessThanAir, Rv32BranchLessThanExecutor,
};

type F = BabyBear;
const MAX_INS_CAPACITY: usize = 128;
const ABS_MAX_IMM: i32 = 1 << (RV_B_TYPE_IMM_BITS - 1);
type Harness = TestChipHarness<
    F,
    Rv32BranchLessThanExecutor,
    Rv32BranchLessThanAir,
    Rv32BranchLessThanChip<F>,
>;

<<<<<<< HEAD
fn create_test_chip(
    tester: &mut VmChipTestBuilder<F>,
) -> (
    Harness,
    (
        BitwiseOperationLookupAir<RV32_CELL_BITS>,
        SharedBitwiseOperationLookupChip<RV32_CELL_BITS>,
    ),
) {
    let bitwise_bus = BitwiseOperationLookupBus::new(BITWISE_OP_LOOKUP_BUS);
    let bitwise_chip = Arc::new(BitwiseOperationLookupChip::<RV32_CELL_BITS>::new(
        bitwise_bus,
    ));

    let air = Rv32BranchLessThanAir::new(
        Rv32BranchAdapterAir::new(tester.execution_bridge(), tester.memory_bridge()),
        BranchLessThanCoreAir::new(bitwise_bus, BranchLessThanOpcode::CLASS_OFFSET),
=======
fn create_harness_fields(
    memory_bridge: MemoryBridge,
    execution_bridge: ExecutionBridge,
    bitwise_chip: Arc<BitwiseOperationLookupChip<RV32_CELL_BITS>>,
    memory_helper: SharedMemoryHelper<F>,
) -> (
    Rv32BranchLessThanAir,
    Rv32BranchLessThanExecutor,
    Rv32BranchLessThanChip<F>,
) {
    let air = Rv32BranchLessThanAir::new(
        Rv32BranchAdapterAir::new(execution_bridge, memory_bridge),
        BranchLessThanCoreAir::new(bitwise_chip.bus(), BranchLessThanOpcode::CLASS_OFFSET),
>>>>>>> 8ad15357
    );
    let executor = Rv32BranchLessThanExecutor::new(
        Rv32BranchAdapterExecutor::new(),
        BranchLessThanOpcode::CLASS_OFFSET,
    );
    let chip = Rv32BranchLessThanChip::new(
        BranchLessThanFiller::new(
            Rv32BranchAdapterFiller,
<<<<<<< HEAD
            bitwise_chip.clone(),
            BranchLessThanOpcode::CLASS_OFFSET,
        ),
        tester.memory_helper(),
    );
    let harness = Harness::with_capacity(executor, air, chip, MAX_INS_CAPACITY);

    (harness, (bitwise_chip.air, bitwise_chip))
}

#[allow(clippy::too_many_arguments)]
fn set_and_execute(
    tester: &mut VmChipTestBuilder<F>,
    harness: &mut Harness,
=======
            bitwise_chip,
            BranchLessThanOpcode::CLASS_OFFSET,
        ),
        memory_helper,
    );
    (air, executor, chip)
}

fn create_harness(
    tester: &mut VmChipTestBuilder<F>,
) -> (
    Harness,
    (
        BitwiseOperationLookupAir<RV32_CELL_BITS>,
        SharedBitwiseOperationLookupChip<RV32_CELL_BITS>,
    ),
) {
    let bitwise_bus = BitwiseOperationLookupBus::new(BITWISE_OP_LOOKUP_BUS);
    let bitwise_chip = Arc::new(BitwiseOperationLookupChip::<RV32_CELL_BITS>::new(
        bitwise_bus,
    ));

    let (air, executor, chip) = create_harness_fields(
        tester.memory_bridge(),
        tester.execution_bridge(),
        bitwise_chip.clone(),
        tester.memory_helper(),
    );
    let harness = Harness::with_capacity(executor, air, chip, MAX_INS_CAPACITY);

    (harness, (bitwise_chip.air, bitwise_chip))
}

#[allow(clippy::too_many_arguments)]
fn set_and_execute<RA: Arena, E: PreflightExecutor<F, RA>>(
    tester: &mut impl TestBuilder<F>,
    executor: &mut E,
    arena: &mut RA,
>>>>>>> 8ad15357
    rng: &mut StdRng,
    opcode: BranchLessThanOpcode,
    a: Option<[u8; RV32_REGISTER_NUM_LIMBS]>,
    b: Option<[u8; RV32_REGISTER_NUM_LIMBS]>,
    imm: Option<i32>,
) {
    let a = a.unwrap_or(array::from_fn(|_| rng.gen_range(0..=u8::MAX)));
    let b = b.unwrap_or(if rng.gen_bool(0.5) {
        a
    } else {
        array::from_fn(|_| rng.gen_range(0..=u8::MAX))
    });

    let imm = imm.unwrap_or(rng.gen_range((-ABS_MAX_IMM)..ABS_MAX_IMM));
    let rs1 = gen_pointer(rng, 4);
    let rs2 = gen_pointer(rng, 4);
    tester.write::<RV32_REGISTER_NUM_LIMBS>(1, rs1, a.map(F::from_canonical_u8));
    tester.write::<RV32_REGISTER_NUM_LIMBS>(1, rs2, b.map(F::from_canonical_u8));

    tester.execute_with_pc(
<<<<<<< HEAD
        harness,
=======
        executor,
        arena,
>>>>>>> 8ad15357
        &Instruction::from_isize(
            opcode.global_opcode(),
            rs1 as isize,
            rs2 as isize,
            imm as isize,
            1,
            1,
        ),
        rng.gen_range(imm.unsigned_abs()..(1 << (PC_BITS - 1))),
    );

    let (cmp_result, _, _, _) =
        run_cmp::<RV32_REGISTER_NUM_LIMBS, RV32_CELL_BITS>(opcode.local_usize() as u8, &a, &b);
<<<<<<< HEAD
    let from_pc = tester.execution.last_from_pc().as_canonical_u32() as i32;
    let to_pc = tester.execution.last_to_pc().as_canonical_u32() as i32;
=======
    let from_pc = tester.last_from_pc().as_canonical_u32() as i32;
    let to_pc = tester.last_to_pc().as_canonical_u32() as i32;
>>>>>>> 8ad15357
    let pc_inc = if cmp_result { imm } else { 4 };

    assert_eq!(to_pc, from_pc + pc_inc);
}

//////////////////////////////////////////////////////////////////////////////////////
// POSITIVE TESTS
//
// Randomly generate computations and execute, ensuring that the generated trace
// passes all constraints.
//////////////////////////////////////////////////////////////////////////////////////

#[test_case(BranchLessThanOpcode::BLT, 100)]
#[test_case(BranchLessThanOpcode::BLTU, 100)]
#[test_case(BranchLessThanOpcode::BGE, 100)]
#[test_case(BranchLessThanOpcode::BGEU, 100)]
fn rand_branch_lt_test(opcode: BranchLessThanOpcode, num_ops: usize) {
    let mut rng = create_seeded_rng();
    let mut tester = VmChipTestBuilder::default();
<<<<<<< HEAD
    let (mut harness, bitwise_chip) = create_test_chip(&mut tester);
=======
    let (mut harness, bitwise_chip) = create_harness(&mut tester);
>>>>>>> 8ad15357

    for _ in 0..num_ops {
        set_and_execute(
            &mut tester,
<<<<<<< HEAD
            &mut harness,
=======
            &mut harness.executor,
            &mut harness.arena,
>>>>>>> 8ad15357
            &mut rng,
            opcode,
            None,
            None,
            None,
        );
    }

    // Test special case where b = c
    set_and_execute(
        &mut tester,
<<<<<<< HEAD
        &mut harness,
=======
        &mut harness.executor,
        &mut harness.arena,
>>>>>>> 8ad15357
        &mut rng,
        opcode,
        Some([101, 128, 202, 255]),
        Some([101, 128, 202, 255]),
        Some(24),
    );
    set_and_execute(
        &mut tester,
<<<<<<< HEAD
        &mut harness,
=======
        &mut harness.executor,
        &mut harness.arena,
>>>>>>> 8ad15357
        &mut rng,
        opcode,
        Some([36, 0, 0, 0]),
        Some([36, 0, 0, 0]),
        Some(24),
    );

    let tester = tester
        .build()
        .load(harness)
        .load_periphery(bitwise_chip)
        .finalize();
    tester.simple_test().expect("Verification failed");
}

//////////////////////////////////////////////////////////////////////////////////////
// NEGATIVE TESTS
//
// Given a fake trace of a single operation, setup a chip and run the test. We replace
// part of the trace and check that the chip throws the expected error.
//////////////////////////////////////////////////////////////////////////////////////

#[derive(Clone, Copy, Default, PartialEq)]
struct BranchLessThanPrankValues<const NUM_LIMBS: usize> {
    pub a_msb: Option<i32>,
    pub b_msb: Option<i32>,
    pub diff_marker: Option<[u32; NUM_LIMBS]>,
    pub diff_val: Option<u32>,
}

#[allow(clippy::too_many_arguments)]
fn run_negative_branch_lt_test(
    opcode: BranchLessThanOpcode,
    a: [u8; RV32_REGISTER_NUM_LIMBS],
    b: [u8; RV32_REGISTER_NUM_LIMBS],
    prank_cmp_result: bool,
    prank_vals: BranchLessThanPrankValues<RV32_REGISTER_NUM_LIMBS>,
    interaction_error: bool,
) {
    let imm = 16i32;
    let mut rng = create_seeded_rng();
    let mut tester = VmChipTestBuilder::default();
<<<<<<< HEAD
    let (mut harness, bitwise) = create_test_chip(&mut tester);

    set_and_execute(
        &mut tester,
        &mut harness,
=======
    let (mut harness, bitwise) = create_harness(&mut tester);

    set_and_execute(
        &mut tester,
        &mut harness.executor,
        &mut harness.arena,
>>>>>>> 8ad15357
        &mut rng,
        opcode,
        Some(a),
        Some(b),
        Some(imm),
    );

    let adapter_width = BaseAir::<F>::width(&harness.air.adapter);
    let ge_opcode = opcode == BranchLessThanOpcode::BGE || opcode == BranchLessThanOpcode::BGEU;

    let modify_trace = |trace: &mut DenseMatrix<BabyBear>| {
        let mut values = trace.row_slice(0).to_vec();
        let cols: &mut BranchLessThanCoreCols<F, RV32_REGISTER_NUM_LIMBS, RV32_CELL_BITS> =
            values.split_at_mut(adapter_width).1.borrow_mut();

        if let Some(a_msb) = prank_vals.a_msb {
            cols.a_msb_f = i32_to_f(a_msb);
        }
        if let Some(b_msb) = prank_vals.b_msb {
            cols.b_msb_f = i32_to_f(b_msb);
        }
        if let Some(diff_marker) = prank_vals.diff_marker {
            cols.diff_marker = diff_marker.map(F::from_canonical_u32);
        }
        if let Some(diff_val) = prank_vals.diff_val {
            cols.diff_val = F::from_canonical_u32(diff_val);
        }
        cols.cmp_result = F::from_bool(prank_cmp_result);
        cols.cmp_lt = F::from_bool(ge_opcode ^ prank_cmp_result);

        *trace = RowMajorMatrix::new(values, trace.width());
    };

    disable_debug_builder();
    let tester = tester
        .build()
        .load_and_prank_trace(harness, modify_trace)
        .load_periphery(bitwise)
        .finalize();
    tester.simple_test_with_expected_error(get_verification_error(interaction_error));
}

#[test]
fn rv32_blt_wrong_lt_cmp_negative_test() {
    let a = [145, 34, 25, 205];
    let b = [73, 35, 25, 205];
    let prank_vals = Default::default();
    run_negative_branch_lt_test(BranchLessThanOpcode::BLT, a, b, false, prank_vals, false);
    run_negative_branch_lt_test(BranchLessThanOpcode::BLTU, a, b, false, prank_vals, false);
    run_negative_branch_lt_test(BranchLessThanOpcode::BGE, a, b, true, prank_vals, false);
    run_negative_branch_lt_test(BranchLessThanOpcode::BGEU, a, b, true, prank_vals, false);
}

#[test]
fn rv32_blt_wrong_ge_cmp_negative_test() {
    let a = [73, 35, 25, 205];
    let b = [145, 34, 25, 205];
    let prank_vals = Default::default();
    run_negative_branch_lt_test(BranchLessThanOpcode::BLT, a, b, true, prank_vals, false);
    run_negative_branch_lt_test(BranchLessThanOpcode::BLTU, a, b, true, prank_vals, false);
    run_negative_branch_lt_test(BranchLessThanOpcode::BGE, a, b, false, prank_vals, false);
    run_negative_branch_lt_test(BranchLessThanOpcode::BGEU, a, b, false, prank_vals, false);
}

#[test]
fn rv32_blt_wrong_eq_cmp_negative_test() {
    let a = [73, 35, 25, 205];
    let b = [73, 35, 25, 205];
    let prank_vals = Default::default();
    run_negative_branch_lt_test(BranchLessThanOpcode::BLT, a, b, true, prank_vals, false);
    run_negative_branch_lt_test(BranchLessThanOpcode::BLTU, a, b, true, prank_vals, false);
    run_negative_branch_lt_test(BranchLessThanOpcode::BGE, a, b, false, prank_vals, false);
    run_negative_branch_lt_test(BranchLessThanOpcode::BGEU, a, b, false, prank_vals, false);
}

#[test]
fn rv32_blt_fake_diff_val_negative_test() {
    let a = [145, 34, 25, 205];
    let b = [73, 35, 25, 205];
    let prank_vals = BranchLessThanPrankValues {
        diff_val: Some(F::NEG_ONE.as_canonical_u32()),
        ..Default::default()
    };
    run_negative_branch_lt_test(BranchLessThanOpcode::BLT, a, b, false, prank_vals, true);
    run_negative_branch_lt_test(BranchLessThanOpcode::BLTU, a, b, false, prank_vals, true);
    run_negative_branch_lt_test(BranchLessThanOpcode::BGE, a, b, true, prank_vals, true);
    run_negative_branch_lt_test(BranchLessThanOpcode::BGEU, a, b, true, prank_vals, true);
}

#[test]
fn rv32_blt_zero_diff_val_negative_test() {
    let a = [145, 34, 25, 205];
    let b = [73, 35, 25, 205];
    let prank_vals = BranchLessThanPrankValues {
        diff_marker: Some([0, 0, 1, 0]),
        diff_val: Some(0),
        ..Default::default()
    };
    run_negative_branch_lt_test(BranchLessThanOpcode::BLT, a, b, false, prank_vals, true);
    run_negative_branch_lt_test(BranchLessThanOpcode::BLTU, a, b, false, prank_vals, true);
    run_negative_branch_lt_test(BranchLessThanOpcode::BGE, a, b, true, prank_vals, true);
    run_negative_branch_lt_test(BranchLessThanOpcode::BGEU, a, b, true, prank_vals, true);
}

#[test]
fn rv32_blt_fake_diff_marker_negative_test() {
    let a = [145, 34, 25, 205];
    let b = [73, 35, 25, 205];
    let prank_vals = BranchLessThanPrankValues {
        diff_marker: Some([1, 0, 0, 0]),
        diff_val: Some(72),
        ..Default::default()
    };
    run_negative_branch_lt_test(BranchLessThanOpcode::BLT, a, b, false, prank_vals, false);
    run_negative_branch_lt_test(BranchLessThanOpcode::BLTU, a, b, false, prank_vals, false);
    run_negative_branch_lt_test(BranchLessThanOpcode::BGE, a, b, true, prank_vals, false);
    run_negative_branch_lt_test(BranchLessThanOpcode::BGEU, a, b, true, prank_vals, false);
}

#[test]
fn rv32_blt_zero_diff_marker_negative_test() {
    let a = [145, 34, 25, 205];
    let b = [73, 35, 25, 205];
    let prank_vals = BranchLessThanPrankValues {
        diff_marker: Some([0, 0, 0, 0]),
        diff_val: Some(0),
        ..Default::default()
    };
    run_negative_branch_lt_test(BranchLessThanOpcode::BLT, a, b, false, prank_vals, false);
    run_negative_branch_lt_test(BranchLessThanOpcode::BLTU, a, b, false, prank_vals, false);
    run_negative_branch_lt_test(BranchLessThanOpcode::BGE, a, b, true, prank_vals, false);
    run_negative_branch_lt_test(BranchLessThanOpcode::BGEU, a, b, true, prank_vals, false);
}

#[test]
fn rv32_blt_signed_wrong_a_msb_negative_test() {
    let a = [145, 34, 25, 205];
    let b = [73, 35, 25, 205];
    let prank_vals = BranchLessThanPrankValues {
        a_msb: Some(206),
        diff_marker: Some([0, 0, 0, 1]),
        diff_val: Some(1),
        ..Default::default()
    };
    run_negative_branch_lt_test(BranchLessThanOpcode::BLT, a, b, false, prank_vals, false);
    run_negative_branch_lt_test(BranchLessThanOpcode::BGE, a, b, true, prank_vals, false);
}

#[test]
fn rv32_blt_signed_wrong_a_msb_sign_negative_test() {
    let a = [145, 34, 25, 205];
    let b = [73, 35, 25, 205];
    let prank_vals = BranchLessThanPrankValues {
        a_msb: Some(205),
        diff_marker: Some([0, 0, 0, 1]),
        diff_val: Some(256),
        ..Default::default()
    };
    run_negative_branch_lt_test(BranchLessThanOpcode::BLT, a, b, false, prank_vals, true);
    run_negative_branch_lt_test(BranchLessThanOpcode::BGE, a, b, true, prank_vals, true);
}

#[test]
fn rv32_blt_signed_wrong_b_msb_negative_test() {
    let a = [145, 36, 25, 205];
    let b = [73, 35, 25, 205];
    let prank_vals = BranchLessThanPrankValues {
        b_msb: Some(206),
        diff_marker: Some([0, 0, 0, 1]),
        diff_val: Some(1),
        ..Default::default()
    };
    run_negative_branch_lt_test(BranchLessThanOpcode::BLT, a, b, true, prank_vals, false);
    run_negative_branch_lt_test(BranchLessThanOpcode::BGE, a, b, false, prank_vals, false);
}

#[test]
fn rv32_blt_signed_wrong_b_msb_sign_negative_test() {
    let a = [145, 36, 25, 205];
    let b = [73, 35, 25, 205];
    let prank_vals = BranchLessThanPrankValues {
        b_msb: Some(205),
        diff_marker: Some([0, 0, 0, 1]),
        diff_val: Some(256),
        ..Default::default()
    };
    run_negative_branch_lt_test(BranchLessThanOpcode::BLT, a, b, true, prank_vals, true);
    run_negative_branch_lt_test(BranchLessThanOpcode::BGE, a, b, false, prank_vals, true);
}

#[test]
fn rv32_blt_unsigned_wrong_a_msb_negative_test() {
    let a = [145, 36, 25, 205];
    let b = [73, 35, 25, 205];
    let prank_vals = BranchLessThanPrankValues {
        a_msb: Some(204),
        diff_marker: Some([0, 0, 0, 1]),
        diff_val: Some(1),
        ..Default::default()
    };
    run_negative_branch_lt_test(BranchLessThanOpcode::BLTU, a, b, true, prank_vals, false);
    run_negative_branch_lt_test(BranchLessThanOpcode::BGEU, a, b, false, prank_vals, false);
}

#[test]
fn rv32_blt_unsigned_wrong_a_msb_sign_negative_test() {
    let a = [145, 36, 25, 205];
    let b = [73, 35, 25, 205];
    let prank_vals = BranchLessThanPrankValues {
        a_msb: Some(-51),
        diff_marker: Some([0, 0, 0, 1]),
        diff_val: Some(256),
        ..Default::default()
    };
    run_negative_branch_lt_test(BranchLessThanOpcode::BLTU, a, b, true, prank_vals, true);
    run_negative_branch_lt_test(BranchLessThanOpcode::BGEU, a, b, false, prank_vals, true);
}

#[test]
fn rv32_blt_unsigned_wrong_b_msb_negative_test() {
    let a = [145, 34, 25, 205];
    let b = [73, 35, 25, 205];
    let prank_vals = BranchLessThanPrankValues {
        b_msb: Some(206),
        diff_marker: Some([0, 0, 0, 1]),
        diff_val: Some(1),
        ..Default::default()
    };
    run_negative_branch_lt_test(BranchLessThanOpcode::BLTU, a, b, false, prank_vals, false);
    run_negative_branch_lt_test(BranchLessThanOpcode::BGEU, a, b, true, prank_vals, false);
}

#[test]
fn rv32_blt_unsigned_wrong_b_msb_sign_negative_test() {
    let a = [145, 34, 25, 205];
    let b = [73, 35, 25, 205];
    let prank_vals = BranchLessThanPrankValues {
        b_msb: Some(-51),
        diff_marker: Some([0, 0, 0, 1]),
        diff_val: Some(256),
        ..Default::default()
    };
    run_negative_branch_lt_test(BranchLessThanOpcode::BLTU, a, b, false, prank_vals, true);
    run_negative_branch_lt_test(BranchLessThanOpcode::BGEU, a, b, true, prank_vals, true);
}

///////////////////////////////////////////////////////////////////////////////////////
/// SANITY TESTS
///
/// Ensure that solve functions produce the correct results.
///////////////////////////////////////////////////////////////////////////////////////

#[test]
fn execute_roundtrip_sanity_test() {
    let mut rng = create_seeded_rng();
    let mut tester = VmChipTestBuilder::default();
<<<<<<< HEAD
    let (mut chip, _) = create_test_chip(&mut tester);
=======
    let (mut chip, _) = create_harness(&mut tester);
>>>>>>> 8ad15357

    let x = [145, 34, 25, 205];
    set_and_execute(
        &mut tester,
<<<<<<< HEAD
        &mut chip,
=======
        &mut chip.executor,
        &mut chip.arena,
>>>>>>> 8ad15357
        &mut rng,
        BranchLessThanOpcode::BLT,
        Some(x),
        Some(x),
        Some(8),
    );

    set_and_execute(
        &mut tester,
<<<<<<< HEAD
        &mut chip,
=======
        &mut chip.executor,
        &mut chip.arena,
>>>>>>> 8ad15357
        &mut rng,
        BranchLessThanOpcode::BGE,
        Some(x),
        Some(x),
        Some(8),
    );
}

#[test]
fn run_cmp_unsigned_sanity_test() {
    let x: [u8; RV32_REGISTER_NUM_LIMBS] = [145, 34, 25, 205];
    let y: [u8; RV32_REGISTER_NUM_LIMBS] = [73, 35, 25, 205];
    let (cmp_result, diff_idx, x_sign, y_sign) = run_cmp::<RV32_REGISTER_NUM_LIMBS, RV32_CELL_BITS>(
        BranchLessThanOpcode::BLTU as u8,
        &x,
        &y,
    );
    assert!(cmp_result);
    assert_eq!(diff_idx, 1);
    assert!(!x_sign); // unsigned
    assert!(!y_sign); // unsigned

    let (cmp_result, diff_idx, x_sign, y_sign) = run_cmp::<RV32_REGISTER_NUM_LIMBS, RV32_CELL_BITS>(
        BranchLessThanOpcode::BGEU as u8,
        &x,
        &y,
    );
    assert!(!cmp_result);
    assert_eq!(diff_idx, 1);
    assert!(!x_sign); // unsigned
    assert!(!y_sign); // unsigned
}

#[test]
fn run_cmp_same_sign_sanity_test() {
    let x: [u8; RV32_REGISTER_NUM_LIMBS] = [145, 34, 25, 205];
    let y: [u8; RV32_REGISTER_NUM_LIMBS] = [73, 35, 25, 205];
    let (cmp_result, diff_idx, x_sign, y_sign) =
        run_cmp::<RV32_REGISTER_NUM_LIMBS, RV32_CELL_BITS>(BranchLessThanOpcode::BLT as u8, &x, &y);
    assert!(cmp_result);
    assert_eq!(diff_idx, 1);
    assert!(x_sign); // negative
    assert!(y_sign); // negative

    let (cmp_result, diff_idx, x_sign, y_sign) =
        run_cmp::<RV32_REGISTER_NUM_LIMBS, RV32_CELL_BITS>(BranchLessThanOpcode::BGE as u8, &x, &y);
    assert!(!cmp_result);
    assert_eq!(diff_idx, 1);
    assert!(x_sign); // negative
    assert!(y_sign); // negative
}

#[test]
fn run_cmp_diff_sign_sanity_test() {
    let x: [u8; RV32_REGISTER_NUM_LIMBS] = [45, 35, 25, 55];
    let y: [u8; RV32_REGISTER_NUM_LIMBS] = [173, 34, 25, 205];
    let (cmp_result, diff_idx, x_sign, y_sign) =
        run_cmp::<RV32_REGISTER_NUM_LIMBS, RV32_CELL_BITS>(BranchLessThanOpcode::BLT as u8, &x, &y);
    assert!(!cmp_result);
    assert_eq!(diff_idx, 3);
    assert!(!x_sign); // positive
    assert!(y_sign); // negative

    let (cmp_result, diff_idx, x_sign, y_sign) =
        run_cmp::<RV32_REGISTER_NUM_LIMBS, RV32_CELL_BITS>(BranchLessThanOpcode::BGE as u8, &x, &y);
    assert!(cmp_result);
    assert_eq!(diff_idx, 3);
    assert!(!x_sign); // positive
    assert!(y_sign); // negative
}

#[test]
fn run_cmp_eq_sanity_test() {
    let x: [u8; RV32_REGISTER_NUM_LIMBS] = [45, 35, 25, 55];
    let (cmp_result, diff_idx, x_sign, y_sign) =
        run_cmp::<RV32_REGISTER_NUM_LIMBS, RV32_CELL_BITS>(BranchLessThanOpcode::BLT as u8, &x, &x);
    assert!(!cmp_result);
    assert_eq!(diff_idx, RV32_REGISTER_NUM_LIMBS);
    assert_eq!(x_sign, y_sign);

    let (cmp_result, diff_idx, x_sign, y_sign) = run_cmp::<RV32_REGISTER_NUM_LIMBS, RV32_CELL_BITS>(
        BranchLessThanOpcode::BLTU as u8,
        &x,
        &x,
    );
    assert!(!cmp_result);
    assert_eq!(diff_idx, RV32_REGISTER_NUM_LIMBS);
    assert_eq!(x_sign, y_sign);

    let (cmp_result, diff_idx, x_sign, y_sign) =
        run_cmp::<RV32_REGISTER_NUM_LIMBS, RV32_CELL_BITS>(BranchLessThanOpcode::BGE as u8, &x, &x);
    assert!(cmp_result);
    assert_eq!(diff_idx, RV32_REGISTER_NUM_LIMBS);
    assert_eq!(x_sign, y_sign);

    let (cmp_result, diff_idx, x_sign, y_sign) = run_cmp::<RV32_REGISTER_NUM_LIMBS, RV32_CELL_BITS>(
        BranchLessThanOpcode::BGEU as u8,
        &x,
        &x,
    );
    assert!(cmp_result);
    assert_eq!(diff_idx, RV32_REGISTER_NUM_LIMBS);
    assert_eq!(x_sign, y_sign);
}

// ////////////////////////////////////////////////////////////////////////////////////
//  CUDA TESTS
//
//  Ensure GPU tracegen is equivalent to CPU tracegen
// ////////////////////////////////////////////////////////////////////////////////////

#[cfg(feature = "cuda")]
type GpuHarness = GpuTestChipHarness<
    F,
    Rv32BranchLessThanExecutor,
    Rv32BranchLessThanAir,
    Rv32BranchLessThanChipGpu,
    Rv32BranchLessThanChip<F>,
>;

#[cfg(feature = "cuda")]
fn create_cuda_harness(tester: &GpuChipTestBuilder) -> GpuHarness {
    let bitwise_bus = default_bitwise_lookup_bus();
    let dummy_bitwise_chip = Arc::new(BitwiseOperationLookupChip::<RV32_CELL_BITS>::new(
        bitwise_bus,
    ));

    let (air, executor, cpu_chip) = create_harness_fields(
        tester.memory_bridge(),
        tester.execution_bridge(),
        dummy_bitwise_chip,
        tester.dummy_memory_helper(),
    );
    let gpu_chip = Rv32BranchLessThanChipGpu::new(
        tester.range_checker(),
        tester.bitwise_op_lookup(),
        tester.timestamp_max_bits(),
    );

    GpuTestChipHarness::with_capacity(executor, air, gpu_chip, cpu_chip, MAX_INS_CAPACITY)
}

#[cfg(feature = "cuda")]
#[test_case(BranchLessThanOpcode::BLT, 100)]
#[test_case(BranchLessThanOpcode::BLTU, 100)]
#[test_case(BranchLessThanOpcode::BGE, 100)]
#[test_case(BranchLessThanOpcode::BGEU, 100)]
fn test_cuda_rand_branch_lt_tracegen(opcode: BranchLessThanOpcode, num_ops: usize) {
    let mut tester =
        GpuChipTestBuilder::default().with_bitwise_op_lookup(default_bitwise_lookup_bus());
    let mut rng = create_seeded_rng();
    let mut harness = create_cuda_harness(&tester);

    for _ in 0..num_ops {
        set_and_execute(
            &mut tester,
            &mut harness.executor,
            &mut harness.dense_arena,
            &mut rng,
            opcode,
            None,
            None,
            None,
        );
    }

    type Record<'a> = (
        &'a mut Rv32BranchAdapterRecord,
        &'a mut BranchLessThanCoreRecord<RV32_REGISTER_NUM_LIMBS, RV32_CELL_BITS>,
    );
    harness
        .dense_arena
        .get_record_seeker::<Record, _>()
        .transfer_to_matrix_arena(
            &mut harness.matrix_arena,
            EmptyAdapterCoreLayout::<F, Rv32BranchAdapterExecutor>::new(),
        );

    tester
        .build()
        .load_gpu_harness(harness)
        .finalize()
        .simple_test()
        .unwrap();
}<|MERGE_RESOLUTION|>--- conflicted
+++ resolved
@@ -1,11 +1,6 @@
 use std::{array, borrow::BorrowMut, sync::Arc};
 
 use openvm_circuit::{
-<<<<<<< HEAD
-    arch::testing::{
-        memory::gen_pointer, TestChipHarness, VmChipTestBuilder, BITWISE_OP_LOOKUP_BUS,
-    },
-=======
     arch::{
         testing::{
             memory::gen_pointer, TestBuilder, TestChipHarness, VmChipTestBuilder,
@@ -14,7 +9,6 @@
         Arena, ExecutionBridge, PreflightExecutor,
     },
     system::memory::{offline_checker::MemoryBridge, SharedMemoryHelper},
->>>>>>> 8ad15357
     utils::i32_to_f,
 };
 use openvm_circuit_primitives::bitwise_op_lookup::{
@@ -35,10 +29,6 @@
 use openvm_stark_sdk::{p3_baby_bear::BabyBear, utils::create_seeded_rng};
 use rand::{rngs::StdRng, Rng};
 use test_case::test_case;
-<<<<<<< HEAD
-
-use super::{core::run_cmp, Rv32BranchLessThanChip};
-=======
 #[cfg(feature = "cuda")]
 use {
     crate::{
@@ -51,7 +41,6 @@
 };
 
 use super::{run_cmp, Rv32BranchLessThanChip};
->>>>>>> 8ad15357
 use crate::{
     adapters::{
         Rv32BranchAdapterAir, Rv32BranchAdapterExecutor, Rv32BranchAdapterFiller, RV32_CELL_BITS,
@@ -72,25 +61,6 @@
     Rv32BranchLessThanChip<F>,
 >;
 
-<<<<<<< HEAD
-fn create_test_chip(
-    tester: &mut VmChipTestBuilder<F>,
-) -> (
-    Harness,
-    (
-        BitwiseOperationLookupAir<RV32_CELL_BITS>,
-        SharedBitwiseOperationLookupChip<RV32_CELL_BITS>,
-    ),
-) {
-    let bitwise_bus = BitwiseOperationLookupBus::new(BITWISE_OP_LOOKUP_BUS);
-    let bitwise_chip = Arc::new(BitwiseOperationLookupChip::<RV32_CELL_BITS>::new(
-        bitwise_bus,
-    ));
-
-    let air = Rv32BranchLessThanAir::new(
-        Rv32BranchAdapterAir::new(tester.execution_bridge(), tester.memory_bridge()),
-        BranchLessThanCoreAir::new(bitwise_bus, BranchLessThanOpcode::CLASS_OFFSET),
-=======
 fn create_harness_fields(
     memory_bridge: MemoryBridge,
     execution_bridge: ExecutionBridge,
@@ -104,7 +74,6 @@
     let air = Rv32BranchLessThanAir::new(
         Rv32BranchAdapterAir::new(execution_bridge, memory_bridge),
         BranchLessThanCoreAir::new(bitwise_chip.bus(), BranchLessThanOpcode::CLASS_OFFSET),
->>>>>>> 8ad15357
     );
     let executor = Rv32BranchLessThanExecutor::new(
         Rv32BranchAdapterExecutor::new(),
@@ -113,22 +82,6 @@
     let chip = Rv32BranchLessThanChip::new(
         BranchLessThanFiller::new(
             Rv32BranchAdapterFiller,
-<<<<<<< HEAD
-            bitwise_chip.clone(),
-            BranchLessThanOpcode::CLASS_OFFSET,
-        ),
-        tester.memory_helper(),
-    );
-    let harness = Harness::with_capacity(executor, air, chip, MAX_INS_CAPACITY);
-
-    (harness, (bitwise_chip.air, bitwise_chip))
-}
-
-#[allow(clippy::too_many_arguments)]
-fn set_and_execute(
-    tester: &mut VmChipTestBuilder<F>,
-    harness: &mut Harness,
-=======
             bitwise_chip,
             BranchLessThanOpcode::CLASS_OFFSET,
         ),
@@ -167,7 +120,6 @@
     tester: &mut impl TestBuilder<F>,
     executor: &mut E,
     arena: &mut RA,
->>>>>>> 8ad15357
     rng: &mut StdRng,
     opcode: BranchLessThanOpcode,
     a: Option<[u8; RV32_REGISTER_NUM_LIMBS]>,
@@ -188,12 +140,8 @@
     tester.write::<RV32_REGISTER_NUM_LIMBS>(1, rs2, b.map(F::from_canonical_u8));
 
     tester.execute_with_pc(
-<<<<<<< HEAD
-        harness,
-=======
         executor,
         arena,
->>>>>>> 8ad15357
         &Instruction::from_isize(
             opcode.global_opcode(),
             rs1 as isize,
@@ -207,13 +155,8 @@
 
     let (cmp_result, _, _, _) =
         run_cmp::<RV32_REGISTER_NUM_LIMBS, RV32_CELL_BITS>(opcode.local_usize() as u8, &a, &b);
-<<<<<<< HEAD
-    let from_pc = tester.execution.last_from_pc().as_canonical_u32() as i32;
-    let to_pc = tester.execution.last_to_pc().as_canonical_u32() as i32;
-=======
     let from_pc = tester.last_from_pc().as_canonical_u32() as i32;
     let to_pc = tester.last_to_pc().as_canonical_u32() as i32;
->>>>>>> 8ad15357
     let pc_inc = if cmp_result { imm } else { 4 };
 
     assert_eq!(to_pc, from_pc + pc_inc);
@@ -233,21 +176,13 @@
 fn rand_branch_lt_test(opcode: BranchLessThanOpcode, num_ops: usize) {
     let mut rng = create_seeded_rng();
     let mut tester = VmChipTestBuilder::default();
-<<<<<<< HEAD
-    let (mut harness, bitwise_chip) = create_test_chip(&mut tester);
-=======
     let (mut harness, bitwise_chip) = create_harness(&mut tester);
->>>>>>> 8ad15357
 
     for _ in 0..num_ops {
         set_and_execute(
             &mut tester,
-<<<<<<< HEAD
-            &mut harness,
-=======
             &mut harness.executor,
             &mut harness.arena,
->>>>>>> 8ad15357
             &mut rng,
             opcode,
             None,
@@ -259,12 +194,8 @@
     // Test special case where b = c
     set_and_execute(
         &mut tester,
-<<<<<<< HEAD
-        &mut harness,
-=======
         &mut harness.executor,
         &mut harness.arena,
->>>>>>> 8ad15357
         &mut rng,
         opcode,
         Some([101, 128, 202, 255]),
@@ -273,12 +204,8 @@
     );
     set_and_execute(
         &mut tester,
-<<<<<<< HEAD
-        &mut harness,
-=======
         &mut harness.executor,
         &mut harness.arena,
->>>>>>> 8ad15357
         &mut rng,
         opcode,
         Some([36, 0, 0, 0]),
@@ -321,20 +248,12 @@
     let imm = 16i32;
     let mut rng = create_seeded_rng();
     let mut tester = VmChipTestBuilder::default();
-<<<<<<< HEAD
-    let (mut harness, bitwise) = create_test_chip(&mut tester);
-
-    set_and_execute(
-        &mut tester,
-        &mut harness,
-=======
     let (mut harness, bitwise) = create_harness(&mut tester);
 
     set_and_execute(
         &mut tester,
         &mut harness.executor,
         &mut harness.arena,
->>>>>>> 8ad15357
         &mut rng,
         opcode,
         Some(a),
@@ -591,21 +510,13 @@
 fn execute_roundtrip_sanity_test() {
     let mut rng = create_seeded_rng();
     let mut tester = VmChipTestBuilder::default();
-<<<<<<< HEAD
-    let (mut chip, _) = create_test_chip(&mut tester);
-=======
     let (mut chip, _) = create_harness(&mut tester);
->>>>>>> 8ad15357
 
     let x = [145, 34, 25, 205];
     set_and_execute(
         &mut tester,
-<<<<<<< HEAD
-        &mut chip,
-=======
         &mut chip.executor,
         &mut chip.arena,
->>>>>>> 8ad15357
         &mut rng,
         BranchLessThanOpcode::BLT,
         Some(x),
@@ -615,12 +526,8 @@
 
     set_and_execute(
         &mut tester,
-<<<<<<< HEAD
-        &mut chip,
-=======
         &mut chip.executor,
         &mut chip.arena,
->>>>>>> 8ad15357
         &mut rng,
         BranchLessThanOpcode::BGE,
         Some(x),
