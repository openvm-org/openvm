use openvm_circuit::arch::{AdapterCoreRecordArena, NewVmChipWrapper, VmAirWrapper};

use super::adapters::{RV32_CELL_BITS, RV32_REGISTER_NUM_LIMBS};
use crate::adapters::{Rv32BranchAdapterAir, Rv32BranchAdapterStep};

mod core;
pub use core::*;

#[cfg(test)]
mod tests;

pub type Rv32BranchLessThanAir = VmAirWrapper<
    Rv32BranchAdapterAir,
    BranchLessThanCoreAir<RV32_REGISTER_NUM_LIMBS, RV32_CELL_BITS>,
>;
pub type Rv32BranchLessThanStep =
    BranchLessThanStep<Rv32BranchAdapterStep, RV32_REGISTER_NUM_LIMBS, RV32_CELL_BITS>;
<<<<<<< HEAD
pub type Rv32BranchLessThanChip<F> = NewVmChipWrapper<
    F,
    Rv32BranchLessThanAir,
    Rv32BranchLessThanStepWithAdapter,
    AdapterCoreRecordArena<F>,
>;
=======
pub type Rv32BranchLessThanChip<F> =
    NewVmChipWrapper<F, Rv32BranchLessThanAir, Rv32BranchLessThanStep>;
>>>>>>> 82f7ff99
<|MERGE_RESOLUTION|>--- conflicted
+++ resolved
@@ -15,14 +15,9 @@
 >;
 pub type Rv32BranchLessThanStep =
     BranchLessThanStep<Rv32BranchAdapterStep, RV32_REGISTER_NUM_LIMBS, RV32_CELL_BITS>;
-<<<<<<< HEAD
 pub type Rv32BranchLessThanChip<F> = NewVmChipWrapper<
     F,
     Rv32BranchLessThanAir,
-    Rv32BranchLessThanStepWithAdapter,
+    Rv32BranchLessThanStep,
     AdapterCoreRecordArena<F>,
->;
-=======
-pub type Rv32BranchLessThanChip<F> =
-    NewVmChipWrapper<F, Rv32BranchLessThanAir, Rv32BranchLessThanStep>;
->>>>>>> 82f7ff99
+>;