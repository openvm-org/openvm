--- conflicted
+++ resolved
@@ -1,10 +1,3 @@
-<<<<<<< HEAD
-use std::borrow::BorrowMut;
-
-use openvm_circuit::arch::{
-    testing::{VmChipTestBuilder, BITWISE_OP_LOOKUP_BUS},
-    DenseRecordArena, EmptyAdapterCoreLayout, InstructionExecutor, NewVmChipWrapper, VmAirWrapper,
-=======
 use std::{borrow::BorrowMut, sync::Arc};
 
 use openvm_circuit::{
@@ -13,7 +6,6 @@
         Arena, ExecutionBridge, PreflightExecutor, VmAirWrapper, VmChipWrapper,
     },
     system::memory::{offline_checker::MemoryBridge, SharedMemoryHelper},
->>>>>>> 8141dacc
 };
 use openvm_circuit_primitives::bitwise_op_lookup::{
     BitwiseOperationLookupAir, BitwiseOperationLookupBus, BitwiseOperationLookupChip,
@@ -43,16 +35,6 @@
     },
 };
 
-<<<<<<< HEAD
-use super::{run_auipc, Rv32AuipcChip, Rv32AuipcCoreAir, Rv32AuipcCoreCols, Rv32AuipcStep};
-use crate::{
-    adapters::{
-        Rv32RdWriteAdapterAir, Rv32RdWriteAdapterRecord, Rv32RdWriteAdapterStep, RV32_CELL_BITS,
-        RV32_REGISTER_NUM_LIMBS,
-    },
-    test_utils::get_verification_error,
-    Rv32AuipcAir, Rv32AuipcCoreRecord, Rv32AuipcStepWithAdapter,
-=======
 use super::{run_auipc, Rv32AuipcChip, Rv32AuipcCoreAir, Rv32AuipcCoreCols, Rv32AuipcExecutor};
 use crate::{
     adapters::{
@@ -61,7 +43,6 @@
     },
     test_utils::get_verification_error,
     Rv32AuipcAir, Rv32AuipcFiller,
->>>>>>> 8141dacc
 };
 
 const IMM_BITS: usize = 24;
@@ -112,38 +93,10 @@
     (harness, (bitwise_chip.air, bitwise_chip))
 }
 
-<<<<<<< HEAD
-fn create_test_chip(
-    tester: &VmChipTestBuilder<F>,
-) -> (
-    Rv32AuipcChip<F>,
-    SharedBitwiseOperationLookupChip<RV32_CELL_BITS>,
-) {
-    let bitwise_bus = BitwiseOperationLookupBus::new(BITWISE_OP_LOOKUP_BUS);
-    let bitwise_chip = SharedBitwiseOperationLookupChip::<RV32_CELL_BITS>::new(bitwise_bus);
-
-    let mut chip = Rv32AuipcChip::<F>::new(
-        VmAirWrapper::new(
-            Rv32RdWriteAdapterAir::new(tester.memory_bridge(), tester.execution_bridge()),
-            Rv32AuipcCoreAir::new(bitwise_bus),
-        ),
-        Rv32AuipcStep::new(Rv32RdWriteAdapterStep::new(), bitwise_chip.clone()),
-        tester.memory_helper(),
-    );
-    chip.set_trace_buffer_height(MAX_INS_CAPACITY);
-
-    (chip, bitwise_chip)
-}
-
-fn set_and_execute<E: InstructionExecutor<F>>(
-    tester: &mut VmChipTestBuilder<F>,
-    chip: &mut E,
-=======
 fn set_and_execute<RA: Arena, E: PreflightExecutor<F, RA>>(
     tester: &mut impl TestBuilder<F>,
     executor: &mut E,
     arena: &mut RA,
->>>>>>> 8141dacc
     rng: &mut StdRng,
     opcode: Rv32AuipcOpcode,
     imm: Option<u32>,
@@ -160,11 +113,7 @@
         &Instruction::from_usize(opcode.global_opcode(), [a, 0, imm, 1, 0]),
         initial_pc.unwrap_or(rng.gen_range(0..(1 << PC_BITS))),
     );
-<<<<<<< HEAD
-    let initial_pc = tester.execution.last_from_pc().as_canonical_u32();
-=======
     let initial_pc = tester.last_from_pc().as_canonical_u32();
->>>>>>> 8141dacc
     let rd_data = run_auipc(initial_pc, imm as u32);
     assert_eq!(rd_data.map(F::from_canonical_u8), tester.read::<4>(1, a));
 }
@@ -180,11 +129,7 @@
 fn rand_auipc_test() {
     let mut rng = create_seeded_rng();
     let mut tester = VmChipTestBuilder::default();
-<<<<<<< HEAD
-    let (mut chip, bitwise_chip) = create_test_chip(&tester);
-=======
     let (mut harness, bitwise) = create_harness(&tester);
->>>>>>> 8141dacc
 
     let num_tests: usize = 100;
     for _ in 0..num_tests {
@@ -229,11 +174,7 @@
 ) {
     let mut rng = create_seeded_rng();
     let mut tester = VmChipTestBuilder::default();
-<<<<<<< HEAD
-    let (mut chip, bitwise_chip) = create_test_chip(&tester);
-=======
     let (mut harness, bitwise) = create_harness(&tester);
->>>>>>> 8141dacc
 
     set_and_execute(
         &mut tester,
@@ -245,11 +186,7 @@
         initial_pc,
     );
 
-<<<<<<< HEAD
-    let adapter_width = BaseAir::<F>::width(&chip.air.adapter);
-=======
     let adapter_width = BaseAir::<F>::width(&harness.air.adapter);
->>>>>>> 8141dacc
     let modify_trace = |trace: &mut DenseMatrix<F>| {
         let mut trace_row = trace.row_slice(0).to_vec();
         let (_, core_row) = trace_row.split_at_mut(adapter_width);
@@ -271,13 +208,8 @@
     disable_debug_builder();
     let tester = tester
         .build()
-<<<<<<< HEAD
-        .load_and_prank_trace(chip, modify_trace)
-        .load(bitwise_chip)
-=======
         .load_and_prank_trace(harness, modify_trace)
         .load_periphery(bitwise)
->>>>>>> 8141dacc
         .finalize();
     tester.simple_test_with_expected_error(get_verification_error(interaction_error));
 }
@@ -394,38 +326,6 @@
     let initial_pc = 234567890;
     let imm = 11302451;
     let rd_data = run_auipc(initial_pc, imm);
-<<<<<<< HEAD
-
-    assert_eq!(rd_data, [210, 107, 113, 186]);
-}
-
-///////////////////////////////////////////////////////////////////////////////////////
-/// DENSE TESTS
-///
-/// Ensure that the chip works as expected with dense records.
-/// We first execute some instructions with a [DenseRecordArena] and transfer the records
-/// to a [MatrixRecordArena]. After transferring we generate the trace and make sure that
-/// all the constraints pass.
-///////////////////////////////////////////////////////////////////////////////////////
-type Rv32AuipcChipDense =
-    NewVmChipWrapper<F, Rv32AuipcAir, Rv32AuipcStepWithAdapter, DenseRecordArena>;
-
-fn create_test_chip_dense(tester: &mut VmChipTestBuilder<F>) -> Rv32AuipcChipDense {
-    let bitwise_bus = BitwiseOperationLookupBus::new(BITWISE_OP_LOOKUP_BUS);
-    let bitwise_chip = SharedBitwiseOperationLookupChip::<RV32_CELL_BITS>::new(bitwise_bus);
-
-    let mut chip = Rv32AuipcChipDense::new(
-        Rv32AuipcAir::new(
-            Rv32RdWriteAdapterAir::new(tester.memory_bridge(), tester.execution_bridge()),
-            Rv32AuipcCoreAir::new(bitwise_bus),
-        ),
-        Rv32AuipcStep::new(Rv32RdWriteAdapterStep::new(), bitwise_chip.clone()),
-        tester.memory_helper(),
-    );
-
-    chip.set_trace_buffer_height(MAX_INS_CAPACITY);
-    chip
-=======
 
     assert_eq!(rd_data, [210, 107, 113, 186]);
 }
@@ -460,44 +360,10 @@
     );
 
     GpuTestChipHarness::with_capacity(executor, air, gpu_chip, cpu_chip, MAX_INS_CAPACITY)
->>>>>>> 8141dacc
 }
 
 #[cfg(feature = "cuda")]
 #[test]
-<<<<<<< HEAD
-fn dense_record_arena_test() {
-    let mut rng = create_seeded_rng();
-    let mut tester = VmChipTestBuilder::default();
-    let (mut sparse_chip, bitwise_chip) = create_test_chip(&tester);
-
-    {
-        let mut dense_chip = create_test_chip_dense(&mut tester);
-
-        let num_ops: usize = 100;
-        for _ in 0..num_ops {
-            set_and_execute(&mut tester, &mut dense_chip, &mut rng, AUIPC, None, None);
-        }
-
-        type Record<'a> = (
-            &'a mut Rv32RdWriteAdapterRecord,
-            &'a mut Rv32AuipcCoreRecord,
-        );
-
-        let mut record_interpreter = dense_chip.arena.get_record_seeker::<Record, _>();
-        record_interpreter.transfer_to_matrix_arena(
-            &mut sparse_chip.arena,
-            EmptyAdapterCoreLayout::<F, Rv32RdWriteAdapterStep>::new(),
-        );
-    }
-
-    let tester = tester
-        .build()
-        .load(sparse_chip)
-        .load(bitwise_chip)
-        .finalize();
-    tester.simple_test().expect("Verification failed");
-=======
 fn test_cuda_rand_auipc_tracegen() {
     let mut tester =
         GpuChipTestBuilder::default().with_bitwise_op_lookup(default_bitwise_lookup_bus());
@@ -537,5 +403,4 @@
         .finalize()
         .simple_test()
         .unwrap();
->>>>>>> 8141dacc
 }