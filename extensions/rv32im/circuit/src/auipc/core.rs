--- conflicted
+++ resolved
@@ -6,15 +6,9 @@
 
 use openvm_circuit::{
     arch::{
-<<<<<<< HEAD
-        AdapterAirContext, AdapterCoreLayout, AdapterExecutorE1, AdapterTraceFiller,
-        AdapterTraceStep, ImmInstruction, RecordArena, Result, StepExecutorE1, TraceFiller,
-        TraceStep, VmAdapterInterface, VmCoreAir, VmStateMut,
-=======
-        execution_mode::{metered::MeteredCtx, E1E2ExecutionCtx},
-        AdapterAirContext, AdapterExecutorE1, AdapterTraceStep, ImmInstruction, Result,
-        StepExecutorE1, TraceStep, VmAdapterInterface, VmCoreAir, VmStateMut,
->>>>>>> 82f7ff99
+        execution_mode::{metered::MeteredCtx, E1E2ExecutionCtx}, AdapterAirContext, AdapterCoreLayout,
+        AdapterExecutorE1, AdapterTraceFiller, AdapterTraceStep, ImmInstruction, RecordArena,
+        Result, StepExecutorE1, TraceFiller, TraceStep, VmAdapterInterface, VmCoreAir, VmStateMut,
     },
     system::memory::{
         online::{GuestMemory, TracingMemory},
@@ -201,7 +195,6 @@
     }
 }
 
-<<<<<<< HEAD
 #[repr(C)]
 #[derive(AlignedBytesBorrow, Debug)]
 pub struct Rv32AuipcCoreRecord {
@@ -211,30 +204,11 @@
 
 #[derive(derive_new::new)]
 pub struct Rv32AuipcStep<A> {
-=======
-pub struct Rv32AuipcCoreStep<A> {
->>>>>>> 82f7ff99
     adapter: A,
     pub bitwise_lookup_chip: SharedBitwiseOperationLookupChip<RV32_CELL_BITS>,
 }
 
-<<<<<<< HEAD
 impl<F, CTX, A> TraceStep<F, CTX> for Rv32AuipcStep<A>
-=======
-impl<A> Rv32AuipcCoreStep<A> {
-    pub fn new(
-        adapter: A,
-        bitwise_lookup_chip: SharedBitwiseOperationLookupChip<RV32_CELL_BITS>,
-    ) -> Self {
-        Self {
-            adapter,
-            bitwise_lookup_chip,
-        }
-    }
-}
-
-impl<F, CTX, A> TraceStep<F, CTX> for Rv32AuipcCoreStep<A>
->>>>>>> 82f7ff99
 where
     F: PrimeField32,
     A: 'static
@@ -262,21 +236,8 @@
 
         A::start(*state.pc, state.memory, &mut adapter_record);
 
-<<<<<<< HEAD
         core_record.from_pc = *state.pc;
         core_record.imm = instruction.c.as_canonical_u32();
-=======
-        let row_slice = &mut trace[*trace_offset..*trace_offset + width];
-        let (adapter_row, core_row) = unsafe { row_slice.split_at_mut_unchecked(A::WIDTH) };
-
-        A::start(*state.pc, state.memory, adapter_row);
-
-        let imm_u32 = imm.as_canonical_u32();
-        let rd = run_auipc(local_opcode, *state.pc, imm_u32);
-
-        let core_row: &mut Rv32AuipcCoreCols<F> = core_row.borrow_mut();
-        core_row.rd_data = rd.map(F::from_canonical_u8);
->>>>>>> 82f7ff99
 
         let rd = run_auipc(*state.pc, core_record.imm);
 
@@ -339,7 +300,7 @@
     }
 }
 
-impl<F, A> StepExecutorE1<F> for Rv32AuipcCoreStep<A>
+impl<F, A> StepExecutorE1<F> for Rv32AuipcStep<A>
 where
     F: PrimeField32,
     A: 'static
@@ -349,19 +310,11 @@
         &self,
         state: &mut VmStateMut<GuestMemory, Ctx>,
         instruction: &Instruction<F>,
-<<<<<<< HEAD
-    ) -> Result<()> {
-        let Instruction { c: imm, .. } = instruction;
-=======
     ) -> Result<()>
     where
         Ctx: E1E2ExecutionCtx,
     {
-        let Instruction { opcode, c: imm, .. } = instruction;
-
-        let local_opcode =
-            Rv32AuipcOpcode::from_usize(opcode.local_opcode_idx(Rv32AuipcOpcode::CLASS_OFFSET));
->>>>>>> 82f7ff99
+        let Instruction { c: imm, .. } = instruction;
 
         let rd = run_auipc(*state.pc, imm.as_canonical_u32());
 
