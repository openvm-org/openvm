--- conflicted
+++ resolved
@@ -5,26 +5,16 @@
 
 use openvm_circuit::{
     arch::{
-<<<<<<< HEAD
-        execution_mode::{metered::MeteredCtx, E1E2ExecutionCtx},
-        get_record_from_slice, AdapterAirContext, AdapterExecutorE1, AdapterTraceFiller,
-        AdapterTraceStep, EmptyAdapterCoreLayout, ImmInstruction, InsExecutorE1,
-        InstructionExecutor, RecordArena, Result, TraceFiller, VmAdapterInterface, VmCoreAir,
-        VmStateMut,
+        execution_mode::{E1ExecutionCtx, E2ExecutionCtx},
+        get_record_from_slice, AdapterAirContext, AdapterTraceFiller, AdapterTraceStep,
+        E2PreCompute, EmptyAdapterCoreLayout, ExecuteFunc, ExecutionError, ImmInstruction,
+        InsExecutorE1, InsExecutorE2, InstructionExecutor, RecordArena, Result, TraceFiller,
+        VmAdapterInterface, VmCoreAir, VmSegmentState, VmStateMut,
     },
     system::memory::{
         online::{GuestMemory, TracingMemory},
         MemoryAuxColsFactory,
-=======
-        execution_mode::{E1ExecutionCtx, E2ExecutionCtx},
-        get_record_from_slice, AdapterAirContext, AdapterTraceFiller, AdapterTraceStep,
-        E2PreCompute, EmptyAdapterCoreLayout, ExecuteFunc,
-        ExecutionError::InvalidInstruction,
-        ImmInstruction, RecordArena, Result, StepExecutorE1, StepExecutorE2, TraceFiller,
-        TraceStep, VmAdapterInterface, VmCoreAir, VmSegmentState, VmStateMut,
->>>>>>> 97eaf481
     },
-    system::memory::{online::TracingMemory, MemoryAuxColsFactory},
 };
 use openvm_circuit_primitives::{
     bitwise_op_lookup::{BitwiseOperationLookupBus, SharedBitwiseOperationLookupChip},
@@ -306,12 +296,6 @@
     }
 }
 
-<<<<<<< HEAD
-impl<F, A> InsExecutorE1<F> for Rv32AuipcStep<A>
-where
-    F: PrimeField32,
-    A: 'static + AdapterExecutorE1<F, ReadData = (), WriteData = [u8; RV32_REGISTER_NUM_LIMBS]>,
-=======
 #[derive(AlignedBytesBorrow, Clone)]
 #[repr(C)]
 struct AuiPcPreCompute {
@@ -319,10 +303,9 @@
     a: u8,
 }
 
-impl<F, A> StepExecutorE1<F> for Rv32AuipcStep<A>
+impl<F, A> InsExecutorE1<F> for Rv32AuipcStep<A>
 where
     F: PrimeField32,
->>>>>>> 97eaf481
 {
     #[inline(always)]
     fn pre_compute_size(&self) -> usize {
@@ -350,7 +333,7 @@
 #[inline(always)]
 unsafe fn execute_e1_impl<F: PrimeField32, CTX: E1ExecutionCtx>(
     pre_compute: &AuiPcPreCompute,
-    vm_state: &mut VmSegmentState<F, CTX>,
+    vm_state: &mut VmSegmentState<F, GuestMemory, CTX>,
 ) {
     let rd = run_auipc(vm_state.pc, pre_compute.imm);
     vm_state.vm_write(RV32_REGISTER_AS, pre_compute.a as u32, &rd);
@@ -359,7 +342,7 @@
     vm_state.instret += 1;
 }
 
-impl<F, A> StepExecutorE2<F> for Rv32AuipcStep<A>
+impl<F, A> InsExecutorE2<F> for Rv32AuipcStep<A>
 where
     F: PrimeField32,
 {
@@ -401,7 +384,7 @@
     ) -> Result<()> {
         let Instruction { a, c: imm, d, .. } = inst;
         if d.as_canonical_u32() != RV32_REGISTER_AS {
-            return Err(InvalidInstruction(pc));
+            return Err(ExecutionError::InvalidInstruction(pc));
         }
         let imm = imm.as_canonical_u32();
         let data: &mut AuiPcPreCompute = data.borrow_mut();
