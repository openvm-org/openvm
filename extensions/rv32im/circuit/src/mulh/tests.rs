--- conflicted
+++ resolved
@@ -1,11 +1,3 @@
-<<<<<<< HEAD
-use std::{borrow::BorrowMut, sync::Arc};
-
-use openvm_circuit::{
-    arch::testing::{
-        memory::gen_pointer, TestChipHarness, VmChipTestBuilder, BITWISE_OP_LOOKUP_BUS,
-        RANGE_TUPLE_CHECKER_BUS,
-=======
 #[cfg(feature = "aot")]
 use std::collections::HashMap;
 use std::{borrow::BorrowMut, sync::Arc};
@@ -25,7 +17,6 @@
             BITWISE_OP_LOOKUP_BUS, RANGE_TUPLE_CHECKER_BUS,
         },
         Arena, ExecutionBridge, PreflightExecutor,
->>>>>>> 8ad15357
     },
     system::memory::{offline_checker::MemoryBridge, SharedMemoryHelper},
     utils::generate_long_number,
@@ -39,10 +30,6 @@
         RangeTupleCheckerAir, RangeTupleCheckerBus, RangeTupleCheckerChip,
         SharedRangeTupleCheckerChip,
     },
-<<<<<<< HEAD
-};
-use openvm_instructions::{instruction::Instruction, LocalOpcode};
-=======
 };
 #[cfg(feature = "aot")]
 use openvm_instructions::{
@@ -54,7 +41,6 @@
 use openvm_instructions::{instruction::Instruction, LocalOpcode};
 #[cfg(feature = "aot")]
 use openvm_rv32im_transpiler::BaseAluOpcode::ADD;
->>>>>>> 8ad15357
 use openvm_rv32im_transpiler::MulHOpcode::{self, *};
 use openvm_stark_backend::{
     p3_air::BaseAir,
@@ -73,9 +59,6 @@
 use openvm_stark_sdk::engine::StarkFriEngine;
 use openvm_stark_sdk::{p3_baby_bear::BabyBear, utils::create_seeded_rng};
 use rand::rngs::StdRng;
-<<<<<<< HEAD
-use test_case::test_case;
-=======
 #[cfg(feature = "aot")]
 use rand::Rng;
 use test_case::test_case;
@@ -87,7 +70,6 @@
         EmptyAdapterCoreLayout,
     },
 };
->>>>>>> 8ad15357
 
 use super::core::run_mulh;
 use crate::{
@@ -99,21 +81,12 @@
     test_utils::get_verification_error,
     MulHCoreAir, MulHFiller, Rv32MulHAir, Rv32MulHExecutor,
 };
-<<<<<<< HEAD
-=======
 #[cfg(feature = "aot")]
 use crate::{Rv32ImBuilder, Rv32ImConfig};
->>>>>>> 8ad15357
 
 const MAX_INS_CAPACITY: usize = 128;
 // the max number of limbs we currently support MUL for is 32 (i.e. for U256s)
 const MAX_NUM_LIMBS: u32 = 32;
-<<<<<<< HEAD
-type F = BabyBear;
-type Harness = TestChipHarness<F, Rv32MulHExecutor, Rv32MulHAir, Rv32MulHChip<F>>;
-
-fn create_test_chip(
-=======
 const TUPLE_CHECKER_SIZES: [u32; 2] = [
     (1u32 << RV32_CELL_BITS),
     (MAX_NUM_LIMBS * (1u32 << RV32_CELL_BITS)),
@@ -141,7 +114,6 @@
 }
 
 fn create_harness(
->>>>>>> 8ad15357
     tester: &mut VmChipTestBuilder<F>,
 ) -> (
     Harness,
@@ -152,14 +124,7 @@
     (RangeTupleCheckerAir<2>, SharedRangeTupleCheckerChip<2>),
 ) {
     let bitwise_bus = BitwiseOperationLookupBus::new(BITWISE_OP_LOOKUP_BUS);
-<<<<<<< HEAD
-    let range_tuple_bus = RangeTupleCheckerBus::new(
-        RANGE_TUPLE_CHECKER_BUS,
-        [1 << RV32_CELL_BITS, MAX_NUM_LIMBS * (1 << RV32_CELL_BITS)],
-    );
-=======
     let range_tuple_bus = RangeTupleCheckerBus::new(RANGE_TUPLE_CHECKER_BUS, TUPLE_CHECKER_SIZES);
->>>>>>> 8ad15357
 
     let bitwise_chip = Arc::new(BitwiseOperationLookupChip::<RV32_CELL_BITS>::new(
         bitwise_bus,
@@ -167,25 +132,11 @@
     let range_tuple_chip =
         SharedRangeTupleCheckerChip::new(RangeTupleCheckerChip::<2>::new(range_tuple_bus));
 
-<<<<<<< HEAD
-    let air = Rv32MulHAir::new(
-        Rv32MultAdapterAir::new(tester.execution_bridge(), tester.memory_bridge()),
-        MulHCoreAir::new(bitwise_bus, range_tuple_bus),
-    );
-    let executor = Rv32MulHExecutor::new(Rv32MultAdapterExecutor, MulHOpcode::CLASS_OFFSET);
-    let chip = Rv32MulHChip::<F>::new(
-        MulHFiller::new(
-            Rv32MultAdapterFiller,
-            bitwise_chip.clone(),
-            range_tuple_chip.clone(),
-        ),
-=======
     let (air, executor, chip) = create_harness_fields(
         tester.memory_bridge(),
         tester.execution_bridge(),
         bitwise_chip.clone(),
         range_tuple_chip.clone(),
->>>>>>> 8ad15357
         tester.memory_helper(),
     );
     let harness = Harness::with_capacity(executor, air, chip, MAX_INS_CAPACITY);
@@ -198,16 +149,10 @@
 }
 
 #[allow(clippy::too_many_arguments)]
-<<<<<<< HEAD
-fn set_and_execute(
-    tester: &mut VmChipTestBuilder<F>,
-    harness: &mut Harness,
-=======
 fn set_and_execute<RA: Arena, E: PreflightExecutor<F, RA>>(
     tester: &mut impl TestBuilder<F>,
     executor: &mut E,
     arena: &mut RA,
->>>>>>> 8ad15357
     rng: &mut StdRng,
     opcode: MulHOpcode,
     b: Option<[u32; RV32_REGISTER_NUM_LIMBS]>,
@@ -230,12 +175,8 @@
     tester.write::<RV32_REGISTER_NUM_LIMBS>(1, rs2, c.map(F::from_canonical_u32));
 
     tester.execute(
-<<<<<<< HEAD
-        harness,
-=======
         executor,
         arena,
->>>>>>> 8ad15357
         &Instruction::from_usize(opcode.global_opcode(), [rd, rs1, rs2, 1, 0]),
     );
 
@@ -259,12 +200,6 @@
 fn run_rv32_mulh_rand_test(opcode: MulHOpcode, num_ops: usize) {
     let mut rng = create_seeded_rng();
     let mut tester = VmChipTestBuilder::default();
-<<<<<<< HEAD
-    let (mut harness, bitwise, range_tuple) = create_test_chip(&mut tester);
-
-    for _ in 0..num_ops {
-        set_and_execute(&mut tester, &mut harness, &mut rng, opcode, None, None);
-=======
     let (mut harness, bitwise, range_tuple) = create_harness(&mut tester);
 
     for _ in 0..num_ops {
@@ -277,7 +212,6 @@
             None,
             None,
         );
->>>>>>> 8ad15357
     }
 
     let tester = tester
@@ -309,20 +243,12 @@
 ) {
     let mut rng = create_seeded_rng();
     let mut tester = VmChipTestBuilder::default();
-<<<<<<< HEAD
-    let (mut harness, bitwise, range_tuple) = create_test_chip(&mut tester);
-
-    set_and_execute(
-        &mut tester,
-        &mut harness,
-=======
     let (mut harness, bitwise, range_tuple) = create_harness(&mut tester);
 
     set_and_execute(
         &mut tester,
         &mut harness.executor,
         &mut harness.arena,
->>>>>>> 8ad15357
         &mut rng,
         opcode,
         Some(b),
