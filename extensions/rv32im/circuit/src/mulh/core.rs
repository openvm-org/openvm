use std::{
    array,
    borrow::{Borrow, BorrowMut},
};

use openvm_circuit::{
    arch::{
<<<<<<< HEAD
        execution_mode::{metered::MeteredCtx, E1E2ExecutionCtx},
        get_record_from_slice, AdapterAirContext, AdapterExecutorE1, AdapterTraceFiller,
        AdapterTraceStep, EmptyAdapterCoreLayout, InsExecutorE1, InstructionExecutor,
        MinimalInstruction, RecordArena, Result, TraceFiller, VmAdapterInterface, VmCoreAir,
        VmStateMut,
    },
    system::memory::{
        online::{GuestMemory, TracingMemory},
        MemoryAuxColsFactory,
=======
        execution_mode::{E1ExecutionCtx, E2ExecutionCtx},
        get_record_from_slice, AdapterAirContext, AdapterTraceFiller, AdapterTraceStep,
        E2PreCompute, EmptyAdapterCoreLayout, ExecuteFunc, MinimalInstruction, RecordArena, Result,
        StepExecutorE1, StepExecutorE2, TraceFiller, TraceStep, VmAdapterInterface, VmCoreAir,
        VmSegmentState, VmStateMut,
>>>>>>> 97eaf481
    },
    system::memory::{online::TracingMemory, MemoryAuxColsFactory},
};
use openvm_circuit_primitives::{
    bitwise_op_lookup::{BitwiseOperationLookupBus, SharedBitwiseOperationLookupChip},
    range_tuple::{RangeTupleCheckerBus, SharedRangeTupleCheckerChip},
    AlignedBytesBorrow,
};
use openvm_circuit_primitives_derive::AlignedBorrow;
use openvm_instructions::{
    instruction::Instruction,
    program::DEFAULT_PC_STEP,
    riscv::{RV32_REGISTER_AS, RV32_REGISTER_NUM_LIMBS},
    LocalOpcode,
};
use openvm_rv32im_transpiler::MulHOpcode;
use openvm_stark_backend::{
    interaction::InteractionBuilder,
    p3_air::{AirBuilder, BaseAir},
    p3_field::{Field, FieldAlgebra, PrimeField32},
    rap::BaseAirWithPublicValues,
};
use strum::IntoEnumIterator;

#[repr(C)]
#[derive(AlignedBorrow)]
pub struct MulHCoreCols<T, const NUM_LIMBS: usize, const LIMB_BITS: usize> {
    pub a: [T; NUM_LIMBS],
    pub b: [T; NUM_LIMBS],
    pub c: [T; NUM_LIMBS],

    pub a_mul: [T; NUM_LIMBS],
    pub b_ext: T,
    pub c_ext: T,

    pub opcode_mulh_flag: T,
    pub opcode_mulhsu_flag: T,
    pub opcode_mulhu_flag: T,
}

#[derive(Copy, Clone, Debug, derive_new::new)]
pub struct MulHCoreAir<const NUM_LIMBS: usize, const LIMB_BITS: usize> {
    pub bitwise_lookup_bus: BitwiseOperationLookupBus,
    pub range_tuple_bus: RangeTupleCheckerBus<2>,
}

impl<F: Field, const NUM_LIMBS: usize, const LIMB_BITS: usize> BaseAir<F>
    for MulHCoreAir<NUM_LIMBS, LIMB_BITS>
{
    fn width(&self) -> usize {
        MulHCoreCols::<F, NUM_LIMBS, LIMB_BITS>::width()
    }
}
impl<F: Field, const NUM_LIMBS: usize, const LIMB_BITS: usize> BaseAirWithPublicValues<F>
    for MulHCoreAir<NUM_LIMBS, LIMB_BITS>
{
}

impl<AB, I, const NUM_LIMBS: usize, const LIMB_BITS: usize> VmCoreAir<AB, I>
    for MulHCoreAir<NUM_LIMBS, LIMB_BITS>
where
    AB: InteractionBuilder,
    I: VmAdapterInterface<AB::Expr>,
    I::Reads: From<[[AB::Expr; NUM_LIMBS]; 2]>,
    I::Writes: From<[[AB::Expr; NUM_LIMBS]; 1]>,
    I::ProcessedInstruction: From<MinimalInstruction<AB::Expr>>,
{
    fn eval(
        &self,
        builder: &mut AB,
        local_core: &[AB::Var],
        _from_pc: AB::Var,
    ) -> AdapterAirContext<AB::Expr, I> {
        let cols: &MulHCoreCols<_, NUM_LIMBS, LIMB_BITS> = local_core.borrow();
        let flags = [
            cols.opcode_mulh_flag,
            cols.opcode_mulhsu_flag,
            cols.opcode_mulhu_flag,
        ];

        let is_valid = flags.iter().fold(AB::Expr::ZERO, |acc, &flag| {
            builder.assert_bool(flag);
            acc + flag.into()
        });
        builder.assert_bool(is_valid.clone());

        let b = &cols.b;
        let c = &cols.c;
        let carry_divide = AB::F::from_canonical_u32(1 << LIMB_BITS).inverse();

        // Note b * c = a << LIMB_BITS + a_mul, in order to constrain that a is correct we
        // need to compute the carries generated by a_mul.
        let a_mul = &cols.a_mul;
        let mut carry_mul: [AB::Expr; NUM_LIMBS] = array::from_fn(|_| AB::Expr::ZERO);

        for i in 0..NUM_LIMBS {
            let expected_limb = if i == 0 {
                AB::Expr::ZERO
            } else {
                carry_mul[i - 1].clone()
            } + (0..=i).fold(AB::Expr::ZERO, |ac, k| ac + (b[k] * c[i - k]));
            carry_mul[i] = AB::Expr::from(carry_divide) * (expected_limb - a_mul[i]);
        }

        for (a_mul, carry_mul) in a_mul.iter().zip(carry_mul.iter()) {
            self.range_tuple_bus
                .send(vec![(*a_mul).into(), carry_mul.clone()])
                .eval(builder, is_valid.clone());
        }

        // We can now constrain that a is correct using carry_mul[NUM_LIMBS - 1]
        let a = &cols.a;
        let mut carry: [AB::Expr; NUM_LIMBS] = array::from_fn(|_| AB::Expr::ZERO);

        for j in 0..NUM_LIMBS {
            let expected_limb = if j == 0 {
                carry_mul[NUM_LIMBS - 1].clone()
            } else {
                carry[j - 1].clone()
            } + ((j + 1)..NUM_LIMBS)
                .fold(AB::Expr::ZERO, |acc, k| acc + (b[k] * c[NUM_LIMBS + j - k]))
                + (0..(j + 1)).fold(AB::Expr::ZERO, |acc, k| {
                    acc + (b[k] * cols.c_ext) + (c[k] * cols.b_ext)
                });
            carry[j] = AB::Expr::from(carry_divide) * (expected_limb - a[j]);
        }

        for (a, carry) in a.iter().zip(carry.iter()) {
            self.range_tuple_bus
                .send(vec![(*a).into(), carry.clone()])
                .eval(builder, is_valid.clone());
        }

        // Check that b_ext and c_ext are correct using bitwise lookup. We check
        // both b and c when the opcode is MULH, and only b when MULHSU.
        let sign_mask = AB::F::from_canonical_u32(1 << (LIMB_BITS - 1));
        let ext_inv = AB::F::from_canonical_u32((1 << LIMB_BITS) - 1).inverse();
        let b_sign = cols.b_ext * ext_inv;
        let c_sign = cols.c_ext * ext_inv;

        builder.assert_bool(b_sign.clone());
        builder.assert_bool(c_sign.clone());
        builder
            .when(cols.opcode_mulhu_flag)
            .assert_zero(b_sign.clone());
        builder
            .when(cols.opcode_mulhu_flag + cols.opcode_mulhsu_flag)
            .assert_zero(c_sign.clone());

        self.bitwise_lookup_bus
            .send_range(
                AB::Expr::from_canonical_u32(2) * (b[NUM_LIMBS - 1] - b_sign * sign_mask),
                (cols.opcode_mulh_flag + AB::Expr::ONE) * (c[NUM_LIMBS - 1] - c_sign * sign_mask),
            )
            .eval(builder, cols.opcode_mulh_flag + cols.opcode_mulhsu_flag);

        let expected_opcode = VmCoreAir::<AB, I>::expr_to_global_expr(
            self,
            flags.iter().zip(MulHOpcode::iter()).fold(
                AB::Expr::ZERO,
                |acc, (flag, local_opcode)| {
                    acc + (*flag).into() * AB::Expr::from_canonical_u8(local_opcode as u8)
                },
            ),
        );

        AdapterAirContext {
            to_pc: None,
            reads: [cols.b.map(Into::into), cols.c.map(Into::into)].into(),
            writes: [cols.a.map(Into::into)].into(),
            instruction: MinimalInstruction {
                is_valid,
                opcode: expected_opcode,
            }
            .into(),
        }
    }

    fn start_offset(&self) -> usize {
        MulHOpcode::CLASS_OFFSET
    }
}

#[repr(C)]
#[derive(AlignedBytesBorrow, Debug)]
pub struct MulHCoreRecord<const NUM_LIMBS: usize, const LIMB_BITS: usize> {
    pub b: [u8; NUM_LIMBS],
    pub c: [u8; NUM_LIMBS],
    pub local_opcode: u8,
}

#[derive(Clone, Copy, derive_new::new)]
pub struct MulHStep<A, const NUM_LIMBS: usize, const LIMB_BITS: usize> {
    adapter: A,
    pub offset: usize,
}
#[derive(Clone)]
pub struct MulHFiller<A, const NUM_LIMBS: usize, const LIMB_BITS: usize> {
    adapter: A,
    pub bitwise_lookup_chip: SharedBitwiseOperationLookupChip<LIMB_BITS>,
    pub range_tuple_chip: SharedRangeTupleCheckerChip<2>,
}

impl<A, const NUM_LIMBS: usize, const LIMB_BITS: usize> MulHFiller<A, NUM_LIMBS, LIMB_BITS> {
    pub fn new(
        adapter: A,
        bitwise_lookup_chip: SharedBitwiseOperationLookupChip<LIMB_BITS>,
        range_tuple_chip: SharedRangeTupleCheckerChip<2>,
    ) -> Self {
        // The RangeTupleChecker is used to range check (a[i], carry[i]) pairs where 0 <= i
        // < 2 * NUM_LIMBS. a[i] must have LIMB_BITS bits and carry[i] is the sum of i + 1
        // bytes (with LIMB_BITS bits). BitwiseOperationLookup is used to sign check bytes.
        debug_assert!(
            range_tuple_chip.sizes()[0] == 1 << LIMB_BITS,
            "First element of RangeTupleChecker must have size {}",
            1 << LIMB_BITS
        );
        debug_assert!(
            range_tuple_chip.sizes()[1] >= (1 << LIMB_BITS) * 2 * NUM_LIMBS as u32,
            "Second element of RangeTupleChecker must have size of at least {}",
            (1 << LIMB_BITS) * 2 * NUM_LIMBS as u32
        );

        Self {
            adapter,
            bitwise_lookup_chip,
            range_tuple_chip,
        }
    }
}

impl<F, A, RA, const NUM_LIMBS: usize, const LIMB_BITS: usize> InstructionExecutor<F, RA>
    for MulHStep<A, NUM_LIMBS, LIMB_BITS>
where
    F: PrimeField32,
    A: 'static
        + AdapterTraceStep<
            F,
            ReadData: Into<[[u8; NUM_LIMBS]; 2]>,
            WriteData: From<[[u8; NUM_LIMBS]; 1]>,
        >,
    for<'buf> RA: RecordArena<
        'buf,
        EmptyAdapterCoreLayout<F, A>,
        (
            A::RecordMut<'buf>,
            &'buf mut MulHCoreRecord<NUM_LIMBS, LIMB_BITS>,
        ),
    >,
{
    fn get_opcode_name(&self, opcode: usize) -> String {
        format!(
            "{:?}",
            MulHOpcode::from_usize(opcode - MulHOpcode::CLASS_OFFSET)
        )
    }

    fn execute(
        &mut self,
        state: VmStateMut<F, TracingMemory, RA>,
        instruction: &Instruction<F>,
    ) -> Result<()> {
        let Instruction { opcode, .. } = instruction;

        let (mut adapter_record, core_record) = state.ctx.alloc(EmptyAdapterCoreLayout::new());

        A::start(*state.pc, state.memory, &mut adapter_record);

        core_record.local_opcode = opcode.local_opcode_idx(MulHOpcode::CLASS_OFFSET) as u8;
        let mulh_opcode = MulHOpcode::from_usize(core_record.local_opcode as usize);

        [core_record.b, core_record.c] = self
            .adapter
            .read(state.memory, instruction, &mut adapter_record)
            .into();

        let (a, _, _, _, _) = run_mulh::<NUM_LIMBS, LIMB_BITS>(
            mulh_opcode,
            &core_record.b.map(u32::from),
            &core_record.c.map(u32::from),
        );

        let a = a.map(|x| x as u8);
        self.adapter
            .write(state.memory, instruction, [a].into(), &mut adapter_record);

        *state.pc = state.pc.wrapping_add(DEFAULT_PC_STEP);

        Ok(())
    }
}

impl<F, A, const NUM_LIMBS: usize, const LIMB_BITS: usize> TraceFiller<F>
    for MulHFiller<A, NUM_LIMBS, LIMB_BITS>
where
    F: PrimeField32,
    A: 'static + AdapterTraceFiller<F>,
{
    fn fill_trace_row(&self, mem_helper: &MemoryAuxColsFactory<F>, row_slice: &mut [F]) {
        let (adapter_row, mut core_row) = unsafe { row_slice.split_at_mut_unchecked(A::WIDTH) };
        self.adapter.fill_trace_row(mem_helper, adapter_row);
        let record: &MulHCoreRecord<NUM_LIMBS, LIMB_BITS> =
            unsafe { get_record_from_slice(&mut core_row, ()) };
        let core_row: &mut MulHCoreCols<F, NUM_LIMBS, LIMB_BITS> = core_row.borrow_mut();

        let opcode = MulHOpcode::from_usize(record.local_opcode as usize);
        let (a, a_mul, carry, b_ext, c_ext) = run_mulh::<NUM_LIMBS, LIMB_BITS>(
            opcode,
            &record.b.map(u32::from),
            &record.c.map(u32::from),
        );

        for i in 0..NUM_LIMBS {
            self.range_tuple_chip.add_count(&[a_mul[i], carry[i]]);
            self.range_tuple_chip
                .add_count(&[a[i], carry[NUM_LIMBS + i]]);
        }

        if opcode != MulHOpcode::MULHU {
            let b_sign_mask = if b_ext == 0 { 0 } else { 1 << (LIMB_BITS - 1) };
            let c_sign_mask = if c_ext == 0 { 0 } else { 1 << (LIMB_BITS - 1) };
            self.bitwise_lookup_chip.request_range(
                (record.b[NUM_LIMBS - 1] as u32 - b_sign_mask) << 1,
                (record.c[NUM_LIMBS - 1] as u32 - c_sign_mask)
                    << ((opcode == MulHOpcode::MULH) as u32),
            );
        }

        // Write in reverse order
        core_row.opcode_mulhu_flag = F::from_bool(opcode == MulHOpcode::MULHU);
        core_row.opcode_mulhsu_flag = F::from_bool(opcode == MulHOpcode::MULHSU);
        core_row.opcode_mulh_flag = F::from_bool(opcode == MulHOpcode::MULH);
        core_row.c_ext = F::from_canonical_u32(c_ext);
        core_row.b_ext = F::from_canonical_u32(b_ext);
        core_row.a_mul = a_mul.map(F::from_canonical_u32);
        core_row.c = record.c.map(F::from_canonical_u8);
        core_row.b = record.b.map(F::from_canonical_u8);
        core_row.a = a.map(F::from_canonical_u32);
    }
}

<<<<<<< HEAD
impl<F, A, const NUM_LIMBS: usize, const LIMB_BITS: usize> InsExecutorE1<F>
    for MulHStep<A, NUM_LIMBS, LIMB_BITS>
where
    F: PrimeField32,
    A: 'static
        + AdapterExecutorE1<
            F,
            ReadData: Into<[[u8; NUM_LIMBS]; 2]>,
            WriteData: From<[[u8; NUM_LIMBS]; 1]>,
        >,
=======
#[derive(AlignedBytesBorrow, Clone)]
#[repr(C)]
struct MulHPreCompute {
    a: u8,
    b: u8,
    c: u8,
}

impl<F, A, const LIMB_BITS: usize> StepExecutorE1<F>
    for MulHStep<A, { RV32_REGISTER_NUM_LIMBS }, LIMB_BITS>
where
    F: PrimeField32,
>>>>>>> 97eaf481
{
    #[inline(always)]
    fn pre_compute_size(&self) -> usize {
        size_of::<MulHPreCompute>()
    }

    #[inline(always)]
    fn pre_compute_e1<Ctx: E1ExecutionCtx>(
        &self,
        _pc: u32,
        inst: &Instruction<F>,
        data: &mut [u8],
    ) -> Result<ExecuteFunc<F, Ctx>> {
        let pre_compute: &mut MulHPreCompute = data.borrow_mut();
        let local_opcode = self.pre_compute_e1(inst, pre_compute)?;
        let fn_ptr = match local_opcode {
            MulHOpcode::MULH => execute_e1_impl::<_, _, MulHOp>,
            MulHOpcode::MULHSU => execute_e1_impl::<_, _, MulHSuOp>,
            MulHOpcode::MULHU => execute_e1_impl::<_, _, MulHUOp>,
        };
        Ok(fn_ptr)
    }
}

impl<F, A, const LIMB_BITS: usize> StepExecutorE2<F>
    for MulHStep<A, { RV32_REGISTER_NUM_LIMBS }, LIMB_BITS>
where
    F: PrimeField32,
{
    fn e2_pre_compute_size(&self) -> usize {
        size_of::<E2PreCompute<MulHPreCompute>>()
    }

    fn pre_compute_e2<Ctx>(
        &self,
        chip_idx: usize,
        _pc: u32,
        inst: &Instruction<F>,
        data: &mut [u8],
    ) -> Result<ExecuteFunc<F, Ctx>>
    where
        Ctx: E2ExecutionCtx,
    {
        let pre_compute: &mut E2PreCompute<MulHPreCompute> = data.borrow_mut();
        pre_compute.chip_idx = chip_idx as u32;
        let local_opcode = self.pre_compute_e1(inst, &mut pre_compute.data)?;
        let fn_ptr = match local_opcode {
            MulHOpcode::MULH => execute_e2_impl::<_, _, MulHOp>,
            MulHOpcode::MULHSU => execute_e2_impl::<_, _, MulHSuOp>,
            MulHOpcode::MULHU => execute_e2_impl::<_, _, MulHUOp>,
        };
        Ok(fn_ptr)
    }
}

#[inline(always)]
unsafe fn execute_e12_impl<F: PrimeField32, CTX: E1ExecutionCtx, OP: MulHOperation>(
    pre_compute: &MulHPreCompute,
    vm_state: &mut VmSegmentState<F, CTX>,
) {
    let rs1: [u8; RV32_REGISTER_NUM_LIMBS] =
        vm_state.vm_read(RV32_REGISTER_AS, pre_compute.b as u32);
    let rs2: [u8; RV32_REGISTER_NUM_LIMBS] =
        vm_state.vm_read(RV32_REGISTER_AS, pre_compute.c as u32);
    let rd = <OP as MulHOperation>::compute(rs1, rs2);
    vm_state.vm_write(RV32_REGISTER_AS, pre_compute.a as u32, &rd);

    vm_state.pc += DEFAULT_PC_STEP;
    vm_state.instret += 1;
}

unsafe fn execute_e1_impl<F: PrimeField32, CTX: E1ExecutionCtx, OP: MulHOperation>(
    pre_compute: &[u8],
    vm_state: &mut VmSegmentState<F, CTX>,
) {
    let pre_compute: &MulHPreCompute = pre_compute.borrow();
    execute_e12_impl::<F, CTX, OP>(pre_compute, vm_state);
}

unsafe fn execute_e2_impl<F: PrimeField32, CTX: E2ExecutionCtx, OP: MulHOperation>(
    pre_compute: &[u8],
    vm_state: &mut VmSegmentState<F, CTX>,
) {
    let pre_compute: &E2PreCompute<MulHPreCompute> = pre_compute.borrow();
    vm_state
        .ctx
        .on_height_change(pre_compute.chip_idx as usize, 1);
    execute_e12_impl::<F, CTX, OP>(&pre_compute.data, vm_state);
}

impl<A, const LIMB_BITS: usize> MulHStep<A, { RV32_REGISTER_NUM_LIMBS }, LIMB_BITS> {
    #[inline(always)]
    fn pre_compute_e1<F: PrimeField32>(
        &self,
        inst: &Instruction<F>,
        data: &mut MulHPreCompute,
    ) -> Result<MulHOpcode> {
        *data = MulHPreCompute {
            a: inst.a.as_canonical_u32() as u8,
            b: inst.b.as_canonical_u32() as u8,
            c: inst.c.as_canonical_u32() as u8,
        };
        Ok(MulHOpcode::from_usize(
            inst.opcode.local_opcode_idx(MulHOpcode::CLASS_OFFSET),
        ))
    }
}

trait MulHOperation {
    fn compute(rs1: [u8; 4], rs1: [u8; 4]) -> [u8; 4];
}
struct MulHOp;
struct MulHSuOp;
struct MulHUOp;
impl MulHOperation for MulHOp {
    #[inline(always)]
    fn compute(rs1: [u8; 4], rs2: [u8; 4]) -> [u8; 4] {
        let rs1 = i32::from_le_bytes(rs1) as i64;
        let rs2 = i32::from_le_bytes(rs2) as i64;
        ((rs1.wrapping_mul(rs2) >> 32) as u32).to_le_bytes()
    }
}
impl MulHOperation for MulHSuOp {
    #[inline(always)]
    fn compute(rs1: [u8; 4], rs2: [u8; 4]) -> [u8; 4] {
        let rs1 = i32::from_le_bytes(rs1) as i64;
        let rs2 = u32::from_le_bytes(rs2) as i64;
        ((rs1.wrapping_mul(rs2) >> 32) as u32).to_le_bytes()
    }
}
impl MulHOperation for MulHUOp {
    #[inline(always)]
    fn compute(rs1: [u8; 4], rs2: [u8; 4]) -> [u8; 4] {
        let rs1 = u32::from_le_bytes(rs1) as i64;
        let rs2 = u32::from_le_bytes(rs2) as i64;
        ((rs1.wrapping_mul(rs2) >> 32) as u32).to_le_bytes()
    }
}

// returns mulh[[s]u], mul, carry, x_ext, y_ext
#[inline(always)]
pub(super) fn run_mulh<const NUM_LIMBS: usize, const LIMB_BITS: usize>(
    opcode: MulHOpcode,
    x: &[u32; NUM_LIMBS],
    y: &[u32; NUM_LIMBS],
) -> ([u32; NUM_LIMBS], [u32; NUM_LIMBS], Vec<u32>, u32, u32) {
    let mut mul = [0; NUM_LIMBS];
    let mut carry = vec![0; 2 * NUM_LIMBS];
    for i in 0..NUM_LIMBS {
        if i > 0 {
            mul[i] = carry[i - 1];
        }
        for j in 0..=i {
            mul[i] += x[j] * y[i - j];
        }
        carry[i] = mul[i] >> LIMB_BITS;
        mul[i] %= 1 << LIMB_BITS;
    }

    let x_ext = (x[NUM_LIMBS - 1] >> (LIMB_BITS - 1))
        * if opcode == MulHOpcode::MULHU {
            0
        } else {
            (1 << LIMB_BITS) - 1
        };
    let y_ext = (y[NUM_LIMBS - 1] >> (LIMB_BITS - 1))
        * if opcode == MulHOpcode::MULH {
            (1 << LIMB_BITS) - 1
        } else {
            0
        };

    let mut mulh = [0; NUM_LIMBS];
    let mut x_prefix = 0;
    let mut y_prefix = 0;

    for i in 0..NUM_LIMBS {
        x_prefix += x[i];
        y_prefix += y[i];
        mulh[i] = carry[NUM_LIMBS + i - 1] + x_prefix * y_ext + y_prefix * x_ext;
        for j in (i + 1)..NUM_LIMBS {
            mulh[i] += x[j] * y[NUM_LIMBS + i - j];
        }
        carry[NUM_LIMBS + i] = mulh[i] >> LIMB_BITS;
        mulh[i] %= 1 << LIMB_BITS;
    }

    (mulh, mul, carry, x_ext, y_ext)
}<|MERGE_RESOLUTION|>--- conflicted
+++ resolved
@@ -5,7 +5,6 @@
 
 use openvm_circuit::{
     arch::{
-<<<<<<< HEAD
         execution_mode::{metered::MeteredCtx, E1E2ExecutionCtx},
         get_record_from_slice, AdapterAirContext, AdapterExecutorE1, AdapterTraceFiller,
         AdapterTraceStep, EmptyAdapterCoreLayout, InsExecutorE1, InstructionExecutor,
@@ -15,15 +14,7 @@
     system::memory::{
         online::{GuestMemory, TracingMemory},
         MemoryAuxColsFactory,
-=======
-        execution_mode::{E1ExecutionCtx, E2ExecutionCtx},
-        get_record_from_slice, AdapterAirContext, AdapterTraceFiller, AdapterTraceStep,
-        E2PreCompute, EmptyAdapterCoreLayout, ExecuteFunc, MinimalInstruction, RecordArena, Result,
-        StepExecutorE1, StepExecutorE2, TraceFiller, TraceStep, VmAdapterInterface, VmCoreAir,
-        VmSegmentState, VmStateMut,
->>>>>>> 97eaf481
     },
-    system::memory::{online::TracingMemory, MemoryAuxColsFactory},
 };
 use openvm_circuit_primitives::{
     bitwise_op_lookup::{BitwiseOperationLookupBus, SharedBitwiseOperationLookupChip},
@@ -363,18 +354,6 @@
     }
 }
 
-<<<<<<< HEAD
-impl<F, A, const NUM_LIMBS: usize, const LIMB_BITS: usize> InsExecutorE1<F>
-    for MulHStep<A, NUM_LIMBS, LIMB_BITS>
-where
-    F: PrimeField32,
-    A: 'static
-        + AdapterExecutorE1<
-            F,
-            ReadData: Into<[[u8; NUM_LIMBS]; 2]>,
-            WriteData: From<[[u8; NUM_LIMBS]; 1]>,
-        >,
-=======
 #[derive(AlignedBytesBorrow, Clone)]
 #[repr(C)]
 struct MulHPreCompute {
@@ -383,11 +362,10 @@
     c: u8,
 }
 
-impl<F, A, const LIMB_BITS: usize> StepExecutorE1<F>
+impl<F, A, const LIMB_BITS: usize> InsExecutorE1<F>
     for MulHStep<A, { RV32_REGISTER_NUM_LIMBS }, LIMB_BITS>
 where
     F: PrimeField32,
->>>>>>> 97eaf481
 {
     #[inline(always)]
     fn pre_compute_size(&self) -> usize {
@@ -412,7 +390,7 @@
     }
 }
 
-impl<F, A, const LIMB_BITS: usize> StepExecutorE2<F>
+impl<F, A, const LIMB_BITS: usize> InsExecutorE2<F>
     for MulHStep<A, { RV32_REGISTER_NUM_LIMBS }, LIMB_BITS>
 where
     F: PrimeField32,
@@ -446,7 +424,7 @@
 #[inline(always)]
 unsafe fn execute_e12_impl<F: PrimeField32, CTX: E1ExecutionCtx, OP: MulHOperation>(
     pre_compute: &MulHPreCompute,
-    vm_state: &mut VmSegmentState<F, CTX>,
+    vm_state: &mut VmSegmentState<F, GuestMemory, CTX>,
 ) {
     let rs1: [u8; RV32_REGISTER_NUM_LIMBS] =
         vm_state.vm_read(RV32_REGISTER_AS, pre_compute.b as u32);
@@ -461,7 +439,7 @@
 
 unsafe fn execute_e1_impl<F: PrimeField32, CTX: E1ExecutionCtx, OP: MulHOperation>(
     pre_compute: &[u8],
-    vm_state: &mut VmSegmentState<F, CTX>,
+    vm_state: &mut VmSegmentState<F, GuestMemory, CTX>,
 ) {
     let pre_compute: &MulHPreCompute = pre_compute.borrow();
     execute_e12_impl::<F, CTX, OP>(pre_compute, vm_state);
@@ -469,7 +447,7 @@
 
 unsafe fn execute_e2_impl<F: PrimeField32, CTX: E2ExecutionCtx, OP: MulHOperation>(
     pre_compute: &[u8],
-    vm_state: &mut VmSegmentState<F, CTX>,
+    vm_state: &mut VmSegmentState<F, GuestMemory, CTX>,
 ) {
     let pre_compute: &E2PreCompute<MulHPreCompute> = pre_compute.borrow();
     vm_state
