--- conflicted
+++ resolved
@@ -1,15 +1,8 @@
-<<<<<<< HEAD
-use openvm_circuit::arch::{MatrixRecordArena, NewVmChipWrapper, VmAirWrapper};
-
-use super::adapters::{
-    Rv32BaseAluAdapterAir, Rv32BaseAluAdapterStep, RV32_CELL_BITS, RV32_REGISTER_NUM_LIMBS,
-=======
 use openvm_circuit::arch::{VmAirWrapper, VmChipWrapper};
 
 use super::adapters::{
     Rv32BaseAluAdapterAir, Rv32BaseAluAdapterExecutor, Rv32BaseAluAdapterFiller, RV32_CELL_BITS,
     RV32_REGISTER_NUM_LIMBS,
->>>>>>> 8141dacc
 };
 
 mod core;
@@ -26,12 +19,6 @@
 
 pub type Rv32BaseAluAir =
     VmAirWrapper<Rv32BaseAluAdapterAir, BaseAluCoreAir<RV32_REGISTER_NUM_LIMBS, RV32_CELL_BITS>>;
-<<<<<<< HEAD
-pub type Rv32BaseAluStep =
-    BaseAluStep<Rv32BaseAluAdapterStep<RV32_CELL_BITS>, RV32_REGISTER_NUM_LIMBS, RV32_CELL_BITS>;
-pub type Rv32BaseAluChip<F> =
-    NewVmChipWrapper<F, Rv32BaseAluAir, Rv32BaseAluStep, MatrixRecordArena<F>>;
-=======
 pub type Rv32BaseAluExecutor = BaseAluExecutor<
     Rv32BaseAluAdapterExecutor<RV32_CELL_BITS>,
     RV32_REGISTER_NUM_LIMBS,
@@ -44,5 +31,4 @@
         RV32_REGISTER_NUM_LIMBS,
         RV32_CELL_BITS,
     >,
->;
->>>>>>> 8141dacc
+>;