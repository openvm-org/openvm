use std::{array, borrow::BorrowMut, sync::Arc};

<<<<<<< HEAD
use openvm_circuit::arch::testing::{TestChipHarness, VmChipTestBuilder, BITWISE_OP_LOOKUP_BUS};
=======
use openvm_circuit::{
    arch::{
        testing::{TestBuilder, TestChipHarness, VmChipTestBuilder, BITWISE_OP_LOOKUP_BUS},
        Arena, ExecutionBridge, PreflightExecutor,
    },
    system::memory::{offline_checker::MemoryBridge, SharedMemoryHelper},
};
>>>>>>> 8ad15357
use openvm_circuit_primitives::bitwise_op_lookup::{
    BitwiseOperationLookupAir, BitwiseOperationLookupBus, BitwiseOperationLookupChip,
    SharedBitwiseOperationLookupChip,
};
use openvm_instructions::LocalOpcode;
use openvm_rv32im_transpiler::BaseAluOpcode::{self, *};
use openvm_stark_backend::{
    p3_air::BaseAir,
    p3_field::{FieldAlgebra, PrimeField32},
    p3_matrix::{
        dense::{DenseMatrix, RowMajorMatrix},
        Matrix,
    },
    utils::disable_debug_builder,
};
use openvm_stark_sdk::{p3_baby_bear::BabyBear, utils::create_seeded_rng};
use rand::{rngs::StdRng, Rng};
use test_case::test_case;
<<<<<<< HEAD
=======
#[cfg(feature = "cuda")]
use {
    crate::{adapters::Rv32BaseAluAdapterRecord, BaseAluCoreRecord, Rv32BaseAluChipGpu},
    openvm_circuit::arch::{
        testing::{default_bitwise_lookup_bus, GpuChipTestBuilder, GpuTestChipHarness},
        EmptyAdapterCoreLayout,
    },
};
>>>>>>> 8ad15357

use super::{core::run_alu, BaseAluCoreAir, Rv32BaseAluChip, Rv32BaseAluExecutor};
use crate::{
    adapters::{
        Rv32BaseAluAdapterAir, Rv32BaseAluAdapterExecutor, Rv32BaseAluAdapterFiller,
        RV32_CELL_BITS, RV32_REGISTER_NUM_LIMBS,
    },
    base_alu::BaseAluCoreCols,
    test_utils::{
        generate_rv32_is_type_immediate, get_verification_error, rv32_rand_write_register_or_imm,
    },
    BaseAluFiller, Rv32BaseAluAir,
};

const MAX_INS_CAPACITY: usize = 128;
type F = BabyBear;
type Harness = TestChipHarness<F, Rv32BaseAluExecutor, Rv32BaseAluAir, Rv32BaseAluChip<F>>;

<<<<<<< HEAD
fn create_test_chip(
=======
fn create_harness_fields(
    memory_bridge: MemoryBridge,
    execution_bridge: ExecutionBridge,
    bitwise_chip: Arc<BitwiseOperationLookupChip<RV32_CELL_BITS>>,
    memory_helper: SharedMemoryHelper<F>,
) -> (Rv32BaseAluAir, Rv32BaseAluExecutor, Rv32BaseAluChip<F>) {
    let air = Rv32BaseAluAir::new(
        Rv32BaseAluAdapterAir::new(execution_bridge, memory_bridge, bitwise_chip.bus()),
        BaseAluCoreAir::new(bitwise_chip.bus(), BaseAluOpcode::CLASS_OFFSET),
    );
    let executor = Rv32BaseAluExecutor::new(
        Rv32BaseAluAdapterExecutor::new(),
        BaseAluOpcode::CLASS_OFFSET,
    );
    let chip = Rv32BaseAluChip::new(
        BaseAluFiller::new(
            Rv32BaseAluAdapterFiller::new(bitwise_chip.clone()),
            bitwise_chip,
            BaseAluOpcode::CLASS_OFFSET,
        ),
        memory_helper,
    );
    (air, executor, chip)
}

fn create_harness(
>>>>>>> 8ad15357
    tester: &VmChipTestBuilder<F>,
) -> (
    Harness,
    (
        BitwiseOperationLookupAir<RV32_CELL_BITS>,
        SharedBitwiseOperationLookupChip<RV32_CELL_BITS>,
    ),
) {
    let bitwise_bus = BitwiseOperationLookupBus::new(BITWISE_OP_LOOKUP_BUS);
    let bitwise_chip = Arc::new(BitwiseOperationLookupChip::<RV32_CELL_BITS>::new(
        bitwise_bus,
    ));

<<<<<<< HEAD
    let air = Rv32BaseAluAir::new(
        Rv32BaseAluAdapterAir::new(
            tester.execution_bridge(),
            tester.memory_bridge(),
            bitwise_bus,
        ),
        BaseAluCoreAir::new(bitwise_bus, BaseAluOpcode::CLASS_OFFSET),
    );
    let executor = Rv32BaseAluExecutor::new(
        Rv32BaseAluAdapterExecutor::new(),
        BaseAluOpcode::CLASS_OFFSET,
    );
    let chip = Rv32BaseAluChip::new(
        BaseAluFiller::new(
            Rv32BaseAluAdapterFiller::new(bitwise_chip.clone()),
            bitwise_chip.clone(),
            BaseAluOpcode::CLASS_OFFSET,
        ),
=======
    let (air, executor, chip) = create_harness_fields(
        tester.memory_bridge(),
        tester.execution_bridge(),
        bitwise_chip.clone(),
>>>>>>> 8ad15357
        tester.memory_helper(),
    );
    let harness = Harness::with_capacity(executor, air, chip, MAX_INS_CAPACITY);

    (harness, (bitwise_chip.air, bitwise_chip))
}

<<<<<<< HEAD
fn set_and_execute(
    tester: &mut VmChipTestBuilder<F>,
    harness: &mut Harness,
=======
#[allow(clippy::too_many_arguments)]
fn set_and_execute<RA: Arena, E: PreflightExecutor<F, RA>>(
    tester: &mut impl TestBuilder<F>,
    executor: &mut E,
    arena: &mut RA,
>>>>>>> 8ad15357
    rng: &mut StdRng,
    opcode: BaseAluOpcode,
    b: Option<[u8; RV32_REGISTER_NUM_LIMBS]>,
    is_imm: Option<bool>,
    c: Option<[u8; RV32_REGISTER_NUM_LIMBS]>,
) {
    let b = b.unwrap_or(array::from_fn(|_| rng.gen_range(0..=u8::MAX)));
    let (c_imm, c) = if is_imm.unwrap_or(rng.gen_bool(0.5)) {
        let (imm, c) = if let Some(c) = c {
            ((u32::from_le_bytes(c) & 0xFFFFFF) as usize, c)
        } else {
            generate_rv32_is_type_immediate(rng)
        };
        (Some(imm), c)
    } else {
        (
            None,
            c.unwrap_or(array::from_fn(|_| rng.gen_range(0..=u8::MAX))),
        )
    };

    let (instruction, rd) = rv32_rand_write_register_or_imm(
        tester,
        b,
        c,
        c_imm,
        opcode.global_opcode().as_usize(),
        rng,
    );
<<<<<<< HEAD
    tester.execute(harness, &instruction);
=======
    tester.execute(executor, arena, &instruction);
>>>>>>> 8ad15357

    let a = run_alu::<RV32_REGISTER_NUM_LIMBS, RV32_CELL_BITS>(opcode, &b, &c)
        .map(F::from_canonical_u8);
    assert_eq!(a, tester.read::<RV32_REGISTER_NUM_LIMBS>(1, rd))
}

//////////////////////////////////////////////////////////////////////////////////////
// POSITIVE TESTS
//
// Randomly generate computations and execute, ensuring that the generated trace
// passes all constraints.
//////////////////////////////////////////////////////////////////////////////////////

#[test_case(ADD, 100)]
#[test_case(SUB, 100)]
#[test_case(XOR, 100)]
#[test_case(OR, 100)]
#[test_case(AND, 100)]
fn rand_rv32_alu_test(opcode: BaseAluOpcode, num_ops: usize) {
    let mut rng = create_seeded_rng();

    let mut tester = VmChipTestBuilder::default();
<<<<<<< HEAD
    let (mut harness, bitwise) = create_test_chip(&tester);
=======
    let (mut harness, bitwise) = create_harness(&tester);
>>>>>>> 8ad15357

    // TODO(AG): make a more meaningful test for memory accesses
    tester.write(2, 1024, [F::ONE; 4]);
    tester.write(2, 1028, [F::ONE; 4]);
    let sm = tester.read(2, 1024);
    assert_eq!(sm, [F::ONE; 8]);

    for _ in 0..num_ops {
        set_and_execute(
            &mut tester,
<<<<<<< HEAD
            &mut harness,
=======
            &mut harness.executor,
            &mut harness.arena,
>>>>>>> 8ad15357
            &mut rng,
            opcode,
            None,
            None,
            None,
        );
    }

    let tester = tester
        .build()
        .load(harness)
        .load_periphery(bitwise)
        .finalize();
    tester.simple_test().expect("Verification failed");
}

#[test_case(ADD, 100)]
#[test_case(SUB, 100)]
#[test_case(XOR, 100)]
#[test_case(OR, 100)]
#[test_case(AND, 100)]
fn rand_rv32_alu_test_persistent(opcode: BaseAluOpcode, num_ops: usize) {
    let mut rng = create_seeded_rng();

    let mut tester = VmChipTestBuilder::default_persistent();
<<<<<<< HEAD
    let (mut harness, bitwise) = create_test_chip(&tester);
=======
    let (mut harness, bitwise) = create_harness(&tester);
>>>>>>> 8ad15357

    // TODO(AG): make a more meaningful test for memory accesses
    tester.write(2, 1024, [F::ONE; 4]);
    tester.write(2, 1028, [F::ONE; 4]);
    let sm = tester.read(2, 1024);
    assert_eq!(sm, [F::ONE; 8]);

    for _ in 0..num_ops {
        set_and_execute(
            &mut tester,
<<<<<<< HEAD
            &mut harness,
=======
            &mut harness.executor,
            &mut harness.arena,
>>>>>>> 8ad15357
            &mut rng,
            opcode,
            None,
            None,
            None,
        );
    }

    let tester = tester
        .build()
        .load(harness)
        .load_periphery(bitwise)
        .finalize();
    tester.simple_test().expect("Verification failed");
}

//////////////////////////////////////////////////////////////////////////////////////
// NEGATIVE TESTS
//
// Given a fake trace of a single operation, setup a chip and run the test. We replace
// part of the trace and check that the chip throws the expected error.
//////////////////////////////////////////////////////////////////////////////////////

#[allow(clippy::too_many_arguments)]
fn run_negative_alu_test(
    opcode: BaseAluOpcode,
    prank_a: [u32; RV32_REGISTER_NUM_LIMBS],
    b: [u8; RV32_REGISTER_NUM_LIMBS],
    c: [u8; RV32_REGISTER_NUM_LIMBS],
    prank_c: Option<[u32; RV32_REGISTER_NUM_LIMBS]>,
    prank_opcode_flags: Option<[bool; 5]>,
    is_imm: Option<bool>,
    interaction_error: bool,
) {
    let mut rng = create_seeded_rng();
    let mut tester: VmChipTestBuilder<BabyBear> = VmChipTestBuilder::default();
<<<<<<< HEAD
    let (mut chip, bitwise) = create_test_chip(&tester);

    set_and_execute(
        &mut tester,
        &mut chip,
=======
    let (mut harness, bitwise) = create_harness(&tester);

    set_and_execute(
        &mut tester,
        &mut harness.executor,
        &mut harness.arena,
>>>>>>> 8ad15357
        &mut rng,
        opcode,
        Some(b),
        is_imm,
        Some(c),
    );

<<<<<<< HEAD
    let adapter_width = BaseAir::<F>::width(&chip.air.adapter);
=======
    let adapter_width = BaseAir::<F>::width(&harness.air.adapter);
>>>>>>> 8ad15357
    let modify_trace = |trace: &mut DenseMatrix<BabyBear>| {
        let mut values = trace.row_slice(0).to_vec();
        let cols: &mut BaseAluCoreCols<F, RV32_REGISTER_NUM_LIMBS, RV32_CELL_BITS> =
            values.split_at_mut(adapter_width).1.borrow_mut();
        cols.a = prank_a.map(F::from_canonical_u32);
        if let Some(prank_c) = prank_c {
            cols.c = prank_c.map(F::from_canonical_u32);
        }
        if let Some(prank_opcode_flags) = prank_opcode_flags {
            cols.opcode_add_flag = F::from_bool(prank_opcode_flags[0]);
            cols.opcode_and_flag = F::from_bool(prank_opcode_flags[1]);
            cols.opcode_or_flag = F::from_bool(prank_opcode_flags[2]);
            cols.opcode_sub_flag = F::from_bool(prank_opcode_flags[3]);
            cols.opcode_xor_flag = F::from_bool(prank_opcode_flags[4]);
        }
        *trace = RowMajorMatrix::new(values, trace.width());
    };

    disable_debug_builder();
    let tester = tester
        .build()
<<<<<<< HEAD
        .load_and_prank_trace(chip, modify_trace)
=======
        .load_and_prank_trace(harness, modify_trace)
>>>>>>> 8ad15357
        .load_periphery(bitwise)
        .finalize();
    tester.simple_test_with_expected_error(get_verification_error(interaction_error));
}

#[test]
fn rv32_alu_add_wrong_negative_test() {
    run_negative_alu_test(
        ADD,
        [246, 0, 0, 0],
        [250, 0, 0, 0],
        [250, 0, 0, 0],
        None,
        None,
        None,
        false,
    );
}

#[test]
fn rv32_alu_add_out_of_range_negative_test() {
    run_negative_alu_test(
        ADD,
        [500, 0, 0, 0],
        [250, 0, 0, 0],
        [250, 0, 0, 0],
        None,
        None,
        None,
        true,
    );
}

#[test]
fn rv32_alu_sub_wrong_negative_test() {
    run_negative_alu_test(
        SUB,
        [255, 0, 0, 0],
        [1, 0, 0, 0],
        [2, 0, 0, 0],
        None,
        None,
        None,
        false,
    );
}

#[test]
fn rv32_alu_sub_out_of_range_negative_test() {
    run_negative_alu_test(
        SUB,
        [F::NEG_ONE.as_canonical_u32(), 0, 0, 0],
        [1, 0, 0, 0],
        [2, 0, 0, 0],
        None,
        None,
        None,
        true,
    );
}

#[test]
fn rv32_alu_xor_wrong_negative_test() {
    run_negative_alu_test(
        XOR,
        [255, 255, 255, 255],
        [0, 0, 1, 0],
        [255, 255, 255, 255],
        None,
        None,
        None,
        true,
    );
}

#[test]
fn rv32_alu_or_wrong_negative_test() {
    run_negative_alu_test(
        OR,
        [255, 255, 255, 255],
        [255, 255, 255, 254],
        [0, 0, 0, 0],
        None,
        None,
        None,
        true,
    );
}

#[test]
fn rv32_alu_and_wrong_negative_test() {
    run_negative_alu_test(
        AND,
        [255, 255, 255, 255],
        [0, 0, 1, 0],
        [0, 0, 0, 0],
        None,
        None,
        None,
<<<<<<< HEAD
=======
        true,
    );
}

#[test]
fn rv32_alu_adapter_unconstrained_imm_limb_test() {
    run_negative_alu_test(
        ADD,
        [255, 7, 0, 0],
        [0, 0, 0, 0],
        [255, 7, 0, 0],
        Some([511, 6, 0, 0]),
        None,
        Some(true),
>>>>>>> 8ad15357
        true,
    );
}

#[test]
<<<<<<< HEAD
fn rv32_alu_adapter_unconstrained_imm_limb_test() {
    run_negative_alu_test(
        ADD,
        [255, 7, 0, 0],
        [0, 0, 0, 0],
        [255, 7, 0, 0],
        Some([511, 6, 0, 0]),
        None,
        Some(true),
        true,
    );
}

#[test]
=======
>>>>>>> 8ad15357
fn rv32_alu_adapter_unconstrained_rs2_read_test() {
    run_negative_alu_test(
        ADD,
        [2, 2, 2, 2],
        [1, 1, 1, 1],
        [1, 1, 1, 1],
        None,
        Some([false, false, false, false, false]),
        Some(false),
        false,
    );
}

///////////////////////////////////////////////////////////////////////////////////////
/// SANITY TESTS
///
/// Ensure that solve functions produce the correct results.
///////////////////////////////////////////////////////////////////////////////////////

#[test]
fn run_add_sanity_test() {
    let x: [u8; RV32_REGISTER_NUM_LIMBS] = [229, 33, 29, 111];
    let y: [u8; RV32_REGISTER_NUM_LIMBS] = [50, 171, 44, 194];
    let z: [u8; RV32_REGISTER_NUM_LIMBS] = [23, 205, 73, 49];
    let result = run_alu::<RV32_REGISTER_NUM_LIMBS, RV32_CELL_BITS>(ADD, &x, &y);
    for i in 0..RV32_REGISTER_NUM_LIMBS {
        assert_eq!(z[i], result[i])
    }
}

#[test]
fn run_sub_sanity_test() {
    let x: [u8; RV32_REGISTER_NUM_LIMBS] = [229, 33, 29, 111];
    let y: [u8; RV32_REGISTER_NUM_LIMBS] = [50, 171, 44, 194];
    let z: [u8; RV32_REGISTER_NUM_LIMBS] = [179, 118, 240, 172];
    let result = run_alu::<RV32_REGISTER_NUM_LIMBS, RV32_CELL_BITS>(SUB, &x, &y);
    for i in 0..RV32_REGISTER_NUM_LIMBS {
        assert_eq!(z[i], result[i])
    }
}

#[test]
fn run_xor_sanity_test() {
    let x: [u8; RV32_REGISTER_NUM_LIMBS] = [229, 33, 29, 111];
    let y: [u8; RV32_REGISTER_NUM_LIMBS] = [50, 171, 44, 194];
    let z: [u8; RV32_REGISTER_NUM_LIMBS] = [215, 138, 49, 173];
    let result = run_alu::<RV32_REGISTER_NUM_LIMBS, RV32_CELL_BITS>(XOR, &x, &y);
    for i in 0..RV32_REGISTER_NUM_LIMBS {
        assert_eq!(z[i], result[i])
    }
}

#[test]
fn run_or_sanity_test() {
    let x: [u8; RV32_REGISTER_NUM_LIMBS] = [229, 33, 29, 111];
    let y: [u8; RV32_REGISTER_NUM_LIMBS] = [50, 171, 44, 194];
    let z: [u8; RV32_REGISTER_NUM_LIMBS] = [247, 171, 61, 239];
    let result = run_alu::<RV32_REGISTER_NUM_LIMBS, RV32_CELL_BITS>(OR, &x, &y);
    for i in 0..RV32_REGISTER_NUM_LIMBS {
        assert_eq!(z[i], result[i])
    }
}

#[test]
fn run_and_sanity_test() {
    let x: [u8; RV32_REGISTER_NUM_LIMBS] = [229, 33, 29, 111];
    let y: [u8; RV32_REGISTER_NUM_LIMBS] = [50, 171, 44, 194];
    let z: [u8; RV32_REGISTER_NUM_LIMBS] = [32, 33, 12, 66];
    let result = run_alu::<RV32_REGISTER_NUM_LIMBS, RV32_CELL_BITS>(AND, &x, &y);
    for i in 0..RV32_REGISTER_NUM_LIMBS {
        assert_eq!(z[i], result[i])
    }
<<<<<<< HEAD
=======
}

// ////////////////////////////////////////////////////////////////////////////////////
//  CUDA TESTS
//
//  Ensure GPU tracegen is equivalent to CPU tracegen
// ////////////////////////////////////////////////////////////////////////////////////

#[cfg(feature = "cuda")]
type GpuHarness = GpuTestChipHarness<
    F,
    Rv32BaseAluExecutor,
    Rv32BaseAluAir,
    Rv32BaseAluChipGpu,
    Rv32BaseAluChip<F>,
>;

#[cfg(feature = "cuda")]
fn create_cuda_harness(tester: &GpuChipTestBuilder) -> GpuHarness {
    let bitwise_bus = default_bitwise_lookup_bus();
    let dummy_bitwise_chip = Arc::new(BitwiseOperationLookupChip::<RV32_CELL_BITS>::new(
        bitwise_bus,
    ));

    let (air, executor, cpu_chip) = create_harness_fields(
        tester.memory_bridge(),
        tester.execution_bridge(),
        dummy_bitwise_chip,
        tester.dummy_memory_helper(),
    );
    let gpu_chip = Rv32BaseAluChipGpu::new(
        tester.range_checker(),
        tester.bitwise_op_lookup(),
        tester.timestamp_max_bits(),
    );

    GpuTestChipHarness::with_capacity(executor, air, gpu_chip, cpu_chip, MAX_INS_CAPACITY)
}

#[cfg(feature = "cuda")]
#[test_case(BaseAluOpcode::ADD, 100)]
#[test_case(BaseAluOpcode::SUB, 100)]
#[test_case(BaseAluOpcode::XOR, 100)]
#[test_case(BaseAluOpcode::OR, 100)]
#[test_case(BaseAluOpcode::AND, 100)]
fn test_cuda_rand_alu_tracegen(opcode: BaseAluOpcode, num_ops: usize) {
    let mut rng = create_seeded_rng();
    let mut tester =
        GpuChipTestBuilder::default().with_bitwise_op_lookup(default_bitwise_lookup_bus());

    let mut harness = create_cuda_harness(&tester);
    for _ in 0..num_ops {
        set_and_execute(
            &mut tester,
            &mut harness.executor,
            &mut harness.dense_arena,
            &mut rng,
            opcode,
            None,
            None,
            None,
        );
    }

    type Record<'a> = (
        &'a mut Rv32BaseAluAdapterRecord,
        &'a mut BaseAluCoreRecord<RV32_REGISTER_NUM_LIMBS>,
    );

    harness
        .dense_arena
        .get_record_seeker::<Record, _>()
        .transfer_to_matrix_arena(
            &mut harness.matrix_arena,
            EmptyAdapterCoreLayout::<F, Rv32BaseAluAdapterExecutor<RV32_CELL_BITS>>::new(),
        );

    tester
        .build()
        .load_gpu_harness(harness)
        .finalize()
        .simple_test()
        .unwrap();
>>>>>>> 8ad15357
}<|MERGE_RESOLUTION|>--- conflicted
+++ resolved
@@ -1,8 +1,5 @@
 use std::{array, borrow::BorrowMut, sync::Arc};
 
-<<<<<<< HEAD
-use openvm_circuit::arch::testing::{TestChipHarness, VmChipTestBuilder, BITWISE_OP_LOOKUP_BUS};
-=======
 use openvm_circuit::{
     arch::{
         testing::{TestBuilder, TestChipHarness, VmChipTestBuilder, BITWISE_OP_LOOKUP_BUS},
@@ -10,7 +7,6 @@
     },
     system::memory::{offline_checker::MemoryBridge, SharedMemoryHelper},
 };
->>>>>>> 8ad15357
 use openvm_circuit_primitives::bitwise_op_lookup::{
     BitwiseOperationLookupAir, BitwiseOperationLookupBus, BitwiseOperationLookupChip,
     SharedBitwiseOperationLookupChip,
@@ -29,8 +25,6 @@
 use openvm_stark_sdk::{p3_baby_bear::BabyBear, utils::create_seeded_rng};
 use rand::{rngs::StdRng, Rng};
 use test_case::test_case;
-<<<<<<< HEAD
-=======
 #[cfg(feature = "cuda")]
 use {
     crate::{adapters::Rv32BaseAluAdapterRecord, BaseAluCoreRecord, Rv32BaseAluChipGpu},
@@ -39,7 +33,6 @@
         EmptyAdapterCoreLayout,
     },
 };
->>>>>>> 8ad15357
 
 use super::{core::run_alu, BaseAluCoreAir, Rv32BaseAluChip, Rv32BaseAluExecutor};
 use crate::{
@@ -58,9 +51,6 @@
 type F = BabyBear;
 type Harness = TestChipHarness<F, Rv32BaseAluExecutor, Rv32BaseAluAir, Rv32BaseAluChip<F>>;
 
-<<<<<<< HEAD
-fn create_test_chip(
-=======
 fn create_harness_fields(
     memory_bridge: MemoryBridge,
     execution_bridge: ExecutionBridge,
@@ -87,7 +77,6 @@
 }
 
 fn create_harness(
->>>>>>> 8ad15357
     tester: &VmChipTestBuilder<F>,
 ) -> (
     Harness,
@@ -101,31 +90,10 @@
         bitwise_bus,
     ));
 
-<<<<<<< HEAD
-    let air = Rv32BaseAluAir::new(
-        Rv32BaseAluAdapterAir::new(
-            tester.execution_bridge(),
-            tester.memory_bridge(),
-            bitwise_bus,
-        ),
-        BaseAluCoreAir::new(bitwise_bus, BaseAluOpcode::CLASS_OFFSET),
-    );
-    let executor = Rv32BaseAluExecutor::new(
-        Rv32BaseAluAdapterExecutor::new(),
-        BaseAluOpcode::CLASS_OFFSET,
-    );
-    let chip = Rv32BaseAluChip::new(
-        BaseAluFiller::new(
-            Rv32BaseAluAdapterFiller::new(bitwise_chip.clone()),
-            bitwise_chip.clone(),
-            BaseAluOpcode::CLASS_OFFSET,
-        ),
-=======
     let (air, executor, chip) = create_harness_fields(
         tester.memory_bridge(),
         tester.execution_bridge(),
         bitwise_chip.clone(),
->>>>>>> 8ad15357
         tester.memory_helper(),
     );
     let harness = Harness::with_capacity(executor, air, chip, MAX_INS_CAPACITY);
@@ -133,17 +101,11 @@
     (harness, (bitwise_chip.air, bitwise_chip))
 }
 
-<<<<<<< HEAD
-fn set_and_execute(
-    tester: &mut VmChipTestBuilder<F>,
-    harness: &mut Harness,
-=======
 #[allow(clippy::too_many_arguments)]
 fn set_and_execute<RA: Arena, E: PreflightExecutor<F, RA>>(
     tester: &mut impl TestBuilder<F>,
     executor: &mut E,
     arena: &mut RA,
->>>>>>> 8ad15357
     rng: &mut StdRng,
     opcode: BaseAluOpcode,
     b: Option<[u8; RV32_REGISTER_NUM_LIMBS]>,
@@ -173,11 +135,7 @@
         opcode.global_opcode().as_usize(),
         rng,
     );
-<<<<<<< HEAD
-    tester.execute(harness, &instruction);
-=======
     tester.execute(executor, arena, &instruction);
->>>>>>> 8ad15357
 
     let a = run_alu::<RV32_REGISTER_NUM_LIMBS, RV32_CELL_BITS>(opcode, &b, &c)
         .map(F::from_canonical_u8);
@@ -200,11 +158,7 @@
     let mut rng = create_seeded_rng();
 
     let mut tester = VmChipTestBuilder::default();
-<<<<<<< HEAD
-    let (mut harness, bitwise) = create_test_chip(&tester);
-=======
     let (mut harness, bitwise) = create_harness(&tester);
->>>>>>> 8ad15357
 
     // TODO(AG): make a more meaningful test for memory accesses
     tester.write(2, 1024, [F::ONE; 4]);
@@ -215,12 +169,8 @@
     for _ in 0..num_ops {
         set_and_execute(
             &mut tester,
-<<<<<<< HEAD
-            &mut harness,
-=======
             &mut harness.executor,
             &mut harness.arena,
->>>>>>> 8ad15357
             &mut rng,
             opcode,
             None,
@@ -246,11 +196,7 @@
     let mut rng = create_seeded_rng();
 
     let mut tester = VmChipTestBuilder::default_persistent();
-<<<<<<< HEAD
-    let (mut harness, bitwise) = create_test_chip(&tester);
-=======
     let (mut harness, bitwise) = create_harness(&tester);
->>>>>>> 8ad15357
 
     // TODO(AG): make a more meaningful test for memory accesses
     tester.write(2, 1024, [F::ONE; 4]);
@@ -261,12 +207,8 @@
     for _ in 0..num_ops {
         set_and_execute(
             &mut tester,
-<<<<<<< HEAD
-            &mut harness,
-=======
             &mut harness.executor,
             &mut harness.arena,
->>>>>>> 8ad15357
             &mut rng,
             opcode,
             None,
@@ -303,20 +245,12 @@
 ) {
     let mut rng = create_seeded_rng();
     let mut tester: VmChipTestBuilder<BabyBear> = VmChipTestBuilder::default();
-<<<<<<< HEAD
-    let (mut chip, bitwise) = create_test_chip(&tester);
-
-    set_and_execute(
-        &mut tester,
-        &mut chip,
-=======
     let (mut harness, bitwise) = create_harness(&tester);
 
     set_and_execute(
         &mut tester,
         &mut harness.executor,
         &mut harness.arena,
->>>>>>> 8ad15357
         &mut rng,
         opcode,
         Some(b),
@@ -324,11 +258,7 @@
         Some(c),
     );
 
-<<<<<<< HEAD
-    let adapter_width = BaseAir::<F>::width(&chip.air.adapter);
-=======
     let adapter_width = BaseAir::<F>::width(&harness.air.adapter);
->>>>>>> 8ad15357
     let modify_trace = |trace: &mut DenseMatrix<BabyBear>| {
         let mut values = trace.row_slice(0).to_vec();
         let cols: &mut BaseAluCoreCols<F, RV32_REGISTER_NUM_LIMBS, RV32_CELL_BITS> =
@@ -350,11 +280,7 @@
     disable_debug_builder();
     let tester = tester
         .build()
-<<<<<<< HEAD
-        .load_and_prank_trace(chip, modify_trace)
-=======
         .load_and_prank_trace(harness, modify_trace)
->>>>>>> 8ad15357
         .load_periphery(bitwise)
         .finalize();
     tester.simple_test_with_expected_error(get_verification_error(interaction_error));
@@ -454,8 +380,6 @@
         None,
         None,
         None,
-<<<<<<< HEAD
-=======
         true,
     );
 }
@@ -470,29 +394,11 @@
         Some([511, 6, 0, 0]),
         None,
         Some(true),
->>>>>>> 8ad15357
         true,
     );
 }
 
 #[test]
-<<<<<<< HEAD
-fn rv32_alu_adapter_unconstrained_imm_limb_test() {
-    run_negative_alu_test(
-        ADD,
-        [255, 7, 0, 0],
-        [0, 0, 0, 0],
-        [255, 7, 0, 0],
-        Some([511, 6, 0, 0]),
-        None,
-        Some(true),
-        true,
-    );
-}
-
-#[test]
-=======
->>>>>>> 8ad15357
 fn rv32_alu_adapter_unconstrained_rs2_read_test() {
     run_negative_alu_test(
         ADD,
@@ -565,8 +471,6 @@
     for i in 0..RV32_REGISTER_NUM_LIMBS {
         assert_eq!(z[i], result[i])
     }
-<<<<<<< HEAD
-=======
 }
 
 // ////////////////////////////////////////////////////////////////////////////////////
@@ -650,5 +554,4 @@
         .finalize()
         .simple_test()
         .unwrap();
->>>>>>> 8ad15357
 }