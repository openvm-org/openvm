use std::{
    array,
    borrow::{Borrow, BorrowMut},
    iter::zip,
};

use openvm_circuit::{
    arch::{
<<<<<<< HEAD
        execution_mode::{metered::MeteredCtx, E1E2ExecutionCtx},
        get_record_from_slice, AdapterAirContext, AdapterExecutorE1, AdapterTraceFiller,
        AdapterTraceStep, EmptyAdapterCoreLayout, InsExecutorE1, InstructionExecutor,
        MinimalInstruction, RecordArena, Result, TraceFiller, VmAdapterInterface, VmCoreAir,
        VmStateMut,
    },
    system::memory::{
        online::{GuestMemory, TracingMemory},
        MemoryAuxColsFactory,
=======
        execution_mode::{E1ExecutionCtx, E2ExecutionCtx},
        get_record_from_slice, AdapterAirContext, AdapterTraceFiller, AdapterTraceStep,
        E2PreCompute, EmptyAdapterCoreLayout, ExecuteFunc,
        ExecutionError::InvalidInstruction,
        MinimalInstruction, RecordArena, Result, StepExecutorE1, StepExecutorE2, TraceFiller,
        TraceStep, VmAdapterInterface, VmCoreAir, VmSegmentState, VmStateMut,
>>>>>>> 97eaf481
    },
    system::memory::{online::TracingMemory, MemoryAuxColsFactory},
};
use openvm_circuit_primitives::{
    bitwise_op_lookup::{BitwiseOperationLookupBus, SharedBitwiseOperationLookupChip},
    utils::not,
    AlignedBytesBorrow,
};
use openvm_circuit_primitives_derive::AlignedBorrow;
use openvm_instructions::{
    instruction::Instruction,
    program::DEFAULT_PC_STEP,
    riscv::{RV32_IMM_AS, RV32_REGISTER_AS, RV32_REGISTER_NUM_LIMBS},
    LocalOpcode,
};
use openvm_rv32im_transpiler::BaseAluOpcode;
use openvm_stark_backend::{
    interaction::InteractionBuilder,
    p3_air::{AirBuilder, BaseAir},
    p3_field::{Field, FieldAlgebra, PrimeField32},
    rap::BaseAirWithPublicValues,
};
use strum::IntoEnumIterator;

use crate::adapters::imm_to_bytes;

#[repr(C)]
#[derive(AlignedBorrow, Debug)]
pub struct BaseAluCoreCols<T, const NUM_LIMBS: usize, const LIMB_BITS: usize> {
    pub a: [T; NUM_LIMBS],
    pub b: [T; NUM_LIMBS],
    pub c: [T; NUM_LIMBS],

    pub opcode_add_flag: T,
    pub opcode_sub_flag: T,
    pub opcode_xor_flag: T,
    pub opcode_or_flag: T,
    pub opcode_and_flag: T,
}

#[derive(Copy, Clone, Debug, derive_new::new)]
pub struct BaseAluCoreAir<const NUM_LIMBS: usize, const LIMB_BITS: usize> {
    pub bus: BitwiseOperationLookupBus,
    pub offset: usize,
}

impl<F: Field, const NUM_LIMBS: usize, const LIMB_BITS: usize> BaseAir<F>
    for BaseAluCoreAir<NUM_LIMBS, LIMB_BITS>
{
    fn width(&self) -> usize {
        BaseAluCoreCols::<F, NUM_LIMBS, LIMB_BITS>::width()
    }
}
impl<F: Field, const NUM_LIMBS: usize, const LIMB_BITS: usize> BaseAirWithPublicValues<F>
    for BaseAluCoreAir<NUM_LIMBS, LIMB_BITS>
{
}

impl<AB, I, const NUM_LIMBS: usize, const LIMB_BITS: usize> VmCoreAir<AB, I>
    for BaseAluCoreAir<NUM_LIMBS, LIMB_BITS>
where
    AB: InteractionBuilder,
    I: VmAdapterInterface<AB::Expr>,
    I::Reads: From<[[AB::Expr; NUM_LIMBS]; 2]>,
    I::Writes: From<[[AB::Expr; NUM_LIMBS]; 1]>,
    I::ProcessedInstruction: From<MinimalInstruction<AB::Expr>>,
{
    fn eval(
        &self,
        builder: &mut AB,
        local_core: &[AB::Var],
        _from_pc: AB::Var,
    ) -> AdapterAirContext<AB::Expr, I> {
        let cols: &BaseAluCoreCols<_, NUM_LIMBS, LIMB_BITS> = local_core.borrow();
        let flags = [
            cols.opcode_add_flag,
            cols.opcode_sub_flag,
            cols.opcode_xor_flag,
            cols.opcode_or_flag,
            cols.opcode_and_flag,
        ];

        let is_valid = flags.iter().fold(AB::Expr::ZERO, |acc, &flag| {
            builder.assert_bool(flag);
            acc + flag.into()
        });
        builder.assert_bool(is_valid.clone());

        let a = &cols.a;
        let b = &cols.b;
        let c = &cols.c;

        // For ADD, define carry[i] = (b[i] + c[i] + carry[i - 1] - a[i]) / 2^LIMB_BITS. If
        // each carry[i] is boolean and 0 <= a[i] < 2^LIMB_BITS, it can be proven that
        // a[i] = (b[i] + c[i]) % 2^LIMB_BITS as necessary. The same holds for SUB when
        // carry[i] is (a[i] + c[i] - b[i] + carry[i - 1]) / 2^LIMB_BITS.
        let mut carry_add: [AB::Expr; NUM_LIMBS] = array::from_fn(|_| AB::Expr::ZERO);
        let mut carry_sub: [AB::Expr; NUM_LIMBS] = array::from_fn(|_| AB::Expr::ZERO);
        let carry_divide = AB::F::from_canonical_usize(1 << LIMB_BITS).inverse();

        for i in 0..NUM_LIMBS {
            // We explicitly separate the constraints for ADD and SUB in order to keep degree
            // cubic. Because we constrain that the carry (which is arbitrary) is bool, if
            // carry has degree larger than 1 the max-degree constrain could be at least 4.
            carry_add[i] = AB::Expr::from(carry_divide)
                * (b[i] + c[i] - a[i]
                    + if i > 0 {
                        carry_add[i - 1].clone()
                    } else {
                        AB::Expr::ZERO
                    });
            builder
                .when(cols.opcode_add_flag)
                .assert_bool(carry_add[i].clone());
            carry_sub[i] = AB::Expr::from(carry_divide)
                * (a[i] + c[i] - b[i]
                    + if i > 0 {
                        carry_sub[i - 1].clone()
                    } else {
                        AB::Expr::ZERO
                    });
            builder
                .when(cols.opcode_sub_flag)
                .assert_bool(carry_sub[i].clone());
        }

        // Interaction with BitwiseOperationLookup to range check a for ADD and SUB, and
        // constrain a's correctness for XOR, OR, and AND.
        let bitwise = cols.opcode_xor_flag + cols.opcode_or_flag + cols.opcode_and_flag;
        for i in 0..NUM_LIMBS {
            let x = not::<AB::Expr>(bitwise.clone()) * a[i] + bitwise.clone() * b[i];
            let y = not::<AB::Expr>(bitwise.clone()) * a[i] + bitwise.clone() * c[i];
            let x_xor_y = cols.opcode_xor_flag * a[i]
                + cols.opcode_or_flag * ((AB::Expr::from_canonical_u32(2) * a[i]) - b[i] - c[i])
                + cols.opcode_and_flag * (b[i] + c[i] - (AB::Expr::from_canonical_u32(2) * a[i]));
            self.bus
                .send_xor(x, y, x_xor_y)
                .eval(builder, is_valid.clone());
        }

        let expected_opcode = VmCoreAir::<AB, I>::expr_to_global_expr(
            self,
            flags.iter().zip(BaseAluOpcode::iter()).fold(
                AB::Expr::ZERO,
                |acc, (flag, local_opcode)| {
                    acc + (*flag).into() * AB::Expr::from_canonical_u8(local_opcode as u8)
                },
            ),
        );

        AdapterAirContext {
            to_pc: None,
            reads: [cols.b.map(Into::into), cols.c.map(Into::into)].into(),
            writes: [cols.a.map(Into::into)].into(),
            instruction: MinimalInstruction {
                is_valid,
                opcode: expected_opcode,
            }
            .into(),
        }
    }

    fn start_offset(&self) -> usize {
        self.offset
    }
}

#[repr(C, align(4))]
#[derive(AlignedBytesBorrow, Debug)]
pub struct BaseAluCoreRecord<const NUM_LIMBS: usize> {
    pub b: [u8; NUM_LIMBS],
    pub c: [u8; NUM_LIMBS],
    // Use u8 instead of usize for better packing
    pub local_opcode: u8,
}

#[derive(Clone, Copy, derive_new::new)]
pub struct BaseAluStep<A, const NUM_LIMBS: usize, const LIMB_BITS: usize> {
    adapter: A,
    pub offset: usize,
}

#[derive(derive_new::new)]
pub struct BaseAluFiller<A, const NUM_LIMBS: usize, const LIMB_BITS: usize> {
    adapter: A,
    pub bitwise_lookup_chip: SharedBitwiseOperationLookupChip<LIMB_BITS>,
    pub offset: usize,
}

impl<F, A, RA, const NUM_LIMBS: usize, const LIMB_BITS: usize> InstructionExecutor<F, RA>
    for BaseAluStep<A, NUM_LIMBS, LIMB_BITS>
where
    F: PrimeField32,
    A: 'static
        + AdapterTraceStep<
            F,
            ReadData: Into<[[u8; NUM_LIMBS]; 2]>,
            WriteData: From<[[u8; NUM_LIMBS]; 1]>,
        >,
    for<'buf> RA: RecordArena<
        'buf,
        EmptyAdapterCoreLayout<F, A>,
        (A::RecordMut<'buf>, &'buf mut BaseAluCoreRecord<NUM_LIMBS>),
    >,
{
    fn get_opcode_name(&self, opcode: usize) -> String {
        format!("{:?}", BaseAluOpcode::from_usize(opcode - self.offset))
    }

    fn execute(
        &mut self,
        state: VmStateMut<F, TracingMemory, RA>,
        instruction: &Instruction<F>,
    ) -> Result<()> {
        let Instruction { opcode, .. } = instruction;

        let local_opcode = BaseAluOpcode::from_usize(opcode.local_opcode_idx(self.offset));
        let (mut adapter_record, core_record) = state.ctx.alloc(EmptyAdapterCoreLayout::new());

        A::start(*state.pc, state.memory, &mut adapter_record);

        [core_record.b, core_record.c] = self
            .adapter
            .read(state.memory, instruction, &mut adapter_record)
            .into();

        let rd = run_alu::<NUM_LIMBS, LIMB_BITS>(local_opcode, &core_record.b, &core_record.c);

        core_record.local_opcode = local_opcode as u8;

        self.adapter
            .write(state.memory, instruction, [rd].into(), &mut adapter_record);

        *state.pc = state.pc.wrapping_add(DEFAULT_PC_STEP);

        Ok(())
    }
}

impl<F, A, const NUM_LIMBS: usize, const LIMB_BITS: usize> TraceFiller<F>
    for BaseAluFiller<A, NUM_LIMBS, LIMB_BITS>
where
    F: PrimeField32,
    A: 'static + AdapterTraceFiller<F>,
{
    fn fill_trace_row(&self, mem_helper: &MemoryAuxColsFactory<F>, row_slice: &mut [F]) {
        let (adapter_row, mut core_row) = unsafe { row_slice.split_at_mut_unchecked(A::WIDTH) };
        self.adapter.fill_trace_row(mem_helper, adapter_row);

        let record: &BaseAluCoreRecord<NUM_LIMBS> =
            unsafe { get_record_from_slice(&mut core_row, ()) };
        let core_row: &mut BaseAluCoreCols<F, NUM_LIMBS, LIMB_BITS> = core_row.borrow_mut();
        // SAFETY: the following is highly unsafe. We are going to cast `core_row` to a record
        // buffer, and then do an _overlapping_ write to the `core_row` as a row of field elements.
        // This requires:
        // - Cols and Record structs should be repr(C) and we write in reverse order (to ensure
        //   non-overlapping)
        // - Do not overwrite any reference in `record` before it has already been used or moved
        // - alignment of `F` must be >= alignment of Record (AlignedBytesBorrow will panic
        //   otherwise)

        let local_opcode = BaseAluOpcode::from_usize(record.local_opcode as usize);
        let a = run_alu::<NUM_LIMBS, LIMB_BITS>(local_opcode, &record.b, &record.c);
        // PERF: needless conversion
        core_row.opcode_and_flag = F::from_bool(local_opcode == BaseAluOpcode::AND);
        core_row.opcode_or_flag = F::from_bool(local_opcode == BaseAluOpcode::OR);
        core_row.opcode_xor_flag = F::from_bool(local_opcode == BaseAluOpcode::XOR);
        core_row.opcode_sub_flag = F::from_bool(local_opcode == BaseAluOpcode::SUB);
        core_row.opcode_add_flag = F::from_bool(local_opcode == BaseAluOpcode::ADD);

        if local_opcode == BaseAluOpcode::ADD || local_opcode == BaseAluOpcode::SUB {
            for a_val in a {
                self.bitwise_lookup_chip
                    .request_xor(a_val as u32, a_val as u32);
            }
        } else {
            for (b_val, c_val) in zip(record.b, record.c) {
                self.bitwise_lookup_chip
                    .request_xor(b_val as u32, c_val as u32);
            }
        }
        core_row.c = record.c.map(F::from_canonical_u8);
        core_row.b = record.b.map(F::from_canonical_u8);
        core_row.a = a.map(F::from_canonical_u8);
    }
}

<<<<<<< HEAD
impl<F, A, const NUM_LIMBS: usize, const LIMB_BITS: usize> InsExecutorE1<F>
    for BaseAluStep<A, NUM_LIMBS, LIMB_BITS>
where
    F: PrimeField32,
    A: 'static
        + AdapterExecutorE1<
            F,
            ReadData: Into<[[u8; NUM_LIMBS]; 2]>,
            WriteData: From<[[u8; NUM_LIMBS]; 1]>,
        >,
=======
#[derive(AlignedBytesBorrow, Clone)]
#[repr(C)]
struct BaseAluPreCompute {
    c: u32,
    a: u8,
    b: u8,
}

impl<F, A, const LIMB_BITS: usize> StepExecutorE1<F>
    for BaseAluStep<A, { RV32_REGISTER_NUM_LIMBS }, LIMB_BITS>
where
    F: PrimeField32,
>>>>>>> 97eaf481
{
    #[inline(always)]
    fn pre_compute_size(&self) -> usize {
        size_of::<BaseAluPreCompute>()
    }

    #[inline(always)]
    fn pre_compute_e1<Ctx>(
        &self,
        pc: u32,
        inst: &Instruction<F>,
        data: &mut [u8],
    ) -> Result<ExecuteFunc<F, Ctx>>
    where
        Ctx: E1ExecutionCtx,
    {
        let data: &mut BaseAluPreCompute = data.borrow_mut();
        let is_imm = self.pre_compute_impl(pc, inst, data)?;
        let opcode = inst.opcode;

        let fn_ptr = match (
            is_imm,
            BaseAluOpcode::from_usize(opcode.local_opcode_idx(self.offset)),
        ) {
            (true, BaseAluOpcode::ADD) => execute_e1_impl::<_, _, true, AddOp>,
            (false, BaseAluOpcode::ADD) => execute_e1_impl::<_, _, false, AddOp>,
            (true, BaseAluOpcode::SUB) => execute_e1_impl::<_, _, true, SubOp>,
            (false, BaseAluOpcode::SUB) => execute_e1_impl::<_, _, false, SubOp>,
            (true, BaseAluOpcode::XOR) => execute_e1_impl::<_, _, true, XorOp>,
            (false, BaseAluOpcode::XOR) => execute_e1_impl::<_, _, false, XorOp>,
            (true, BaseAluOpcode::OR) => execute_e1_impl::<_, _, true, OrOp>,
            (false, BaseAluOpcode::OR) => execute_e1_impl::<_, _, false, OrOp>,
            (true, BaseAluOpcode::AND) => execute_e1_impl::<_, _, true, AndOp>,
            (false, BaseAluOpcode::AND) => execute_e1_impl::<_, _, false, AndOp>,
        };
        Ok(fn_ptr)
    }
}

#[inline(always)]
unsafe fn execute_e12_impl<F: PrimeField32, CTX: E1ExecutionCtx, const IS_IMM: bool, OP: AluOp>(
    pre_compute: &BaseAluPreCompute,
    vm_state: &mut VmSegmentState<F, CTX>,
) {
    let rs1 = vm_state.vm_read::<u8, 4>(RV32_REGISTER_AS, pre_compute.b as u32);
    let rs2 = if IS_IMM {
        pre_compute.c.to_le_bytes()
    } else {
        vm_state.vm_read::<u8, 4>(RV32_REGISTER_AS, pre_compute.c)
    };
    let rs1 = u32::from_le_bytes(rs1);
    let rs2 = u32::from_le_bytes(rs2);
    let rd = <OP as AluOp>::compute(rs1, rs2);
    let rd = rd.to_le_bytes();
    vm_state.vm_write::<u8, 4>(RV32_REGISTER_AS, pre_compute.a as u32, &rd);
    vm_state.pc = vm_state.pc.wrapping_add(DEFAULT_PC_STEP);
    vm_state.instret += 1;
}

#[inline(always)]
unsafe fn execute_e1_impl<F: PrimeField32, CTX: E1ExecutionCtx, const IS_IMM: bool, OP: AluOp>(
    pre_compute: &[u8],
    vm_state: &mut VmSegmentState<F, CTX>,
) {
    let pre_compute: &BaseAluPreCompute = pre_compute.borrow();
    execute_e12_impl::<F, CTX, IS_IMM, OP>(pre_compute, vm_state);
}

#[inline(always)]
unsafe fn execute_e2_impl<F: PrimeField32, CTX: E2ExecutionCtx, const IS_IMM: bool, OP: AluOp>(
    pre_compute: &[u8],
    vm_state: &mut VmSegmentState<F, CTX>,
) {
    let pre_compute: &E2PreCompute<BaseAluPreCompute> = pre_compute.borrow();
    vm_state
        .ctx
        .on_height_change(pre_compute.chip_idx as usize, 1);
    execute_e12_impl::<F, CTX, IS_IMM, OP>(&pre_compute.data, vm_state);
}

impl<F, A, const LIMB_BITS: usize> StepExecutorE2<F>
    for BaseAluStep<A, { RV32_REGISTER_NUM_LIMBS }, LIMB_BITS>
where
    F: PrimeField32,
{
    #[inline(always)]
    fn e2_pre_compute_size(&self) -> usize {
        size_of::<E2PreCompute<BaseAluPreCompute>>()
    }

    #[inline(always)]
    fn pre_compute_e2<Ctx>(
        &self,
        chip_idx: usize,
        pc: u32,
        inst: &Instruction<F>,
        data: &mut [u8],
    ) -> Result<ExecuteFunc<F, Ctx>>
    where
        Ctx: E2ExecutionCtx,
    {
        let data: &mut E2PreCompute<BaseAluPreCompute> = data.borrow_mut();
        data.chip_idx = chip_idx as u32;
        let is_imm = self.pre_compute_impl(pc, inst, &mut data.data)?;
        let opcode = inst.opcode;

        let fn_ptr = match (
            is_imm,
            BaseAluOpcode::from_usize(opcode.local_opcode_idx(self.offset)),
        ) {
            (true, BaseAluOpcode::ADD) => execute_e2_impl::<_, _, true, AddOp>,
            (false, BaseAluOpcode::ADD) => execute_e2_impl::<_, _, false, AddOp>,
            (true, BaseAluOpcode::SUB) => execute_e2_impl::<_, _, true, SubOp>,
            (false, BaseAluOpcode::SUB) => execute_e2_impl::<_, _, false, SubOp>,
            (true, BaseAluOpcode::XOR) => execute_e2_impl::<_, _, true, XorOp>,
            (false, BaseAluOpcode::XOR) => execute_e2_impl::<_, _, false, XorOp>,
            (true, BaseAluOpcode::OR) => execute_e2_impl::<_, _, true, OrOp>,
            (false, BaseAluOpcode::OR) => execute_e2_impl::<_, _, false, OrOp>,
            (true, BaseAluOpcode::AND) => execute_e2_impl::<_, _, true, AndOp>,
            (false, BaseAluOpcode::AND) => execute_e2_impl::<_, _, false, AndOp>,
        };
        Ok(fn_ptr)
    }
}

impl<A, const LIMB_BITS: usize> BaseAluStep<A, { RV32_REGISTER_NUM_LIMBS }, LIMB_BITS> {
    /// Return `is_imm`, true if `e` is RV32_IMM_AS.
    #[inline(always)]
    fn pre_compute_impl<F: PrimeField32>(
        &self,
        pc: u32,
        inst: &Instruction<F>,
        data: &mut BaseAluPreCompute,
    ) -> Result<bool> {
        let Instruction { a, b, c, d, e, .. } = inst;
        let e_u32 = e.as_canonical_u32();
        if (d.as_canonical_u32() != RV32_REGISTER_AS)
            || !(e_u32 == RV32_IMM_AS || e_u32 == RV32_REGISTER_AS)
        {
            return Err(InvalidInstruction(pc));
        }
        let is_imm = e_u32 == RV32_IMM_AS;
        let c_u32 = c.as_canonical_u32();
        *data = BaseAluPreCompute {
            c: if is_imm {
                u32::from_le_bytes(imm_to_bytes(c_u32))
            } else {
                c_u32
            },
            a: a.as_canonical_u32() as u8,
            b: b.as_canonical_u32() as u8,
        };
        Ok(is_imm)
    }
}

trait AluOp {
    fn compute(rs1: u32, rs2: u32) -> u32;
}
struct AddOp;
struct SubOp;
struct XorOp;
struct OrOp;
struct AndOp;
impl AluOp for AddOp {
    #[inline(always)]
    fn compute(rs1: u32, rs2: u32) -> u32 {
        rs1.wrapping_add(rs2)
    }
}
impl AluOp for SubOp {
    #[inline(always)]
    fn compute(rs1: u32, rs2: u32) -> u32 {
        rs1.wrapping_sub(rs2)
    }
}
impl AluOp for XorOp {
    #[inline(always)]
    fn compute(rs1: u32, rs2: u32) -> u32 {
        rs1 ^ rs2
    }
}
impl AluOp for OrOp {
    #[inline(always)]
    fn compute(rs1: u32, rs2: u32) -> u32 {
        rs1 | rs2
    }
}
impl AluOp for AndOp {
    #[inline(always)]
    fn compute(rs1: u32, rs2: u32) -> u32 {
        rs1 & rs2
    }
}

#[inline(always)]
pub(super) fn run_alu<const NUM_LIMBS: usize, const LIMB_BITS: usize>(
    opcode: BaseAluOpcode,
    x: &[u8; NUM_LIMBS],
    y: &[u8; NUM_LIMBS],
) -> [u8; NUM_LIMBS] {
    debug_assert!(LIMB_BITS <= 8, "specialize for bytes");
    match opcode {
        BaseAluOpcode::ADD => run_add::<NUM_LIMBS, LIMB_BITS>(x, y),
        BaseAluOpcode::SUB => run_subtract::<NUM_LIMBS, LIMB_BITS>(x, y),
        BaseAluOpcode::XOR => run_xor::<NUM_LIMBS>(x, y),
        BaseAluOpcode::OR => run_or::<NUM_LIMBS>(x, y),
        BaseAluOpcode::AND => run_and::<NUM_LIMBS>(x, y),
    }
}

#[inline(always)]
fn run_add<const NUM_LIMBS: usize, const LIMB_BITS: usize>(
    x: &[u8; NUM_LIMBS],
    y: &[u8; NUM_LIMBS],
) -> [u8; NUM_LIMBS] {
    let mut z = [0u8; NUM_LIMBS];
    let mut carry = [0u8; NUM_LIMBS];
    for i in 0..NUM_LIMBS {
        let mut overflow =
            (x[i] as u16) + (y[i] as u16) + if i > 0 { carry[i - 1] as u16 } else { 0 };
        carry[i] = (overflow >> LIMB_BITS) as u8;
        overflow &= (1u16 << LIMB_BITS) - 1;
        z[i] = overflow as u8;
    }
    z
}

#[inline(always)]
fn run_subtract<const NUM_LIMBS: usize, const LIMB_BITS: usize>(
    x: &[u8; NUM_LIMBS],
    y: &[u8; NUM_LIMBS],
) -> [u8; NUM_LIMBS] {
    let mut z = [0u8; NUM_LIMBS];
    let mut carry = [0u8; NUM_LIMBS];
    for i in 0..NUM_LIMBS {
        let rhs = y[i] as u16 + if i > 0 { carry[i - 1] as u16 } else { 0 };
        if x[i] as u16 >= rhs {
            z[i] = x[i] - rhs as u8;
            carry[i] = 0;
        } else {
            z[i] = (x[i] as u16 + (1u16 << LIMB_BITS) - rhs) as u8;
            carry[i] = 1;
        }
    }
    z
}

#[inline(always)]
fn run_xor<const NUM_LIMBS: usize>(x: &[u8; NUM_LIMBS], y: &[u8; NUM_LIMBS]) -> [u8; NUM_LIMBS] {
    array::from_fn(|i| x[i] ^ y[i])
}

#[inline(always)]
fn run_or<const NUM_LIMBS: usize>(x: &[u8; NUM_LIMBS], y: &[u8; NUM_LIMBS]) -> [u8; NUM_LIMBS] {
    array::from_fn(|i| x[i] | y[i])
}

#[inline(always)]
fn run_and<const NUM_LIMBS: usize>(x: &[u8; NUM_LIMBS], y: &[u8; NUM_LIMBS]) -> [u8; NUM_LIMBS] {
    array::from_fn(|i| x[i] & y[i])
}<|MERGE_RESOLUTION|>--- conflicted
+++ resolved
@@ -6,26 +6,16 @@
 
 use openvm_circuit::{
     arch::{
-<<<<<<< HEAD
-        execution_mode::{metered::MeteredCtx, E1E2ExecutionCtx},
-        get_record_from_slice, AdapterAirContext, AdapterExecutorE1, AdapterTraceFiller,
-        AdapterTraceStep, EmptyAdapterCoreLayout, InsExecutorE1, InstructionExecutor,
-        MinimalInstruction, RecordArena, Result, TraceFiller, VmAdapterInterface, VmCoreAir,
-        VmStateMut,
+        execution_mode::{metered::MeteredCtx, E1ExecutionCtx, E2ExecutionCtx},
+        get_record_from_slice, AdapterAirContext, AdapterTraceFiller, AdapterTraceStep,
+        E2PreCompute, EmptyAdapterCoreLayout, ExecuteFunc, ExecutionError, InsExecutorE1,
+        InsExecutorE2, InstructionExecutor, MinimalInstruction, RecordArena, Result, TraceFiller,
+        VmAdapterInterface, VmCoreAir, VmSegmentState, VmStateMut,
     },
     system::memory::{
         online::{GuestMemory, TracingMemory},
         MemoryAuxColsFactory,
-=======
-        execution_mode::{E1ExecutionCtx, E2ExecutionCtx},
-        get_record_from_slice, AdapterAirContext, AdapterTraceFiller, AdapterTraceStep,
-        E2PreCompute, EmptyAdapterCoreLayout, ExecuteFunc,
-        ExecutionError::InvalidInstruction,
-        MinimalInstruction, RecordArena, Result, StepExecutorE1, StepExecutorE2, TraceFiller,
-        TraceStep, VmAdapterInterface, VmCoreAir, VmSegmentState, VmStateMut,
->>>>>>> 97eaf481
     },
-    system::memory::{online::TracingMemory, MemoryAuxColsFactory},
 };
 use openvm_circuit_primitives::{
     bitwise_op_lookup::{BitwiseOperationLookupBus, SharedBitwiseOperationLookupChip},
@@ -311,18 +301,6 @@
     }
 }
 
-<<<<<<< HEAD
-impl<F, A, const NUM_LIMBS: usize, const LIMB_BITS: usize> InsExecutorE1<F>
-    for BaseAluStep<A, NUM_LIMBS, LIMB_BITS>
-where
-    F: PrimeField32,
-    A: 'static
-        + AdapterExecutorE1<
-            F,
-            ReadData: Into<[[u8; NUM_LIMBS]; 2]>,
-            WriteData: From<[[u8; NUM_LIMBS]; 1]>,
-        >,
-=======
 #[derive(AlignedBytesBorrow, Clone)]
 #[repr(C)]
 struct BaseAluPreCompute {
@@ -331,11 +309,10 @@
     b: u8,
 }
 
-impl<F, A, const LIMB_BITS: usize> StepExecutorE1<F>
+impl<F, A, const LIMB_BITS: usize> InsExecutorE1<F>
     for BaseAluStep<A, { RV32_REGISTER_NUM_LIMBS }, LIMB_BITS>
 where
     F: PrimeField32,
->>>>>>> 97eaf481
 {
     #[inline(always)]
     fn pre_compute_size(&self) -> usize {
@@ -378,7 +355,7 @@
 #[inline(always)]
 unsafe fn execute_e12_impl<F: PrimeField32, CTX: E1ExecutionCtx, const IS_IMM: bool, OP: AluOp>(
     pre_compute: &BaseAluPreCompute,
-    vm_state: &mut VmSegmentState<F, CTX>,
+    vm_state: &mut VmSegmentState<F, GuestMemory, CTX>,
 ) {
     let rs1 = vm_state.vm_read::<u8, 4>(RV32_REGISTER_AS, pre_compute.b as u32);
     let rs2 = if IS_IMM {
@@ -398,7 +375,7 @@
 #[inline(always)]
 unsafe fn execute_e1_impl<F: PrimeField32, CTX: E1ExecutionCtx, const IS_IMM: bool, OP: AluOp>(
     pre_compute: &[u8],
-    vm_state: &mut VmSegmentState<F, CTX>,
+    vm_state: &mut VmSegmentState<F, GuestMemory, CTX>,
 ) {
     let pre_compute: &BaseAluPreCompute = pre_compute.borrow();
     execute_e12_impl::<F, CTX, IS_IMM, OP>(pre_compute, vm_state);
@@ -407,7 +384,7 @@
 #[inline(always)]
 unsafe fn execute_e2_impl<F: PrimeField32, CTX: E2ExecutionCtx, const IS_IMM: bool, OP: AluOp>(
     pre_compute: &[u8],
-    vm_state: &mut VmSegmentState<F, CTX>,
+    vm_state: &mut VmSegmentState<F, GuestMemory, CTX>,
 ) {
     let pre_compute: &E2PreCompute<BaseAluPreCompute> = pre_compute.borrow();
     vm_state
@@ -416,7 +393,7 @@
     execute_e12_impl::<F, CTX, IS_IMM, OP>(&pre_compute.data, vm_state);
 }
 
-impl<F, A, const LIMB_BITS: usize> StepExecutorE2<F>
+impl<F, A, const LIMB_BITS: usize> InsExecutorE2<F>
     for BaseAluStep<A, { RV32_REGISTER_NUM_LIMBS }, LIMB_BITS>
 where
     F: PrimeField32,
@@ -475,7 +452,7 @@
         if (d.as_canonical_u32() != RV32_REGISTER_AS)
             || !(e_u32 == RV32_IMM_AS || e_u32 == RV32_REGISTER_AS)
         {
-            return Err(InvalidInstruction(pc));
+            return Err(ExecutionError::InvalidInstruction(pc));
         }
         let is_imm = e_u32 == RV32_IMM_AS;
         let c_u32 = c.as_canonical_u32();
