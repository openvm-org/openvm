[package]
name = "openvm-rv32im-circuit"
description = "OpenVM circuit extension for RISC-V 32-bit IM instruction set"
version.workspace = true
authors.workspace = true
edition.workspace = true
homepage.workspace = true
repository.workspace = true

[dependencies]
openvm-stark-backend = { workspace = true }
openvm-stark-sdk = { workspace = true, optional = true }
openvm-cuda-backend = { workspace = true, optional = true }
openvm-cuda-common = { workspace = true, optional = true }
openvm-circuit-primitives = { workspace = true }
openvm-circuit-primitives-derive = { workspace = true }
openvm-circuit = { workspace = true }
openvm-circuit-derive = { workspace = true }
openvm-instructions = { workspace = true }
openvm-rv32im-transpiler = { workspace = true }
strum.workspace = true
derive-new.workspace = true
derive_more = { workspace = true, features = ["from"] }
rand.workspace = true
eyre.workspace = true
<<<<<<< HEAD
=======
cfg-if.workspace = true
>>>>>>> 8ad15357

# for div_rem:
num-bigint.workspace = true
num-integer.workspace = true
serde = { workspace = true, features = ["derive", "std"] }

[dev-dependencies]
openvm-stark-sdk = { workspace = true }
openvm-circuit = { workspace = true, features = ["test-utils"] }
test-case.workspace = true
<<<<<<< HEAD
=======

[build-dependencies]
openvm-cuda-builder = { workspace = true, optional = true }
>>>>>>> 8ad15357

[features]
default = ["parallel", "jemalloc"]
parallel = ["openvm-circuit/parallel"]
test-utils = ["openvm-circuit/test-utils", "dep:openvm-stark-sdk"]
tco = ["openvm-circuit/tco"]
aot = ["openvm-circuit/aot", "openvm-circuit-derive/aot"]
# performance features:
mimalloc = ["openvm-circuit/mimalloc"]
jemalloc = ["openvm-circuit/jemalloc"]
jemalloc-prof = ["openvm-circuit/jemalloc-prof"]
nightly-features = ["openvm-circuit/nightly-features"]

cuda = [
    "dep:openvm-stark-sdk",
    "dep:openvm-cuda-builder",
    "dep:openvm-cuda-common",
    "dep:openvm-cuda-backend",
    "openvm-circuit-primitives/cuda",
    "openvm-circuit/cuda",
]
touchemall = [
    "cuda",
    "openvm-circuit/touchemall",
    "openvm-circuit-primitives/touchemall",
    "openvm-cuda-backend/touchemall",
    "openvm-cuda-common/touchemall",
]
legacy-v1-3-mem-align = []<|MERGE_RESOLUTION|>--- conflicted
+++ resolved
@@ -23,10 +23,7 @@
 derive_more = { workspace = true, features = ["from"] }
 rand.workspace = true
 eyre.workspace = true
-<<<<<<< HEAD
-=======
 cfg-if.workspace = true
->>>>>>> 8ad15357
 
 # for div_rem:
 num-bigint.workspace = true
@@ -37,12 +34,9 @@
 openvm-stark-sdk = { workspace = true }
 openvm-circuit = { workspace = true, features = ["test-utils"] }
 test-case.workspace = true
-<<<<<<< HEAD
-=======
 
 [build-dependencies]
 openvm-cuda-builder = { workspace = true, optional = true }
->>>>>>> 8ad15357
 
 [features]
 default = ["parallel", "jemalloc"]
