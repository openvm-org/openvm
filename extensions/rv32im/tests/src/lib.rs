#[cfg(test)]
mod tests {
    use std::{collections::HashMap, sync::Arc};

    use eyre::Result;
    use openvm_circuit::{
        arch::{hasher::poseidon2::vm_poseidon2_hasher, ExecutionError, Streams, VmExecutor},
<<<<<<< HEAD
        system::memory::{merkle::public_values::UserPublicValuesProof, online::LinearMemory},
=======
        system::memory::merkle::{public_values::UserPublicValuesProof, MerkleTree},
>>>>>>> 7e948899
        utils::{air_test, air_test_with_min_segments, test_system_config},
    };
    use openvm_instructions::{exe::VmExe, instruction::Instruction, LocalOpcode, SystemOpcode};
    use openvm_rv32im_circuit::{Rv32IBuilder, Rv32IConfig, Rv32ImBuilder, Rv32ImConfig};
    use openvm_rv32im_guest::hint_load_by_key_encode;
    use openvm_rv32im_transpiler::{
        DivRemOpcode, MulHOpcode, MulOpcode, Rv32ITranspilerExtension, Rv32IoTranspilerExtension,
        Rv32MTranspilerExtension,
    };
    use openvm_stark_sdk::{openvm_stark_backend::p3_field::FieldAlgebra, p3_baby_bear::BabyBear};
    use openvm_toolchain_tests::{
        build_example_program_at_path, build_example_program_at_path_with_features,
        get_programs_dir,
    };
    use openvm_transpiler::{transpiler::Transpiler, FromElf};
    use strum::IntoEnumIterator;
    use test_case::test_case;

    type F = BabyBear;

    #[cfg(test)]
    fn test_rv32im_config() -> Rv32ImConfig {
        Rv32ImConfig {
            rv32i: Rv32IConfig {
                system: test_system_config(),
                ..Default::default()
            },
            ..Default::default()
        }
    }

    #[test_case("fibonacci", 1)]
    fn test_rv32i(example_name: &str, min_segments: usize) -> Result<()> {
        let config = Rv32IConfig::default();
        let elf = build_example_program_at_path(get_programs_dir!(), example_name, &config)?;
        let mut exe = VmExe::from_elf(
            elf,
            Transpiler::<F>::default()
                .with_extension(Rv32ITranspilerExtension)
                .with_extension(Rv32MTranspilerExtension)
                .with_extension(Rv32IoTranspilerExtension),
        )?;
        change_rv32m_insn_to_nop(&mut exe);
        air_test_with_min_segments(Rv32IBuilder, config, exe, vec![], min_segments);
        Ok(())
    }

    #[test]
    fn test_suspend() -> Result<()> {
        let config = test_rv32im_config();
        let elf = build_example_program_at_path(get_programs_dir!(), "fibonacci", &config)?;
        let exe = VmExe::from_elf(
            elf,
            Transpiler::<F>::default()
                .with_extension(Rv32ITranspilerExtension)
                .with_extension(Rv32MTranspilerExtension)
                .with_extension(Rv32IoTranspilerExtension),
        )?;

        let executor = VmExecutor::new(config)?;
        let instance = executor.instance(&exe)?;
        let state = instance.execute(vec![], Some(10))?;
        let state = instance.execute_from_state(state, Some(10))?;
        let end_state1 = instance.execute_from_state(state, None)?;
        let end_state2 = instance.execute(vec![], None)?;
        assert_eq!(end_state1.pc(), end_state2.pc());
        for addr_space in 1..end_state1.memory.memory.mem.len() {
            assert_eq!(
                end_state1.memory.memory.mem[addr_space].size(),
                end_state2.memory.memory.mem[addr_space].size()
            );
            let len = end_state2.memory.memory.mem[addr_space].size();
            for i in 0..len {
                unsafe {
                    assert_eq!(
                        end_state1.memory.memory.mem[addr_space].read::<u8>(i),
                        end_state2.memory.memory.mem[addr_space].read::<u8>(i)
                    );
                }
            }
        }
        Ok(())
    }

    #[test_case("fibonacci", 1)]
    #[test_case("collatz", 1)]
    fn test_rv32im(example_name: &str, min_segments: usize) -> Result<()> {
        let config = test_rv32im_config();
        let elf = build_example_program_at_path(get_programs_dir!(), example_name, &config)?;
        let exe = VmExe::from_elf(
            elf,
            Transpiler::<F>::default()
                .with_extension(Rv32ITranspilerExtension)
                .with_extension(Rv32IoTranspilerExtension)
                .with_extension(Rv32MTranspilerExtension),
        )?;
        air_test_with_min_segments(Rv32ImBuilder, config, exe, vec![], min_segments);
        Ok(())
    }

    #[test_case("fibonacci", 1)]
    #[test_case("collatz", 1)]
    fn test_rv32im_std(example_name: &str, min_segments: usize) -> Result<()> {
        let config = test_rv32im_config();
        let elf = build_example_program_at_path_with_features(
            get_programs_dir!(),
            example_name,
            ["std"],
            &config,
        )?;
        let exe = VmExe::from_elf(
            elf,
            Transpiler::<F>::default()
                .with_extension(Rv32ITranspilerExtension)
                .with_extension(Rv32IoTranspilerExtension)
                .with_extension(Rv32MTranspilerExtension),
        )?;
        air_test_with_min_segments(Rv32ImBuilder, config, exe, vec![], min_segments);
        Ok(())
    }

    #[test]
    fn test_read_vec() -> Result<()> {
        let config = test_rv32im_config();
        let elf = build_example_program_at_path(get_programs_dir!(), "hint", &config)?;
        let exe = VmExe::from_elf(
            elf,
            Transpiler::<F>::default()
                .with_extension(Rv32ITranspilerExtension)
                .with_extension(Rv32MTranspilerExtension)
                .with_extension(Rv32IoTranspilerExtension),
        )?;
        let input = vec![[0, 1, 2, 3].map(F::from_canonical_u8).to_vec()];
        air_test_with_min_segments(Rv32ImBuilder, config, exe, input, 1);
        Ok(())
    }

    #[test]
    fn test_hint_load_by_key() -> Result<()> {
        let config = test_rv32im_config();
        let elf = build_example_program_at_path(get_programs_dir!(), "hint_load_by_key", &config)?;
        let exe = VmExe::from_elf(
            elf,
            Transpiler::<F>::default()
                .with_extension(Rv32ITranspilerExtension)
                .with_extension(Rv32MTranspilerExtension)
                .with_extension(Rv32IoTranspilerExtension),
        )?;
        // stdin will be read after reading kv_store
        let stdin = vec![[0, 1, 2].map(F::from_canonical_u8).to_vec()];
        let mut streams: Streams<F> = stdin.into();
        let input = vec![[0, 1, 2, 3].map(F::from_canonical_u8).to_vec()];
        streams.kv_store = Arc::new(HashMap::from([(
            "key".as_bytes().to_vec(),
            hint_load_by_key_encode(&input),
        )]));
        air_test_with_min_segments(Rv32ImBuilder, config, exe, streams, 1);
        Ok(())
    }

    #[test]
    fn test_read() -> Result<()> {
        let config = test_rv32im_config();
        let elf = build_example_program_at_path(get_programs_dir!(), "read", &config)?;
        let exe = VmExe::from_elf(
            elf,
            Transpiler::<F>::default()
                .with_extension(Rv32ITranspilerExtension)
                .with_extension(Rv32MTranspilerExtension)
                .with_extension(Rv32IoTranspilerExtension),
        )?;

        #[derive(serde::Serialize)]
        struct Foo {
            bar: u32,
            baz: Vec<u32>,
        }
        let foo = Foo {
            bar: 42,
            baz: vec![0, 1, 2, 3],
        };
        let serialized_foo = openvm::serde::to_vec(&foo).unwrap();
        let input = serialized_foo
            .into_iter()
            .flat_map(|w| w.to_le_bytes())
            .map(F::from_canonical_u8)
            .collect();
        air_test_with_min_segments(Rv32ImBuilder, config, exe, vec![input], 1);
        Ok(())
    }

    #[test]
    fn test_reveal() -> Result<()> {
        let config = test_rv32im_config();
        let elf = build_example_program_at_path(get_programs_dir!(), "reveal", &config)?;
        let exe = VmExe::from_elf(
            elf,
            Transpiler::<F>::default()
                .with_extension(Rv32ITranspilerExtension)
                .with_extension(Rv32MTranspilerExtension)
                .with_extension(Rv32IoTranspilerExtension),
        )?;

        let executor = VmExecutor::new(config.clone())?;
        let instance = executor.instance(&exe)?;
        let state = instance.execute(vec![], None)?;
        let final_memory = state.memory.memory;
        let hasher = vm_poseidon2_hasher::<F>();
        let md = config.as_ref().memory_config.memory_dimensions();
        let tree = MerkleTree::from_memory(&final_memory, &md, &hasher);
        let top_tree = tree.top_tree(md.addr_space_height);
        let pv_proof = UserPublicValuesProof::compute(md, 64, &hasher, &final_memory, &top_tree);
        let mut bytes = [0u8; 32];
        for (i, byte) in bytes.iter_mut().enumerate() {
            *byte = i as u8;
        }
        assert_eq!(
            pv_proof.public_values,
            bytes
                .into_iter()
                .chain(
                    [123, 0, 456, 0u32, 0u32, 0u32, 0u32, 0u32]
                        .into_iter()
                        .flat_map(|x| x.to_le_bytes())
                )
                .map(F::from_canonical_u8)
                .collect::<Vec<_>>()
        );
        Ok(())
    }

    #[test]
    fn test_print() -> Result<()> {
        let config = test_rv32im_config();
        let elf = build_example_program_at_path(get_programs_dir!(), "print", &config)?;
        let exe = VmExe::from_elf(
            elf,
            Transpiler::<F>::default()
                .with_extension(Rv32ITranspilerExtension)
                .with_extension(Rv32MTranspilerExtension)
                .with_extension(Rv32IoTranspilerExtension),
        )?;
        air_test(Rv32ImBuilder, config, exe);
        Ok(())
    }

    #[test]
    fn test_heap_overflow() -> Result<()> {
        let config = test_rv32im_config();
        let elf = build_example_program_at_path(get_programs_dir!(), "heap_overflow", &config)?;
        let exe = VmExe::from_elf(
            elf,
            Transpiler::<F>::default()
                .with_extension(Rv32ITranspilerExtension)
                .with_extension(Rv32MTranspilerExtension)
                .with_extension(Rv32IoTranspilerExtension),
        )?;

        let executor = VmExecutor::new(config)?;
        let instance = executor.instance(&exe)?;
        let input = vec![[0, 0, 0, 1].map(F::from_canonical_u8).to_vec()];
        match instance.execute(input.clone(), None) {
            Err(ExecutionError::FailedWithExitCode(_)) => Ok(()),
            Err(_) => panic!("should fail with `FailedWithExitCode`"),
            Ok(_) => panic!("should fail"),
        }
    }

    #[test]
    fn test_hashmap() -> Result<()> {
        let config = test_rv32im_config();
        let elf = build_example_program_at_path_with_features(
            get_programs_dir!(),
            "hashmap",
            ["std"],
            &config,
        )?;
        let exe = VmExe::from_elf(
            elf,
            Transpiler::<F>::default()
                .with_extension(Rv32ITranspilerExtension)
                .with_extension(Rv32MTranspilerExtension)
                .with_extension(Rv32IoTranspilerExtension),
        )?;
        air_test(Rv32ImBuilder, config, exe);
        Ok(())
    }

    #[test]
    fn test_tiny_mem_test() -> Result<()> {
        let config = test_rv32im_config();
        let elf = build_example_program_at_path_with_features(
            get_programs_dir!(),
            "tiny-mem-test",
            ["heap-embedded-alloc"],
            &config,
        )?;
        let exe = VmExe::from_elf(
            elf,
            Transpiler::<F>::default()
                .with_extension(Rv32ITranspilerExtension)
                .with_extension(Rv32MTranspilerExtension)
                .with_extension(Rv32IoTranspilerExtension),
        )?;
        air_test(Rv32ImBuilder, config, exe);
        Ok(())
    }

    #[test]
    #[should_panic]
    #[cfg(not(feature = "aot"))] // AOT skips this test since it is not a trusted program
    fn test_load_x0() {
        let config = test_rv32im_config();
        let elf = build_example_program_at_path(get_programs_dir!(), "load_x0", &config).unwrap();
        let exe = VmExe::from_elf(
            elf,
            Transpiler::<F>::default()
                .with_extension(Rv32ITranspilerExtension)
                .with_extension(Rv32MTranspilerExtension)
                .with_extension(Rv32IoTranspilerExtension),
        )
        .unwrap();
        let executor = VmExecutor::new(config).unwrap();
        let instance = executor.instance(&exe).unwrap();
        instance.execute(vec![], None).unwrap();
    }

    #[test_case("getrandom", vec!["getrandom", "getrandom-unsupported"])]
    #[test_case("getrandom", vec!["getrandom"])]
    #[test_case("getrandom_v02", vec!["getrandom-v02", "getrandom-unsupported"])]
    #[test_case("getrandom_v02", vec!["getrandom-v02/custom"])]
    fn test_getrandom_unsupported(program: &str, features: Vec<&str>) {
        let config = test_rv32im_config();
        let elf = build_example_program_at_path_with_features(
            get_programs_dir!(),
            program,
            &features,
            &config,
        )
        .unwrap();
        let exe = VmExe::from_elf(
            elf,
            Transpiler::<F>::default()
                .with_extension(Rv32ITranspilerExtension)
                .with_extension(Rv32MTranspilerExtension)
                .with_extension(Rv32IoTranspilerExtension),
        )
        .unwrap();
        air_test(Rv32ImBuilder, config, exe);
    }

    // For testing programs that should only execute RV32I:
    // The ELF might still have Mul instructions even though the program doesn't use them. We
    // mask those to NOP here.
    fn change_rv32m_insn_to_nop(exe: &mut VmExe<F>) {
        for (insn, _) in exe
            .program
            .instructions_and_debug_infos
            .iter_mut()
            .flatten()
        {
            if MulOpcode::iter().any(|op| op.global_opcode() == insn.opcode)
                || MulHOpcode::iter().any(|op| op.global_opcode() == insn.opcode)
                || DivRemOpcode::iter().any(|op| op.global_opcode() == insn.opcode)
            {
                *insn = Instruction::default();
                insn.opcode = SystemOpcode::PHANTOM.global_opcode();
            }
        }
    }
}<|MERGE_RESOLUTION|>--- conflicted
+++ resolved
@@ -5,11 +5,7 @@
     use eyre::Result;
     use openvm_circuit::{
         arch::{hasher::poseidon2::vm_poseidon2_hasher, ExecutionError, Streams, VmExecutor},
-<<<<<<< HEAD
-        system::memory::{merkle::public_values::UserPublicValuesProof, online::LinearMemory},
-=======
-        system::memory::merkle::{public_values::UserPublicValuesProof, MerkleTree},
->>>>>>> 7e948899
+        system::memory::{merkle::{public_values::UserPublicValuesProof, MerkleTree}, online::LinearMemory},
         utils::{air_test, air_test_with_min_segments, test_system_config},
     };
     use openvm_instructions::{exe::VmExe, instruction::Instruction, LocalOpcode, SystemOpcode};
