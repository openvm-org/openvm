--- conflicted
+++ resolved
@@ -4,15 +4,7 @@
 
     use eyre::Result;
     use openvm_circuit::{
-<<<<<<< HEAD
         arch::{hasher::poseidon2::vm_poseidon2_hasher, ExecutionError, Streams, VmExecutor},
-=======
-        arch::{
-            execution_mode::e1::E1Ctx, hasher::poseidon2::vm_poseidon2_hasher,
-            interpreter::InterpretedInstance, ExecutionError, Streams, VirtualMachine, VmConfig,
-            VmExecutor,
-        },
->>>>>>> 97eaf481
         system::memory::merkle::public_values::UserPublicValuesProof,
         utils::{air_test, air_test_with_min_segments, test_system_config_with_continuations},
     };
@@ -47,7 +39,7 @@
 
     #[test_case("fibonacci", 1)]
     fn test_rv32i(example_name: &str, min_segments: usize) -> Result<()> {
-        let config = Rv32IConfig::default();
+        let config = test_rv32im_config();
         let elf = build_example_program_at_path(get_programs_dir!(), example_name, &config)?;
         let mut exe = VmExe::from_elf(
             elf,
@@ -56,11 +48,7 @@
                 .with_extension(Rv32MTranspilerExtension)
                 .with_extension(Rv32IoTranspilerExtension),
         )?;
-<<<<<<< HEAD
         change_rv32m_insn_to_nop(&mut exe);
-=======
-        let config = test_rv32im_config();
->>>>>>> 97eaf481
         air_test_with_min_segments(config, exe, vec![], min_segments);
         Ok(())
     }
@@ -184,29 +172,12 @@
                 .with_extension(Rv32IoTranspilerExtension),
         )?;
 
-<<<<<<< HEAD
         let executor = VmExecutor::new(config.clone())?;
         let state = executor.execute_e1(exe, vec![], None)?;
         let final_memory = state.memory.memory;
         let hasher = vm_poseidon2_hasher::<F>();
         let pv_proof = UserPublicValuesProof::compute(
             config.as_ref().memory_config.memory_dimensions(),
-=======
-        let vm = VirtualMachine::new(default_engine(), config.clone());
-        let pk = vm.keygen();
-        let vk = pk.get_vk();
-        let segments = vm
-            .executor
-            .execute_metered(exe.clone(), vec![], &vk.num_interactions())
-            .unwrap();
-
-        let final_memory = vm.executor.execute(exe, vec![], &segments)?.unwrap();
-        let hasher = vm_poseidon2_hasher::<F>();
-        let pv_proof = UserPublicValuesProof::compute(
-            VmConfig::<F>::system(&config)
-                .memory_config
-                .memory_dimensions(),
->>>>>>> 97eaf481
             64,
             &hasher,
             &final_memory,
@@ -319,13 +290,8 @@
                 .with_extension(Rv32IoTranspilerExtension),
         )
         .unwrap();
-<<<<<<< HEAD
         let executor = VmExecutor::<F, _>::new(config.clone()).unwrap();
         executor.execute_e1(exe, vec![], None).unwrap();
-=======
-        let interpreter = InterpretedInstance::new(config, exe);
-        interpreter.execute(E1Ctx::new(None), vec![]).unwrap();
->>>>>>> 97eaf481
     }
 
     #[test_case("getrandom", vec!["getrandom", "getrandom-unsupported"])]
