#[cfg(test)]
mod tests {
    use std::{collections::HashMap, sync::Arc};

    use eyre::Result;
    use openvm_circuit::{
        arch::{hasher::poseidon2::vm_poseidon2_hasher, ExecutionError, Streams, VmExecutor},
<<<<<<< HEAD
        system::memory::merkle::public_values::UserPublicValuesProof,
        utils::{air_test, air_test_with_min_segments, test_system_config_with_continuations},
    };
    use openvm_instructions::{exe::VmExe, instruction::Instruction, LocalOpcode, SystemOpcode};
    #[cfg(test)]
    use openvm_rv32im_circuit::Rv32ImCpuBuilder;
    use openvm_rv32im_circuit::{Rv32IConfig, Rv32ICpuBuilder, Rv32ImConfig};
    use openvm_rv32im_guest::hint_load_by_key_encode;
=======
        system::memory::{
            merkle::{public_values::UserPublicValuesProof, MerkleTree},
            online::LinearMemory,
        },
        utils::{air_test, air_test_with_min_segments, test_system_config},
    };
    use openvm_instructions::{exe::VmExe, instruction::Instruction, LocalOpcode, SystemOpcode};
    use openvm_rv32im_circuit::{Rv32IBuilder, Rv32IConfig, Rv32ImBuilder, Rv32ImConfig};
    use openvm_rv32im_guest::{hint_load_by_key_encode, MAX_HINT_BUFFER_WORDS};
>>>>>>> 8ad15357
    use openvm_rv32im_transpiler::{
        DivRemOpcode, MulHOpcode, MulOpcode, Rv32ITranspilerExtension, Rv32IoTranspilerExtension,
        Rv32MTranspilerExtension,
    };
    use openvm_stark_sdk::{openvm_stark_backend::p3_field::FieldAlgebra, p3_baby_bear::BabyBear};
    use openvm_toolchain_tests::{
        build_example_program_at_path, build_example_program_at_path_with_features,
        get_programs_dir,
    };
    use openvm_transpiler::{transpiler::Transpiler, FromElf};
    use strum::IntoEnumIterator;
    use test_case::test_case;

    type F = BabyBear;

    #[cfg(test)]
    fn test_rv32im_config() -> Rv32ImConfig {
        Rv32ImConfig {
            rv32i: Rv32IConfig {
<<<<<<< HEAD
                system: test_system_config_with_continuations(),
=======
                system: test_system_config(),
>>>>>>> 8ad15357
                ..Default::default()
            },
            ..Default::default()
        }
    }

    #[test_case("fibonacci", 1)]
    fn test_rv32i(example_name: &str, min_segments: usize) -> Result<()> {
        let config = Rv32IConfig::default();
        let elf = build_example_program_at_path(get_programs_dir!(), example_name, &config)?;
        let mut exe = VmExe::from_elf(
<<<<<<< HEAD
=======
            elf,
            Transpiler::<F>::default()
                .with_extension(Rv32ITranspilerExtension)
                .with_extension(Rv32MTranspilerExtension)
                .with_extension(Rv32IoTranspilerExtension),
        )?;
        change_rv32m_insn_to_nop(&mut exe);
        air_test_with_min_segments(Rv32IBuilder, config, exe, vec![], min_segments);
        Ok(())
    }

    #[test]
    fn test_suspend() -> Result<()> {
        let config = test_rv32im_config();
        let elf = build_example_program_at_path(get_programs_dir!(), "fibonacci", &config)?;
        let exe = VmExe::from_elf(
>>>>>>> 8ad15357
            elf,
            Transpiler::<F>::default()
                .with_extension(Rv32ITranspilerExtension)
                .with_extension(Rv32MTranspilerExtension)
                .with_extension(Rv32IoTranspilerExtension),
        )?;
<<<<<<< HEAD
        change_rv32m_insn_to_nop(&mut exe);
        air_test_with_min_segments(Rv32ICpuBuilder, config, exe, vec![], min_segments);
=======

        let executor = VmExecutor::new(config)?;
        let instance = executor.instance(&exe)?;
        let state = instance.execute(vec![], Some(10))?;
        let state = instance.execute_from_state(state, Some(10))?;
        let end_state1 = instance.execute_from_state(state, None)?;
        let end_state2 = instance.execute(vec![], None)?;
        assert_eq!(end_state1.pc(), end_state2.pc());
        for addr_space in 1..end_state1.memory.memory.mem.len() {
            assert_eq!(
                end_state1.memory.memory.mem[addr_space].size(),
                end_state2.memory.memory.mem[addr_space].size()
            );
            let len = end_state2.memory.memory.mem[addr_space].size();
            for i in 0..len {
                unsafe {
                    assert_eq!(
                        end_state1.memory.memory.mem[addr_space].read::<u8>(i),
                        end_state2.memory.memory.mem[addr_space].read::<u8>(i)
                    );
                }
            }
        }
>>>>>>> 8ad15357
        Ok(())
    }

    #[test_case("fibonacci", 1)]
    #[test_case("collatz", 1)]
    fn test_rv32im(example_name: &str, min_segments: usize) -> Result<()> {
        let config = test_rv32im_config();
        let elf = build_example_program_at_path(get_programs_dir!(), example_name, &config)?;
        let exe = VmExe::from_elf(
            elf,
            Transpiler::<F>::default()
                .with_extension(Rv32ITranspilerExtension)
                .with_extension(Rv32IoTranspilerExtension)
                .with_extension(Rv32MTranspilerExtension),
        )?;
<<<<<<< HEAD
        air_test_with_min_segments(Rv32ImCpuBuilder, config, exe, vec![], min_segments);
=======
        air_test_with_min_segments(Rv32ImBuilder, config, exe, vec![], min_segments);
>>>>>>> 8ad15357
        Ok(())
    }

    #[test_case("fibonacci", 1)]
    #[test_case("collatz", 1)]
    fn test_rv32im_std(example_name: &str, min_segments: usize) -> Result<()> {
        let config = test_rv32im_config();
        let elf = build_example_program_at_path_with_features(
            get_programs_dir!(),
            example_name,
            ["std"],
            &config,
        )?;
        let exe = VmExe::from_elf(
            elf,
            Transpiler::<F>::default()
                .with_extension(Rv32ITranspilerExtension)
                .with_extension(Rv32IoTranspilerExtension)
                .with_extension(Rv32MTranspilerExtension),
        )?;
<<<<<<< HEAD
        air_test_with_min_segments(Rv32ImCpuBuilder, config, exe, vec![], min_segments);
=======
        air_test_with_min_segments(Rv32ImBuilder, config, exe, vec![], min_segments);
>>>>>>> 8ad15357
        Ok(())
    }

    #[test]
    fn test_read_vec() -> Result<()> {
        let config = test_rv32im_config();
        let elf = build_example_program_at_path(get_programs_dir!(), "hint", &config)?;
        let exe = VmExe::from_elf(
            elf,
            Transpiler::<F>::default()
                .with_extension(Rv32ITranspilerExtension)
                .with_extension(Rv32MTranspilerExtension)
                .with_extension(Rv32IoTranspilerExtension),
        )?;
        let input = vec![[0, 1, 2, 3].map(F::from_canonical_u8).to_vec()];
<<<<<<< HEAD
        air_test_with_min_segments(Rv32ImCpuBuilder, config, exe, input, 1);
=======
        air_test_with_min_segments(Rv32ImBuilder, config, exe, input, 1);
>>>>>>> 8ad15357
        Ok(())
    }

    #[test]
    fn test_hint_load_by_key() -> Result<()> {
        let config = test_rv32im_config();
        let elf = build_example_program_at_path(get_programs_dir!(), "hint_load_by_key", &config)?;
        let exe = VmExe::from_elf(
            elf,
            Transpiler::<F>::default()
                .with_extension(Rv32ITranspilerExtension)
                .with_extension(Rv32MTranspilerExtension)
                .with_extension(Rv32IoTranspilerExtension),
        )?;
        // stdin will be read after reading kv_store
        let stdin = vec![[0, 1, 2].map(F::from_canonical_u8).to_vec()];
        let mut streams: Streams<F> = stdin.into();
        let input = vec![[0, 1, 2, 3].map(F::from_canonical_u8).to_vec()];
        streams.kv_store = Arc::new(HashMap::from([(
            "key".as_bytes().to_vec(),
            hint_load_by_key_encode(&input),
        )]));
<<<<<<< HEAD
        air_test_with_min_segments(Rv32ImCpuBuilder, config, exe, streams, 1);
=======
        air_test_with_min_segments(Rv32ImBuilder, config, exe, streams, 1);
        Ok(())
    }

    /// NOTE: This test is slow because it processes > 1MB of data. It is marked #[ignore]
    /// and can be run with: cargo test -p openvm-rv32im-integration-tests test_hint_buffer_chunking
    /// -- --ignored
    #[test]
    #[ignore = "slow test: processes >1MB of data"]
    fn test_hint_buffer_chunking() -> Result<()> {
        let config = test_rv32im_config();
        let elf = build_example_program_at_path(get_programs_dir!(), "hint_large_buffer", &config)?;
        let exe = VmExe::from_elf(
            elf,
            Transpiler::<F>::default()
                .with_extension(Rv32ITranspilerExtension)
                .with_extension(Rv32MTranspilerExtension)
                .with_extension(Rv32IoTranspilerExtension),
        )?;

        // Create input buffer larger than MAX_HINT_BUFFER_WORDS
        // This will require chunking to succeed
        let expected_words = MAX_HINT_BUFFER_WORDS + 100;
        let expected_len = expected_words * 4;

        // Create data with a pattern that can be verified
        let data: Vec<F> = (0..expected_len)
            .map(|i| F::from_canonical_u8((i % 256) as u8))
            .collect();

        let input = vec![data];
        air_test_with_min_segments(Rv32ImBuilder, config, exe, input, 1);
>>>>>>> 8ad15357
        Ok(())
    }

    #[test]
    fn test_read() -> Result<()> {
        let config = test_rv32im_config();
        let elf = build_example_program_at_path(get_programs_dir!(), "read", &config)?;
        let exe = VmExe::from_elf(
            elf,
            Transpiler::<F>::default()
                .with_extension(Rv32ITranspilerExtension)
                .with_extension(Rv32MTranspilerExtension)
                .with_extension(Rv32IoTranspilerExtension),
        )?;

        #[derive(serde::Serialize)]
        struct Foo {
            bar: u32,
            baz: Vec<u32>,
        }
        let foo = Foo {
            bar: 42,
            baz: vec![0, 1, 2, 3],
        };
        let serialized_foo = openvm::serde::to_vec(&foo).unwrap();
        let input = serialized_foo
            .into_iter()
            .flat_map(|w| w.to_le_bytes())
            .map(F::from_canonical_u8)
            .collect();
<<<<<<< HEAD
        air_test_with_min_segments(Rv32ImCpuBuilder, config, exe, vec![input], 1);
=======
        air_test_with_min_segments(Rv32ImBuilder, config, exe, vec![input], 1);
>>>>>>> 8ad15357
        Ok(())
    }

    #[test]
    fn test_reveal() -> Result<()> {
        let config = test_rv32im_config();
        let elf = build_example_program_at_path(get_programs_dir!(), "reveal", &config)?;
        let exe = VmExe::from_elf(
            elf,
            Transpiler::<F>::default()
                .with_extension(Rv32ITranspilerExtension)
                .with_extension(Rv32MTranspilerExtension)
                .with_extension(Rv32IoTranspilerExtension),
        )?;

        let executor = VmExecutor::new(config.clone())?;
        let instance = executor.instance(&exe)?;
        let state = instance.execute(vec![], None)?;
        let final_memory = state.memory.memory;
        let hasher = vm_poseidon2_hasher::<F>();
<<<<<<< HEAD
        let pv_proof = UserPublicValuesProof::compute(
            config.as_ref().memory_config.memory_dimensions(),
            64,
            &hasher,
            &final_memory,
        );
=======
        let md = config.as_ref().memory_config.memory_dimensions();
        let tree = MerkleTree::from_memory(&final_memory, &md, &hasher);
        let top_tree = tree.top_tree(md.addr_space_height);
        let pv_proof = UserPublicValuesProof::compute(md, 64, &hasher, &final_memory, &top_tree);
>>>>>>> 8ad15357
        let mut bytes = [0u8; 32];
        for (i, byte) in bytes.iter_mut().enumerate() {
            *byte = i as u8;
        }
        assert_eq!(
            pv_proof.public_values,
            bytes
                .into_iter()
                .chain(
                    [123, 0, 456, 0u32, 0u32, 0u32, 0u32, 0u32]
                        .into_iter()
                        .flat_map(|x| x.to_le_bytes())
                )
                .map(F::from_canonical_u8)
                .collect::<Vec<_>>()
        );
        Ok(())
    }

    #[test]
    fn test_print() -> Result<()> {
        let config = test_rv32im_config();
        let elf = build_example_program_at_path(get_programs_dir!(), "print", &config)?;
        let exe = VmExe::from_elf(
            elf,
            Transpiler::<F>::default()
                .with_extension(Rv32ITranspilerExtension)
                .with_extension(Rv32MTranspilerExtension)
                .with_extension(Rv32IoTranspilerExtension),
        )?;
<<<<<<< HEAD
        air_test(Rv32ImCpuBuilder, config, exe);
=======
        air_test(Rv32ImBuilder, config, exe);
>>>>>>> 8ad15357
        Ok(())
    }

    #[test]
    fn test_heap_overflow() -> Result<()> {
        let config = test_rv32im_config();
        let elf = build_example_program_at_path(get_programs_dir!(), "heap_overflow", &config)?;
        let exe = VmExe::from_elf(
            elf,
            Transpiler::<F>::default()
                .with_extension(Rv32ITranspilerExtension)
                .with_extension(Rv32MTranspilerExtension)
                .with_extension(Rv32IoTranspilerExtension),
        )?;

        let executor = VmExecutor::new(config)?;
        let instance = executor.instance(&exe)?;
        let input = vec![[0, 0, 0, 1].map(F::from_canonical_u8).to_vec()];
        match instance.execute(input.clone(), None) {
            Err(ExecutionError::FailedWithExitCode(_)) => Ok(()),
            Err(_) => panic!("should fail with `FailedWithExitCode`"),
            Ok(_) => panic!("should fail"),
        }
    }

    #[test]
    fn test_hashmap() -> Result<()> {
        let config = test_rv32im_config();
        let elf = build_example_program_at_path_with_features(
            get_programs_dir!(),
            "hashmap",
            ["std"],
            &config,
        )?;
        let exe = VmExe::from_elf(
            elf,
            Transpiler::<F>::default()
                .with_extension(Rv32ITranspilerExtension)
                .with_extension(Rv32MTranspilerExtension)
                .with_extension(Rv32IoTranspilerExtension),
        )?;
<<<<<<< HEAD
        air_test(Rv32ImCpuBuilder, config, exe);
=======
        air_test(Rv32ImBuilder, config, exe);
>>>>>>> 8ad15357
        Ok(())
    }

    #[test]
    fn test_tiny_mem_test() -> Result<()> {
        let config = test_rv32im_config();
        let elf = build_example_program_at_path_with_features(
            get_programs_dir!(),
            "tiny-mem-test",
            ["heap-embedded-alloc"],
            &config,
        )?;
        let exe = VmExe::from_elf(
            elf,
            Transpiler::<F>::default()
                .with_extension(Rv32ITranspilerExtension)
                .with_extension(Rv32MTranspilerExtension)
                .with_extension(Rv32IoTranspilerExtension),
        )?;
<<<<<<< HEAD
        air_test(Rv32ImCpuBuilder, config, exe);
=======
        air_test(Rv32ImBuilder, config, exe);
>>>>>>> 8ad15357
        Ok(())
    }

    #[test]
    #[should_panic]
    #[cfg(not(feature = "aot"))] // AOT skips this test since it is not a trusted program
    fn test_load_x0() {
        let config = test_rv32im_config();
        let elf = build_example_program_at_path(get_programs_dir!(), "load_x0", &config).unwrap();
        let exe = VmExe::from_elf(
            elf,
            Transpiler::<F>::default()
                .with_extension(Rv32ITranspilerExtension)
                .with_extension(Rv32MTranspilerExtension)
                .with_extension(Rv32IoTranspilerExtension),
        )
        .unwrap();
        let executor = VmExecutor::new(config).unwrap();
        let instance = executor.instance(&exe).unwrap();
        instance.execute(vec![], None).unwrap();
    }

    #[test_case("getrandom", vec!["getrandom", "getrandom-unsupported"])]
    #[test_case("getrandom", vec!["getrandom"])]
    #[test_case("getrandom_v02", vec!["getrandom-v02", "getrandom-unsupported"])]
    #[test_case("getrandom_v02", vec!["getrandom-v02/custom"])]
    fn test_getrandom_unsupported(program: &str, features: Vec<&str>) {
        let config = test_rv32im_config();
        let elf = build_example_program_at_path_with_features(
            get_programs_dir!(),
            program,
            &features,
            &config,
        )
        .unwrap();
        let exe = VmExe::from_elf(
            elf,
            Transpiler::<F>::default()
                .with_extension(Rv32ITranspilerExtension)
                .with_extension(Rv32MTranspilerExtension)
                .with_extension(Rv32IoTranspilerExtension),
        )
        .unwrap();
<<<<<<< HEAD
        air_test(Rv32ImCpuBuilder, config, exe);
=======
        air_test(Rv32ImBuilder, config, exe);
>>>>>>> 8ad15357
    }

    // For testing programs that should only execute RV32I:
    // The ELF might still have Mul instructions even though the program doesn't use them. We
    // mask those to NOP here.
    fn change_rv32m_insn_to_nop(exe: &mut VmExe<F>) {
        for (insn, _) in exe
            .program
            .instructions_and_debug_infos
            .iter_mut()
            .flatten()
        {
            if MulOpcode::iter().any(|op| op.global_opcode() == insn.opcode)
                || MulHOpcode::iter().any(|op| op.global_opcode() == insn.opcode)
                || DivRemOpcode::iter().any(|op| op.global_opcode() == insn.opcode)
            {
                *insn = Instruction::default();
                insn.opcode = SystemOpcode::PHANTOM.global_opcode();
            }
        }
    }
}<|MERGE_RESOLUTION|>--- conflicted
+++ resolved
@@ -5,16 +5,6 @@
     use eyre::Result;
     use openvm_circuit::{
         arch::{hasher::poseidon2::vm_poseidon2_hasher, ExecutionError, Streams, VmExecutor},
-<<<<<<< HEAD
-        system::memory::merkle::public_values::UserPublicValuesProof,
-        utils::{air_test, air_test_with_min_segments, test_system_config_with_continuations},
-    };
-    use openvm_instructions::{exe::VmExe, instruction::Instruction, LocalOpcode, SystemOpcode};
-    #[cfg(test)]
-    use openvm_rv32im_circuit::Rv32ImCpuBuilder;
-    use openvm_rv32im_circuit::{Rv32IConfig, Rv32ICpuBuilder, Rv32ImConfig};
-    use openvm_rv32im_guest::hint_load_by_key_encode;
-=======
         system::memory::{
             merkle::{public_values::UserPublicValuesProof, MerkleTree},
             online::LinearMemory,
@@ -24,7 +14,6 @@
     use openvm_instructions::{exe::VmExe, instruction::Instruction, LocalOpcode, SystemOpcode};
     use openvm_rv32im_circuit::{Rv32IBuilder, Rv32IConfig, Rv32ImBuilder, Rv32ImConfig};
     use openvm_rv32im_guest::{hint_load_by_key_encode, MAX_HINT_BUFFER_WORDS};
->>>>>>> 8ad15357
     use openvm_rv32im_transpiler::{
         DivRemOpcode, MulHOpcode, MulOpcode, Rv32ITranspilerExtension, Rv32IoTranspilerExtension,
         Rv32MTranspilerExtension,
@@ -44,11 +33,7 @@
     fn test_rv32im_config() -> Rv32ImConfig {
         Rv32ImConfig {
             rv32i: Rv32IConfig {
-<<<<<<< HEAD
-                system: test_system_config_with_continuations(),
-=======
                 system: test_system_config(),
->>>>>>> 8ad15357
                 ..Default::default()
             },
             ..Default::default()
@@ -60,8 +45,6 @@
         let config = Rv32IConfig::default();
         let elf = build_example_program_at_path(get_programs_dir!(), example_name, &config)?;
         let mut exe = VmExe::from_elf(
-<<<<<<< HEAD
-=======
             elf,
             Transpiler::<F>::default()
                 .with_extension(Rv32ITranspilerExtension)
@@ -78,17 +61,12 @@
         let config = test_rv32im_config();
         let elf = build_example_program_at_path(get_programs_dir!(), "fibonacci", &config)?;
         let exe = VmExe::from_elf(
->>>>>>> 8ad15357
-            elf,
-            Transpiler::<F>::default()
-                .with_extension(Rv32ITranspilerExtension)
-                .with_extension(Rv32MTranspilerExtension)
-                .with_extension(Rv32IoTranspilerExtension),
-        )?;
-<<<<<<< HEAD
-        change_rv32m_insn_to_nop(&mut exe);
-        air_test_with_min_segments(Rv32ICpuBuilder, config, exe, vec![], min_segments);
-=======
+            elf,
+            Transpiler::<F>::default()
+                .with_extension(Rv32ITranspilerExtension)
+                .with_extension(Rv32MTranspilerExtension)
+                .with_extension(Rv32IoTranspilerExtension),
+        )?;
 
         let executor = VmExecutor::new(config)?;
         let instance = executor.instance(&exe)?;
@@ -112,7 +90,6 @@
                 }
             }
         }
->>>>>>> 8ad15357
         Ok(())
     }
 
@@ -128,11 +105,7 @@
                 .with_extension(Rv32IoTranspilerExtension)
                 .with_extension(Rv32MTranspilerExtension),
         )?;
-<<<<<<< HEAD
-        air_test_with_min_segments(Rv32ImCpuBuilder, config, exe, vec![], min_segments);
-=======
         air_test_with_min_segments(Rv32ImBuilder, config, exe, vec![], min_segments);
->>>>>>> 8ad15357
         Ok(())
     }
 
@@ -153,11 +126,7 @@
                 .with_extension(Rv32IoTranspilerExtension)
                 .with_extension(Rv32MTranspilerExtension),
         )?;
-<<<<<<< HEAD
-        air_test_with_min_segments(Rv32ImCpuBuilder, config, exe, vec![], min_segments);
-=======
         air_test_with_min_segments(Rv32ImBuilder, config, exe, vec![], min_segments);
->>>>>>> 8ad15357
         Ok(())
     }
 
@@ -173,11 +142,7 @@
                 .with_extension(Rv32IoTranspilerExtension),
         )?;
         let input = vec![[0, 1, 2, 3].map(F::from_canonical_u8).to_vec()];
-<<<<<<< HEAD
-        air_test_with_min_segments(Rv32ImCpuBuilder, config, exe, input, 1);
-=======
         air_test_with_min_segments(Rv32ImBuilder, config, exe, input, 1);
->>>>>>> 8ad15357
         Ok(())
     }
 
@@ -200,9 +165,6 @@
             "key".as_bytes().to_vec(),
             hint_load_by_key_encode(&input),
         )]));
-<<<<<<< HEAD
-        air_test_with_min_segments(Rv32ImCpuBuilder, config, exe, streams, 1);
-=======
         air_test_with_min_segments(Rv32ImBuilder, config, exe, streams, 1);
         Ok(())
     }
@@ -235,7 +197,6 @@
 
         let input = vec![data];
         air_test_with_min_segments(Rv32ImBuilder, config, exe, input, 1);
->>>>>>> 8ad15357
         Ok(())
     }
 
@@ -266,11 +227,7 @@
             .flat_map(|w| w.to_le_bytes())
             .map(F::from_canonical_u8)
             .collect();
-<<<<<<< HEAD
-        air_test_with_min_segments(Rv32ImCpuBuilder, config, exe, vec![input], 1);
-=======
         air_test_with_min_segments(Rv32ImBuilder, config, exe, vec![input], 1);
->>>>>>> 8ad15357
         Ok(())
     }
 
@@ -291,19 +248,10 @@
         let state = instance.execute(vec![], None)?;
         let final_memory = state.memory.memory;
         let hasher = vm_poseidon2_hasher::<F>();
-<<<<<<< HEAD
-        let pv_proof = UserPublicValuesProof::compute(
-            config.as_ref().memory_config.memory_dimensions(),
-            64,
-            &hasher,
-            &final_memory,
-        );
-=======
         let md = config.as_ref().memory_config.memory_dimensions();
         let tree = MerkleTree::from_memory(&final_memory, &md, &hasher);
         let top_tree = tree.top_tree(md.addr_space_height);
         let pv_proof = UserPublicValuesProof::compute(md, 64, &hasher, &final_memory, &top_tree);
->>>>>>> 8ad15357
         let mut bytes = [0u8; 32];
         for (i, byte) in bytes.iter_mut().enumerate() {
             *byte = i as u8;
@@ -334,11 +282,7 @@
                 .with_extension(Rv32MTranspilerExtension)
                 .with_extension(Rv32IoTranspilerExtension),
         )?;
-<<<<<<< HEAD
-        air_test(Rv32ImCpuBuilder, config, exe);
-=======
         air_test(Rv32ImBuilder, config, exe);
->>>>>>> 8ad15357
         Ok(())
     }
 
@@ -380,11 +324,7 @@
                 .with_extension(Rv32MTranspilerExtension)
                 .with_extension(Rv32IoTranspilerExtension),
         )?;
-<<<<<<< HEAD
-        air_test(Rv32ImCpuBuilder, config, exe);
-=======
         air_test(Rv32ImBuilder, config, exe);
->>>>>>> 8ad15357
         Ok(())
     }
 
@@ -404,11 +344,7 @@
                 .with_extension(Rv32MTranspilerExtension)
                 .with_extension(Rv32IoTranspilerExtension),
         )?;
-<<<<<<< HEAD
-        air_test(Rv32ImCpuBuilder, config, exe);
-=======
         air_test(Rv32ImBuilder, config, exe);
->>>>>>> 8ad15357
         Ok(())
     }
 
@@ -452,11 +388,7 @@
                 .with_extension(Rv32IoTranspilerExtension),
         )
         .unwrap();
-<<<<<<< HEAD
-        air_test(Rv32ImCpuBuilder, config, exe);
-=======
         air_test(Rv32ImBuilder, config, exe);
->>>>>>> 8ad15357
     }
 
     // For testing programs that should only execute RV32I:
