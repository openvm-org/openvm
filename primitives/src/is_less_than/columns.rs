use afs_derive::AlignedBorrow;
use derive_new::new;
use p3_air::AirBuilder;

use super::IsLessThanAir;

<<<<<<< HEAD
#[derive(Default, AlignedBorrow, new)]
=======
#[derive(Default, AlignedBorrow, Clone)]
>>>>>>> 8c366d5e
pub struct IsLessThanIoCols<T> {
    pub x: T,
    pub y: T,
    pub less_than: T,
}

impl<T: Clone> IsLessThanIoCols<T> {
    pub fn from_slice(slc: &[T]) -> Self {
        Self {
            x: slc[0].clone(),
            y: slc[1].clone(),
            less_than: slc[2].clone(),
        }
    }
}

impl<T> IsLessThanIoCols<T> {
    pub fn flatten(self) -> Vec<T> {
        vec![self.x, self.y, self.less_than]
    }

    pub fn width() -> usize {
        3
    }
}

#[derive(Debug, Clone, PartialEq, Eq, new)]
pub struct IsLessThanAuxCols<T> {
    pub lower: T,
    // lower_decomp consists of lower decomposed into limbs of size decomp where we also shift
    // the final limb and store it as the last element of lower decomp so we can range check
    pub lower_decomp: Vec<T>,
}

impl<T: Default> Default for IsLessThanAuxCols<T> {
    fn default() -> Self {
        Self {
            lower: T::default(),
            lower_decomp: vec![],
        }
    }
}

impl<T: Clone> IsLessThanAuxCols<T> {
    pub fn from_slice(slc: &[T]) -> Self {
        Self {
            lower: slc[0].clone(),
            lower_decomp: slc[1..].to_vec(),
        }
    }
}

impl<T> IsLessThanAuxCols<T> {
    pub fn flatten(self) -> Vec<T> {
        let mut flattened = vec![self.lower];
        flattened.extend(self.lower_decomp);
        flattened
    }

    pub fn try_from_iter<I: Iterator<Item = T>>(iter: &mut I, lt_air: &IsLessThanAir) -> Self {
        Self {
            lower: iter.next().unwrap(),
            lower_decomp: (1..Self::width(lt_air))
                .map(|_| iter.next().unwrap())
                .collect(),
        }
    }

    pub fn width(lt_air: &IsLessThanAir) -> usize {
        1 + lt_air.num_limbs + (lt_air.max_bits % lt_air.decomp != 0) as usize
    }

    pub fn into_expr<AB: AirBuilder>(self) -> IsLessThanAuxCols<AB::Expr>
    where
        T: Into<AB::Expr>,
    {
        IsLessThanAuxCols::new(
            self.lower.into(),
            self.lower_decomp.into_iter().map(|x| x.into()).collect(),
        )
    }
}

#[derive(new)]
pub struct IsLessThanCols<T> {
    pub io: IsLessThanIoCols<T>,
    pub aux: IsLessThanAuxCols<T>,
}

impl<T: Clone> IsLessThanCols<T> {
    pub fn from_slice(slc: &[T]) -> Self {
        let io = IsLessThanIoCols::from_slice(&slc[..3]);
        let aux = IsLessThanAuxCols::from_slice(&slc[3..]);

        Self { io, aux }
    }
}

impl<T> IsLessThanCols<T> {
    pub fn flatten(self) -> Vec<T> {
        let mut flattened = self.io.flatten();
        flattened.extend(self.aux.flatten());
        flattened
    }

    pub fn width(lt_air: &IsLessThanAir) -> usize {
        IsLessThanIoCols::<T>::width() + IsLessThanAuxCols::<T>::width(lt_air)
    }
}

impl<T> IsLessThanIoCols<T> {
    pub fn from(x: impl Into<T>, y: impl Into<T>, less_than: impl Into<T>) -> Self {
        Self {
            x: x.into(),
            y: y.into(),
            less_than: less_than.into(),
        }
    }
}

pub struct IsLessThanIoColsMut<'a, T> {
    pub x: &'a mut T,
    pub y: &'a mut T,
    pub less_than: &'a mut T,
}

impl<'a, T> IsLessThanIoColsMut<'a, T> {
    pub fn from_slice(slc: &'a mut [T]) -> Self {
        let (x, rest) = slc.split_first_mut().unwrap();
        let (y, rest) = rest.split_first_mut().unwrap();
        let (less_than, _) = rest.split_first_mut().unwrap();

        Self { x, y, less_than }
    }
}

pub struct IsLessThanAuxColsMut<'a, T> {
    pub lower: &'a mut T,
    pub lower_decomp: &'a mut [T],
}

impl<'a, T> IsLessThanAuxColsMut<'a, T> {
    pub fn from_slice(slc: &'a mut [T]) -> Self {
        let (lower, lower_decomp) = slc.split_first_mut().unwrap();

        Self {
            lower,
            lower_decomp,
        }
    }
}

pub struct IsLessThanColsMut<'a, T> {
    pub io: IsLessThanIoColsMut<'a, T>,
    pub aux: IsLessThanAuxColsMut<'a, T>,
}

impl<'a, T> IsLessThanColsMut<'a, T> {
    pub fn from_slice(slc: &'a mut [T]) -> Self {
        let (io, aux) = slc.split_at_mut(3);

        let io = IsLessThanIoColsMut::from_slice(io);
        let aux = IsLessThanAuxColsMut::from_slice(aux);

        Self { io, aux }
    }
}<|MERGE_RESOLUTION|>--- conflicted
+++ resolved
@@ -4,11 +4,7 @@
 
 use super::IsLessThanAir;
 
-<<<<<<< HEAD
-#[derive(Default, AlignedBorrow, new)]
-=======
-#[derive(Default, AlignedBorrow, Clone)]
->>>>>>> 8c366d5e
+#[derive(Default, AlignedBorrow, Clone, new)]
 pub struct IsLessThanIoCols<T> {
     pub x: T,
     pub y: T,
@@ -92,7 +88,7 @@
     }
 }
 
-#[derive(new)]
+#[derive(Clone, new)]
 pub struct IsLessThanCols<T> {
     pub io: IsLessThanIoCols<T>,
     pub aux: IsLessThanAuxCols<T>,
