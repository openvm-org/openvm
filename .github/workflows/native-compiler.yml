name: Native Compiler Tests

on:
  workflow_call:
  push:
    branches: ["main"]
  pull_request:
    branches: ["**"]
    paths:
      - "crates/vm/**"
      - "extensions/native/circuit/**"
      - "extensions/native/compiler/**"
      - "Cargo.toml"
      - ".github/workflows/native-compiler.yml"

concurrency:
  group: ${{ github.workflow_ref }}-native-compiler-${{ github.event.pull_request.number || github.sha }}
  cancel-in-progress: true

env:
  CARGO_TERM_COLOR: always
  OPENVM_FAST_TEST: "1"

jobs:
  tests:
    runs-on:
<<<<<<< HEAD
      - runs-on=${{ github.run_id }}
      - runner=64cpu-linux-arm64
      - image=ubuntu24-full-arm64
      - extras=s3-cache
=======
      - runs-on=${{ github.run_id }}/runner=64cpu-linux-arm64/image=ubuntu24-full-arm64/extras=s3-cache
>>>>>>> 8141dacc

    steps:
      - uses: runs-on/action@v2
      - uses: actions/checkout@v5
      - uses: dtolnay/rust-toolchain@nightly
      - uses: Swatinem/rust-cache@v2
        with:
          cache-on-failure: true
      - uses: taiki-e/install-action@nextest

      - name: Run circuit and compiler tests
        working-directory: extensions/native/compiler
        run: |
          cargo nextest run --cargo-profile=fast --features parallel<|MERGE_RESOLUTION|>--- conflicted
+++ resolved
@@ -24,14 +24,7 @@
 jobs:
   tests:
     runs-on:
-<<<<<<< HEAD
-      - runs-on=${{ github.run_id }}
-      - runner=64cpu-linux-arm64
-      - image=ubuntu24-full-arm64
-      - extras=s3-cache
-=======
       - runs-on=${{ github.run_id }}/runner=64cpu-linux-arm64/image=ubuntu24-full-arm64/extras=s3-cache
->>>>>>> 8141dacc
 
     steps:
       - uses: runs-on/action@v2
