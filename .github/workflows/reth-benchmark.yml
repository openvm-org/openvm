--- conflicted
+++ resolved
@@ -45,7 +45,6 @@
         required: false
         description: Internal level log blowup (only for e2e)
         default: 2
-<<<<<<< HEAD
       mode:
         type: string
         required: false
@@ -61,13 +60,11 @@
         type: string
         required: true
         description: RPC URL to use
-=======
-      max_segment_length:
-        type: number
-        required: false
-        description: Max segment length for continuations, must be larger than 524288
-        default: 1048476
->>>>>>> a794bf60
+      # max_segment_length:
+      #   type: number
+      #   required: false
+      #   description: Max segment length for continuations, must be larger than 524288
+      #   default: 1048476
 
 env:
   S3_PATH: s3://axiom-workflow-data-sandbox-us-east-1/benchmark/github/results
