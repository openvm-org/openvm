--- conflicted
+++ resolved
@@ -3,8 +3,7 @@
 on:
   workflow_call:
   push:
-    # TODO(ayush): remove after feat/new-execution is merged
-    branches: ["main", "feat/new-execution"]
+    branches: ["main"]
   pull_request:
     types: [opened, synchronize, reopened, labeled]
     branches: ["**"]
@@ -21,11 +20,7 @@
   workflow_dispatch:
 
 concurrency:
-<<<<<<< HEAD
-  group: ${{ github.workflow }}-${{ github.event.pull_request.number || github.sha }}
-=======
   group: ${{ github.workflow_ref }}-benchmarks-execute-${{ github.event.pull_request.number || github.sha }}
->>>>>>> 8141dacc
   cancel-in-progress: true
 
 env:
@@ -47,28 +42,13 @@
       CODSPEED_RUNNER_MODE: walltime
 
     steps:
-<<<<<<< HEAD
-      - uses: runs-on/action@v1
-      - uses: actions/checkout@v4
-=======
       - uses: runs-on/action@v2
       - uses: actions/checkout@v5
->>>>>>> 8141dacc
       - uses: dtolnay/rust-toolchain@stable
       - uses: Swatinem/rust-cache@v2
         with:
           cache-on-failure: true
 
-<<<<<<< HEAD
-      - name: Install cargo-binstall
-        uses: cargo-bins/cargo-binstall@main
-      - name: Install codspeed
-        run: cargo binstall --no-confirm --force cargo-codspeed
-
-      - name: Build benchmarks
-        working-directory: benchmarks/execute
-        run: cargo codspeed build --profile maxperf
-=======
       - name: Install architecture specific tools
         run: |
           source ci/scripts/utils.sh
@@ -87,52 +67,30 @@
       - name: Build benchmarks
         working-directory: benchmarks/execute
         run: cargo $TOOLCHAIN codspeed build --profile maxperf --features tco
->>>>>>> 8141dacc
       - name: Run benchmarks
         uses: CodSpeedHQ/action@v3
         with:
           working-directory: benchmarks/execute
-<<<<<<< HEAD
-          run: cargo codspeed run
-          token: ${{ secrets.CODSPEED_TOKEN }}
-        env:
-          CODSPEED_RUNNER_MODE: walltime
-=======
           run: cargo $TOOLCHAIN codspeed run
           token: ${{ secrets.CODSPEED_TOKEN }}
->>>>>>> 8141dacc
 
   codspeed-instrumentation-benchmarks:
     name: Run codspeed instrumentation benchmarks
     runs-on:
-<<<<<<< HEAD
-      - runs-on=${{ github.run_id }}
-      - family=m5a.xlarge
-      - image=ubuntu24-full-x64
-      - extras=s3-cache
-=======
       - runs-on=${{ github.run_id }}/family=m5a.xlarge/image=ubuntu24-full-x64/extras=s3-cache
->>>>>>> 8141dacc
     if: github.event_name != 'pull_request'
 
     env:
       CODSPEED_RUNNER_MODE: instrumentation
 
     steps:
-<<<<<<< HEAD
-      - uses: runs-on/action@v1
-      - uses: actions/checkout@v4
-=======
       - uses: runs-on/action@v2
       - uses: actions/checkout@v5
->>>>>>> 8141dacc
       - uses: dtolnay/rust-toolchain@stable
       - uses: Swatinem/rust-cache@v2
         with:
           cache-on-failure: true
 
-<<<<<<< HEAD
-=======
       - name: Install architecture specific tools
         run: |
           source ci/scripts/utils.sh
@@ -143,7 +101,6 @@
           mkdir -p benchmarks/fixtures
           s5cmd cp "${{ env.S3_FIXTURES_PATH }}/*" benchmarks/fixtures/ || echo "No fixtures found in S3"
 
->>>>>>> 8141dacc
       - name: Install cargo-binstall
         uses: cargo-bins/cargo-binstall@main
       - name: Install codspeed
@@ -151,21 +108,10 @@
 
       - name: Build benchmarks
         working-directory: benchmarks/execute
-<<<<<<< HEAD
-        run: cargo codspeed build
-=======
         run: cargo $TOOLCHAIN codspeed build --features tco
->>>>>>> 8141dacc
       - name: Run benchmarks
         uses: CodSpeedHQ/action@v3
         with:
           working-directory: benchmarks/execute
-<<<<<<< HEAD
-          run: cargo codspeed run
-          token: ${{ secrets.CODSPEED_TOKEN }}
-        env:
-          CODSPEED_RUNNER_MODE: instrumentation
-=======
           run: cargo $TOOLCHAIN codspeed run
-          token: ${{ secrets.CODSPEED_TOKEN }}
->>>>>>> 8141dacc
+          token: ${{ secrets.CODSPEED_TOKEN }}