name: "Execution benchmarks"

on:
  workflow_call:
  push:
    branches: ["main"]
  pull_request:
    types: [opened, synchronize, reopened, labeled]
    branches: ["**"]
    paths:
      - "benchmarks/execute/**"
      - "crates/circuits/**"
      - "crates/toolchain/**"
      - "crates/prof/**"
      - "crates/sdk/**"
      - "crates/vm/**"
      - "extensions/**"
      - "Cargo.toml"
      - ".github/workflows/benchmarks-execute.yml"
  workflow_dispatch:

concurrency:
  group: ${{ github.workflow_ref }}-benchmarks-execute-${{ github.event.pull_request.number || github.sha }}
  cancel-in-progress: true

env:
  CARGO_TERM_COLOR: always
  S3_FIXTURES_PATH: s3://openvm-public-data-sandbox-us-east-1/benchmark/fixtures
  JEMALLOC_SYS_WITH_MALLOC_CONF: "retain:true,background_thread:true,metadata_thp:always,thp:always,dirty_decay_ms:10000,muzzy_decay_ms:10000,abort_conf:true"
  TOOLCHAIN: "+nightly-2025-08-19"

jobs:
  codspeed-walltime-benchmarks:
    name: Run codspeed walltime benchmarks
    runs-on:
      - runs-on=${{ github.run_id }}
      - family=m5a.16xlarge # 2.5Ghz clock speed
      - image=ubuntu24-full-x64
      - extras=s3-cache

    env:
      CODSPEED_RUNNER_MODE: walltime
      CODSPEED_PROFILING: "false"

    steps:
      - uses: runs-on/action@v2
      - uses: actions/checkout@v5
      - uses: dtolnay/rust-toolchain@stable
      - uses: Swatinem/rust-cache@v2
        with:
          cache-on-failure: true

      - name: Install architecture specific tools
        run: |
          source ci/scripts/utils.sh
          install_s5cmd

      - name: Pull fixtures from S3
        run: |
          mkdir -p benchmarks/fixtures
          s5cmd cp "${{ env.S3_FIXTURES_PATH }}/*" benchmarks/fixtures/ || echo "No fixtures found in S3"

      - name: Install cargo-binstall
        uses: cargo-bins/cargo-binstall@main
      - name: Install codspeed
        run: cargo binstall --no-confirm --force cargo-codspeed

      - name: Build benchmarks
        working-directory: benchmarks/execute
<<<<<<< HEAD
        run: cargo $TOOLCHAIN codspeed build --profile maxperf --features aot
=======
        run: cargo $TOOLCHAIN codspeed build --profile maxperf --features tco --bench execute
>>>>>>> 7e948899
      - name: Run benchmarks
        uses: CodSpeedHQ/action@v3
        with:
          working-directory: benchmarks/execute
          run: cargo $TOOLCHAIN codspeed run
          token: ${{ secrets.CODSPEED_TOKEN }}

  codspeed-instrumentation-benchmarks:
    name: Run codspeed instrumentation benchmarks
    runs-on:
      - runs-on=${{ github.run_id }}/family=m5a.xlarge/image=ubuntu24-full-x64/extras=s3-cache
    if: github.event_name != 'pull_request'

    env:
      CODSPEED_RUNNER_MODE: instrumentation

    steps:
      - uses: runs-on/action@v2
      - uses: actions/checkout@v5
      - uses: dtolnay/rust-toolchain@stable
      - uses: Swatinem/rust-cache@v2
        with:
          cache-on-failure: true

      - name: Install architecture specific tools
        run: |
          source ci/scripts/utils.sh
          install_s5cmd

      - name: Pull fixtures from S3
        run: |
          mkdir -p benchmarks/fixtures
          s5cmd cp "${{ env.S3_FIXTURES_PATH }}/*" benchmarks/fixtures/ || echo "No fixtures found in S3"

      - name: Install cargo-binstall
        uses: cargo-bins/cargo-binstall@main
      - name: Install codspeed
        run: cargo binstall --no-confirm --force cargo-codspeed

      - name: Create codspeed-post-bench symlink
        run: |
          # codspeed-post-bench is just a sym-link
          which codspeed-post-bench || echo "codspeed-post-bench not found"
          sudo ln -sf ~/.cargo/bin/cargo-codspeed /usr/local/bin/codspeed-post-bench
          ls -la /usr/local/bin/codspeed-post-bench

      - name: Build benchmarks
        working-directory: benchmarks/execute
<<<<<<< HEAD
        run: cargo $TOOLCHAIN codspeed build --features aot
=======
        run: cargo $TOOLCHAIN codspeed build --features tco --bench execute
>>>>>>> 7e948899
      - name: Run benchmarks
        uses: CodSpeedHQ/action@v3
        with:
          working-directory: benchmarks/execute
          run: cargo $TOOLCHAIN codspeed run
          token: ${{ secrets.CODSPEED_TOKEN }}<|MERGE_RESOLUTION|>--- conflicted
+++ resolved
@@ -67,11 +67,7 @@
 
       - name: Build benchmarks
         working-directory: benchmarks/execute
-<<<<<<< HEAD
-        run: cargo $TOOLCHAIN codspeed build --profile maxperf --features aot
-=======
-        run: cargo $TOOLCHAIN codspeed build --profile maxperf --features tco --bench execute
->>>>>>> 7e948899
+        run: cargo $TOOLCHAIN codspeed build --profile maxperf --features aot --bench execute
       - name: Run benchmarks
         uses: CodSpeedHQ/action@v3
         with:
@@ -120,11 +116,7 @@
 
       - name: Build benchmarks
         working-directory: benchmarks/execute
-<<<<<<< HEAD
-        run: cargo $TOOLCHAIN codspeed build --features aot
-=======
-        run: cargo $TOOLCHAIN codspeed build --features tco --bench execute
->>>>>>> 7e948899
+        run: cargo $TOOLCHAIN codspeed build --features aot --bench execute
       - name: Run benchmarks
         uses: CodSpeedHQ/action@v3
         with:
