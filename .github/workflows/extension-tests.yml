--- conflicted
+++ resolved
@@ -31,7 +31,7 @@
           - { name: "rv32im", path: "rv32im" }
           - { name: "native", path: "native" }
           - { name: "keccak256", path: "keccak256" }
-          - { name: "sha2", path: "sha2" }
+          - { name: "sha256", path: "sha256" }
           - { name: "bigint", path: "bigint" }
           - { name: "algebra", path: "algebra" }
           - { name: "ecc", path: "ecc" }
@@ -42,15 +42,7 @@
       fail-fast: false
 
     runs-on:
-<<<<<<< HEAD
-      - runs-on=${{ github.run_id }}
-      - runner=64cpu-linux-arm64
-      - image=ubuntu24-full-arm64
-      - tag=extension-${{ matrix.extension.name }}
-      - extras=s3-cache
-=======
       - runs-on=${{ github.run_id }}-extension-tests-${{ github.run_attempt }}-${{ strategy.job-index }}/runner=${{ matrix.platform.runner }}/image=${{ matrix.platform.image }}/extras=s3-cache
->>>>>>> 8141dacc
 
     steps:
       - uses: runs-on/action@v2
@@ -78,16 +70,12 @@
 
       - name: Run ${{ matrix.extension.name }} circuit crate tests
         working-directory: extensions/${{ matrix.extension.path }}/circuit
-<<<<<<< HEAD
-        run: cargo nextest run --cargo-profile=fast --test-threads=32
-=======
         run: |
           TEST_THREADS="--test-threads=32"
           if [[ "${{ matrix.extension.name }}" == "algebra" ]]; then
             TEST_THREADS="--test-threads=4"
           fi
           cargo nextest run --cargo-profile=fast $TEST_THREADS --no-tests=pass
->>>>>>> 8141dacc
 
         # We only need to run guest crate tests on CPU since we are not testing prover functionality
       - name: Run ${{ matrix.extension.name }} guest crate tests
@@ -104,9 +92,5 @@
         if: hashFiles(format('extensions/{0}/tests', matrix.extension.path)) != ''
         working-directory: extensions/${{ matrix.extension.path }}/tests
         run: |
-<<<<<<< HEAD
-          rustup component add rust-src --toolchain nightly-2025-02-14
-=======
           rustup component add rust-src --toolchain nightly-2025-08-02
->>>>>>> 8141dacc
           cargo nextest run --cargo-profile=fast --profile=heavy --no-tests=pass