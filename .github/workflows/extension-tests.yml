name: Extension Tests

on:
  workflow_call:
  push:
    branches: ["main"]
  pull_request:
    branches: ["**"]
    paths:
      - "crates/circuits/**"
      - "crates/vm/**"
      - "crates/toolchain/**"
      - "extensions/**"
      - "Cargo.toml"
      - ".github/workflows/extension-tests.yml"

concurrency:
  group: ${{ github.workflow_ref }}-extension-tests-${{ github.event.pull_request.number || github.sha }}
  cancel-in-progress: true

env:
  CARGO_TERM_COLOR: always
  OPENVM_FAST_TEST: "1"
  OPENVM_SKIP_DEBUG: "1"

jobs:
  extension-tests:
    strategy:
      matrix:
        extension:
          - { name: "rv32im", path: "rv32im", aot: false }
          - { name: "native", path: "native", aot: false }
          - { name: "keccak256", path: "keccak256", aot: false }
          - { name: "sha256", path: "sha256", aot: false }
          - { name: "bigint", path: "bigint", aot: false }
          - { name: "algebra", path: "algebra", aot: false }
          - { name: "ecc", path: "ecc", aot: false }
          - { name: "pairing", path: "pairing", aot: false }
          - { name: "rv32im", path: "rv32im", aot: true }
          - { name: "native", path: "native", aot: true }
          - { name: "keccak256", path: "keccak256", aot: true }
          - { name: "sha256", path: "sha256", aot: true }
          - { name: "bigint", path: "bigint", aot: true }
          - { name: "algebra", path: "algebra", aot: true }
          - { name: "ecc", path: "ecc", aot: true }
          - { name: "pairing", path: "pairing", aot: true }
        platform:
          - { runner: "64cpu-linux-x64", image: "ubuntu24-full-x64" }
      # Ensure tests run in parallel even if one fails
      fail-fast: false

    runs-on:
<<<<<<< HEAD
      - runs-on=${{ github.run_id }}
      - runner=64cpu-linux-arm64
      - image=ubuntu24-full-arm64
      - tag=extension-${{ matrix.extension.name }}
      - extras=s3-cache
=======
      - runs-on=${{ github.run_id }}-extension-tests-${{ github.run_attempt }}-${{ strategy.job-index }}/runner=${{ matrix.platform.runner }}/image=${{ matrix.platform.image }}/extras=s3-cache
>>>>>>> 8ad15357

    steps:
      - uses: runs-on/action@v2
      - uses: actions/checkout@v5
      - uses: dorny/paths-filter@v3
        id: filter
        with:
          filters: |
            - "crates/circuits/**"
            - "crates/vm/**"
            - "crates/toolchain/**"
            - "extensions/${{ matrix.extension.path }}/**"
            - ".github/workflows/extension-tests.yml"
      - name: Skip if no changes
        if: steps.filter.outputs.matched == 'false'
        run: |
          echo "No relevant changes, skipping tests."
          exit 0

      - uses: dtolnay/rust-toolchain@stable
      - uses: Swatinem/rust-cache@v2
        with:
          cache-on-failure: true
      - uses: taiki-e/install-action@nextest

      - name: Run ${{ format('{0}{1}', matrix.extension.name, matrix.extension.aot && '-aot' || '') }} circuit crate tests
        working-directory: extensions/${{ matrix.extension.path }}/circuit
<<<<<<< HEAD
        run: cargo nextest run --cargo-profile=fast --test-threads=32
=======
        run: |
          TEST_THREADS="--test-threads=32"
          if [[ "${{ matrix.extension.name }}" == "algebra" ]]; then
            TEST_THREADS="--test-threads=4"
          fi
          if [[ "${{ matrix.extension.aot }}" == 'true' ]]; then
            cargo nextest run --cargo-profile=fast --features aot $TEST_THREADS --no-tests=pass --success-output=immediate
          else
            cargo nextest run --cargo-profile=fast $TEST_THREADS --no-tests=pass --success-output=immediate
          fi
>>>>>>> 8ad15357

        # We only need to run guest crate tests on CPU since we are not testing prover functionality
      - name: Run ${{ matrix.extension.name }} guest crate tests
        if: hashFiles(format('extensions/{0}/guest', matrix.extension.path)) != ''
        working-directory: extensions/${{ matrix.extension.path }}/guest
        run: |
          GUEST_FEATURE_ARGS=""
          if [[ "${{ matrix.extension.name }}" == "pairing" ]]; then
            GUEST_FEATURE_ARGS="--features=bn254,bls12_381,halo2curves"
          fi
          cargo nextest run --cargo-profile=fast  $GUEST_FEATURE_ARGS --no-tests=pass

      - name: Run ${{ format('{0}{1}', matrix.extension.name, matrix.extension.aot && '-aot' || '') }} integration tests
        if: hashFiles(format('extensions/{0}/tests', matrix.extension.path)) != ''
        working-directory: extensions/${{ matrix.extension.path }}/tests
        run: |
<<<<<<< HEAD
          rustup component add rust-src --toolchain nightly-2025-02-14
          cargo nextest run --cargo-profile=fast --profile=heavy --no-tests=pass
=======
          rustup component add rust-src --toolchain nightly-2025-08-02
          if [[ "${{ matrix.extension.aot }}" == 'true' ]]; then
            cargo nextest run --cargo-profile=fast --features aot --profile=heavy --no-tests=pass --success-output=immediate
          else
            cargo nextest run --cargo-profile=fast --profile=heavy --no-tests=pass --success-output=immediate
          fi
>>>>>>> 8ad15357
<|MERGE_RESOLUTION|>--- conflicted
+++ resolved
@@ -42,7 +42,8 @@
           - { name: "sha256", path: "sha256", aot: true }
           - { name: "bigint", path: "bigint", aot: true }
           - { name: "algebra", path: "algebra", aot: true }
-          - { name: "ecc", path: "ecc", aot: true }
+          - { name: "weierstrass_ec", path: "weierstrass_ec", aot: true }
+          - { name: "edwards_ec", path: "edwards_ec", aot: true }
           - { name: "pairing", path: "pairing", aot: true }
         platform:
           - { runner: "64cpu-linux-x64", image: "ubuntu24-full-x64" }
@@ -50,15 +51,7 @@
       fail-fast: false
 
     runs-on:
-<<<<<<< HEAD
-      - runs-on=${{ github.run_id }}
-      - runner=64cpu-linux-arm64
-      - image=ubuntu24-full-arm64
-      - tag=extension-${{ matrix.extension.name }}
-      - extras=s3-cache
-=======
       - runs-on=${{ github.run_id }}-extension-tests-${{ github.run_attempt }}-${{ strategy.job-index }}/runner=${{ matrix.platform.runner }}/image=${{ matrix.platform.image }}/extras=s3-cache
->>>>>>> 8ad15357
 
     steps:
       - uses: runs-on/action@v2
@@ -86,9 +79,6 @@
 
       - name: Run ${{ format('{0}{1}', matrix.extension.name, matrix.extension.aot && '-aot' || '') }} circuit crate tests
         working-directory: extensions/${{ matrix.extension.path }}/circuit
-<<<<<<< HEAD
-        run: cargo nextest run --cargo-profile=fast --test-threads=32
-=======
         run: |
           TEST_THREADS="--test-threads=32"
           if [[ "${{ matrix.extension.name }}" == "algebra" ]]; then
@@ -99,7 +89,6 @@
           else
             cargo nextest run --cargo-profile=fast $TEST_THREADS --no-tests=pass --success-output=immediate
           fi
->>>>>>> 8ad15357
 
         # We only need to run guest crate tests on CPU since we are not testing prover functionality
       - name: Run ${{ matrix.extension.name }} guest crate tests
@@ -116,14 +105,9 @@
         if: hashFiles(format('extensions/{0}/tests', matrix.extension.path)) != ''
         working-directory: extensions/${{ matrix.extension.path }}/tests
         run: |
-<<<<<<< HEAD
-          rustup component add rust-src --toolchain nightly-2025-02-14
-          cargo nextest run --cargo-profile=fast --profile=heavy --no-tests=pass
-=======
           rustup component add rust-src --toolchain nightly-2025-08-02
           if [[ "${{ matrix.extension.aot }}" == 'true' ]]; then
             cargo nextest run --cargo-profile=fast --features aot --profile=heavy --no-tests=pass --success-output=immediate
           else
             cargo nextest run --cargo-profile=fast --profile=heavy --no-tests=pass --success-output=immediate
-          fi
->>>>>>> 8ad15357
+          fi