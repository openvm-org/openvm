name: OpenVM CLI Tests

on:
  push:
    branches: ["main"]
    tags: ["v*"]
  pull_request:
    branches: ["**"]
    paths:
      - "crates/circuits/primitives/**"
      - "crates/vm/**"
      - "crates/toolchain/**"
      - "crates/sdk/**"
      - "crates/cli/**"
      - "examples/**"
      - "Cargo.toml"
      - ".github/workflows/cli.yml"
  workflow_call:
  workflow_dispatch:
    inputs:
      use_local_openvm:
        description: "Test cargo openvm init using local patch"
        required: true
        type: boolean
        default: false

concurrency:
  group: ${{ github.workflow_ref }}-cli-${{ github.event.pull_request.number || github.sha }}
  cancel-in-progress: true

env:
  CARGO_TERM_COLOR: always
  OPENVM_FAST_TEST: "1"

jobs:
  app-level-cli:
    runs-on:
<<<<<<< HEAD
      - runs-on=${{ github.run_id }}
      - disk=large
      - runner=64cpu-linux-arm64
      - image=ubuntu24-full-arm64
      - extras=s3-cache
=======
      - runs-on=${{ github.run_id }}/disk=large/runner=64cpu-linux-arm64/image=ubuntu24-full-arm64/extras=s3-cache
>>>>>>> 8141dacc

    steps:
      - uses: actions/checkout@v5
      - uses: dtolnay/rust-toolchain@stable
      - uses: Swatinem/rust-cache@v2
        with:
          cache-on-failure: true
      - uses: taiki-e/install-action@nextest
      - name: Install solc # svm should support arm64 linux
        run: |
          (hash svm 2>/dev/null || cargo install --version 0.2.23 svm-rs) && svm install 0.8.19 && solc --version

      - name: Install cargo-openvm
        working-directory: crates/cli
        run: |
          cargo install --force --locked --path .

      - name: Build and run book examples
        working-directory: examples
        run: |
          set -e
          for dir in */; do
            if [ -f "${dir}Cargo.toml" ]; then
              echo "Building ${dir%/}"
              cd "$dir"
              cargo openvm build
              cargo openvm run
              cd ..
            fi
          done

      - name: check build consistency
        working-directory: examples/ecc
        run: |
          cargo openvm build
          mv target/openvm/release/ecc-example.vmexe app1.vmexe
          cargo openvm build
          cmp app1.vmexe target/openvm/release/ecc-example.vmexe || (echo "Build is not deterministic!" && exit 1)

      - name: Run app-level CLI commands
        working-directory: crates/cli
        run: |
          export RUST_BACKTRACE=1
          cargo openvm keygen --config ./example/app_config.toml --output-dir .

      - name: Set USE_LOCAL_OPENVM environment variable
        run: |
          if [[ "${{ github.event_name }}" == "push" && "${{ github.ref }}" == refs/tags/* ]] || [[ "${{ github.event_name }}" == "workflow_dispatch" && "${{ github.event.inputs.use_local_openvm }}" == "false" ]]; then
            echo "USE_LOCAL_OPENVM=0" >> $GITHUB_ENV
          else
            echo "USE_LOCAL_OPENVM=1" >> $GITHUB_ENV
          fi

      - name: Run CLI tests
        working-directory: crates/cli
        run: |
          export SKIP_INSTALL=1
          cargo nextest run --cargo-profile=fast --test-threads=1<|MERGE_RESOLUTION|>--- conflicted
+++ resolved
@@ -35,15 +35,7 @@
 jobs:
   app-level-cli:
     runs-on:
-<<<<<<< HEAD
-      - runs-on=${{ github.run_id }}
-      - disk=large
-      - runner=64cpu-linux-arm64
-      - image=ubuntu24-full-arm64
-      - extras=s3-cache
-=======
       - runs-on=${{ github.run_id }}/disk=large/runner=64cpu-linux-arm64/image=ubuntu24-full-arm64/extras=s3-cache
->>>>>>> 8141dacc
 
     steps:
       - uses: actions/checkout@v5
