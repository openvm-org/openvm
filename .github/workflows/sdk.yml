name: OpenVM SDK Tests

on:
  workflow_call:
  push:
    branches: ["main"]
  pull_request:
    branches: ["**"]
    paths:
      - "crates/circuits/primitives/**"
      - "crates/vm/**"
      - "crates/toolchain/**"
      - "crates/sdk/**"
      - "Cargo.toml"
      - ".github/workflows/sdk.yml"

concurrency:
  group: ${{ github.workflow_ref }}-sdk-${{ github.event.pull_request.number || github.sha }}
  cancel-in-progress: true

env:
  CARGO_TERM_COLOR: always
  OPENVM_FAST_TEST: "1"

jobs:
  tests:
    strategy:
      matrix:
        ignored: [true, false]

    runs-on:
<<<<<<< HEAD
      - runs-on=${{ github.run_id }}
      - family=m7a.24xlarge
      - image=ubuntu24-full-x64
      - disk=large
      - extras=s3-cache
=======
      - runs-on=${{ github.run_id }}-sdk-${{ github.run_attempt }}-${{ strategy.job-index }}/family=m7a.24xlarge/image=ubuntu24-full-x64/disk=large/extras=s3-cache
>>>>>>> 8141dacc

    steps:
      - uses: runs-on/action@v2
      - uses: actions/checkout@v5
      - uses: dtolnay/rust-toolchain@stable
      - uses: Swatinem/rust-cache@v2
        with:
          cache-on-failure: true
      - uses: taiki-e/install-action@nextest
      - name: Install solc # svm should support arm64 linux
        run: (hash svm 2>/dev/null || cargo install --version 0.2.23 svm-rs) && svm install 0.8.19 && solc --version

      - name: Install Foundry
        uses: foundry-rs/foundry-toolchain@v1
        with:
          version: v1.3.5

      - name: Install architecture specific tools
        run: |
          source ci/scripts/utils.sh
          install_s5cmd

      - name: Setup halo2
        working-directory: crates/sdk
        run: |
          bash ../../extensions/native/recursion/trusted_setup_s3.sh

      - name: Run openvm-sdk contracts/ tests
        if: ${{ matrix.ignored == false }}
        working-directory: crates/sdk/contracts
        run: |
          forge fmt --check
          forge build --sizes
          forge test

      - name: Check IOpenVmHalo2Verifier.sol abi correctness
        if: ${{ matrix.ignored == false }}
        working-directory: crates/sdk/contracts
        run: |
          forge build
          jq -S '.abi' ./out/IOpenVmHalo2Verifier.sol/IOpenVmHalo2Verifier.json > compiled_abi.json
          jq -S . ./abi/IOpenVmHalo2Verifier.json > expected_abi_sorted.json
          diff -u expected_abi_sorted.json compiled_abi.json

      - name: Run openvm-sdk crate tests
        if: ${{ matrix.ignored == false }}
        working-directory: crates/sdk
        run: |
          export RUST_BACKTRACE=1
<<<<<<< HEAD
          cargo nextest run --cargo-profile=fast --features parallel,evm-verify

      - name: Run ignored tests
        working-directory: crates/sdk
        if: ${{ github.event_name == 'push' }}
        run: |
          cargo nextest run --cargo-profile=fast --features parallel,evm-verify --ignored test_static_verifier_custom_pv_handler
=======
          export RUST_MIN_STACK=8388608
          CARGO_PROFILE_RELEASE_DEBUG_ASSERTIONS=true cargo nextest run --release --features parallel,evm-verify

      - name: Run ignored tests
        if: ${{ matrix.ignored == true }}
        working-directory: crates/sdk
        # if: ${{ github.event_name == 'push' }}
        run: |
          CARGO_PROFILE_RELEASE_DEBUG_ASSERTIONS=true cargo nextest run --release --features parallel,evm-verify --run-ignored=only test_static_verifier_custom_pv_handler
>>>>>>> 8141dacc
<|MERGE_RESOLUTION|>--- conflicted
+++ resolved
@@ -29,15 +29,7 @@
         ignored: [true, false]
 
     runs-on:
-<<<<<<< HEAD
-      - runs-on=${{ github.run_id }}
-      - family=m7a.24xlarge
-      - image=ubuntu24-full-x64
-      - disk=large
-      - extras=s3-cache
-=======
       - runs-on=${{ github.run_id }}-sdk-${{ github.run_attempt }}-${{ strategy.job-index }}/family=m7a.24xlarge/image=ubuntu24-full-x64/disk=large/extras=s3-cache
->>>>>>> 8141dacc
 
     steps:
       - uses: runs-on/action@v2
@@ -87,15 +79,6 @@
         working-directory: crates/sdk
         run: |
           export RUST_BACKTRACE=1
-<<<<<<< HEAD
-          cargo nextest run --cargo-profile=fast --features parallel,evm-verify
-
-      - name: Run ignored tests
-        working-directory: crates/sdk
-        if: ${{ github.event_name == 'push' }}
-        run: |
-          cargo nextest run --cargo-profile=fast --features parallel,evm-verify --ignored test_static_verifier_custom_pv_handler
-=======
           export RUST_MIN_STACK=8388608
           CARGO_PROFILE_RELEASE_DEBUG_ASSERTIONS=true cargo nextest run --release --features parallel,evm-verify
 
@@ -104,5 +87,4 @@
         working-directory: crates/sdk
         # if: ${{ github.event_name == 'push' }}
         run: |
-          CARGO_PROFILE_RELEASE_DEBUG_ASSERTIONS=true cargo nextest run --release --features parallel,evm-verify --run-ignored=only test_static_verifier_custom_pv_handler
->>>>>>> 8141dacc
+          CARGO_PROFILE_RELEASE_DEBUG_ASSERTIONS=true cargo nextest run --release --features parallel,evm-verify --run-ignored=only test_static_verifier_custom_pv_handler