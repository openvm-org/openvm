name: axVM Benchmarks

on:
  push:
    branches: ["main"]
  pull_request:
    types: [opened, synchronize, reopened, labeled]
    branches: ["**"]
    paths:
      - "stark-backend/**"
      - "stark-sdk/**"
      - "circuits/**"
      - "vm/**"
      - "toolchain/**"
      - "lib/recursion/**"
      - "benchmarks/**"
      - ".github/workflows/benchmark-call.yml"
      - ".github/workflows/benchmarks.yml"

concurrency:
  group: benchmark-${{ github.event.pull_request.number || github.sha }}
  cancel-in-progress: true

env:
  CARGO_TERM_COLOR: always
  AXIOM_FAST_TEST: "1"

jobs:
  create-matrix:
    runs-on:
      - runs-on=${{ github.run_id }}
      - runner=8cpu-linux-x64
    outputs:
      matrix: ${{ steps.create-matrix.outputs.matrix }}
    steps:
      - uses: actions/checkout@v4
        with:
          ref: ${{ github.head_ref || github.ref }}

      - name: Create benchmark matrix from JSON
        id: create-matrix
        run: |
          if [ ! -f ./ci/benchmark-config.json ]; then
            echo "Error: ./ci/benchmark-config.json not found"
            exit 1
          fi

          if [[ "${{ github.event_name }}" == "pull_request" ]]; then
            LABELS='${{ toJson(github.event.pull_request.labels) }}'
            RUN_E2E=$(echo "$LABELS" | jq 'any(.name == "run-benchmark-e2e")')
          else
            RUN_E2E=false
          fi

          matrix=$(jq -c --argjson run_e2e $RUN_E2E '
            [
              .benchmarks[] |
              .name as $name |
              .e2e_bench as $e2e_bench |
              select($run_e2e or .e2e_bench != true) |
              .run_params[] |
              {
                name: $name,
                e2e_bench: $e2e_bench,
                instance_type: .instance_type,
                memory_allocator: .memory_allocator,
                app_log_blowup: .app_log_blowup,
                agg_log_blowup: .agg_log_blowup,
                root_log_blowup: (.root_log_blowup // 0),
                internal_log_blowup: (.internal_log_blowup // 0),
              }
            ]
          ' ./ci/benchmark-config.json)
          if [ $? -ne 0 ]; then
            echo "Error: Failed to parse ./ci/benchmark-config.json"
            exit 1
          fi
          echo "matrix=$matrix" >> $GITHUB_OUTPUT

  benchmark:
    needs: create-matrix
    strategy:
      matrix:
        benchmark_run: ${{fromJson(needs.create-matrix.outputs.matrix)}}
    uses: ./.github/workflows/benchmark-call.yml
    with:
      benchmark_name: ${{ matrix.benchmark_run.name }}
      instance_type: ${{ matrix.benchmark_run.instance_type }}
      memory_allocator: ${{ matrix.benchmark_run.memory_allocator }}
      app_log_blowup: ${{ matrix.benchmark_run.app_log_blowup }}
      agg_log_blowup: ${{ matrix.benchmark_run.agg_log_blowup }}
      root_log_blowup: ${{ matrix.benchmark_run.root_log_blowup }}
      internal_log_blowup: ${{ matrix.benchmark_run.internal_log_blowup }}
    secrets: inherit

  summarize:
    needs: [create-matrix, benchmark]
    runs-on:
      - runs-on=${{ github.run_id }}
      - runner=8cpu-linux-arm64
    steps:
      ##########################################################################
      # Install S3 if necessary                                                #
      ##########################################################################
      - name: Install architecture specific tools
        run: |
          S5CMD_BIN="s5cmd_2.2.2_linux_arm64.deb"
          echo "Checking s5cmd"
          if type s5cmd &>/dev/null; then
              echo "s5cmd was installed."
          else
              TMP_DIR=/tmp/s5cmd
              rm -rf $TMP_DIR
              mkdir $TMP_DIR
              echo "s5cmd was not installed. Installing.."
              wget "https://github.com/peak/s5cmd/releases/download/v2.2.2/${S5CMD_BIN}" -P $TMP_DIR
              sudo dpkg -i "${TMP_DIR}/${S5CMD_BIN}"
          fi

      ##########################################################################
      # Download individual result .md files from S3 and combine them          #
      ##########################################################################
      - uses: actions/checkout@v4
        with:
          ref: ${{ github.head_ref || github.ref }}

      - name: Set github pages path for PR
        if: github.event_name == 'pull_request'
        run: |
          GH_PAGES_PATH="benchmarks-pr/${{ github.event.pull_request.number }}"
          echo "GH_PAGES_PATH=${GH_PAGES_PATH}" >> $GITHUB_ENV

      - name: Set github pages path for push
        if: github.event_name == 'push' && github.ref == 'refs/heads/main'
        run: |
          GH_PAGES_PATH="benchmarks"
          echo "GH_PAGES_PATH=${GH_PAGES_PATH}" >> $GITHUB_ENV

      - name: Load all metadata files from S3
        run: |
          current_sha=$(git rev-parse HEAD)
          md_files=$(echo '${{ needs.create-matrix.outputs.matrix }}' | jq -r '
            .[] |
            select(.e2e_bench != true) |
            "\(.name)-\(.app_log_blowup)-\(.agg_log_blowup)-\(.instance_type)-\(.memory_allocator).md"' |
            sort)
          md_file_list=$(echo -n "$md_files" | paste -sd "," -)

          e2e_md_files=$(echo '${{ needs.create-matrix.outputs.matrix }}' | jq -r '
            .[] |
            select(.e2e_bench == true) |
            "\(.name)-\(.app_log_blowup)-\(.agg_log_blowup)-\(.root_log_blowup)-\(.internal_log_blowup)-\(.instance_type)-\(.memory_allocator).md"' |
            sort)
          e2e_md_file_list=$(echo -n "$e2e_md_files" | paste -sd "," -)

          while read md_file; do
<<<<<<< HEAD
            # Skip if md_file is empty or contains only whitespace
            if [[ -z "${md_file// }" ]]; then
=======
            if [ -z "$md_file" ]; then
>>>>>>> f66f54ea
              continue
            fi
            echo "Downloading results for benchmark: $md_file"
            s5cmd cp "s3://axiom-workflow-data-sandbox-us-east-1/benchmark/github/results/${current_sha}-${md_file}" "${md_file}"
          done <<< "$md_files"

<<<<<<< HEAD
          while read e2e_md_file; do
            # Skip if md_file is empty or contains only whitespace
            if [[ -z "${md_file// }" ]]; then
              continue
            fi
            echo "Downloading results for benchmark: $e2e_md_file"
            s5cmd cp "s3://axiom-workflow-data-sandbox-us-east-1/benchmark/github/results/${current_sha}-${e2e_md_file}" "${e2e_md_file}"
          done <<< "$e2e_md_files"
=======
          SUMMARIZE_ARGS="${md_file_list}"
          if [[ -n "$e2e_md_files" ]]; then
            while read e2e_md_file; do
              echo "Downloading results for benchmark: $e2e_md_file"
              s5cmd cp "s3://axiom-workflow-data-sandbox-us-east-1/benchmark/github/results/${current_sha}-${e2e_md_file}" "${e2e_md_file}"
            done <<< "$e2e_md_files"
>>>>>>> f66f54ea

            SUMMARIZE_ARGS="${SUMMARIZE_ARGS} --e2e-md-files ${e2e_md_file_list}"
          fi

          python3 ci/scripts/metric_unify/summarize.py "${SUMMARIZE_ARGS}" \
            --aggregation-json ci/scripts/metric_unify/aggregation.json \
            --gh-pages-link "https://github.com/${{ github.repository }}/blob/gh-pages/${GH_PAGES_PATH}"

          echo "" >> summary.md
          echo "Commit: https://github.com/${{ github.repository }}/commit/${current_sha}" >> summary.md
          echo "" >> summary.md
          echo "[Benchmark Workflow](https://github.com/${{ github.repository }}/actions/runs/${{ github.run_id }})" >> summary.md
          mkdir -p /tmp/benchmark-results/
          cp summary.md /tmp/benchmark-results/

      ##########################################################################
      # Update gh-pages with summary upon a PR event                           #
      ##########################################################################
      - uses: actions/checkout@v4
        if: github.event_name == 'pull_request' || (github.event_name == 'push' && github.ref == 'refs/heads/main')
        with:
          ref: gh-pages

      - name: Set up git
        if: github.event_name == 'pull_request' || (github.event_name == 'push' && github.ref == 'refs/heads/main')
        run: |
          git config --global user.email "github-actions[bot]@users.noreply.github.com"
          git config --global user.name "github-actions[bot]"

      - name: Update github pages with new bench results
        if: github.event_name == 'pull_request' || (github.event_name == 'push' && github.ref == 'refs/heads/main')
        run: |
          mkdir -p ${GH_PAGES_PATH}
          cp /tmp/benchmark-results/summary.md ${GH_PAGES_PATH}/summary.md
          git add ${GH_PAGES_PATH}/summary.md
          git commit --allow-empty -m "Update summarized benchmark result at ${GH_PAGES_PATH}/summary.md"
          git push --force

      ##########################################################################
      # Update PR comment upon a pull request event                            #
      ##########################################################################
      - name: Collapse previous comment (if exists)
        if: github.event_name == 'pull_request'
        uses: actions/github-script@v7
        with:
          script: |
            const comments = await github.rest.issues.listComments({
              owner: context.repo.owner,
              repo: context.repo.repo,
              issue_number: context.issue.number
            });
            for (const comment of comments.data) {
              if (comment.user.login == "github-actions[bot]" && comment.body.startsWith("<!--Benchmark Results-->")) {
                console.log("collapse comment ", comment.id);
                const resp = await github.graphql(`
                  mutation {
                    minimizeComment(input: {classifier: OUTDATED, subjectId: "${comment.node_id}"}) {
                      minimizedComment {
                        isMinimized
                      }
                    }
                  }
                `);
              }
            }

      - name: Add comment to pull request
        if: github.event_name == 'pull_request'
        uses: actions/github-script@v7
        with:
          script: |
            const fs = require('fs')
            const newBenchmark = fs.readFileSync('/tmp/benchmark-results/summary.md', { encoding: 'utf8', flag: 'r' })

            github.rest.issues.createComment({
              issue_number: context.issue.number,
              owner: context.repo.owner,
              repo: context.repo.repo,
              body: `<!--Benchmark Results-->\n${newBenchmark}`
            });<|MERGE_RESOLUTION|>--- conflicted
+++ resolved
@@ -154,35 +154,19 @@
           e2e_md_file_list=$(echo -n "$e2e_md_files" | paste -sd "," -)
 
           while read md_file; do
-<<<<<<< HEAD
-            # Skip if md_file is empty or contains only whitespace
-            if [[ -z "${md_file// }" ]]; then
-=======
             if [ -z "$md_file" ]; then
->>>>>>> f66f54ea
               continue
             fi
             echo "Downloading results for benchmark: $md_file"
             s5cmd cp "s3://axiom-workflow-data-sandbox-us-east-1/benchmark/github/results/${current_sha}-${md_file}" "${md_file}"
           done <<< "$md_files"
 
-<<<<<<< HEAD
-          while read e2e_md_file; do
-            # Skip if md_file is empty or contains only whitespace
-            if [[ -z "${md_file// }" ]]; then
-              continue
-            fi
-            echo "Downloading results for benchmark: $e2e_md_file"
-            s5cmd cp "s3://axiom-workflow-data-sandbox-us-east-1/benchmark/github/results/${current_sha}-${e2e_md_file}" "${e2e_md_file}"
-          done <<< "$e2e_md_files"
-=======
           SUMMARIZE_ARGS="${md_file_list}"
           if [[ -n "$e2e_md_files" ]]; then
             while read e2e_md_file; do
               echo "Downloading results for benchmark: $e2e_md_file"
               s5cmd cp "s3://axiom-workflow-data-sandbox-us-east-1/benchmark/github/results/${current_sha}-${e2e_md_file}" "${e2e_md_file}"
             done <<< "$e2e_md_files"
->>>>>>> f66f54ea
 
             SUMMARIZE_ARGS="${SUMMARIZE_ARGS} --e2e-md-files ${e2e_md_file_list}"
           fi
