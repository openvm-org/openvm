name: "Benchmark: running individual benchmarks"

on:
  workflow_dispatch:
    inputs:
      benchmark_name:
        type: string
        required: true
        description: The name of the benchmark to run
      instance_type:
        type: string
        required: false
        description: The AWS instance type or family (e.g., m7g.16xlarge)
        default: g6.2xlarge
      memory_allocator:
        type: string
        required: false
        description: Memory allocator to use (mimalloc or jemalloc)
        default: jemalloc
      app_log_blowup:
        type: number
        required: false
        description: Application level log blowup
        default: 2
      leaf_log_blowup:
        type: number
        required: false
        description: Aggregation (leaf) level log blowup
        default: 2
      root_log_blowup:
        type: number
        required: false
        description: Root level log blowup (only for e2e)
        default: 2
      internal_log_blowup:
        type: number
        required: false
        description: Internal level log blowup (only for e2e)
        default: 2
      max_segment_length:
        type: number
        required: false
        description: Max segment length for continuations, must be larger than 524288
        default: 1048476
      e2e_bench:
        type: boolean
        required: true
        description: Whether to run the e2e benchmark
      features:
        type: string
        required: false
        description: Host features, comma separated (aggregation,perf-metrics)
  workflow_call:
    inputs:
      benchmark_name:
        type: string
        required: true
        description: The name of the benchmark to run
      benchmark_id:
        type: string
        required: true
        description: The id of the benchmark to run, must be unique within matrix
      instance_type:
        type: string
        required: false
        description: The AWS instance type or family (e.g., m7g.16xlarge)
        default: g6.2xlarge
      memory_allocator:
        type: string
        required: false
        description: Memory allocator to use (mimalloc or jemalloc)
        default: jemalloc
      app_log_blowup:
        type: number
        required: false
        description: Application level log blowup
        default: 2
      leaf_log_blowup:
        type: number
        required: false
        description: Aggregation (leaf) level log blowup
        default: 2
      root_log_blowup:
        type: number
        required: false
        description: Root level log blowup (only for e2e)
        default: 2
      internal_log_blowup:
        type: number
        required: false
        description: Internal level log blowup (only for e2e)
        default: 2
      max_segment_length:
        type: number
        required: false
        description: Max segment length for continuations, must be larger than 524288
        default: 1048476
      e2e_bench:
        type: boolean
        required: true
        description: Whether to run the e2e benchmark
      features:
        type: string
        required: false
        description: Host features, comma separated (aggregation,perf-metrics)
      job_index:
        type: string
        required: false
        description: Job index from strategy matrix
        default: "0"
      is_merge_queue:
        type: boolean
        required: false
        description: Whether this is being called from merge queue
        default: false

env:
  S3_METRICS_PATH: s3://openvm-public-data-sandbox-us-east-1/benchmark/github/metrics
  S3_FLAMEGRAPHS_PATH: s3://openvm-public-data-sandbox-us-east-1/benchmark/github/flamegraphs
  FEATURE_FLAGS: "metrics,parallel,tco"
  INPUT_ARGS: ""
  CARGO_NET_GIT_FETCH_WITH_CLI: "true"

permissions:
  contents: write

jobs:
  bench-new:
    name: Run benchmark on workflow ref/branch
    runs-on:
      - runs-on=${{ github.run_id }}-benchcall-${{ github.run_attempt }}-${{ inputs.job_index || inputs.benchmark_id || inputs.benchmark_name || github.event.inputs.benchmark_name }}/family=${{ inputs.instance_type || github.event.inputs.instance_type }}/image=${{ startsWith(inputs.instance_type || github.event.inputs.instance_type, 'g') && 'ubuntu24-gpu-x64' || contains(inputs.instance_type || github.event.inputs.instance_type, 'g.') && 'ubuntu24-full-arm64' || 'ubuntu24-full-x64' }}/spot=capacity-optimized/extras=s3-cache
    steps:
      - uses: runs-on/action@v2
      ##########################################################################
      # Environment setup                                                      #
      ##########################################################################
      - uses: actions/checkout@v5
        with:
          ref: ${{ github.event.pull_request.head.sha || github.sha }}
          repository: ${{ github.event.pull_request.head.repo.full_name || github.repository }}
      - run: | # avoid cross-device link error
          rustup component remove clippy || true
          rm -rf ~/.rustup/toolchains/stable-x86_64-unknown-linux-gnu || true
      - uses: dtolnay/rust-toolchain@stable
      - uses: Swatinem/rust-cache@v2
        with:
          cache-on-failure: true

      - name: Install architecture specific tools
        run: |
          source ci/scripts/utils.sh
          install_s5cmd

      - name: Display workflow inputs
        run: echo "${{ toJSON(inputs) }}"
      - name: "Feature flags: memory allocator + e2e"
        run: |
          ALLOCATOR=${{ inputs.memory_allocator || github.event.inputs.memory_allocator }}
          if [[ ! "${{ inputs.instance_type || github.event.inputs.instance_type }}" =~ ^g ]]; then
            FEATURE_FLAGS=${FEATURE_FLAGS},nightly-features
            if [[ "${{ inputs.e2e_bench }}" == "true" ]]; then
              FEATURE_FLAGS=${FEATURE_FLAGS},evm
            fi
          else
            FEATURE_FLAGS=${FEATURE_FLAGS},cuda
          fi
          echo "FEATURE_FLAGS=$ALLOCATOR,${FEATURE_FLAGS}" >> $GITHUB_ENV
      - name: "Feature flags: aggregation"
        if: contains(github.event.pull_request.labels.*.name, 'run-benchmark') || (github.event_name == 'push' && github.ref == 'refs/heads/main') || inputs.is_merge_queue == true
        run: |
          echo "Adding aggregation feature flag"
          echo "FEATURE_FLAGS=${FEATURE_FLAGS},aggregation" >> $GITHUB_ENV
      - name: "Feature flags: workflow"
        if: inputs.features || github.event.inputs.features
        run: |
          EXTRA_FEATURES=${{ inputs.features || github.event.inputs.features }}
          echo "FEATURE_FLAGS=${FEATURE_FLAGS},$EXTRA_FEATURES" >> $GITHUB_ENV

      - name: Setup e2e (halo2 and arguments)
        run: |
          E2E_BENCH=${{ inputs.e2e_bench }}
          echo "E2E_BENCH=${E2E_BENCH}" >> $GITHUB_ENV

          if [[ "${E2E_BENCH}" == "true" ]]; then
            ROOT_ARG="--root_log_blowup ${{ inputs.root_log_blowup }}"
            INTERNAL_ARG="--internal_log_blowup ${{ inputs.internal_log_blowup }}"
            bash ./extensions/native/recursion/trusted_setup_s3.sh
            PARAMS_DIR=$HOME/.openvm/params
            PARAMS_ARG="--kzg-params-dir $PARAMS_DIR"
            echo "INPUT_ARGS=${ROOT_ARG} ${INTERNAL_ARG} ${PARAMS_ARG} ${INPUT_ARGS}" >> $GITHUB_ENV
          fi

      - name: Set BIN_NAME
        run: |
          echo "BIN_NAME=${{ inputs.benchmark_name }}" >> $GITHUB_ENV

      - name: Set working directory
        id: set-working-dir
        run: |
          WORKING_DIR=$(jq -r --arg id "${{ inputs.benchmark_id }}" '
            .benchmarks[] |
            select(.id == $id) |
            .working_directory
          ' ./ci/benchmark-config.json)
          RELATIVE_PATH=$(python3 -c "import os.path; print(os.path.relpath('.', '$WORKING_DIR'))")
          echo "working_dir=$WORKING_DIR" >> $GITHUB_OUTPUT
          echo "relative_path=$RELATIVE_PATH" >> $GITHUB_OUTPUT

      # Metric name is unique within a run (matrix)
      # When uploading to S3, use ${METRIC_NAME}-${current_sha}.[md/json]
      - name: Set metric name
        run: |
          METRIC_NAME=${{ inputs.benchmark_id || inputs.benchmark_name }}
          echo "METRIC_NAME=${METRIC_NAME}" >> $GITHUB_ENV
          METRIC_PATH=".bench_metrics/${METRIC_NAME}.json"
          echo "METRIC_PATH=${METRIC_PATH}" >> $GITHUB_ENV

      - name: Set input args
        run: |
          FEATURES="--features $FEATURE_FLAGS"
          APP_ARG="--app_log_blowup ${{ inputs.app_log_blowup }}"
          AGG_ARG="--leaf_log_blowup ${{ inputs.leaf_log_blowup }}"
          MAX_SEGMENT_LENGTH="--max_segment_length ${{ inputs.max_segment_length }}"
          OUTPUT_PATH="--output_path $(pwd)/$METRIC_PATH"
          echo "INPUT_ARGS=${FEATURES} ${APP_ARG} ${AGG_ARG} ${MAX_SEGMENT_LENGTH} ${OUTPUT_PATH} ${INPUT_ARGS}" >> $GITHUB_ENV
          echo "VPMM_PAGES=2048" >> $GITHUB_ENV # 4GB

      ##########################################################################
      # Find working directory based on benchmark_name and run the benchmark   #
      ##########################################################################
      - name: Run benchmark
        working-directory: ${{ steps.set-working-dir.outputs.working_dir }}
        run: |
          export JEMALLOC_SYS_WITH_MALLOC_CONF="retain:true,background_thread:true,metadata_thp:always,thp:always,dirty_decay_ms:-1,muzzy_decay_ms:-1,abort_conf:true"
          python3 ${{ steps.set-working-dir.outputs.relative_path }}/ci/scripts/bench.py $BIN_NAME $INPUT_ARGS

      ##########################################################################
      # Store metric json file to S3                                           #
      ##########################################################################
      - name: Upload metric json and compute diff with previous to generate markdown
        run: |
          current_sha=$(git rev-parse HEAD)
          echo "Current SHA: $current_sha"
          echo "current_sha=${current_sha}" >> $GITHUB_ENV

          s5cmd cp $METRIC_PATH ${{ env.S3_METRICS_PATH }}/${METRIC_NAME}-${current_sha}.json

      - name: Install inferno-flamegraph
        if: ${{ contains(env.FEATURE_FLAGS, 'perf-metrics') }}
        run: cargo install inferno

      - name: Generate flamegraphs
        if: ${{ contains(env.FEATURE_FLAGS, 'perf-metrics') }}
        run: |
          if [[ -f $METRIC_PATH ]]; then
            GUEST_SYMBOLS_PATH="${METRIC_PATH%.json}.syms"
            if [[ -f $GUEST_SYMBOLS_PATH ]]; then
              echo "Generating flamegraphs with guest symbols"
              python3 ci/scripts/metric_unify/flamegraph.py $METRIC_PATH --guest-symbols $GUEST_SYMBOLS_PATH
            else
              echo "No guest symbols found, generating flamegraphs without symbols"
              python3 ci/scripts/metric_unify/flamegraph.py $METRIC_PATH
            fi
            s5cmd cp '.bench_metrics/flamegraphs/*.svg' "${{ env.S3_FLAMEGRAPHS_PATH }}/${METRIC_NAME}-${current_sha}/"
            echo "UPLOAD_FLAMEGRAPHS=1" >> $GITHUB_ENV
          fi

      ##########################################################################
      # Update s3 for latest branch metrics upon a push event                  #
      ##########################################################################
      - name: Update latest branch result in s3
<<<<<<< HEAD
        if: github.event_name == 'push'
        run: |
          if [[ "${{ github.ref }}" == "refs/heads/main" ]]; then
=======
        if: github.event_name == 'push' || inputs.is_merge_queue == true
        run: |
          # Treat merge_queue events as main branch for ref-hash purposes
          if [[ "${{ inputs.is_merge_queue }}" == "true" ]]; then
            REF_HASH="main"
          elif [[ "${{ github.ref }}" == "refs/heads/main" ]]; then
>>>>>>> 8141dacc
            # for backwards compatibility
            REF_HASH="main"
          else
            REF_HASH=$(echo "${{ github.ref }}" | sha256sum | cut -d' ' -f1)
          fi
          s5cmd cp $METRIC_PATH "${{ env.S3_METRICS_PATH }}/${REF_HASH}-${METRIC_NAME}.json"<|MERGE_RESOLUTION|>--- conflicted
+++ resolved
@@ -269,18 +269,12 @@
       # Update s3 for latest branch metrics upon a push event                  #
       ##########################################################################
       - name: Update latest branch result in s3
-<<<<<<< HEAD
-        if: github.event_name == 'push'
-        run: |
-          if [[ "${{ github.ref }}" == "refs/heads/main" ]]; then
-=======
         if: github.event_name == 'push' || inputs.is_merge_queue == true
         run: |
           # Treat merge_queue events as main branch for ref-hash purposes
           if [[ "${{ inputs.is_merge_queue }}" == "true" ]]; then
             REF_HASH="main"
           elif [[ "${{ github.ref }}" == "refs/heads/main" ]]; then
->>>>>>> 8141dacc
             # for backwards compatibility
             REF_HASH="main"
           else
