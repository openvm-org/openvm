--- conflicted
+++ resolved
@@ -13,12 +13,7 @@
           - revm_transfer
           - regex
           - base64_json
-<<<<<<< HEAD
-          - rkyv
-          - bincode
-=======
           - fib_e2e
->>>>>>> 3c75b845
       instance_type:
         type: string
         required: false
