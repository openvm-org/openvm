# Workflow to verify versioning compatibility between main and patch versions
name: Verify Versioning Compatibility

on:
  workflow_dispatch:
    inputs:
      version:
        description: 'Version tag to compare against main (e.g., v1.2.0)'
        required: true
        default: 'v1.2.0'
        type: string

jobs:
  verify-versioning:
    runs-on:
      - runs-on=${{ github.run_id }}
      - runner=64cpu-linux-arm64
      - extras=s3-cache
    steps:
      - name: Set up environment
        uses: actions/checkout@v4

      - name: Install Rust
        uses: dtolnay/rust-toolchain@stable
        with:
          toolchain: stable

      - name: Cache Cargo dependencies
<<<<<<< HEAD
        uses: Swatinem/rust-cache@v2
      
=======
        uses: actions/cache@v4
        with:
          path: |
            ~/.cargo/registry
            ~/.cargo/git
            target
          key: ${{ runner.os }}-cargo-${{ hashFiles('**/Cargo.lock') }}
          restore-keys: |
            ${{ runner.os }}-cargo-

>>>>>>> 4c927db5
      # Build and keygen from main
      - name: Build main
        run: cargo install --force --path crates/cli

      - name: Generate keys from main
        run: cargo openvm keygen --output-dir ./main-keys

      # Checkout and build keygen from tagged version
      - name: Checkout tagged version
        uses: actions/checkout@v4
        with:
          ref: ${{ inputs.version }}
          clean: false

      - name: Build tagged version
        run: cargo install --force --path crates/cli

      # TODO(yi): Change --vk-output to --output-dir after v1.3.0 release
      - name: Generate keys from tagged version
<<<<<<< HEAD
        run: cargo openvm keygen --output ./tagged-keys
      
=======
        run: |
          mkdir -p ./tagged-keys
          cargo openvm keygen --vk-output ./tagged-keys/app.vk

>>>>>>> 4c927db5
      # Compare keys
      - name: Compare verification keys
        run: |
          echo "Comparing verification keys between main and ${{ inputs.version }}..."
          if cmp ./main-keys/app.vk ./tagged-keys/app.vk; then
            echo "✅ Verification keys are identical - versioning policy maintained"
          else
            echo "❌ Verification keys differ - versioning policy violated"
            echo "Main branch vkey:"
            ls -la ./main-keys/app.vk
            echo "Tagged version vkey:"
            ls -la ./tagged-keys/app.vk
            exit 1
          fi<|MERGE_RESOLUTION|>--- conflicted
+++ resolved
@@ -26,21 +26,7 @@
           toolchain: stable
 
       - name: Cache Cargo dependencies
-<<<<<<< HEAD
         uses: Swatinem/rust-cache@v2
-      
-=======
-        uses: actions/cache@v4
-        with:
-          path: |
-            ~/.cargo/registry
-            ~/.cargo/git
-            target
-          key: ${{ runner.os }}-cargo-${{ hashFiles('**/Cargo.lock') }}
-          restore-keys: |
-            ${{ runner.os }}-cargo-
-
->>>>>>> 4c927db5
       # Build and keygen from main
       - name: Build main
         run: cargo install --force --path crates/cli
@@ -60,15 +46,9 @@
 
       # TODO(yi): Change --vk-output to --output-dir after v1.3.0 release
       - name: Generate keys from tagged version
-<<<<<<< HEAD
-        run: cargo openvm keygen --output ./tagged-keys
-      
-=======
         run: |
           mkdir -p ./tagged-keys
           cargo openvm keygen --vk-output ./tagged-keys/app.vk
-
->>>>>>> 4c927db5
       # Compare keys
       - name: Compare verification keys
         run: |
