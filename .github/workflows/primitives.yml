--- conflicted
+++ resolved
@@ -30,14 +30,7 @@
           - { runner: "64cpu-linux-x64", image: "ubuntu24-full-x64" }
 
     runs-on:
-<<<<<<< HEAD
-      - runs-on=${{ github.run_id }}
-      - runner=32cpu-linux-arm64
-      - image=ubuntu24-full-arm64
-      - extras=s3-cache
-=======
       - runs-on=${{ github.run_id }}-primitives-${{ github.run_attempt }}-${{ strategy.job-index }}/runner=${{ matrix.platform.runner }}/image=${{ matrix.platform.image }}/extras=s3-cache
->>>>>>> 8ad15357
 
     steps:
       - uses: runs-on/action@v2
