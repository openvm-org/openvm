name: Guest Library Tests

on:
  workflow_call:
  push:
    branches: ["main"]
  pull_request:
    branches: ["**"]
    paths:
      - "crates/circuits/**"
      - "crates/vm/**"
      - "crates/toolchain/**"
      - "extensions/**"
      - "guest-libs/**"
      - "Cargo.toml"
      - ".github/workflows/guest-lib-tests.yml"
      - "crates/sdk/guest/fib/**"

concurrency:
  group: ${{ github.workflow_ref }}-guest-lib-tests-${{ github.event.pull_request.number || github.sha }}
  cancel-in-progress: true

env:
  CARGO_TERM_COLOR: always
  OPENVM_FAST_TEST: "1"
  OPENVM_SKIP_DEBUG: "1"

jobs:
  integration-tests:
    strategy:
      matrix:
        crate:
          - { name: "sha2", path: "sha2" }
          - { name: "keccak256", path: "keccak256" }
          - { name: "ff_derive", path: "ff_derive" }
          - { name: "k256", path: "k256" }
          - { name: "p256", path: "p256" }
          - { name: "ruint", path: "ruint" }
          - { name: "pairing", path: "pairing" }
          - { name: "verify_stark", path: "verify_stark" }
        platform:
          - { runner: "64cpu-linux-arm64", image: "ubuntu24-full-arm64" }
      # Ensure tests run in parallel even if one fails
      fail-fast: false

    runs-on:
<<<<<<< HEAD
      - runs-on=${{ github.run_id }}
      - runner=64cpu-linux-arm64
      - image=ubuntu24-full-arm64
      - tag=crate-${{ matrix.crate.name }}
      - extras=s3-cache
=======
      - runs-on=${{ github.run_id }}-guest-lib-tests-${{ github.run_attempt }}-${{ strategy.job-index }}/runner=${{ matrix.platform.runner }}/image=${{ matrix.platform.image }}/extras=s3-cache
>>>>>>> 8141dacc

    steps:
      - uses: runs-on/action@v2
      - uses: actions/checkout@v5
      - uses: dorny/paths-filter@v3
        id: filter
        with:
          filters: |
            - "crates/circuits/**"
            - "crates/vm/**"
            - "crates/toolchain/**"
            - "extensions/**"
            - "guest-libs/${{ matrix.crate.path }}/**"
            - ".github/workflows/guest-lib-tests.yml"
      - name: Skip if no changes
        if: steps.filter.outputs.matched == 'false'
        run: |
          echo "No relevant changes, skipping tests."
          exit 0

      - uses: dtolnay/rust-toolchain@stable
      - uses: Swatinem/rust-cache@v2
        with:
          cache-on-failure: true
      - uses: taiki-e/install-action@nextest

      - name: Run ${{ matrix.crate.name }} guest library tests
        working-directory: guest-libs/${{ matrix.crate.path }}
        run: |
          rustup component add rust-src --toolchain nightly-2025-08-02
          PAIRING_FEATURE_ARGS=""
          if [[ "${{ matrix.crate.name }}" == "pairing" ]]; then
            PAIRING_FEATURE_ARGS="--features=bn254,bls12_381"
          fi
          cargo nextest run --cargo-profile=fast $PAIRING_FEATURE_ARGS --no-tests=pass --test-threads=1<|MERGE_RESOLUTION|>--- conflicted
+++ resolved
@@ -44,15 +44,7 @@
       fail-fast: false
 
     runs-on:
-<<<<<<< HEAD
-      - runs-on=${{ github.run_id }}
-      - runner=64cpu-linux-arm64
-      - image=ubuntu24-full-arm64
-      - tag=crate-${{ matrix.crate.name }}
-      - extras=s3-cache
-=======
       - runs-on=${{ github.run_id }}-guest-lib-tests-${{ github.run_attempt }}-${{ strategy.job-index }}/runner=${{ matrix.platform.runner }}/image=${{ matrix.platform.image }}/extras=s3-cache
->>>>>>> 8141dacc
 
     steps:
       - uses: runs-on/action@v2
