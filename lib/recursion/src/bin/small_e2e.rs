use ax_sdk::{
    bench::run_with_metric_collection,
    config::{
        baby_bear_poseidon2::BabyBearPoseidon2Engine,
        fri_params::standard_fri_params_with_100_bits_conjectured_security,
    },
    engine::{ProofInputForTest, StarkFriEngine},
};
use axvm_circuit::{
    arch::{instructions::program::Program, ExecutorName},
    sdk::gen_vm_program_test_proof_input,
    system::vm::config::VmConfig,
};
/// A E2E benchmark to aggregate a small program with common VM chips.
/// Proofs:
/// 1. Prove a program with some common operations.
/// 2. Verify the proof of 1. in the inner config.
/// 2. Verify the proof of 2. in the outer config.
/// 3. Verify the proof of 3. using a Halo2 static verifier.
/// 4. Wrapper Halo2 circuit to reduce the size of 4.
use axvm_native_compiler::{
    asm::AsmBuilder,
    conversion::CompilerOptions,
    ir::{Ext, Felt, RVar, Var},
};
use axvm_recursion::testing_utils::inner::build_verification_program;
use p3_baby_bear::BabyBear;
use p3_commit::PolynomialSpace;
use p3_field::{extension::BinomialExtensionField, AbstractField};
use p3_uni_stark::{Domain, StarkGenericConfig};
<<<<<<< HEAD
=======
use stark_vm::{
    arch::{instructions::program::Program, ExecutorName, VmConfig},
    sdk::gen_vm_program_test_proof_input,
};
>>>>>>> 852c6a50
use tracing::info_span;

/// A simple benchmark program to run most operations: keccak256, field arithmetic, field extension,
/// for loop, if-then statement
fn bench_program() -> Program<BabyBear> {
    type F = BabyBear;
    type EF = BinomialExtensionField<BabyBear, 4>;

    let mut builder = AsmBuilder::<F, EF>::default();

    let n: Var<_> = builder.eval(F::from_canonical_u32(2));
    let arr = builder.dyn_array(n);
    let v: Var<_> = builder.eval(F::from_canonical_u32(0));
    builder.range(RVar::zero(), n).for_each(|i, builder| {
        builder.if_eq(i, F::from_canonical_u32(0)).then(|builder| {
            builder.assign(&v, v + F::from_canonical_u32(2));
        });
        builder.assign(&v, v + F::from_canonical_u32(3));
        builder.set_value(&arr, i, v);
    });
    builder.keccak256(&arr);
    let f1: Felt<_> = builder.eval(F::from_canonical_u32(1));
    let f2: Felt<_> = builder.eval(F::from_canonical_u32(2));
    let _: Felt<_> = builder.eval(f1 + f2);
    let ext1: Ext<_, _> = builder.eval(F::from_canonical_u32(1));
    let ext2: Ext<_, _> = builder.eval(F::from_canonical_u32(2));
    let _: Ext<_, _> = builder.eval(ext1 + ext2);

    builder.halt();

    builder.compile_isa()
}

fn bench_program_test_proof_input<SC: StarkGenericConfig>() -> ProofInputForTest<SC>
where
    Domain<SC>: PolynomialSpace<Val = BabyBear>,
{
    let fib_program = bench_program();

    let vm_config = VmConfig::default()
        .add_executor(ExecutorName::BranchEqual)
        .add_executor(ExecutorName::Jal)
        .add_executor(ExecutorName::LoadStore)
        .add_executor(ExecutorName::Keccak256)
        .add_executor(ExecutorName::FieldArithmetic)
        .add_executor(ExecutorName::FieldExtension);
    gen_vm_program_test_proof_input(fib_program, vec![], vm_config)
}

fn main() {
    run_with_metric_collection("OUTPUT_PATH", || {
        let vdata =
            info_span!("Bench Program Inner", group = "bench_program_inner").in_scope(|| {
                let program_stark = bench_program_test_proof_input();
                program_stark
                    .run_test(&BabyBearPoseidon2Engine::new(
                        standard_fri_params_with_100_bits_conjectured_security(4),
                    ))
                    .unwrap()
            });

        let compiler_options = CompilerOptions {
            enable_cycle_tracker: true,
            ..Default::default()
        };
        #[allow(unused_variables)]
        let vdata = info_span!("Inner Verifier", group = "inner_verifier").in_scope(|| {
            let (program, witness_stream) =
                build_verification_program(vdata, compiler_options.clone());
            let inner_verifier_stf = gen_vm_program_test_proof_input(
                program,
                witness_stream,
                VmConfig::aggregation(4, 7),
            );
            inner_verifier_stf
                .run_test(&BabyBearPoseidon2Engine::new(
                    // log_blowup = 3 because of poseidon2 chip.
                    standard_fri_params_with_100_bits_conjectured_security(3),
                ))
                .unwrap()
        });

        #[cfg(feature = "static-verifier")]
        info_span!("Recursive Verify e2e", group = "recursive_verify_e2e").in_scope(|| {
            let (program, witness_stream) =
                build_verification_program(vdata, compiler_options.clone());
            let outer_verifier_sft = gen_vm_program_test_proof_input(
                program,
                witness_stream,
                VmConfig::aggregation(4, 7),
            );
            axvm_recursion::halo2::testing_utils::run_evm_verifier_e2e_test(
                outer_verifier_sft,
                // log_blowup = 3 because of poseidon2 chip.
                Some(standard_fri_params_with_100_bits_conjectured_security(3)),
            );
        });
    });
}<|MERGE_RESOLUTION|>--- conflicted
+++ resolved
@@ -1,3 +1,10 @@
+/// A E2E benchmark to aggregate a small program with common VM chips.
+/// Proofs:
+/// 1. Prove a program with some common operations.
+/// 2. Verify the proof of 1. in the inner config.
+/// 2. Verify the proof of 2. in the outer config.
+/// 3. Verify the proof of 3. using a Halo2 static verifier.
+/// 4. Wrapper Halo2 circuit to reduce the size of 4.
 use ax_sdk::{
     bench::run_with_metric_collection,
     config::{
@@ -7,17 +14,9 @@
     engine::{ProofInputForTest, StarkFriEngine},
 };
 use axvm_circuit::{
-    arch::{instructions::program::Program, ExecutorName},
+    arch::{instructions::program::Program, ExecutorName, VmConfig},
     sdk::gen_vm_program_test_proof_input,
-    system::vm::config::VmConfig,
 };
-/// A E2E benchmark to aggregate a small program with common VM chips.
-/// Proofs:
-/// 1. Prove a program with some common operations.
-/// 2. Verify the proof of 1. in the inner config.
-/// 2. Verify the proof of 2. in the outer config.
-/// 3. Verify the proof of 3. using a Halo2 static verifier.
-/// 4. Wrapper Halo2 circuit to reduce the size of 4.
 use axvm_native_compiler::{
     asm::AsmBuilder,
     conversion::CompilerOptions,
@@ -28,13 +27,6 @@
 use p3_commit::PolynomialSpace;
 use p3_field::{extension::BinomialExtensionField, AbstractField};
 use p3_uni_stark::{Domain, StarkGenericConfig};
-<<<<<<< HEAD
-=======
-use stark_vm::{
-    arch::{instructions::program::Program, ExecutorName, VmConfig},
-    sdk::gen_vm_program_test_proof_input,
-};
->>>>>>> 852c6a50
 use tracing::info_span;
 
 /// A simple benchmark program to run most operations: keccak256, field arithmetic, field extension,
