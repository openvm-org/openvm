use ax_sdk::{
    bench::run_with_metric_collection,
    config::{
        baby_bear_poseidon2::BabyBearPoseidon2Engine,
        fri_params::standard_fri_params_with_100_bits_conjectured_security,
    },
    dummy_airs::fib_air::chip::FibonacciChip,
    engine::StarkFriEngine,
};
<<<<<<< HEAD
use ax_stark_backend::Chip;
use axvm_circuit::system::vm::config::VmConfig;
/// Benchmark of aggregation VM performance.
/// Proofs:
/// 1. Prove Fibonacci AIR.
/// 2. Verify the proof of 1. by execution VM program in STARK VM.
use axvm_native_compiler::conversion::CompilerOptions;
use axvm_recursion::testing_utils::recursive_stark_test;
=======
use stark_vm::arch::VmConfig;
>>>>>>> 852c6a50

fn main() {
    run_with_metric_collection("OUTPUT_PATH", || {
        let n = 16; // STARK to calculate 16th Fibonacci number.
        let fib_chip = FibonacciChip::new(0, 1, n);
        let vdata =
            BabyBearPoseidon2Engine::run_test_fast(vec![fib_chip.generate_air_proof_input()])
                .unwrap();

        let compiler_options = CompilerOptions {
            enable_cycle_tracker: true,
            ..Default::default()
        };
        recursive_stark_test(
            vdata,
            compiler_options,
            VmConfig::aggregation(4, 7),
            &BabyBearPoseidon2Engine::new(standard_fri_params_with_100_bits_conjectured_security(
                3,
            )),
        )
        .unwrap();
    });
}<|MERGE_RESOLUTION|>--- conflicted
+++ resolved
@@ -1,3 +1,7 @@
+/// Benchmark of aggregation VM performance.
+/// Proofs:
+/// 1. Prove Fibonacci AIR.
+/// 2. Verify the proof of 1. by execution VM program in STARK VM.
 use ax_sdk::{
     bench::run_with_metric_collection,
     config::{
@@ -7,18 +11,10 @@
     dummy_airs::fib_air::chip::FibonacciChip,
     engine::StarkFriEngine,
 };
-<<<<<<< HEAD
 use ax_stark_backend::Chip;
-use axvm_circuit::system::vm::config::VmConfig;
-/// Benchmark of aggregation VM performance.
-/// Proofs:
-/// 1. Prove Fibonacci AIR.
-/// 2. Verify the proof of 1. by execution VM program in STARK VM.
+use axvm_circuit::arch::VmConfig;
 use axvm_native_compiler::conversion::CompilerOptions;
 use axvm_recursion::testing_utils::recursive_stark_test;
-=======
-use stark_vm::arch::VmConfig;
->>>>>>> 852c6a50
 
 fn main() {
     run_with_metric_collection("OUTPUT_PATH", || {
