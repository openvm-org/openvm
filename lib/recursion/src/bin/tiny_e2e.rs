use ax_sdk::{
    bench::run_with_metric_collection,
    config::{
        baby_bear_poseidon2::BabyBearPoseidon2Engine,
        fri_params::standard_fri_params_with_100_bits_conjectured_security,
    },
    engine::{ProofInputForTest, StarkFriEngine},
};
<<<<<<< HEAD
use axvm_circuit::{
    arch::{instructions::program::Program, ExecutorName},
=======
use p3_baby_bear::BabyBear;
use p3_commit::PolynomialSpace;
use p3_field::{extension::BinomialExtensionField, AbstractField};
use p3_uni_stark::{Domain, StarkGenericConfig};
use stark_vm::{
    arch::{instructions::program::Program, ExecutorName, VmConfig},
>>>>>>> 852c6a50
    sdk::gen_vm_program_test_proof_input,
};
/// A E2E benchmark to aggregate a program with minimal number of VM chips.
/// Proofs:
/// 1. Prove a program to compute fibonacci numbers.
/// 2. Verify the proof of 1. in the outer config.
/// 3. Verify the proof of 2. using a Halo2 static verifier. (Outer Recursion)
/// 4. Wrapper Halo2 circuit to reduce the size of 3.
use axvm_native_compiler::{asm::AsmBuilder, ir::Felt};
use p3_baby_bear::BabyBear;
use p3_commit::PolynomialSpace;
use p3_field::{extension::BinomialExtensionField, AbstractField};
use p3_uni_stark::{Domain, StarkGenericConfig};
use tracing::info_span;

fn fibonacci_program(a: u32, b: u32, n: u32) -> Program<BabyBear> {
    type F = BabyBear;
    type EF = BinomialExtensionField<BabyBear, 4>;

    let mut builder = AsmBuilder::<F, EF>::default();

    let prev: Felt<_> = builder.constant(F::from_canonical_u32(a));
    let next: Felt<_> = builder.constant(F::from_canonical_u32(b));

    for _ in 2..n {
        let tmp: Felt<_> = builder.uninit();
        builder.assign(&tmp, next);
        builder.assign(&next, prev + next);
        builder.assign(&prev, tmp);
    }

    builder.halt();

    builder.compile_isa()
}

pub(crate) fn fibonacci_program_test_proof_input<SC: StarkGenericConfig>(
    a: u32,
    b: u32,
    n: u32,
) -> ProofInputForTest<SC>
where
    Domain<SC>: PolynomialSpace<Val = BabyBear>,
{
    let fib_program = fibonacci_program(a, b, n);

    let vm_config = VmConfig::default()
        .add_executor(ExecutorName::LoadStore)
        .add_executor(ExecutorName::BranchEqual)
        .add_executor(ExecutorName::FieldArithmetic)
        .add_executor(ExecutorName::Jal);
    gen_vm_program_test_proof_input(fib_program, vec![], vm_config)
}

fn main() {
    run_with_metric_collection("OUTPUT_PATH", || {
        let span =
            info_span!("Fibonacci Program Inner", group = "fibonacci_program_inner").entered();
        let fib_program_stark = fibonacci_program_test_proof_input(0, 1, 32);
        let engine =
            BabyBearPoseidon2Engine::new(standard_fri_params_with_100_bits_conjectured_security(3));
        #[allow(unused_variables)]
        let vdata = fib_program_stark.run_test(&engine).unwrap();
        span.exit();

        #[cfg(feature = "static-verifier")]
        info_span!("Recursive Verify e2e", group = "recursive_verify_e2e").in_scope(|| {
            use axvm_native_compiler::conversion::CompilerOptions;
            use axvm_recursion::testing_utils::inner::build_verification_program;

            let compiler_options = CompilerOptions {
                enable_cycle_tracker: true,
                ..Default::default()
            };
            let (program, witness_stream) = build_verification_program(vdata, compiler_options);
            let inner_verifier_sft = gen_vm_program_test_proof_input(
                program,
                witness_stream,
                VmConfig::aggregation(4, 7),
            );
            axvm_recursion::halo2::testing_utils::run_evm_verifier_e2e_test(
                inner_verifier_sft,
                // log_blowup = 3 because of poseidon2 chip.
                Some(standard_fri_params_with_100_bits_conjectured_security(3)),
            );
        });
    });
}<|MERGE_RESOLUTION|>--- conflicted
+++ resolved
@@ -1,3 +1,9 @@
+/// A E2E benchmark to aggregate a program with minimal number of VM chips.
+/// Proofs:
+/// 1. Prove a program to compute fibonacci numbers.
+/// 2. Verify the proof of 1. in the outer config.
+/// 3. Verify the proof of 2. using a Halo2 static verifier. (Outer Recursion)
+/// 4. Wrapper Halo2 circuit to reduce the size of 3.
 use ax_sdk::{
     bench::run_with_metric_collection,
     config::{
@@ -6,25 +12,10 @@
     },
     engine::{ProofInputForTest, StarkFriEngine},
 };
-<<<<<<< HEAD
 use axvm_circuit::{
-    arch::{instructions::program::Program, ExecutorName},
-=======
-use p3_baby_bear::BabyBear;
-use p3_commit::PolynomialSpace;
-use p3_field::{extension::BinomialExtensionField, AbstractField};
-use p3_uni_stark::{Domain, StarkGenericConfig};
-use stark_vm::{
     arch::{instructions::program::Program, ExecutorName, VmConfig},
->>>>>>> 852c6a50
     sdk::gen_vm_program_test_proof_input,
 };
-/// A E2E benchmark to aggregate a program with minimal number of VM chips.
-/// Proofs:
-/// 1. Prove a program to compute fibonacci numbers.
-/// 2. Verify the proof of 1. in the outer config.
-/// 3. Verify the proof of 2. using a Halo2 static verifier. (Outer Recursion)
-/// 4. Wrapper Halo2 circuit to reduce the size of 3.
 use axvm_native_compiler::{asm::AsmBuilder, ir::Felt};
 use p3_baby_bear::BabyBear;
 use p3_commit::PolynomialSpace;
