--- conflicted
+++ resolved
@@ -5,24 +5,15 @@
 edition.workspace = true
 
 [dependencies]
-<<<<<<< HEAD
-halo2curves-axiom = { git = "https://github.com/axiom-crypto/halo2curves.git", branch = "test/visibility" }
-snark-verifier-sdk = { workspace = true }
-=======
 axvm-ecc = { workspace = true, features = ["halo2curves"] }
 ff = { workspace = true }
 halo2curves-axiom = { workspace = true }
->>>>>>> fb24f40d
 itertools.workspace = true
 rand_core = "0.6.4"
 num = "0.4.3"
 rand.workspace = true
 lazy_static.workspace = true
-<<<<<<< HEAD
-ax-ecc-lib = { path = "../ecc" }
-=======
 group = "0.13.0"
->>>>>>> fb24f40d
 
 [dev-dependencies]
 rng = "0.1.0"
