--- conflicted
+++ resolved
@@ -5,11 +5,7 @@
 };
 use halo2curves_axiom::bn256::{Fq, Fq2, Fr, G1Affine, G2Affine};
 use itertools::izip;
-<<<<<<< HEAD
-use num_bigint::{BigUint, Sign};
-=======
 use num_bigint::BigUint;
->>>>>>> 4037ace5
 use num_traits::Num;
 
 use crate::curves::bn254::Bn254;
@@ -32,11 +28,7 @@
     let q_pows = q.clone().pow(3) - q.clone().pow(2) + q;
     let lambda = six_x_plus_2.clone() + q_pows.clone();
 
-<<<<<<< HEAD
-    let c_lambda = c.exp_bigint(Sign::Plus, lambda);
-=======
     let c_lambda = c.exp_bytes(true, &lambda.to_bytes_be());
->>>>>>> 4037ace5
 
     assert_eq!(f * u, c_lambda);
 }
