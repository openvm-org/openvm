use core::{
    fmt::{Debug, Formatter, Result},
    iter::{Product, Sum},
    mem::MaybeUninit,
    ops::{Add, AddAssign, Mul, MulAssign, Neg, Sub, SubAssign},
};

#[cfg(target_os = "zkvm")]
use axvm_platform::{
    constants::{ComplexExtFieldBaseFunct7, Custom1Funct3, COMPLEX_EXT_FIELD_MAX_KINDS, CUSTOM_1},
    custom_insn_r,
};

use super::{ComplexConjugate, Field};
use crate::{DivAssignUnsafe, DivUnsafe, IntMod};

/// Quadratic extension field of `F` with irreducible polynomial `X^2 + 1`.
/// Elements are represented as `c0 + c1 * u` where `u^2 = -1`.
///
/// Memory alignment follows alignment of `F`.
/// Memory layout is concatenation of `c0` and `c1`.
#[derive(Clone, PartialEq, Eq)]
#[repr(C)]
pub struct Complex<F> {
    /// Real coordinate
    pub c0: F,
    /// Imaginary coordinate
    pub c1: F,
}

impl<F> Complex<F> {
    pub const fn new(c0: F, c1: F) -> Self {
        Self { c0, c1 }
    }
}

impl<F: IntMod> Complex<F> {
    // Zero element (i.e. additive identity)
    pub const ZERO: Self = Self::new(F::ZERO, F::ZERO);

    // One element (i.e. multiplicative identity)
    pub const ONE: Self = Self::new(F::ONE, F::ZERO);

    pub fn neg_assign(&mut self) {
        self.c0.neg_assign();
        self.c1.neg_assign();
    }

    /// Implementation of AddAssign.
    #[inline(always)]
    fn add_assign_impl(&mut self, other: &Self) {
        #[cfg(not(target_os = "zkvm"))]
        {
            self.c0 += &other.c0;
            self.c1 += &other.c1;
        }
        #[cfg(target_os = "zkvm")]
        {
            custom_insn_r!(
                CUSTOM_1,
                Custom1Funct3::ComplexExtField as usize,
                ComplexExtFieldBaseFunct7::Add as usize
                    + F::MOD_IDX * (COMPLEX_EXT_FIELD_MAX_KINDS as usize),
                self as *mut Self,
                self as *const Self,
                other as *const Self
            )
        }
    }

    /// Implementation of SubAssign.
    #[inline(always)]
    fn sub_assign_impl(&mut self, other: &Self) {
        #[cfg(not(target_os = "zkvm"))]
        {
            self.c0 -= &other.c0;
            self.c1 -= &other.c1;
        }
        #[cfg(target_os = "zkvm")]
        {
            custom_insn_r!(
                CUSTOM_1,
                Custom1Funct3::ComplexExtField as usize,
                ComplexExtFieldBaseFunct7::Sub as usize
                    + F::MOD_IDX * (COMPLEX_EXT_FIELD_MAX_KINDS as usize),
                self as *mut Self,
                self as *const Self,
                other as *const Self
            )
        }
    }

    /// Implementation of MulAssign.
    #[inline(always)]
    fn mul_assign_impl(&mut self, other: &Self) {
        #[cfg(not(target_os = "zkvm"))]
        {
            let (c0, c1) = (&self.c0, &self.c1);
            let (d0, d1) = (&other.c0, &other.c1);
            *self = Self::new(
                c0.clone() * d0 - c1.clone() * d1,
                c0.clone() * d1 + c1.clone() * d0,
            );
        }
        #[cfg(target_os = "zkvm")]
        {
            custom_insn_r!(
                CUSTOM_1,
                Custom1Funct3::ComplexExtField as usize,
                ComplexExtFieldBaseFunct7::Mul as usize
                    + F::MOD_IDX * (COMPLEX_EXT_FIELD_MAX_KINDS as usize),
                self as *mut Self,
                self as *const Self,
                other as *const Self
            )
        }
    }

    /// Implementation of DivAssignUnsafe.
    #[inline(always)]
    fn div_assign_unsafe_impl(&mut self, other: &Self) {
        #[cfg(not(target_os = "zkvm"))]
        {
            let (c0, c1) = (&self.c0, &self.c1);
            let (d0, d1) = (&other.c0, &other.c1);
            let denom = F::ONE.div_unsafe(d0.square() + d1.square());
            *self = Self::new(
                denom.clone() * (c0.clone() * d0 + c1.clone() * d1),
                denom * &(c1.clone() * d0 - c0.clone() * d1),
            );
        }
        #[cfg(target_os = "zkvm")]
        {
            custom_insn_r!(
                CUSTOM_1,
                Custom1Funct3::ComplexExtField as usize,
                ComplexExtFieldBaseFunct7::Div as usize
                    + F::MOD_IDX * (COMPLEX_EXT_FIELD_MAX_KINDS as usize),
                self as *mut Self,
                self as *const Self,
                other as *const Self
            )
        }
    }

    /// Implementation of Add that doesn't cause zkvm to use an additional store.
    fn add_refs_impl(&self, other: &Self) -> Self {
        #[cfg(not(target_os = "zkvm"))]
        {
            let mut res = self.clone();
            res.add_assign_impl(other);
            res
        }
        #[cfg(target_os = "zkvm")]
        {
            let mut uninit: MaybeUninit<Self> = MaybeUninit::uninit();
            custom_insn_r!(
                CUSTOM_1,
                Custom1Funct3::ComplexExtField as usize,
                ComplexExtFieldBaseFunct7::Add as usize
                    + F::MOD_IDX * (COMPLEX_EXT_FIELD_MAX_KINDS as usize),
                uninit.as_mut_ptr(),
                self as *const Self,
                other as *const Self
            );
            unsafe { uninit.assume_init() }
        }
    }

    /// Implementation of Sub that doesn't cause zkvm to use an additional store.
    #[inline(always)]
    fn sub_refs_impl(&self, other: &Self) -> Self {
        #[cfg(not(target_os = "zkvm"))]
        {
            let mut res = self.clone();
            res.sub_assign_impl(other);
            res
        }
        #[cfg(target_os = "zkvm")]
        {
            let mut uninit: MaybeUninit<Self> = MaybeUninit::uninit();
            custom_insn_r!(
                CUSTOM_1,
                Custom1Funct3::ComplexExtField as usize,
                ComplexExtFieldBaseFunct7::Sub as usize
                    + F::MOD_IDX * (COMPLEX_EXT_FIELD_MAX_KINDS as usize),
                uninit.as_mut_ptr(),
                self as *const Self,
                other as *const Self
            );
            unsafe { uninit.assume_init() }
        }
    }

    /// Implementation of Mul that doesn't cause zkvm to use an additional store.
    ///
    /// SAFETY: dst_ptr must be pointer for `&mut Self`.
    /// It will only be written to at the end of the function.
    #[inline(always)]
    unsafe fn mul_refs_impl(&self, other: &Self, dst_ptr: *mut Self) {
        #[cfg(not(target_os = "zkvm"))]
        {
            let mut res = self.clone();
            res.mul_assign_impl(other);
            let dst = unsafe { &mut *dst_ptr };
            *dst = res;
        }
        #[cfg(target_os = "zkvm")]
        {
            custom_insn_r!(
                CUSTOM_1,
                Custom1Funct3::ComplexExtField as usize,
                ComplexExtFieldBaseFunct7::Mul as usize
                    + F::MOD_IDX * (COMPLEX_EXT_FIELD_MAX_KINDS as usize),
                dst_ptr,
                self as *const Self,
                other as *const Self
            );
        }
    }

    /// Implementation of DivUnsafe that doesn't cause zkvm to use an additional store.
    #[inline(always)]
    fn div_unsafe_refs_impl(&self, other: &Self) -> Self {
        #[cfg(not(target_os = "zkvm"))]
        {
            let mut res = self.clone();
            res.div_assign_unsafe_impl(other);
            res
        }
        #[cfg(target_os = "zkvm")]
        {
            let mut uninit: MaybeUninit<Self> = MaybeUninit::uninit();
            custom_insn_r!(
                CUSTOM_1,
                Custom1Funct3::ComplexExtField as usize,
                ComplexExtFieldBaseFunct7::Div as usize
                    + F::MOD_IDX * (COMPLEX_EXT_FIELD_MAX_KINDS as usize),
                uninit.as_mut_ptr(),
                self as *const Self,
                other as *const Self
            );
            unsafe { uninit.assume_init() }
        }
    }
}

impl<F: IntMod> ComplexConjugate for Complex<F> {
    fn conjugate(self) -> Self {
        Self {
            c0: self.c0,
            c1: -self.c1,
        }
    }

    fn conjugate_assign(&mut self) {
        self.c1.neg_assign();
    }
}

impl<'a, F: IntMod> AddAssign<&'a Complex<F>> for Complex<F> {
    #[inline(always)]
    fn add_assign(&mut self, other: &'a Complex<F>) {
        self.add_assign_impl(other);
    }
}

impl<F: IntMod> AddAssign for Complex<F> {
    #[inline(always)]
    fn add_assign(&mut self, other: Self) {
        self.add_assign_impl(&other);
    }
}

impl<F: IntMod> Add for Complex<F> {
    type Output = Self;
    #[inline(always)]
    fn add(mut self, other: Self) -> Self::Output {
        self += other;
        self
    }
}

impl<'a, F: IntMod> Add<&'a Complex<F>> for Complex<F> {
    type Output = Self;
    #[inline(always)]
    fn add(mut self, other: &'a Complex<F>) -> Self::Output {
        self += other;
        self
    }
}

impl<'a, F: IntMod> Add<&'a Complex<F>> for &Complex<F> {
    type Output = Complex<F>;
    #[inline(always)]
    fn add(self, other: &'a Complex<F>) -> Self::Output {
        self.add_refs_impl(other)
    }
}

impl<'a, F: IntMod> SubAssign<&'a Complex<F>> for Complex<F> {
    #[inline(always)]
    fn sub_assign(&mut self, other: &'a Complex<F>) {
        self.sub_assign_impl(other);
    }
}

impl<F: IntMod> SubAssign for Complex<F> {
    #[inline(always)]
    fn sub_assign(&mut self, other: Self) {
        self.sub_assign_impl(&other);
    }
}

impl<F: IntMod> Sub for Complex<F> {
    type Output = Self;
    #[inline(always)]
    fn sub(mut self, other: Self) -> Self::Output {
        self -= other;
        self
    }
}

impl<'a, F: IntMod> Sub<&'a Complex<F>> for Complex<F> {
    type Output = Self;
    #[inline(always)]
    fn sub(mut self, other: &'a Complex<F>) -> Self::Output {
        self -= other;
        self
    }
}

impl<'a, F: IntMod> Sub<&'a Complex<F>> for &Complex<F> {
    type Output = Complex<F>;
    #[inline(always)]
    fn sub(self, other: &'a Complex<F>) -> Self::Output {
        self.sub_refs_impl(other)
    }
}

impl<'a, F: IntMod> MulAssign<&'a Complex<F>> for Complex<F> {
    #[inline(always)]
    fn mul_assign(&mut self, other: &'a Complex<F>) {
        self.mul_assign_impl(other);
    }
}

impl<F: IntMod> MulAssign for Complex<F> {
    #[inline(always)]
    fn mul_assign(&mut self, other: Self) {
        self.mul_assign_impl(&other);
    }
}

impl<F: IntMod> Mul for Complex<F> {
    type Output = Self;
    #[inline(always)]
    fn mul(mut self, other: Self) -> Self::Output {
        self *= other;
        self
    }
}

impl<'a, F: IntMod> Mul<&'a Complex<F>> for Complex<F> {
    type Output = Self;
    #[inline(always)]
    fn mul(mut self, other: &'a Complex<F>) -> Self::Output {
        self *= other;
        self
    }
}

impl<'a, F: IntMod> Mul<&'a Complex<F>> for &'a Complex<F> {
    type Output = Complex<F>;
    #[inline(always)]
    fn mul(self, other: &'a Complex<F>) -> Self::Output {
        let mut uninit: MaybeUninit<Complex<F>> = MaybeUninit::uninit();
        unsafe {
            self.mul_refs_impl(other, uninit.as_mut_ptr());
            uninit.assume_init()
        }
    }
}

impl<'a, F: IntMod> DivAssignUnsafe<&'a Complex<F>> for Complex<F> {
    #[inline(always)]
    fn div_assign_unsafe(&mut self, other: &'a Complex<F>) {
        self.div_assign_unsafe_impl(other);
    }
}

impl<F: IntMod> DivAssignUnsafe for Complex<F> {
    #[inline(always)]
    fn div_assign_unsafe(&mut self, other: Self) {
        self.div_assign_unsafe_impl(&other);
    }
}

impl<F: IntMod> DivUnsafe for Complex<F> {
    type Output = Self;
    #[inline(always)]
    fn div_unsafe(mut self, other: Self) -> Self::Output {
        self = self.div_unsafe_refs_impl(&other);
        self
    }
}

impl<'a, F: IntMod> DivUnsafe<&'a Complex<F>> for Complex<F> {
    type Output = Self;
    #[inline(always)]
    fn div_unsafe(mut self, other: &'a Complex<F>) -> Self::Output {
        self = self.div_unsafe_refs_impl(other);
        self
    }
}

impl<'a, F: IntMod> DivUnsafe<&'a Complex<F>> for &Complex<F> {
    type Output = Complex<F>;
    #[inline(always)]
    fn div_unsafe(self, other: &'a Complex<F>) -> Self::Output {
        self.div_unsafe_refs_impl(other)
    }
}

impl<'a, F: IntMod> Sum<&'a Complex<F>> for Complex<F> {
    fn sum<I: Iterator<Item = &'a Complex<F>>>(iter: I) -> Self {
        iter.fold(Self::ZERO, |acc, x| &acc + x)
    }
}

impl<F: IntMod> Sum for Complex<F> {
    fn sum<I: Iterator<Item = Self>>(iter: I) -> Self {
        iter.fold(Self::ZERO, |acc, x| &acc + &x)
    }
}

impl<'a, F: IntMod> Product<&'a Complex<F>> for Complex<F> {
    fn product<I: Iterator<Item = &'a Complex<F>>>(iter: I) -> Self {
        iter.fold(Self::ONE, |acc, x| &acc * x)
    }
}

impl<F: IntMod> Product for Complex<F> {
    fn product<I: Iterator<Item = Self>>(iter: I) -> Self {
        iter.fold(Self::ONE, |acc, x| &acc * &x)
    }
}

impl<F: IntMod> Neg for Complex<F> {
    type Output = Complex<F>;
    fn neg(self) -> Self::Output {
        Self::ZERO - &self
    }
}

impl<F: IntMod> Neg for &Complex<F> {
    type Output = Complex<F>;
    fn neg(self) -> Self::Output {
        Complex::ZERO - self
    }
}

impl<F: IntMod> Debug for Complex<F> {
    fn fmt(&self, f: &mut Formatter<'_>) -> Result {
        write!(f, "{:?} + {:?} * u", self.c0, self.c1)
    }
}

impl<F: Field + IntMod> Field for Complex<F> {
    type SelfRef<'a>
        = &'a Self
    where
        Self: 'a;

    const ZERO: Self = Self::ZERO;
    const ONE: Self = Self::ONE;

    fn double_assign(&mut self) {
<<<<<<< HEAD
        *self += self.clone();
=======
        Field::double_assign(&mut self.c0);
        Field::double_assign(&mut self.c1);
>>>>>>> aa341078
    }

    fn square_assign(&mut self) {
        unsafe {
            self.mul_refs_impl(self, self as *const Self as *mut Self);
        }
    }
}<|MERGE_RESOLUTION|>--- conflicted
+++ resolved
@@ -476,12 +476,8 @@
     const ONE: Self = Self::ONE;
 
     fn double_assign(&mut self) {
-<<<<<<< HEAD
-        *self += self.clone();
-=======
         Field::double_assign(&mut self.c0);
         Field::double_assign(&mut self.c1);
->>>>>>> aa341078
     }
 
     fn square_assign(&mut self) {
