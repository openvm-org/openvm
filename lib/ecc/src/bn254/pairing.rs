use alloc::vec::Vec;

use axvm_algebra::{field::FieldExtension, Field};
use itertools::izip;
#[cfg(target_os = "zkvm")]
use {
    crate::pairing::{final_exp_hint, shifted_funct7, PairingCheck, PairingCheckError},
    axvm_algebra::DivUnsafe,
    axvm_platform::constants::{Custom1Funct3, PairingBaseFunct7, CUSTOM_1},
    axvm_platform::custom_insn_r,
    core::mem::MaybeUninit,
};

use super::{Bn254, Fp, Fp12, Fp2};
#[cfg(not(target_os = "zkvm"))]
use crate::pairing::PairingIntrinsics;
use crate::{
    pairing::{
        Evaluatable, EvaluatedLine, FromLineDType, LineMulDType, MillerStep, MultiMillerLoop,
        UnevaluatedLine,
    },
    AffinePoint,
};

// TODO[jpw]: make macro
impl Evaluatable<Fp, Fp2> for UnevaluatedLine<Fp2> {
    fn evaluate(&self, xy_frac: &(Fp, Fp)) -> EvaluatedLine<Fp2> {
        #[cfg(not(target_os = "zkvm"))]
        {
            let (x_over_y, y_inv) = xy_frac;
            EvaluatedLine {
                b: self.b.mul_base(x_over_y),
                c: self.c.mul_base(y_inv),
            }
        }
        #[cfg(target_os = "zkvm")]
        {
            let mut uninit: MaybeUninit<EvaluatedLine<Fp2>> = MaybeUninit::uninit();
            custom_insn_r!(
                CUSTOM_1,
                Custom1Funct3::Pairing as usize,
                shifted_funct7::<Bn254>(PairingBaseFunct7::EvaluateLine),
                uninit.as_mut_ptr(),
                self as *const UnevaluatedLine<Fp2>,
                xy_frac as *const (Fp, Fp)
            );
            unsafe { uninit.assume_init() }
        }
    }
}

impl FromLineDType<Fp2> for Fp12 {
    fn from_evaluated_line_d_type(line: EvaluatedLine<Fp2>) -> Fp12 {
        FieldExtension::<Fp2>::from_coeffs([
            Fp2::ONE,
            line.b,
            Fp2::ZERO,
            line.c,
            Fp2::ZERO,
            Fp2::ZERO,
        ])
    }
}

// TODO[jpw]: make this into a macro depending on P::PAIRING_IDX when we have more curves
impl LineMulDType<Fp2, Fp12> for Bn254 {
    /// Multiplies two lines in 013-form to get an element in 01234-form
    fn mul_013_by_013(l0: &EvaluatedLine<Fp2>, l1: &EvaluatedLine<Fp2>) -> [Fp2; 5] {
        #[cfg(not(target_os = "zkvm"))]
        {
            let b0 = &l0.b;
            let c0 = &l0.c;
            let b1 = &l1.b;
            let c1 = &l1.c;

            // where w⁶ = xi
            // l0 * l1 = 1 + (b0 + b1)w + (b0b1)w² + (c0 + c1)w³ + (b0c1 + b1c0)w⁴ + (c0c1)w⁶
            //         = (1 + c0c1 * xi) + (b0 + b1)w + (b0b1)w² + (c0 + c1)w³ + (b0c1 + b1c0)w⁴
            let x0 = Fp2::ONE + c0 * c1 * &Bn254::XI;
            let x1 = b0 + b1;
            let x2 = b0 * b1;
            let x3 = c0 + c1;
            let x4 = b0 * c1 + b1 * c0;

            [x0, x1, x2, x3, x4]
        }
        #[cfg(target_os = "zkvm")]
        {
            let mut uninit: MaybeUninit<[Fp2; 5]> = MaybeUninit::uninit();
            custom_insn_r!(
                CUSTOM_1,
                Custom1Funct3::Pairing as usize,
                shifted_funct7::<Bn254>(PairingBaseFunct7::Mul013By013),
                uninit.as_mut_ptr(),
                l0 as *const EvaluatedLine<Fp2>,
                l1 as *const EvaluatedLine<Fp2>
            );
            unsafe { uninit.assume_init() }
        }
    }

    /// Multiplies a line in 013-form with a Fp12 element to get an Fp12 element
    fn mul_by_013(f: &Fp12, l: &EvaluatedLine<Fp2>) -> Fp12 {
        Fp12::from_evaluated_line_d_type(l.clone()) * f
    }

    /// Multiplies a line in 01234-form with a Fp12 element to get an Fp12 element
    fn mul_by_01234(f: &Fp12, x: &[Fp2; 5]) -> Fp12 {
        #[cfg(not(target_os = "zkvm"))]
        {
            // we update the order of the coefficients to match the Fp12 coefficient ordering:
            // Fp12 {
            //   c0: Fp6 {
            //     c0: x0,
            //     c1: x2,
            //     c2: x4,
            //   },
            //   c1: Fp6 {
            //     c0: x1,
            //     c1: x3,
            //     c2: x5,
            //   },
            // }
            let o0 = &x[0];
            let o1 = &x[2];
            let o2 = &x[4];
            let o3 = &x[1];
            let o4 = &x[3];

            let xi = &Bn254::XI;

            let self_coeffs = f.clone().to_coeffs();
            let s0 = &self_coeffs[0];
            let s1 = &self_coeffs[2];
            let s2 = &self_coeffs[4];
            let s3 = &self_coeffs[1];
            let s4 = &self_coeffs[3];
            let s5 = &self_coeffs[5];

            // NOTE[yj]: Hand-calculated multiplication for Fp12 * 01234 ∈ Fp2; this is likely not the most efficient implementation
            // c00 = cs0co0 + xi(cs1co2 + cs2co1 + cs4co4 + cs5co3)
            // c01 = cs0co1 + cs1co0 + cs3co3 + xi(cs2co2 + cs5co4)
            // c02 = cs0co2 + cs1co1 + cs2co0 + cs3co4 + cs4co3
            // c10 = cs0co3 + cs3co0 + xi(cs2co4 + cs4co2 + cs5co1)
            // c11 = cs0co4 + cs1co3 + cs3co1 + cs4co0 + xi(cs5co2)
            // c12 = cs1co4 + cs2co3 + cs3co2 + cs4co1 + cs5co0
            let c00 = s0 * o0 + xi * &(s1 * o2 + s2 * o1 + s4 * o4 + s5 * o3);
            let c01 = s0 * o1 + s1 * o0 + s3 * o3 + xi * &(s2 * o2 + s5 * o4);
            let c02 = s0 * o2 + s1 * o1 + s2 * o0 + s3 * o4 + s4 * o3;
            let c10 = s0 * o3 + s3 * o0 + xi * &(s2 * o4 + s4 * o2 + s5 * o1);
            let c11 = s0 * o4 + s1 * o3 + s3 * o1 + s4 * o0 + xi * &(s5 * o2);
            let c12 = s1 * o4 + s2 * o3 + s3 * o2 + s4 * o1 + s5 * o0;

            Fp12::from_coeffs([c00, c10, c01, c11, c02, c12])
        }
        #[cfg(target_os = "zkvm")]
        {
            let mut uninit: MaybeUninit<Fp12> = MaybeUninit::uninit();
            custom_insn_r!(
                CUSTOM_1,
                Custom1Funct3::Pairing as usize,
                shifted_funct7::<Bn254>(PairingBaseFunct7::MulBy01234),
                uninit.as_mut_ptr(),
                f as *const Fp12,
                x as *const [Fp2; 5]
            );
            unsafe { uninit.assume_init() }
        }
    }
}

#[allow(non_snake_case)]
impl MultiMillerLoop for Bn254 {
    type Fp = Fp;
    type Fp12 = Fp12;

    const SEED_ABS: u64 = 0x44e992b44a6909f1;
    const PSEUDO_BINARY_ENCODING: &[i8] = &[
        0, 0, 0, 1, 0, 1, 0, -1, 0, 0, -1, 0, 0, 0, 1, 0, 0, -1, 0, -1, 0, 0, 0, 1, 0, -1, 0, 0, 0,
        0, -1, 0, 0, 1, 0, -1, 0, 0, 1, 0, 0, 0, 0, 0, -1, 0, 0, -1, 0, 1, 0, -1, 0, 0, 0, -1, 0,
        -1, 0, 0, 0, 1, 0, -1, 0, 1,
    ];

    fn evaluate_lines_vec(f: Self::Fp12, lines: Vec<EvaluatedLine<Self::Fp2>>) -> Self::Fp12 {
        let mut f = f;
        let mut lines = lines;
        if lines.len() % 2 == 1 {
            f = Self::mul_by_013(&f, &lines.pop().unwrap());
        }
        for chunk in lines.chunks(2) {
            if let [line0, line1] = chunk {
                let prod = Self::mul_013_by_013(line0, line1);
                f = Self::mul_by_01234(&f, &prod);
            } else {
                panic!("lines.len() % 2 should be 0 at this point");
            }
        }
        f
    }

    fn pre_loop(
        Q_acc: Vec<AffinePoint<Self::Fp2>>,
        _Q: &[AffinePoint<Self::Fp2>],
        c: Option<Self::Fp12>,
        xy_fracs: &[(Self::Fp, Self::Fp)],
    ) -> (Self::Fp12, Vec<AffinePoint<Self::Fp2>>) {
        let mut f = if let Some(mut c) = c {
            c.square_assign();
            c
        } else {
            Self::Fp12::ONE
        };

        let mut Q_acc = Q_acc;
        let mut initial_lines = Vec::<EvaluatedLine<Self::Fp2>>::new();

        let (Q_out_double, lines_2S) = Q_acc
            .into_iter()
            .map(|Q| Self::miller_double_step(&Q))
            .unzip::<_, _, Vec<_>, Vec<_>>();
        Q_acc = Q_out_double;

        let lines_iter = izip!(lines_2S.iter(), xy_fracs.iter());
        for (line_2S, xy_frac) in lines_iter {
            let line = line_2S.evaluate(xy_frac);
            initial_lines.push(line);
        }

        f = Self::evaluate_lines_vec(f, initial_lines);

        (f, Q_acc)
    }

    fn post_loop(
        f: &Self::Fp12,
        Q_acc: Vec<AffinePoint<Self::Fp2>>,
        Q: &[AffinePoint<Self::Fp2>],
        _c: Option<Self::Fp12>,
        xy_fracs: &[(Self::Fp, Self::Fp)],
    ) -> (Self::Fp12, Vec<AffinePoint<Self::Fp2>>) {
        let mut Q_acc = Q_acc;
        let mut lines = Vec::<EvaluatedLine<Self::Fp2>>::new();

        let x_to_q_minus_1_over_3 = &Self::FROBENIUS_COEFF_FQ6_C1[1];
        let x_to_q_sq_minus_1_over_3 = &Self::FROBENIUS_COEFF_FQ6_C1[2];

        // twisted frobenius calculation: `frob_p(twist(q)) = twist(q1)`
        let q1_vec = Q
            .iter()
            .map(|Q| {
                let x = Q.x.frobenius_map(1);
                let x = x * x_to_q_minus_1_over_3;
                let y = Q.y.frobenius_map(1);
                let y = y * &Self::XI_TO_Q_MINUS_1_OVER_2;
                AffinePoint { x, y }
            })
            .collect::<Vec<_>>();

        let (Q_out_add, lines_S_plus_Q) = Q_acc
            .iter()
            .zip(q1_vec.iter())
            .map(|(Q_acc, q1)| Self::miller_add_step(Q_acc, q1))
            .unzip::<_, _, Vec<_>, Vec<_>>();
        Q_acc = Q_out_add;

        let lines_iter = izip!(lines_S_plus_Q.iter(), xy_fracs.iter());
        for (lines_S_plus_Q, xy_frac) in lines_iter {
            let line = lines_S_plus_Q.evaluate(xy_frac);
            lines.push(line);
        }

        // twisted frobenius calculation: `-frob_p^2(twist(q)) = twist(q2)`
        let q2_vec = Q
            .iter()
            .map(|Q| {
                // There is a frobenius mapping π²(Q) that we skip here since it is equivalent to the identity mapping
                let x = &Q.x * x_to_q_sq_minus_1_over_3;
                AffinePoint { x, y: Q.y.clone() }
            })
            .collect::<Vec<_>>();

        let (Q_out_add, lines_S_plus_Q) = Q_acc
            .iter()
            .zip(q2_vec.iter())
            .map(|(Q_acc, q2)| Self::miller_add_step(Q_acc, q2))
            .unzip::<_, _, Vec<_>, Vec<_>>();
        Q_acc = Q_out_add;

        let lines_iter = izip!(lines_S_plus_Q.iter(), xy_fracs.iter());
        for (lines_S_plus_Q, xy_frac) in lines_iter {
            let line = lines_S_plus_Q.evaluate(xy_frac);
            lines.push(line);
        }

        let mut f = f.clone();
        f = Self::evaluate_lines_vec(f, lines);

        (f, Q_acc)
    }
<<<<<<< HEAD
=======
}

#[cfg(target_os = "zkvm")]
#[allow(non_snake_case)]
impl PairingCheck for Bn254 {
    type Fp = Fp;
    type Fp2 = Fp2;
    type Fp12 = Fp12;

    fn pairing_check(
        P: &[AffinePoint<Self::Fp>],
        Q: &[AffinePoint<Self::Fp2>],
    ) -> Result<(), PairingCheckError> {
        let f = Self::multi_miller_loop(P, Q);
        let hint = final_exp_hint::bn254_final_exp_hint(&f.to_bytes());
        let c = Fp12::from_bytes(&hint[..32 * 12]);
        let u = Fp12::from_bytes(&hint[32 * 12..]);
        let c_inv = Fp12::ONE.div_unsafe(&c);

        // f * u == c^λ
        // f * u == c^{6x + 2 + q^3 - q^2 + q}
        // f * c^-{6x + 2} * u * c^-{q^3 - q^2 + q} == 1
        // where fc == f * c^-{6x + 2}
        // c_mul = c^-{q^3 - q^2 + q}
        let c_q3_inv = FieldExtension::frobenius_map(&c_inv, 3);
        let c_q2 = FieldExtension::frobenius_map(&c, 2);
        let c_q_inv = FieldExtension::frobenius_map(&c_inv, 1);
        let c_mul = c_q3_inv * c_q2 * c_q_inv;

        // Compute miller loop with c_inv
        let fc = Self::multi_miller_loop_embedded_exp(P, Q, Some(c_inv));

        if fc * c_mul * u == Fp12::ONE {
            Ok(())
        } else {
            Err(PairingCheckError)
        }
    }
>>>>>>> 4037ace5
}<|MERGE_RESOLUTION|>--- conflicted
+++ resolved
@@ -297,8 +297,6 @@
 
         (f, Q_acc)
     }
-<<<<<<< HEAD
-=======
 }
 
 #[cfg(target_os = "zkvm")]
@@ -337,5 +335,4 @@
             Err(PairingCheckError)
         }
     }
->>>>>>> 4037ace5
 }