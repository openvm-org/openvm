--- conflicted
+++ resolved
@@ -50,10 +50,7 @@
             )),
         },
     ];
-<<<<<<< HEAD
-=======
-
->>>>>>> 4037ace5
+
     pub const XI_TO_Q_MINUS_1_OVER_2: Fp2 = Fp2 {
         c0: Bn254Fp(hex!(
             "5a13a071460154dc9859c9a9ede0aadbb9f9e2b698c65edcdcf59a4805f33c06"
@@ -62,17 +59,6 @@
             "e3b02326637fd382d25ba28fc97d80212b6f79eca7b504079a0441acbc3cc007"
         )),
     };
-<<<<<<< HEAD
-    pub const XI_TO_3Q_SQ_MINUS_1_OVER_6: Fp2 = Fp2 {
-        c0: Bn254Fp(hex!(
-            "be02f284bb8ff34891c82c947f519ae166d83f77b726a5700a6b791601af8b29"
-        )),
-        c1: Bn254Fp(hex!(
-            "0000000000000000000000000000000000000000000000000000000000000000"
-        )),
-    };
-=======
->>>>>>> 4037ace5
 }
 
 moduli_setup! {
