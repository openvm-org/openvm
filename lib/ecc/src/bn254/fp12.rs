#[cfg(target_os = "zkvm")]
use core::mem::MaybeUninit;
use core::ops::{Mul, MulAssign, Neg};

use axvm_algebra::{
    field::{ComplexConjugate, FieldExtension},
    DivAssignUnsafe, DivUnsafe, Field,
};

use super::{Bn254, Fp, Fp2};
use crate::pairing::{fp12_invert_assign, PairingIntrinsics, SexticExtField};

pub type Fp12 = SexticExtField<Fp2>;

impl Fp12 {
    pub fn invert(&self) -> Self {
        let mut s = self.clone();
        fp12_invert_assign::<Fp, Fp2>(&mut s.c, &Bn254::XI);
        s
    }
}

impl Field for Fp12 {
    type SelfRef<'a> = &'a Self;
    const ZERO: Self = Self::new([Fp2::ZERO; 6]);
    const ONE: Self = Self::new([
        Fp2::ONE,
        Fp2::ZERO,
        Fp2::ZERO,
        Fp2::ZERO,
        Fp2::ZERO,
        Fp2::ZERO,
    ]);

    fn double_assign(&mut self) {
        *self += self.clone();
    }

    fn square_assign(&mut self) {
        *self *= self.clone();
    }
}

impl FieldExtension<Fp2> for Fp12 {
    const D: usize = 6;
    type Coeffs = [Fp2; 6];

    fn from_coeffs(coeffs: Self::Coeffs) -> Self {
        Self::new(coeffs)
    }

    fn to_coeffs(self) -> Self::Coeffs {
        self.c
    }

    fn embed(c0: Fp2) -> Self {
        Self::new([c0, Fp2::ZERO, Fp2::ZERO, Fp2::ZERO, Fp2::ZERO, Fp2::ZERO])
    }

<<<<<<< HEAD
    fn frobenius_map(&self, power: usize) -> Self {
        let mut c0 = self.c[0].clone();
        let mut c1 = self.c[1].clone();
        let mut c2 = self.c[2].clone();
        let mut c3 = self.c[3].clone();
        let mut c4 = self.c[4].clone();
        let mut c5 = self.c[5].clone();

        if power % 2 != 0 {
            c0 = c0.conjugate();
            c1 = c1.conjugate();
            c2 = c2.conjugate();
            c3 = c3.conjugate();
            c4 = c4.conjugate();
            c5 = c5.conjugate();
        }

        c1 *= &Bn254::FROBENIUS_COEFFS[power][0];
        c2 *= &Bn254::FROBENIUS_COEFFS[power][1];
        c3 *= &Bn254::FROBENIUS_COEFFS[power][2];
        c4 *= &Bn254::FROBENIUS_COEFFS[power][3];
        c5 *= &Bn254::FROBENIUS_COEFFS[power][4];

        Self::new([c0, c1, c2, c3, c4, c5])
=======
    /// We assume that the frobenius map power is < 12
    fn frobenius_map(&self, power: usize) -> Self {
        if power & 1 != 0 {
            let c0 = self.c[0].clone().conjugate();
            let c1 = self.c[1].clone().conjugate() * &Bn254::FROBENIUS_COEFFS[power][0];
            let c2 = self.c[2].clone().conjugate() * &Bn254::FROBENIUS_COEFFS[power][1];
            let c3 = self.c[3].clone().conjugate() * &Bn254::FROBENIUS_COEFFS[power][2];
            let c4 = self.c[4].clone().conjugate() * &Bn254::FROBENIUS_COEFFS[power][3];
            let c5 = self.c[5].clone().conjugate() * &Bn254::FROBENIUS_COEFFS[power][4];
            Self::new([c0, c1, c2, c3, c4, c5])
        } else {
            let c0 = self.c[0].clone();
            let c1 = &self.c[1] * &Bn254::FROBENIUS_COEFFS[power][0];
            let c2 = &self.c[2] * &Bn254::FROBENIUS_COEFFS[power][1];
            let c3 = &self.c[3] * &Bn254::FROBENIUS_COEFFS[power][2];
            let c4 = &self.c[4] * &Bn254::FROBENIUS_COEFFS[power][3];
            let c5 = &self.c[5] * &Bn254::FROBENIUS_COEFFS[power][4];
            Self::new([c0, c1, c2, c3, c4, c5])
        }
>>>>>>> 70b5fb02
    }

    fn mul_base(&self, rhs: &Fp2) -> Self {
        Self::new([
            &self.c[0] * rhs,
            &self.c[1] * rhs,
            &self.c[2] * rhs,
            &self.c[3] * rhs,
            &self.c[4] * rhs,
            &self.c[5] * rhs,
        ])
    }
}

// This is ambiguous. It is conjugation for Fp12 over Fp6.
impl ComplexConjugate for Fp12 {
    #[inline(always)]
    fn conjugate(self) -> Self {
        let [c0, c1, c2, c3, c4, c5] = self.c;
        Self::new([c0, -c1, c2, -c3, c4, -c5])
    }

    fn conjugate_assign(&mut self) {
        self.c[1].neg_assign();
        self.c[3].neg_assign();
        self.c[5].neg_assign();
    }
}

impl<'a> MulAssign<&'a Fp12> for Fp12 {
    #[inline(always)]
    fn mul_assign(&mut self, other: &'a Fp12) {
        #[cfg(not(target_os = "zkvm"))]
        {
            *self = crate::pairing::sextic_tower_mul_host(self, other, &Bn254::XI);
        }
        #[cfg(target_os = "zkvm")]
        {
            crate::pairing::sextic_tower_mul_intrinsic::<Bn254>(
                self as *mut Fp12 as *mut u8,
                self as *const Fp12 as *const u8,
                other as *const Fp12 as *const u8,
            );
        }
    }
}

impl<'a> Mul<&'a Fp12> for &'a Fp12 {
    type Output = Fp12;
    #[inline(always)]
    fn mul(self, other: &'a Fp12) -> Self::Output {
        #[cfg(not(target_os = "zkvm"))]
        {
            crate::pairing::sextic_tower_mul_host(self, other, &Bn254::XI)
        }
        #[cfg(target_os = "zkvm")]
        unsafe {
            let mut uninit: MaybeUninit<Self::Output> = MaybeUninit::uninit();
            crate::pairing::sextic_tower_mul_intrinsic::<Bn254>(
                uninit.as_mut_ptr() as *mut u8,
                self as *const Fp12 as *const u8,
                other as *const Fp12 as *const u8,
            );
            uninit.assume_init()
        }
    }
}

// TODO[jpw]: make this into a macro

impl MulAssign for Fp12 {
    #[inline(always)]
    fn mul_assign(&mut self, other: Self) {
        self.mul_assign(&other);
    }
}

impl Mul for Fp12 {
    type Output = Self;
    #[inline(always)]
    fn mul(mut self, other: Self) -> Self::Output {
        self *= other;
        self
    }
}

impl<'a> Mul<&'a Fp12> for Fp12 {
    type Output = Self;
    #[inline(always)]
    fn mul(mut self, other: &'a Fp12) -> Fp12 {
        self *= other;
        self
    }
}

impl<'a> DivAssignUnsafe<&'a Fp12> for Fp12 {
    #[inline(always)]
    fn div_assign_unsafe(&mut self, other: &'a Fp12) {
        *self *= other.invert();
    }
}

impl<'a> DivUnsafe<&'a Fp12> for &'a Fp12 {
    type Output = Fp12;
    #[inline(always)]
    fn div_unsafe(self, other: &'a Fp12) -> Self::Output {
        let mut res = self.clone();
        res.div_assign_unsafe(other);
        res
    }
}

impl DivAssignUnsafe for Fp12 {
    #[inline(always)]
    fn div_assign_unsafe(&mut self, other: Self) {
        *self *= other.invert();
    }
}

impl DivUnsafe for Fp12 {
    type Output = Self;
    #[inline(always)]
    fn div_unsafe(mut self, other: Self) -> Self::Output {
        self.div_assign_unsafe(other);
        self
    }
}

impl<'a> DivUnsafe<&'a Fp12> for Fp12 {
    type Output = Self;
    #[inline(always)]
    fn div_unsafe(mut self, other: &'a Fp12) -> Self::Output {
        self.div_assign_unsafe(other);
        self
    }
}

impl Neg for Fp12 {
    type Output = Fp12;
    #[inline(always)]
    fn neg(self) -> Self::Output {
        Self::ZERO - &self
    }
}<|MERGE_RESOLUTION|>--- conflicted
+++ resolved
@@ -57,32 +57,6 @@
         Self::new([c0, Fp2::ZERO, Fp2::ZERO, Fp2::ZERO, Fp2::ZERO, Fp2::ZERO])
     }
 
-<<<<<<< HEAD
-    fn frobenius_map(&self, power: usize) -> Self {
-        let mut c0 = self.c[0].clone();
-        let mut c1 = self.c[1].clone();
-        let mut c2 = self.c[2].clone();
-        let mut c3 = self.c[3].clone();
-        let mut c4 = self.c[4].clone();
-        let mut c5 = self.c[5].clone();
-
-        if power % 2 != 0 {
-            c0 = c0.conjugate();
-            c1 = c1.conjugate();
-            c2 = c2.conjugate();
-            c3 = c3.conjugate();
-            c4 = c4.conjugate();
-            c5 = c5.conjugate();
-        }
-
-        c1 *= &Bn254::FROBENIUS_COEFFS[power][0];
-        c2 *= &Bn254::FROBENIUS_COEFFS[power][1];
-        c3 *= &Bn254::FROBENIUS_COEFFS[power][2];
-        c4 *= &Bn254::FROBENIUS_COEFFS[power][3];
-        c5 *= &Bn254::FROBENIUS_COEFFS[power][4];
-
-        Self::new([c0, c1, c2, c3, c4, c5])
-=======
     /// We assume that the frobenius map power is < 12
     fn frobenius_map(&self, power: usize) -> Self {
         if power & 1 != 0 {
@@ -102,7 +76,6 @@
             let c5 = &self.c[5] * &Bn254::FROBENIUS_COEFFS[power][4];
             Self::new([c0, c1, c2, c3, c4, c5])
         }
->>>>>>> 70b5fb02
     }
 
     fn mul_base(&self, rhs: &Fp2) -> Self {
