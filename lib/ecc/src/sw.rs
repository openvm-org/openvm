use alloc::vec::Vec;
use core::ops::{Add, AddAssign, Neg, Sub, SubAssign};

<<<<<<< HEAD
use axvm_algebra::{DivUnsafe, IntMod};
use elliptic_curve::{
    sec1::{Coordinates, EncodedPoint, ModulusSize},
    Curve,
};
use hex_literal::hex;
=======
use axvm_algebra::IntMod;
>>>>>>> 5550d502
#[cfg(target_os = "zkvm")]
use {
    axvm_platform::constants::{Custom1Funct3, SwBaseFunct7, CUSTOM_1},
    axvm_platform::custom_insn_r,
    core::mem::MaybeUninit,
};

use super::group::{CyclicGroup, Group};

// TODO: consider consolidate with AffineCoords. Also separate encoding and x/y.
pub trait SwPoint: Group {
    type Coordinate: IntMod;

    // Ref: https://docs.rs/elliptic-curve/latest/elliptic_curve/sec1/index.html
    // Note: sec1 bytes are in big endian.
    fn from_encoded_point<C: Curve>(p: &EncodedPoint<C>) -> Self
    where
        C::FieldBytesSize: ModulusSize;

    // TODO: I(lunkai) tried to do to_encoded_point, but that requires the IntMod
    // to integrate with ModulusSize which is very annoying. So I just gave up for now and use bytes.
    // Note: sec1 bytes are in big endian.
    fn to_sec1_bytes(&self, is_compressed: bool) -> Vec<u8>;

    fn x(&self) -> Self::Coordinate;
    fn y(&self) -> Self::Coordinate;
}

axvm::moduli_setup! {
    Secp256k1Coord = "0xFFFFFFFF FFFFFFFF FFFFFFFF FFFFFFFF FFFFFFFF FFFFFFFF FFFFFFFE FFFFFC2F";
    Secp256k1Scalar = "0xFFFFFFFF FFFFFFFF FFFFFFFF FFFFFFFE BAAEDCE6 AF48A03B BFD25E8C D0364141";
}

axvm::sw_setup! {
    Secp256k1Point = Secp256k1Coord;
}

impl CyclicGroup for Secp256k1Point {
    const GENERATOR: Self = Secp256k1Point {
        x: Secp256k1Coord::from_const_bytes(hex!(
            "9817F8165B81F259D928CE2DDBFC9B02070B87CE9562A055ACBBDCF97E66BE79"
        )),
        y: Secp256k1Coord::from_const_bytes(hex!(
            "B8D410FB8FD0479C195485A648B417FDA808110EFCFBA45D65C4A32677DA3A48"
        )),
    };
    const NEG_GENERATOR: Self = Secp256k1Point {
        x: Secp256k1Coord::from_const_bytes(hex!(
            "9817F8165B81F259D928CE2DDBFC9B02070B87CE9562A055ACBBDCF97E66BE79"
        )),
        y: Secp256k1Coord::from_const_bytes(hex!(
            "7727EF046F2FB863E6AB7A59B74BE80257F7EEF103045BA29A3B5CD98825C5B7"
        )),
    };
}<|MERGE_RESOLUTION|>--- conflicted
+++ resolved
@@ -1,16 +1,12 @@
 use alloc::vec::Vec;
 use core::ops::{Add, AddAssign, Neg, Sub, SubAssign};
 
-<<<<<<< HEAD
 use axvm_algebra::{DivUnsafe, IntMod};
 use elliptic_curve::{
     sec1::{Coordinates, EncodedPoint, ModulusSize},
     Curve,
 };
 use hex_literal::hex;
-=======
-use axvm_algebra::IntMod;
->>>>>>> 5550d502
 #[cfg(target_os = "zkvm")]
 use {
     axvm_platform::constants::{Custom1Funct3, SwBaseFunct7, CUSTOM_1},
