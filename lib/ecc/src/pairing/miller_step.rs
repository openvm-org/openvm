use core::ops::{Add, Mul, Sub};

#[cfg(target_os = "zkvm")]
use {
    axvm_platform::constants::{Custom1Funct3, PairingBaseFunct7, CUSTOM_1},
    axvm_platform::custom_insn_r,
    core::mem::MaybeUninit,
};

<<<<<<< HEAD
use super::UnevaluatedLine;
use crate::{
    field::{Field, FieldExtension, Xi},
    point::AffinePoint,
=======
use axvm_algebra::{DivUnsafe, Field};
#[cfg(target_os = "zkvm")]
use {
    crate::pairing::shifted_funct7,
    axvm_platform::constants::{Custom1Funct3, PairingBaseFunct7, CUSTOM_1},
    axvm_platform::custom_insn_r,
    core::mem::MaybeUninit,
>>>>>>> 7c9b7911
};

use super::{PairingIntrinsics, UnevaluatedLine};
use crate::AffinePoint;

/// Trait definition for Miller step opcodes
pub trait MillerStep {
    type Fp2;

    /// Miller double step
    fn miller_double_step(
        s: &AffinePoint<Self::Fp2>,
    ) -> (AffinePoint<Self::Fp2>, UnevaluatedLine<Self::Fp2>);

    /// Miller add step
    fn miller_add_step(
        s: &AffinePoint<Self::Fp2>,
        q: &AffinePoint<Self::Fp2>,
    ) -> (AffinePoint<Self::Fp2>, UnevaluatedLine<Self::Fp2>);

    /// Miller double and add step (2S + Q implemented as S + Q + S for efficiency)
    #[allow(clippy::type_complexity)]
    fn miller_double_and_add_step(
        s: &AffinePoint<Self::Fp2>,
        q: &AffinePoint<Self::Fp2>,
    ) -> (
        AffinePoint<Self::Fp2>,
        UnevaluatedLine<Self::Fp2>,
        UnevaluatedLine<Self::Fp2>,
    );
}

impl<P> MillerStep for P
where
<<<<<<< HEAD
    for<'a> &'a Self::Fp2: Add<&'a Self::Fp2, Output = Self::Fp2>,
    for<'a> &'a Self::Fp2: Sub<&'a Self::Fp2, Output = Self::Fp2>,
    for<'a> &'a Self::Fp2: Mul<&'a Self::Fp2, Output = Self::Fp2>,
{
    type Fp: Field;
    type Fp2: FieldExtension<BaseField = Self::Fp> + Xi;

    /// Miller double step
    #[allow(clippy::type_complexity)]
    #[inline(always)]
=======
    P: PairingIntrinsics,
    for<'a> &'a P::Fp2: Add<&'a P::Fp2, Output = P::Fp2>,
    for<'a> &'a P::Fp2: Sub<&'a P::Fp2, Output = P::Fp2>,
    for<'a> &'a P::Fp2: Mul<&'a P::Fp2, Output = P::Fp2>,
    for<'a> &'a P::Fp2: Neg<Output = P::Fp2>,
{
    type Fp2 = <P as PairingIntrinsics>::Fp2;

    /// Miller double step
>>>>>>> 7c9b7911
    fn miller_double_step(
        s: &AffinePoint<Self::Fp2>,
    ) -> (AffinePoint<Self::Fp2>, UnevaluatedLine<Self::Fp2>) {
        #[cfg(not(target_os = "zkvm"))]
        {
            let one = &Self::Fp2::one();
            let two = &(one + one);
            let three = &(one + two);

            let x = &s.x;
            let y = &s.y;
            // λ = (3x^2) / (2y)
            let lambda = &((three * x * x).div_unsafe(&(two * y)));
            // x_2s = λ^2 - 2x
            let x_2s = lambda * lambda - two * x;
            // y_2s = λ(x - x_2s) - y
            let y_2s = lambda * &(x - &x_2s) - y;
            let two_s = AffinePoint { x: x_2s, y: y_2s };

            // Tangent line
            //   1 + b' (x_P / y_P) w^-1 + c' (1 / y_P) w^-3
            // where
            //   l_{\Psi(S),\Psi(S)}(P) = (λ * x_S - y_S) (1 / y_P)  - λ (x_P / y_P) w^2 + w^3
            // x0 = λ * x_S - y_S
            // x2 = - λ
<<<<<<< HEAD
            let b = Self::Fp2::zero() - lambda.clone();
=======
            let b = Self::Fp2::ZERO - lambda;
>>>>>>> 7c9b7911
            let c = lambda * x - y;

            (two_s, UnevaluatedLine { b, c })
        }
        #[cfg(target_os = "zkvm")]
        {
<<<<<<< HEAD
            let mut uninit: MaybeUninit<(
                AffinePoint<Self::Fp2>,
                UnevaluatedLine<Self::Fp, Self::Fp2>,
            )> = MaybeUninit::uninit();
            custom_insn_r!(
                CUSTOM_1,
                Custom1Funct3::Pairing as usize,
                PairingBaseFunct7::MillerDoubleStep as usize,
                uninit.as_mut_ptr(),
                &s as *const AffinePoint<Self::Fp2>,
=======
            let mut uninit: MaybeUninit<(AffinePoint<Self::Fp2>, UnevaluatedLine<Self::Fp2>)> =
                MaybeUninit::uninit();
            custom_insn_r!(
                CUSTOM_1,
                Custom1Funct3::Pairing as usize,
                shifted_funct7::<P>(PairingBaseFunct7::MillerDoubleStep),
                uninit.as_mut_ptr(),
                s as *const _,
>>>>>>> 7c9b7911
                "x0"
            );
            unsafe { uninit.assume_init() }
        }
    }

    /// Miller add step
    fn miller_add_step(
        s: &AffinePoint<Self::Fp2>,
        q: &AffinePoint<Self::Fp2>,
    ) -> (AffinePoint<Self::Fp2>, UnevaluatedLine<Self::Fp2>) {
        let x_s = &s.x;
        let y_s = &s.y;
        let x_q = &q.x;
        let y_q = &q.y;

        // λ1 = (y_s - y_q) / (x_s - x_q)
        let x_delta = x_s - x_q;
        let lambda = &((y_s - y_q).div_unsafe(&x_delta));
        let x_s_plus_q = lambda * lambda - x_delta;
        let y_s_plus_q = lambda * &(x_q - &x_s_plus_q) - y_q;

        let s_plus_q = AffinePoint {
            x: x_s_plus_q,
            y: y_s_plus_q,
        };

        // l_{\Psi(S),\Psi(Q)}(P) = (λ_1 * x_S - y_S) (1 / y_P) - λ_1 (x_P / y_P) w^2 + w^3
<<<<<<< HEAD
        let b = Self::Fp2::zero() - lambda.clone();
=======
        let b = Self::Fp2::ZERO - lambda;
>>>>>>> 7c9b7911
        let c = lambda * x_s - y_s;

        (s_plus_q, UnevaluatedLine { b, c })
    }

    /// Miller double and add step (2S + Q implemented as S + Q + S for efficiency)
<<<<<<< HEAD
    #[allow(clippy::type_complexity)]
    #[inline(always)]
=======
>>>>>>> 7c9b7911
    fn miller_double_and_add_step(
        s: &AffinePoint<Self::Fp2>,
        q: &AffinePoint<Self::Fp2>,
    ) -> (
        AffinePoint<Self::Fp2>,
        UnevaluatedLine<Self::Fp2>,
        UnevaluatedLine<Self::Fp2>,
    ) {
        #[cfg(not(target_os = "zkvm"))]
        {
            let one = &Self::Fp2::one();
            let two = &(one + one);

            let x_s = &s.x;
            let y_s = &s.y;
            let x_q = &q.x;
            let y_q = &q.y;

            // λ1 = (y_s - y_q) / (x_s - x_q)
            let lambda1 = &((y_s - y_q).div_unsafe(&(x_s - x_q)));
            let x_s_plus_q = lambda1 * lambda1 - x_s - x_q;

            // λ2 = -λ1 - 2y_s / (x_{s+q} - x_s)
<<<<<<< HEAD
            let lambda2 = &(Self::Fp2::zero()
                - lambda1.clone()
                - two * y_s * (&x_s_plus_q - x_s).invert().unwrap());
=======
            let lambda2 =
                &(Self::Fp2::ZERO - lambda1.clone() - (two * y_s).div_unsafe(&(&x_s_plus_q - x_s)));
>>>>>>> 7c9b7911
            let x_s_plus_q_plus_s = lambda2 * lambda2 - x_s - &x_s_plus_q;
            let y_s_plus_q_plus_s = lambda2 * &(x_s - &x_s_plus_q_plus_s) - y_s;

            let s_plus_q_plus_s = AffinePoint {
                x: x_s_plus_q_plus_s,
                y: y_s_plus_q_plus_s,
            };

            // l_{\Psi(S),\Psi(Q)}(P) = (λ_1 * x_S - y_S) (1 / y_P) - λ_1 (x_P / y_P) w^2 + w^3
<<<<<<< HEAD
            let b0 = Self::Fp2::zero() - lambda1.clone();
            let c0 = lambda1 * x_s - y_s;

            // l_{\Psi(S+Q),\Psi(S)}(P) = (λ_2 * x_S - y_S) (1 / y_P) - λ_2 (x_P / y_P) w^2 + w^3
            let b1 = Self::Fp2::zero() - lambda2.clone();
=======
            let b0 = Self::Fp2::ZERO - lambda1;
            let c0 = lambda1 * x_s - y_s;

            // l_{\Psi(S+Q),\Psi(S)}(P) = (λ_2 * x_S - y_S) (1 / y_P) - λ_2 (x_P / y_P) w^2 + w^3
            let b1 = Self::Fp2::ZERO - lambda2;
>>>>>>> 7c9b7911
            let c1 = lambda2 * x_s - y_s;

            (
                s_plus_q_plus_s,
                UnevaluatedLine { b: b0, c: c0 },
                UnevaluatedLine { b: b1, c: c1 },
            )
        }
        #[cfg(target_os = "zkvm")]
        {
            let mut uninit: MaybeUninit<(
                AffinePoint<Self::Fp2>,
<<<<<<< HEAD
                UnevaluatedLine<Self::Fp, Self::Fp2>,
                UnevaluatedLine<Self::Fp, Self::Fp2>,
=======
                UnevaluatedLine<Self::Fp2>,
                UnevaluatedLine<Self::Fp2>,
>>>>>>> 7c9b7911
            )> = MaybeUninit::uninit();
            custom_insn_r!(
                CUSTOM_1,
                Custom1Funct3::Pairing as usize,
<<<<<<< HEAD
                PairingBaseFunct7::MillerDoubleAndAddStep as usize,
                uninit.as_mut_ptr(),
                &s as *const AffinePoint<Self::Fp2>,
                &q as *const AffinePoint<Self::Fp2>
=======
                shifted_funct7::<P>(PairingBaseFunct7::MillerDoubleAndAddStep),
                uninit.as_mut_ptr(),
                s as *const _,
                q as *const _
>>>>>>> 7c9b7911
            );
            unsafe { uninit.assume_init() }
        }
    }
}<|MERGE_RESOLUTION|>--- conflicted
+++ resolved
@@ -7,12 +7,6 @@
     core::mem::MaybeUninit,
 };
 
-<<<<<<< HEAD
-use super::UnevaluatedLine;
-use crate::{
-    field::{Field, FieldExtension, Xi},
-    point::AffinePoint,
-=======
 use axvm_algebra::{DivUnsafe, Field};
 #[cfg(target_os = "zkvm")]
 use {
@@ -20,7 +14,6 @@
     axvm_platform::constants::{Custom1Funct3, PairingBaseFunct7, CUSTOM_1},
     axvm_platform::custom_insn_r,
     core::mem::MaybeUninit,
->>>>>>> 7c9b7911
 };
 
 use super::{PairingIntrinsics, UnevaluatedLine};
@@ -55,18 +48,6 @@
 
 impl<P> MillerStep for P
 where
-<<<<<<< HEAD
-    for<'a> &'a Self::Fp2: Add<&'a Self::Fp2, Output = Self::Fp2>,
-    for<'a> &'a Self::Fp2: Sub<&'a Self::Fp2, Output = Self::Fp2>,
-    for<'a> &'a Self::Fp2: Mul<&'a Self::Fp2, Output = Self::Fp2>,
-{
-    type Fp: Field;
-    type Fp2: FieldExtension<BaseField = Self::Fp> + Xi;
-
-    /// Miller double step
-    #[allow(clippy::type_complexity)]
-    #[inline(always)]
-=======
     P: PairingIntrinsics,
     for<'a> &'a P::Fp2: Add<&'a P::Fp2, Output = P::Fp2>,
     for<'a> &'a P::Fp2: Sub<&'a P::Fp2, Output = P::Fp2>,
@@ -76,7 +57,6 @@
     type Fp2 = <P as PairingIntrinsics>::Fp2;
 
     /// Miller double step
->>>>>>> 7c9b7911
     fn miller_double_step(
         s: &AffinePoint<Self::Fp2>,
     ) -> (AffinePoint<Self::Fp2>, UnevaluatedLine<Self::Fp2>) {
@@ -102,29 +82,13 @@
             //   l_{\Psi(S),\Psi(S)}(P) = (λ * x_S - y_S) (1 / y_P)  - λ (x_P / y_P) w^2 + w^3
             // x0 = λ * x_S - y_S
             // x2 = - λ
-<<<<<<< HEAD
-            let b = Self::Fp2::zero() - lambda.clone();
-=======
             let b = Self::Fp2::ZERO - lambda;
->>>>>>> 7c9b7911
             let c = lambda * x - y;
 
             (two_s, UnevaluatedLine { b, c })
         }
         #[cfg(target_os = "zkvm")]
         {
-<<<<<<< HEAD
-            let mut uninit: MaybeUninit<(
-                AffinePoint<Self::Fp2>,
-                UnevaluatedLine<Self::Fp, Self::Fp2>,
-            )> = MaybeUninit::uninit();
-            custom_insn_r!(
-                CUSTOM_1,
-                Custom1Funct3::Pairing as usize,
-                PairingBaseFunct7::MillerDoubleStep as usize,
-                uninit.as_mut_ptr(),
-                &s as *const AffinePoint<Self::Fp2>,
-=======
             let mut uninit: MaybeUninit<(AffinePoint<Self::Fp2>, UnevaluatedLine<Self::Fp2>)> =
                 MaybeUninit::uninit();
             custom_insn_r!(
@@ -133,7 +97,6 @@
                 shifted_funct7::<P>(PairingBaseFunct7::MillerDoubleStep),
                 uninit.as_mut_ptr(),
                 s as *const _,
->>>>>>> 7c9b7911
                 "x0"
             );
             unsafe { uninit.assume_init() }
@@ -162,22 +125,13 @@
         };
 
         // l_{\Psi(S),\Psi(Q)}(P) = (λ_1 * x_S - y_S) (1 / y_P) - λ_1 (x_P / y_P) w^2 + w^3
-<<<<<<< HEAD
-        let b = Self::Fp2::zero() - lambda.clone();
-=======
         let b = Self::Fp2::ZERO - lambda;
->>>>>>> 7c9b7911
         let c = lambda * x_s - y_s;
 
         (s_plus_q, UnevaluatedLine { b, c })
     }
 
     /// Miller double and add step (2S + Q implemented as S + Q + S for efficiency)
-<<<<<<< HEAD
-    #[allow(clippy::type_complexity)]
-    #[inline(always)]
-=======
->>>>>>> 7c9b7911
     fn miller_double_and_add_step(
         s: &AffinePoint<Self::Fp2>,
         q: &AffinePoint<Self::Fp2>,
@@ -201,14 +155,8 @@
             let x_s_plus_q = lambda1 * lambda1 - x_s - x_q;
 
             // λ2 = -λ1 - 2y_s / (x_{s+q} - x_s)
-<<<<<<< HEAD
-            let lambda2 = &(Self::Fp2::zero()
-                - lambda1.clone()
-                - two * y_s * (&x_s_plus_q - x_s).invert().unwrap());
-=======
             let lambda2 =
                 &(Self::Fp2::ZERO - lambda1.clone() - (two * y_s).div_unsafe(&(&x_s_plus_q - x_s)));
->>>>>>> 7c9b7911
             let x_s_plus_q_plus_s = lambda2 * lambda2 - x_s - &x_s_plus_q;
             let y_s_plus_q_plus_s = lambda2 * &(x_s - &x_s_plus_q_plus_s) - y_s;
 
@@ -218,19 +166,11 @@
             };
 
             // l_{\Psi(S),\Psi(Q)}(P) = (λ_1 * x_S - y_S) (1 / y_P) - λ_1 (x_P / y_P) w^2 + w^3
-<<<<<<< HEAD
-            let b0 = Self::Fp2::zero() - lambda1.clone();
-            let c0 = lambda1 * x_s - y_s;
-
-            // l_{\Psi(S+Q),\Psi(S)}(P) = (λ_2 * x_S - y_S) (1 / y_P) - λ_2 (x_P / y_P) w^2 + w^3
-            let b1 = Self::Fp2::zero() - lambda2.clone();
-=======
             let b0 = Self::Fp2::ZERO - lambda1;
             let c0 = lambda1 * x_s - y_s;
 
             // l_{\Psi(S+Q),\Psi(S)}(P) = (λ_2 * x_S - y_S) (1 / y_P) - λ_2 (x_P / y_P) w^2 + w^3
             let b1 = Self::Fp2::ZERO - lambda2;
->>>>>>> 7c9b7911
             let c1 = lambda2 * x_s - y_s;
 
             (
@@ -243,28 +183,16 @@
         {
             let mut uninit: MaybeUninit<(
                 AffinePoint<Self::Fp2>,
-<<<<<<< HEAD
-                UnevaluatedLine<Self::Fp, Self::Fp2>,
-                UnevaluatedLine<Self::Fp, Self::Fp2>,
-=======
                 UnevaluatedLine<Self::Fp2>,
                 UnevaluatedLine<Self::Fp2>,
->>>>>>> 7c9b7911
             )> = MaybeUninit::uninit();
             custom_insn_r!(
                 CUSTOM_1,
                 Custom1Funct3::Pairing as usize,
-<<<<<<< HEAD
-                PairingBaseFunct7::MillerDoubleAndAddStep as usize,
-                uninit.as_mut_ptr(),
-                &s as *const AffinePoint<Self::Fp2>,
-                &q as *const AffinePoint<Self::Fp2>
-=======
                 shifted_funct7::<P>(PairingBaseFunct7::MillerDoubleAndAddStep),
                 uninit.as_mut_ptr(),
                 s as *const _,
                 q as *const _
->>>>>>> 7c9b7911
             );
             unsafe { uninit.assume_init() }
         }
