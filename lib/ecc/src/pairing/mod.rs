--- conflicted
+++ resolved
@@ -26,14 +26,9 @@
     const PAIRING_IDX: usize;
     /// The sextic extension `Fp12` is `Fp2[X] / (X^6 - \xi)`, where `\xi` is a non-residue.
     const XI: Self::Fp2;
-<<<<<<< HEAD
-    /// Multiplication constants for the Frobenius map for coefficients in Fp2 c1..=c5 for powers 0..4
-    const FROBENIUS_COEFFS: [[Self::Fp2; 5]; 4];
-=======
     /// Multiplication constants for the Frobenius map for coefficients in Fp2 c1..=c5 for powers 0..12
     /// FROBENIUS_COEFFS[i][j] = \xi^{(j + 1) * (p^i - 1)/6} when p = 1 (mod 6)
     const FROBENIUS_COEFFS: [[Self::Fp2; 5]; 12];
->>>>>>> 70b5fb02
 }
 
 pub const fn shifted_funct7<P: PairingIntrinsics>(funct7: PairingBaseFunct7) -> usize {
