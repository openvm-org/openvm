--- conflicted
+++ resolved
@@ -1,17 +1,12 @@
-<<<<<<< HEAD
+use core::ops::{Add, AddAssign, Mul, MulAssign, Neg, Sub, SubAssign};
+
+// use ff::Field;
+
+mod complex;
+pub use complex::*;
+
 #[cfg(feature = "halo2curves")]
 mod exp_bytes_be;
-use core::ops::{Add, AddAssign, Mul, MulAssign, Neg, Sub, SubAssign};
-
-=======
-use ff::Field;
-
-mod complex;
-#[cfg(feature = "halo2curves")]
-mod exp_bytes_be;
-
-pub use complex::*;
->>>>>>> f0265bf3
 #[cfg(feature = "halo2curves")]
 pub use exp_bytes_be::*;
 
