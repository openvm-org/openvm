--- conflicted
+++ resolved
@@ -264,8 +264,6 @@
         f.conjugate_assign();
         (f, Q_acc)
     }
-<<<<<<< HEAD
-=======
 }
 
 #[cfg(target_os = "zkvm")]
@@ -307,5 +305,4 @@
             Err(PairingCheckError)
         }
     }
->>>>>>> 4037ace5
 }