use crate::{
    afs_interface::utils::string_to_table_id,
    mock_db::MockDb,
    utils::{string_to_u8_vec, uint_to_be_vec},
};

use super::AfsInterface;

#[test]
pub fn test_initialize_interface() {
    let mut db = MockDb::new();
    let mut _interface = AfsInterface::new(8, 8, &mut db);
}

#[test]
pub fn test_initialize_interface_from_file() {
    let file_path = "tests/data/test_input_file_8_8.afi";
<<<<<<< HEAD
    let mut db = MockDb::new();
    let mut interface = AfsInterface::new(8, 8, &mut db);
=======
    let index_bytes = 8;
    let data_bytes = 8;
    let mut db = MockDb::new();
    let mut interface = AfsInterface::new(index_bytes, data_bytes, &mut db);
>>>>>>> bbbb355e
    match interface.load_input_file(file_path) {
        Ok(_) => {}
        Err(e) => panic!("Error loading input file: {}", e),
    }
    let table = interface.current_table.unwrap();
    assert_eq!(
        table.id,
        string_to_table_id(String::from(
            "0xf221eb52f500a1db8bf0de52d2f2da5d208498b03cef6597be489c2207e1c576"
        ))
    );
    assert_eq!(
        table
            .read(string_to_u8_vec(String::from("555"), index_bytes))
            .unwrap(),
        uint_to_be_vec(1, data_bytes)
    );
    assert_eq!(
        table
            .read(string_to_u8_vec(String::from("5006"), index_bytes))
            .unwrap(),
        uint_to_be_vec(9, data_bytes)
    );
    assert_eq!(
        table
            .read(string_to_u8_vec(String::from("26892"), index_bytes))
            .unwrap(),
        uint_to_be_vec(5, data_bytes)
    );
}<|MERGE_RESOLUTION|>--- conflicted
+++ resolved
@@ -15,15 +15,10 @@
 #[test]
 pub fn test_initialize_interface_from_file() {
     let file_path = "tests/data/test_input_file_8_8.afi";
-<<<<<<< HEAD
-    let mut db = MockDb::new();
-    let mut interface = AfsInterface::new(8, 8, &mut db);
-=======
     let index_bytes = 8;
     let data_bytes = 8;
     let mut db = MockDb::new();
     let mut interface = AfsInterface::new(index_bytes, data_bytes, &mut db);
->>>>>>> bbbb355e
     match interface.load_input_file(file_path) {
         Ok(_) => {}
         Err(e) => panic!("Error loading input file: {}", e),
