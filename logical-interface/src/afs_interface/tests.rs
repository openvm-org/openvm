--- conflicted
+++ resolved
@@ -1,12 +1,8 @@
 use crate::{
-<<<<<<< HEAD
-    afs_interface::utils::string_to_table_id, mock_db::MockDb, u8_vec, utils::uint_to_be_vec,
-=======
     afs_interface::utils::string_to_table_id,
     mock_db::MockDb,
     table::types::TableMetadata,
     utils::{string_to_u8_vec, uint_to_be_vec},
->>>>>>> 98f72ae0
 };
 
 use super::AfsInterface;
@@ -33,11 +29,6 @@
             "0xf221eb52f500a1db8bf0de52d2f2da5d208498b03cef6597be489c2207e1c576"
         ))
     );
-<<<<<<< HEAD
-    assert_eq!(table.read(u8_vec!(555, 8)).unwrap(), uint_to_be_vec(1, 8));
-    assert_eq!(table.read(u8_vec!(5006, 8)).unwrap(), uint_to_be_vec(9, 8));
-    assert_eq!(table.read(u8_vec!(26892, 8)).unwrap(), uint_to_be_vec(5, 8));
-=======
     assert_eq!(
         table
             .read(string_to_u8_vec(String::from("555"), 4))
@@ -56,5 +47,4 @@
             .unwrap(),
         uint_to_be_vec(5, 8)
     );
->>>>>>> 98f72ae0
 }