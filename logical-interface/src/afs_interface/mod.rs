#[cfg(test)]
pub mod tests;
pub mod utils;

use crate::{
    afs_input::{types::InputFileOp, AfsInputFile},
    mock_db::MockDb,
    table::{codec::fixed_bytes::FixedBytesCodec, types::TableMetadata, Table},
    utils::string_to_u8_vec,
};
use color_eyre::eyre::{eyre, Result};
use utils::string_to_table_id;

pub struct AfsInterface<'a> {
    /// Number of bytes for the index
    index_bytes: usize,
    /// Number of bytes for the data
    data_bytes: usize,
    /// Reference to the mock database
    db_ref: &'a mut MockDb,
    /// Stores current table in memory for faster reads
    current_table: Option<Table>,
}

impl<'a> AfsInterface<'a> {
    pub fn new(index_bytes: usize, data_bytes: usize, db_ref: &'a mut MockDb) -> Self {
        Self {
            index_bytes,
            data_bytes,
            db_ref,
            current_table: None,
        }
    }

    /// Gets a table from the DB and creates a new AfsInterface with its index and data byte lengths.
    /// The table is then stored in current_table for easy access.
    pub fn new_with_table(table_id: String, db_ref: &'a mut MockDb) -> Self {
        let table_id_bytes = string_to_table_id(table_id);
        let table = db_ref.get_table(table_id_bytes).unwrap();
        let index_bytes = table.db_table_metadata.index_bytes;
        let data_bytes = table.db_table_metadata.data_bytes;
        let table = Table::from_db_table(table, index_bytes, data_bytes);
        Self {
            index_bytes,
            data_bytes,
            db_ref,
            current_table: Some(table),
        }
    }

<<<<<<< HEAD
    /// Loads an .afi input file and executes the instructions in the file, outputting the resulting Table.
=======
>>>>>>> 98f72ae0
    pub fn load_input_file(&mut self, path: &str) -> Result<&Table> {
        let instructions = AfsInputFile::open(path)?;

        let table_id = instructions.header.table_id;
        let table_id_bytes = string_to_table_id(table_id.clone());

        let get_table = self.get_table(table_id.clone());
        match get_table {
            Some(_) => {}
            None => {
                self.create_table(
                    table_id.clone(),
                    TableMetadata::new(
                        instructions.header.index_bytes,
                        instructions.header.data_bytes,
                    ),
                )
                .unwrap();
                self.get_table(table_id.clone()).unwrap();
            }
        }

        for op in &instructions.operations {
            match op.operation {
                InputFileOp::Read => {}
                InputFileOp::Insert => {
                    if op.args.len() != 2 {
                        return Err(eyre!("Invalid number of arguments for insert operation"));
                    }
                    let index_input = op.args[0].clone();
                    let index = string_to_u8_vec(index_input, instructions.header.index_bytes);
                    let data_input = op.args[1].clone();
                    let data = string_to_u8_vec(data_input, instructions.header.data_bytes);
                    let table = self.db_ref.get_table(table_id_bytes);
                    if table.is_none() {
                        self.db_ref.create_table(
                            table_id_bytes,
                            TableMetadata::new(
                                instructions.header.index_bytes,
                                instructions.header.data_bytes,
                            ),
                        );
                    }
                    self.db_ref.insert_data(table_id_bytes, index, data);
                }
                InputFileOp::Write => {
                    if op.args.len() != 2 {
                        return Err(eyre!("Invalid number of arguments for write operation"));
                    }
                    let index_input = op.args[0].clone();
                    let index = string_to_u8_vec(index_input, instructions.header.index_bytes);
                    let data_input = op.args[1].clone();
                    let data = string_to_u8_vec(data_input, instructions.header.data_bytes);
                    let table = self.db_ref.get_table(table_id_bytes);
                    if table.is_none() {
                        self.db_ref.create_table(
                            table_id_bytes,
                            TableMetadata::new(
                                instructions.header.index_bytes,
                                instructions.header.data_bytes,
                            ),
                        );
                    }
                    self.db_ref.write_data(table_id_bytes, index, data);
                }
                InputFileOp::Where => {}
                InputFileOp::InnerJoin => {}
                InputFileOp::GroupBy => {}
            };
        }

        Ok(self.get_table(table_id).unwrap())
    }

    pub fn get_db_ref(&mut self) -> &mut MockDb {
        self.db_ref
    }

    pub fn current_table(&self) -> Option<&Table> {
        self.current_table.as_ref()
    }

    pub fn create_table(&mut self, table_id: String, metadata: TableMetadata) -> Option<()> {
        let table_id_bytes = string_to_table_id(table_id);
        self.db_ref.create_table(table_id_bytes, metadata)
    }

    pub fn get_table(&mut self, table_id: String) -> Option<&Table> {
        let table_id_bytes = string_to_table_id(table_id);
        let db_table = self.db_ref.get_table(table_id_bytes)?;
        self.current_table = Some(Table::from_db_table(
            db_table,
            self.index_bytes,
            self.data_bytes,
        ));
        self.current_table.as_ref()
    }

    pub fn read(&mut self, table_id: String, index: Vec<u8>) -> Option<Vec<u8>> {
        if let Some(table) = self.current_table.as_ref() {
            let id = table.id;
            let table_id_bytes = string_to_table_id(table_id.clone());
            if id != table_id_bytes {
                self.get_table(table_id);
            }
        } else {
            self.get_table(table_id);
        }
        self.current_table.as_ref().unwrap().read(index)
    }

    pub fn insert(&mut self, table_id: String, index: Vec<u8>, data: Vec<u8>) -> Option<()> {
        let table_id_bytes = string_to_table_id(table_id);
        let db_table_metadata = self.db_ref.get_table_metadata(table_id_bytes)?;
        let codec = FixedBytesCodec::new(
            index.len(),
            data.len(),
            db_table_metadata.index_bytes,
            db_table_metadata.data_bytes,
        );
        let index_bytes = codec.table_to_db_index_bytes(index);
        let data_bytes = codec.table_to_db_data_bytes(data);
        self.db_ref
            .insert_data(table_id_bytes, index_bytes, data_bytes)?;
        Some(())
    }

    pub fn write(&mut self, table_id: String, index: Vec<u8>, data: Vec<u8>) -> Option<()> {
        let table_id_bytes = string_to_table_id(table_id);
        let db_table_metadata = self.db_ref.get_table_metadata(table_id_bytes)?;
        let codec = FixedBytesCodec::new(
            index.len(),
            data.len(),
            db_table_metadata.index_bytes,
            db_table_metadata.data_bytes,
        );
        let index_bytes = codec.table_to_db_index_bytes(index);
        let data_bytes = codec.table_to_db_data_bytes(data);
        self.db_ref
            .write_data(table_id_bytes, index_bytes, data_bytes)?;
        Some(())
    }
}<|MERGE_RESOLUTION|>--- conflicted
+++ resolved
@@ -48,10 +48,6 @@
         }
     }
 
-<<<<<<< HEAD
-    /// Loads an .afi input file and executes the instructions in the file, outputting the resulting Table.
-=======
->>>>>>> 98f72ae0
     pub fn load_input_file(&mut self, path: &str) -> Result<&Table> {
         let instructions = AfsInputFile::open(path)?;
 
