--- conflicted
+++ resolved
@@ -88,16 +88,10 @@
     }
 
     pub fn mul(&mut self, other: &mut Fp12, xi: [isize; 2]) -> Fp12 {
-<<<<<<< HEAD
-        // c0 = cs0co0 + xi(cs1co2 + cs2co1 + cs3co5 + cs4co4 + cs5co3)
-        // c1 = cs0co1 + cs1co0 + cs3co3 + xi(cs2co2 + cs4co5 + cs5co4)
-        // c2 = cs0co2 + cs1co1 + cs2co0 + cs3co4 +cs4co3 + xi(cs5co5)
-=======
         // The following multiplication is hand-derived for Fp12 * Fp12:
         // c0 = cs0co0 + xi(cs1co2 + cs2co1 + cs3co5 + cs4co4 + cs5co3)
         // c1 = cs0co1 + cs1co0 + cs3co3 + xi(cs2co2 + cs4co5 + cs5co4)
         // c2 = cs0co2 + cs1co1 + cs2co0 + cs3co4 + cs4co3 + xi(cs5co5)
->>>>>>> b3fb1cd4
         // c3 = cs0co3 + cs3co0 + xi(cs1co5 + cs2co4 + cs4co2 + cs5co1)
         // c4 = cs0co4 + cs1co3 + cs3co1 + cs4co0 + xi(cs2co5 + cs5co2)
         // c5 = cs0co5 + cs1co4 + cs2co3 + cs3co2 + cs4co1 + cs5co0
@@ -127,7 +121,102 @@
         }
     }
 
-<<<<<<< HEAD
+    pub fn mul_by_01234(
+        &mut self,
+        x0: &mut Fp2,
+        x1: &mut Fp2,
+        x2: &mut Fp2,
+        x3: &mut Fp2,
+        x4: &mut Fp2,
+        xi: [isize; 2],
+    ) -> Fp12 {
+        // c0 = cs0co0 + xi(cs1co2 + cs2co1 + cs4co4 + cs5co3)
+        // c1 = cs0co1 + cs1co0 + cs3co3 + xi(cs2co2 + cs5co4)
+        // c2 = cs0co2 + cs1co1 + cs2co0 + cs3co4 + cs4co3
+        // c3 = cs0co3 + cs3co0 + xi(cs2co4 + cs4co2 + cs5co1)
+        // c4 = cs0co4 + cs1co3 + cs3co1 + cs4co0 + xi(cs5co2)
+        // c5 = cs1co4 + cs2co3 + cs3co2 + cs4co1 + cs5co0
+        //   where cs*: self.c*
+
+        // we update the order of the coefficients to match the Fp12 coefficient ordering:
+        // Fp12 {
+        //   c0: Fp6 {
+        //     c0: x0,
+        //     c1: x2,
+        //     c2: x4,
+        //   },
+        //   c1: Fp6 {
+        //     c0: x1,
+        //     c1: x3,
+        //     c2: x5,
+        //   },
+        // }
+        let o0 = x0;
+        let o1 = x2;
+        let o2 = x4;
+        let o3 = x1;
+        let o4 = x3;
+
+        let c0 = self.c0.mul(o0).add(
+            &mut self
+                .c1
+                .mul(o2)
+                .add(&mut self.c2.mul(o1))
+                .add(&mut self.c4.mul(o4))
+                .add(&mut self.c5.mul(o3))
+                .int_mul(xi),
+        );
+
+        let c1 = self
+            .c0
+            .mul(o1)
+            .add(&mut self.c1.mul(o0))
+            .add(&mut self.c3.mul(o3))
+            .add(&mut self.c2.mul(o2).add(&mut self.c5.mul(o4)).int_mul(xi));
+
+        let c2 = self
+            .c0
+            .mul(o2)
+            .add(&mut self.c1.mul(o1))
+            .add(&mut self.c2.mul(o0))
+            .add(&mut self.c3.mul(o4))
+            .add(&mut self.c4.mul(o3));
+
+        let c3 = self.c0.mul(o3).add(&mut self.c3.mul(o0)).add(
+            &mut self
+                .c2
+                .mul(o4)
+                .add(&mut self.c4.mul(o2))
+                .add(&mut self.c5.mul(o1))
+                .int_mul(xi),
+        );
+
+        let c4 = self
+            .c0
+            .mul(o4)
+            .add(&mut self.c1.mul(o3))
+            .add(&mut self.c3.mul(o1))
+            .add(&mut self.c4.mul(o0))
+            .add(&mut self.c5.mul(o2).int_mul(xi));
+
+        let c5 = self
+            .c1
+            .mul(o4)
+            .add(&mut self.c2.mul(o3))
+            .add(&mut self.c3.mul(o2))
+            .add(&mut self.c4.mul(o1))
+            .add(&mut self.c5.mul(o0));
+
+        Fp12 {
+            c0,
+            c1,
+            c2,
+            c3,
+            c4,
+            c5,
+        }
+    }
+
     pub fn mul_by_02345(
         &mut self,
         x0: &mut Fp2,
@@ -149,51 +238,12 @@
         let o2 = x4;
         let o4 = x3;
         let o5 = x5;
-=======
-    pub fn mul_by_01234(
-        &mut self,
-        x0: &mut Fp2,
-        x1: &mut Fp2,
-        x2: &mut Fp2,
-        x3: &mut Fp2,
-        x4: &mut Fp2,
-        xi: [isize; 2],
-    ) -> Fp12 {
-        // The following uses the formula from Fp12 mul with co5 (x5) = 0
-        // c0 = cs0co0 + xi(cs1co2 + cs2co1 + cs4co4 + cs5co3)
-        // c1 = cs0co1 + cs1co0 + cs3co3 + xi(cs2co2 + cs5co4)
-        // c2 = cs0co2 + cs1co1 + cs2co0 + cs3co4 + cs4co3
-        // c3 = cs0co3 + cs3co0 + xi(cs2co4 + cs4co2 + cs5co1)
-        // c4 = cs0co4 + cs1co3 + cs3co1 + cs4co0 + xi(cs5co2)
-        // c5 = cs1co4 + cs2co3 + cs3co2 + cs4co1 + cs5co0
-        //   where cs*: self.c*
-
-        // we update the order of the coefficients to match the Fp12 coefficient ordering:
-        // Fp12 {
-        //   c0: Fp6 {
-        //     c0: x0,
-        //     c1: x2,
-        //     c2: x4,
-        //   },
-        //   c1: Fp6 {
-        //     c0: x1,
-        //     c1: x3,
-        //     c2: x5,
-        //   },
-        // }
-        let o0 = x0;
-        let o1 = x2;
-        let o2 = x4;
-        let o3 = x1;
-        let o4 = x3;
->>>>>>> b3fb1cd4
 
         let c0 = self.c0.mul(o0).add(
             &mut self
                 .c1
                 .mul(o2)
                 .add(&mut self.c2.mul(o1))
-<<<<<<< HEAD
                 .add(&mut self.c3.mul(o5))
                 .add(&mut self.c4.mul(o4))
                 .int_mul(xi),
@@ -207,19 +257,6 @@
                 .add(&mut self.c5.mul(o4))
                 .int_mul(xi),
         );
-=======
-                .add(&mut self.c4.mul(o4))
-                .add(&mut self.c5.mul(o3))
-                .int_mul(xi),
-        );
-
-        let c1 = self
-            .c0
-            .mul(o1)
-            .add(&mut self.c1.mul(o0))
-            .add(&mut self.c3.mul(o3))
-            .add(&mut self.c2.mul(o2).add(&mut self.c5.mul(o4)).int_mul(xi));
->>>>>>> b3fb1cd4
 
         let c2 = self
             .c0
@@ -227,7 +264,6 @@
             .add(&mut self.c1.mul(o1))
             .add(&mut self.c2.mul(o0))
             .add(&mut self.c3.mul(o4))
-<<<<<<< HEAD
             .add(&mut self.c5.mul(o5).int_mul(xi));
 
         let c3 = self.c3.mul(o0).add(
@@ -235,14 +271,6 @@
                 .c1
                 .mul(o5)
                 .add(&mut self.c2.mul(o4))
-=======
-            .add(&mut self.c4.mul(o3));
-
-        let c3 = self.c0.mul(o3).add(&mut self.c3.mul(o0)).add(
-            &mut self
-                .c2
-                .mul(o4)
->>>>>>> b3fb1cd4
                 .add(&mut self.c4.mul(o2))
                 .add(&mut self.c5.mul(o1))
                 .int_mul(xi),
@@ -251,7 +279,6 @@
         let c4 = self
             .c0
             .mul(o4)
-<<<<<<< HEAD
             .add(&mut self.c3.mul(o1))
             .add(&mut self.c4.mul(o0))
             .add(&mut self.c2.mul(o5).add(&mut self.c5.mul(o2)).int_mul(xi));
@@ -261,17 +288,6 @@
             .c0
             .mul(o5)
             .add(&mut self.c1.mul(o4))
-=======
-            .add(&mut self.c1.mul(o3))
-            .add(&mut self.c3.mul(o1))
-            .add(&mut self.c4.mul(o0))
-            .add(&mut self.c5.mul(o2).int_mul(xi));
-
-        let c5 = self
-            .c1
-            .mul(o4)
-            .add(&mut self.c2.mul(o3))
->>>>>>> b3fb1cd4
             .add(&mut self.c3.mul(o2))
             .add(&mut self.c4.mul(o1))
             .add(&mut self.c5.mul(o0));
