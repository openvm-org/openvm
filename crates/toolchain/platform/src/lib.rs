#![doc = include_str!("../README.md")]
#![cfg_attr(not(feature = "std"), no_std)]
#![allow(unused_variables)]
#![deny(rustdoc::broken_intra_doc_links)]
#![cfg_attr(docsrs, feature(doc_cfg, doc_auto_cfg))]

#[cfg(target_os = "zkvm")]
pub use openvm_custom_insn::{custom_insn_i, custom_insn_r};
<<<<<<< HEAD
#[cfg(target_os = "zkvm")]
pub mod alloc;
#[cfg(all(feature = "export-getrandom", target_os = "zkvm"))]
mod getrandom;
=======
>>>>>>> 152b6b6c
#[cfg(all(feature = "rust-runtime", target_os = "zkvm"))]
pub mod heap;
#[cfg(all(feature = "export-libm", target_os = "zkvm"))]
mod libm_extern;

pub mod memory;
pub mod print;
#[cfg(feature = "rust-runtime")]
pub mod rust_rt;

/// Size of a zkVM machine word in bytes.
/// 4 bytes (i.e. 32 bits) as the zkVM is an implementation of the rv32im ISA.
pub const WORD_SIZE: usize = core::mem::size_of::<u32>();

/// Size of a zkVM memory page.
pub const PAGE_SIZE: usize = 1024;

/// Standard IO file descriptors for use with sys_read and sys_write.
pub mod fileno {
    pub const STDIN: u32 = 0;
    pub const STDOUT: u32 = 1;
    pub const STDERR: u32 = 2;
    pub const JOURNAL: u32 = 3;
}

/// Align address upwards.
///
/// Returns the smallest `x` with alignment `align` so that `x >= addr`.
///
/// `align` must be a power of 2.
pub const fn align_up(addr: usize, align: usize) -> usize {
    let mask = align - 1;
    (addr + mask) & !mask
}<|MERGE_RESOLUTION|>--- conflicted
+++ resolved
@@ -6,13 +6,8 @@
 
 #[cfg(target_os = "zkvm")]
 pub use openvm_custom_insn::{custom_insn_i, custom_insn_r};
-<<<<<<< HEAD
 #[cfg(target_os = "zkvm")]
 pub mod alloc;
-#[cfg(all(feature = "export-getrandom", target_os = "zkvm"))]
-mod getrandom;
-=======
->>>>>>> 152b6b6c
 #[cfg(all(feature = "rust-runtime", target_os = "zkvm"))]
 pub mod heap;
 #[cfg(all(feature = "export-libm", target_os = "zkvm"))]
