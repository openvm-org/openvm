--- conflicted
+++ resolved
@@ -20,12 +20,8 @@
 //! * It includes a panic handler.
 //! * It includes an allocator.
 
-<<<<<<< HEAD
-// Importing `axvm_rv32im_guest` here would create a circular dependency
-=======
 /// WARNING: the [SYSTEM_OPCODE] here should be equal to `SYSTEM_OPCODE` in `extensions_rv32im_guest`
 /// Can't import `axvm_rv32im_guest` here because would create a circular dependency
->>>>>>> d323cb84
 #[cfg(target_os = "zkvm")]
 /// This is custom-0 defined in RISC-V spec document
 const SYSTEM_OPCODE: u8 = 0x0b;
