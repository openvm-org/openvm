use std::{fs::read_dir, path::PathBuf};

use eyre::Result;
use openvm_circuit::{
    arch::{execution_mode::e1::E1Ctx, instructions::exe::VmExe, interpreter::InterpretedInstance},
    utils::air_test,
};
use openvm_rv32im_circuit::Rv32ImConfig;
use openvm_rv32im_transpiler::{
    Rv32ITranspilerExtension, Rv32IoTranspilerExtension, Rv32MTranspilerExtension,
};
use openvm_stark_sdk::p3_baby_bear::BabyBear;
use openvm_toolchain_tests::decode_elf;
use openvm_transpiler::{transpiler::Transpiler, FromElf};

type F = BabyBear;

#[test]
#[ignore = "must run makefile"]
fn test_rv32im_riscv_vector_runtime() -> Result<()> {
    let skip_list = ["rv32ui-p-ma_data", "rv32ui-p-fence_i"];
    let config = Rv32ImConfig::default();
    let dir = PathBuf::from(env!("CARGO_MANIFEST_DIR")).join("rv32im-test-vectors/tests");
    for entry in read_dir(dir)? {
        let entry = entry?;
        let path = entry.path();
        if path.is_file() && path.extension().unwrap_or_default() == "" {
            let file_name = path.file_name().unwrap().to_str().unwrap();
            if skip_list.contains(&file_name) {
                continue;
            }
            println!("Running: {}", file_name);
            let result = std::panic::catch_unwind(|| -> Result<_> {
                let elf = decode_elf(&path)?;
                let exe = VmExe::from_elf(
                    elf,
                    Transpiler::<F>::default()
                        .with_extension(Rv32ITranspilerExtension)
                        .with_extension(Rv32MTranspilerExtension)
                        .with_extension(Rv32IoTranspilerExtension),
                )?;
<<<<<<< HEAD
                let executor = VmExecutor::<F, _>::new(config.clone())?;
                let res = executor.execute_e1(exe, vec![], None)?;
                Ok(res)
=======
                let interpreter = InterpretedInstance::new(config.clone(), exe);
                let state = interpreter.execute(E1Ctx::new(None), vec![])?;
                state.exit_code?;
                Ok(())
>>>>>>> 97eaf481
            });

            match result {
                Ok(Ok(_)) => println!("Passed!: {}", file_name),
                Ok(Err(e)) => println!("Failed: {} with error: {}", file_name, e),
                Err(_) => panic!("Panic occurred while running: {}", file_name),
            }
        }
    }

    Ok(())
}

#[test]
#[ignore = "long prover tests"]
fn test_rv32im_riscv_vector_prove() -> Result<()> {
    let config = Rv32ImConfig::default();
    let skip_list = ["rv32ui-p-ma_data", "rv32ui-p-fence_i"];
    let dir = PathBuf::from(env!("CARGO_MANIFEST_DIR")).join("rv32im-test-vectors/tests");
    for entry in read_dir(dir)? {
        let entry = entry?;
        let path = entry.path();
        if path.is_file() && path.extension().unwrap_or_default() == "" {
            let file_name = path.file_name().unwrap().to_str().unwrap();
            if skip_list.contains(&file_name) {
                continue;
            }
            println!("Running: {}", file_name);
            let elf = decode_elf(&path)?;
            let exe = VmExe::from_elf(
                elf,
                Transpiler::<F>::default()
                    .with_extension(Rv32ITranspilerExtension)
                    .with_extension(Rv32MTranspilerExtension)
                    .with_extension(Rv32IoTranspilerExtension),
            )?;

            let result = std::panic::catch_unwind(|| {
                air_test(config.clone(), exe);
            });

            match result {
                Ok(_) => println!("Passed!: {}", file_name),
                Err(_) => println!("Panic occurred while running: {}", file_name),
            }
        }
    }

    Ok(())
}<|MERGE_RESOLUTION|>--- conflicted
+++ resolved
@@ -39,16 +39,10 @@
                         .with_extension(Rv32MTranspilerExtension)
                         .with_extension(Rv32IoTranspilerExtension),
                 )?;
-<<<<<<< HEAD
-                let executor = VmExecutor::<F, _>::new(config.clone())?;
-                let res = executor.execute_e1(exe, vec![], None)?;
-                Ok(res)
-=======
                 let interpreter = InterpretedInstance::new(config.clone(), exe);
                 let state = interpreter.execute(E1Ctx::new(None), vec![])?;
                 state.exit_code?;
                 Ok(())
->>>>>>> 97eaf481
             });
 
             match result {
