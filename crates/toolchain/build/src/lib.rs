--- conflicted
+++ resolved
@@ -22,11 +22,7 @@
 /// The rustc compiler [target](https://doc.rust-lang.org/rustc/targets/index.html).
 pub const RUSTC_TARGET: &str = "riscv32im-risc0-zkvm-elf";
 /// The default Rust toolchain name to use if OPENVM_RUST_TOOLCHAIN is not set
-<<<<<<< HEAD
-pub const DEFAULT_RUSTUP_TOOLCHAIN_NAME: &str = "nightly-2025-02-14";
-=======
 pub const DEFAULT_RUSTUP_TOOLCHAIN_NAME: &str = "nightly-2025-08-02";
->>>>>>> 8ad15357
 
 /// Get the Rust toolchain name from environment variable or default
 pub fn get_rustup_toolchain_name() -> String {
