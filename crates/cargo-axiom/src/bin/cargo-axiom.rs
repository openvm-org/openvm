use cargo_axiom::{
<<<<<<< HEAD
    commands::{BenchCmd, BuildCmd, ContractCmd, KeygenCmd, ProveCmd, RunCmd, VerifyCmd},
=======
    commands::{BenchCmd, BuildCmd, InitCmd, KeygenCmd, ProveCmd, RunCmd, TranspileCmd, VerifyCmd},
>>>>>>> c55fc773
    AXVM_VERSION_MESSAGE,
};
use clap::{Parser, Subcommand};
use eyre::Result;

#[derive(Parser)]
#[command(name = "cargo", bin_name = "cargo")]
pub enum Cargo {
    Axiom(AxVmCli),
}

#[derive(clap::Args)]
#[command(author, about, long_about = None, args_conflicts_with_subcommands = true, version = AXVM_VERSION_MESSAGE)]
pub struct AxVmCli {
    #[clap(subcommand)]
    pub command: AxVmCliCommands,
}

#[derive(Subcommand)]
pub enum AxVmCliCommands {
    Bench(BenchCmd),
    Build(BuildCmd),
    Init(InitCmd),
    Keygen(KeygenCmd),
    Prove(ProveCmd),
    Run(RunCmd),
    Verify(VerifyCmd),
}

fn main() -> Result<()> {
    let Cargo::Axiom(args) = Cargo::parse();
    let command = args.command;
    match command {
        AxVmCliCommands::Bench(cmd) => cmd.run(),
        AxVmCliCommands::Build(cmd) => cmd.run(),
        AxVmCliCommands::Init(cmd) => cmd.run(),
        AxVmCliCommands::Keygen(cmd) => cmd.run(),
        AxVmCliCommands::Prove(cmd) => cmd.run(),
        AxVmCliCommands::Run(cmd) => cmd.run(),
        AxVmCliCommands::Verify(cmd) => cmd.run(),
    }
}<|MERGE_RESOLUTION|>--- conflicted
+++ resolved
@@ -1,9 +1,5 @@
 use cargo_axiom::{
-<<<<<<< HEAD
-    commands::{BenchCmd, BuildCmd, ContractCmd, KeygenCmd, ProveCmd, RunCmd, VerifyCmd},
-=======
-    commands::{BenchCmd, BuildCmd, InitCmd, KeygenCmd, ProveCmd, RunCmd, TranspileCmd, VerifyCmd},
->>>>>>> c55fc773
+    commands::{BenchCmd, BuildCmd, InitCmd, KeygenCmd, ProveCmd, RunCmd, VerifyCmd},
     AXVM_VERSION_MESSAGE,
 };
 use clap::{Parser, Subcommand};
@@ -39,10 +35,10 @@
     match command {
         AxVmCliCommands::Bench(cmd) => cmd.run(),
         AxVmCliCommands::Build(cmd) => cmd.run(),
+        AxVmCliCommands::Run(cmd) => cmd.run(),
         AxVmCliCommands::Init(cmd) => cmd.run(),
         AxVmCliCommands::Keygen(cmd) => cmd.run(),
         AxVmCliCommands::Prove(cmd) => cmd.run(),
-        AxVmCliCommands::Run(cmd) => cmd.run(),
         AxVmCliCommands::Verify(cmd) => cmd.run(),
     }
 }