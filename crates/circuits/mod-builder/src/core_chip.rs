--- conflicted
+++ resolved
@@ -1,26 +1,14 @@
 use std::{
     marker::PhantomData,
     mem::{align_of, size_of},
-<<<<<<< HEAD
-=======
     sync::Arc,
->>>>>>> 8141dacc
 };
 
 use itertools::Itertools;
 use num_bigint::BigUint;
 use num_traits::Zero;
 use openvm_circuit::{
-<<<<<<< HEAD
-    arch::{
-        get_record_from_slice, AdapterAirContext, AdapterCoreLayout, AdapterCoreMetadata,
-        AdapterTraceFiller, AdapterTraceStep, CustomBorrow, DynAdapterInterface, DynArray,
-        MinimalInstruction, RecordArena, Result, SizedRecord, TraceFiller, TraceStep,
-        VmAdapterInterface, VmCoreAir, VmStateMut,
-    },
-=======
     arch::*,
->>>>>>> 8141dacc
     system::memory::{online::TracingMemory, MemoryAuxColsFactory},
 };
 use openvm_circuit_primitives::{
@@ -194,111 +182,6 @@
         }
     }
 }
-<<<<<<< HEAD
-
-impl<F, A> Default for FieldExpressionMetadata<F, A> {
-    fn default() -> Self {
-        Self {
-            total_input_limbs: 0,
-            _phantom: PhantomData,
-        }
-    }
-}
-
-impl<F, A> FieldExpressionMetadata<F, A> {
-    pub fn new(total_input_limbs: usize) -> Self {
-        Self {
-            total_input_limbs,
-            _phantom: PhantomData,
-        }
-    }
-}
-
-impl<F, A> AdapterCoreMetadata for FieldExpressionMetadata<F, A>
-where
-    A: AdapterTraceStep<F, ()>,
-{
-    #[inline(always)]
-    fn get_adapter_width() -> usize {
-        A::WIDTH * size_of::<F>()
-    }
-}
-
-pub type FieldExpressionRecordLayout<F, A> = AdapterCoreLayout<FieldExpressionMetadata<F, A>>;
-
-pub struct FieldExpressionCoreRecordMut<'a> {
-    pub opcode: &'a mut u8,
-    pub input_limbs: &'a mut [u8],
-}
-
-impl<'a, F, A> CustomBorrow<'a, FieldExpressionCoreRecordMut<'a>, FieldExpressionRecordLayout<F, A>>
-    for [u8]
-{
-    fn custom_borrow(
-        &'a mut self,
-        layout: FieldExpressionRecordLayout<F, A>,
-    ) -> FieldExpressionCoreRecordMut<'a> {
-        let (opcode_buf, input_limbs_buff) = unsafe { self.split_at_mut_unchecked(1) };
-
-        FieldExpressionCoreRecordMut {
-            opcode: &mut opcode_buf[0],
-            input_limbs: &mut input_limbs_buff[..layout.metadata.total_input_limbs],
-        }
-    }
-
-    unsafe fn extract_layout(&self) -> FieldExpressionRecordLayout<F, A> {
-        panic!("Should get the Layout information from FieldExpressionStep");
-    }
-}
-
-impl<F, A> SizedRecord<FieldExpressionRecordLayout<F, A>> for FieldExpressionCoreRecordMut<'_> {
-    fn size(layout: &FieldExpressionRecordLayout<F, A>) -> usize {
-        layout.metadata.total_input_limbs + 1
-    }
-
-    fn alignment(_layout: &FieldExpressionRecordLayout<F, A>) -> usize {
-        align_of::<u8>()
-    }
-}
-
-impl<'a> FieldExpressionCoreRecordMut<'a> {
-    // This method is only used in testing
-    pub fn new_from_execution_data(
-        buffer: &'a mut [u8],
-        inputs: &[BigUint],
-        limbs_per_input: usize,
-    ) -> Self {
-        let record_info = FieldExpressionMetadata::<(), ()>::new(inputs.len() * limbs_per_input);
-
-        let record: Self = buffer.custom_borrow(FieldExpressionRecordLayout {
-            metadata: record_info,
-        });
-        record
-    }
-
-    #[inline(always)]
-    pub fn fill_from_execution_data(&mut self, opcode: u8, data: &[u8]) {
-        // Rust will assert that length of `data` and `self.input_limbs` are the same
-        // That is `data.len() == num_inputs * limbs_per_input`
-        *self.opcode = opcode;
-        self.input_limbs.copy_from_slice(data);
-    }
-}
-
-// TODO(arayi): use lifetimes and references for fields
-pub struct FieldExpressionStep<A> {
-    adapter: A,
-    pub expr: FieldExpr,
-    pub offset: usize,
-    pub local_opcode_idx: Vec<usize>,
-    pub opcode_flag_idx: Vec<usize>,
-    pub range_checker: SharedVariableRangeCheckerChip,
-    pub name: String,
-    pub should_finalize: bool,
-}
-
-impl<A> FieldExpressionStep<A> {
-=======
 
 impl<F, A> Default for FieldExpressionMetadata<F, A> {
     fn default() -> Self {
@@ -454,7 +337,6 @@
 }
 
 impl<A> FieldExpressionFiller<A> {
->>>>>>> 8141dacc
     #[allow(clippy::too_many_arguments)]
     pub fn new(
         adapter: A,
@@ -472,20 +354,9 @@
             opcode_flag_idx
         };
         assert_eq!(opcode_flag_idx.len(), local_opcode_idx.len() - 1);
-<<<<<<< HEAD
-        tracing::info!(
-            "FieldExpressionCoreStep: opcode={name}, main_width={}",
-            BaseAir::<BabyBear>::width(&expr)
-        );
         Self {
             adapter,
             expr,
-            offset,
-=======
-        Self {
-            adapter,
-            expr,
->>>>>>> 8141dacc
             local_opcode_idx,
             opcode_flag_idx,
             range_checker,
@@ -496,23 +367,10 @@
         self.expr.builder.num_input
     }
 
-<<<<<<< HEAD
-    pub fn num_vars(&self) -> usize {
-        self.expr.builder.num_variables
-    }
-
-=======
->>>>>>> 8141dacc
     pub fn num_flags(&self) -> usize {
         self.expr.builder.num_flags
     }
 
-<<<<<<< HEAD
-    pub fn output_indices(&self) -> &[usize] {
-        &self.expr.builder.output_indices
-    }
-=======
->>>>>>> 8141dacc
     pub fn get_record_layout<F>(&self) -> FieldExpressionRecordLayout<F, A> {
         FieldExpressionRecordLayout {
             metadata: FieldExpressionMetadata::new(
@@ -522,50 +380,6 @@
     }
 }
 
-<<<<<<< HEAD
-impl<F, CTX, A> TraceStep<F, CTX> for FieldExpressionStep<A>
-where
-    F: PrimeField32,
-    A: 'static
-        + AdapterTraceStep<F, CTX, ReadData: Into<DynArray<u8>>, WriteData: From<DynArray<u8>>>,
-{
-    type RecordLayout = FieldExpressionRecordLayout<F, A>;
-    type RecordMut<'a> = (A::RecordMut<'a>, FieldExpressionCoreRecordMut<'a>);
-
-    fn execute<'buf, RA>(
-        &mut self,
-        state: VmStateMut<F, TracingMemory<F>, CTX>,
-        instruction: &Instruction<F>,
-        arena: &'buf mut RA,
-    ) -> Result<()>
-    where
-        RA: RecordArena<'buf, Self::RecordLayout, Self::RecordMut<'buf>>,
-    {
-        let (mut adapter_record, mut core_record) = arena.alloc(self.get_record_layout());
-
-        A::start(*state.pc, state.memory, &mut adapter_record);
-
-        let data: DynArray<_> = self
-            .adapter
-            .read(state.memory, instruction, &mut adapter_record)
-            .into();
-
-        core_record.fill_from_execution_data(
-            instruction.opcode.local_opcode_idx(self.offset) as u8,
-            &data.0,
-        );
-
-        let (writes, _, _) =
-            run_field_expression(self, core_record.input_limbs, *core_record.opcode as usize);
-
-        self.adapter.write(
-            state.memory,
-            instruction,
-            writes.into(),
-            &mut adapter_record,
-        );
-
-=======
 impl<F, A, RA> PreflightExecutor<F, RA> for FieldExpressionExecutor<A>
 where
     F: PrimeField32,
@@ -611,7 +425,6 @@
             &mut adapter_record,
         );
 
->>>>>>> 8141dacc
         *state.pc = state.pc.wrapping_add(DEFAULT_PC_STEP);
         Ok(())
     }
@@ -621,15 +434,6 @@
     }
 }
 
-<<<<<<< HEAD
-impl<F, CTX, A> TraceFiller<F, CTX> for FieldExpressionStep<A>
-where
-    F: PrimeField32 + Send + Sync + Clone,
-    A: 'static + AdapterTraceFiller<F, CTX>,
-{
-    fn fill_trace_row(&self, mem_helper: &MemoryAuxColsFactory<F>, row_slice: &mut [F]) {
-        // Get the core record from the row slice
-=======
 impl<F, A> TraceFiller<F> for FieldExpressionFiller<A>
 where
     F: PrimeField32 + Send + Sync + Clone,
@@ -638,18 +442,10 @@
     fn fill_trace_row(&self, mem_helper: &MemoryAuxColsFactory<F>, row_slice: &mut [F]) {
         // Get the core record from the row slice
         // SAFETY: Caller guarantees that row_slice has width A::WIDTH + core width
->>>>>>> 8141dacc
         let (adapter_row, mut core_row) = unsafe { row_slice.split_at_mut_unchecked(A::WIDTH) };
 
         self.adapter.fill_trace_row(mem_helper, adapter_row);
 
-<<<<<<< HEAD
-        let record: FieldExpressionCoreRecordMut =
-            unsafe { get_record_from_slice(&mut core_row, self.get_record_layout::<F>()) };
-
-        let (_, inputs, flags) =
-            run_field_expression(self, record.input_limbs, *record.opcode as usize);
-=======
         // SAFETY:
         // - caller ensures `core_row` contains a valid record representation that was previously
         //   written by the executor
@@ -665,18 +461,13 @@
             record.input_limbs,
             *record.opcode as usize,
         );
->>>>>>> 8141dacc
 
         let range_checker = self.range_checker.as_ref();
         self.expr
             .generate_subrow((range_checker, inputs, flags), core_row);
     }
 
-<<<<<<< HEAD
-    fn fill_dummy_trace_row(&self, _mem_helper: &MemoryAuxColsFactory<F>, row_slice: &mut [F]) {
-=======
     fn fill_dummy_trace_row(&self, row_slice: &mut [F]) {
->>>>>>> 8141dacc
         if !self.should_finalize {
             return;
         }
@@ -686,89 +477,6 @@
         let core_row = &mut row_slice[A::WIDTH..];
         // We **do not** want this trace row to update the range checker
         // so we must create a temporary range checker
-<<<<<<< HEAD
-        let tmp_range_checker = SharedVariableRangeCheckerChip::new(self.range_checker.bus());
-        self.expr
-            .generate_subrow((tmp_range_checker.as_ref(), inputs, flags), core_row);
-        core_row[0] = F::ZERO; // is_valid = 0
-    }
-}
-
-fn run_field_expression<A>(
-    step: &FieldExpressionStep<A>,
-    data: &[u8],
-    local_opcode_idx: usize,
-) -> (DynArray<u8>, Vec<BigUint>, Vec<bool>) {
-    let field_element_limbs = step.expr.canonical_num_limbs();
-    assert_eq!(data.len(), step.num_inputs() * field_element_limbs);
-
-    let mut inputs = Vec::with_capacity(step.num_inputs());
-    for i in 0..step.num_inputs() {
-        let start = i * field_element_limbs;
-        let end = start + field_element_limbs;
-        let limb_slice = &data[start..end];
-        let input = BigUint::from_bytes_le(limb_slice);
-        inputs.push(input);
-    }
-
-    let mut flags = vec![];
-    if step.expr.needs_setup() {
-        flags = vec![false; step.num_flags()];
-
-        // Find which opcode this is in our local_opcode_idx list
-
-        if let Some(opcode_position) = step
-            .local_opcode_idx
-            .iter()
-            .position(|&idx| idx == local_opcode_idx)
-        {
-            // If this is NOT the last opcode (setup), set the corresponding flag
-            if opcode_position < step.opcode_flag_idx.len() {
-                let flag_idx = step.opcode_flag_idx[opcode_position];
-                flags[flag_idx] = true;
-            }
-            // If opcode_position == step.opcode_flag_idx.len(), it's the setup operation
-            // and all flags should remain false (which they already are)
-        }
-    }
-
-    let vars = step.expr.execute(inputs.clone(), flags.clone());
-    assert_eq!(vars.len(), step.num_vars());
-
-    let outputs: Vec<BigUint> = step
-        .output_indices()
-        .iter()
-        .map(|&i| vars[i].clone())
-        .collect();
-    let writes: DynArray<_> = outputs
-        .iter()
-        .map(|x| biguint_to_limbs_vec(x, field_element_limbs))
-        .concat()
-        .into_iter()
-        .collect::<Vec<_>>()
-        .into();
-
-    (writes, inputs, flags)
-}
-
-#[inline(always)]
-pub fn run_field_expression_precomputed<const NEEDS_SETUP: bool>(
-    expr: &FieldExpr,
-    flag_idx: usize,
-    data: &[u8],
-) -> DynArray<u8> {
-    let field_element_limbs = expr.canonical_num_limbs();
-    assert_eq!(data.len(), expr.num_inputs() * field_element_limbs);
-
-    let mut inputs = Vec::with_capacity(expr.num_inputs());
-    for i in 0..expr.num_inputs() {
-        let start = i * expr.canonical_num_limbs();
-        let end = start + expr.canonical_num_limbs();
-        let limb_slice = &data[start..end];
-        let input = BigUint::from_bytes_le(limb_slice);
-        inputs.push(input);
-    }
-=======
         let tmp_range_checker = Arc::new(VariableRangeCheckerChip::new(self.range_checker.bus()));
         self.expr
             .generate_subrow((&tmp_range_checker, inputs, flags), core_row);
@@ -851,7 +559,6 @@
         let input = BigUint::from_bytes_le(limb_slice);
         inputs.push(input);
     }
->>>>>>> 8141dacc
 
     let flags = if NEEDS_SETUP {
         let mut flags = vec![false; expr.num_flags()];
