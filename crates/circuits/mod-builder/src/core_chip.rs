use std::{
    marker::PhantomData,
    mem::{align_of, size_of},
    sync::Arc,
};

use itertools::Itertools;
use num_bigint::BigUint;
use num_traits::Zero;
use openvm_circuit::{
    arch::*,
    system::memory::{online::TracingMemory, MemoryAuxColsFactory},
};
use openvm_circuit_primitives::{
    var_range::{SharedVariableRangeCheckerChip, VariableRangeCheckerChip},
    SubAir, TraceSubRowGenerator,
};
use openvm_instructions::{instruction::Instruction, program::DEFAULT_PC_STEP};
use openvm_stark_backend::{
    interaction::InteractionBuilder,
    p3_air::BaseAir,
    p3_field::{Field, FieldAlgebra, PrimeField32},
    rap::BaseAirWithPublicValues,
};
use openvm_stark_sdk::p3_baby_bear::BabyBear;

use crate::{
    builder::{FieldExpr, FieldExprCols},
    utils::biguint_to_limbs_vec,
};

#[derive(Clone)]
pub struct FieldExpressionCoreAir {
    pub expr: FieldExpr,

    /// The global opcode offset.
    pub offset: usize,

    /// All the opcode indices (including setup) supported by this Air.
    /// The last one must be the setup opcode if it's a chip needs setup.
    pub local_opcode_idx: Vec<usize>,
    /// Opcode flag idx (indices from builder.new_flag()) for all except setup opcode. Empty if
    /// single op chip.
    pub opcode_flag_idx: Vec<usize>,
    // Example 1: 1-op chip EcAdd that needs setup
    //   local_opcode_idx = [0, 2], where 0 is EcAdd, 2 is setup
    //   opcode_flag_idx = [], not needed for single op chip.
    // Example 2: 1-op chip EvaluateLine that doesn't need setup
    //   local_opcode_idx = [2], the id within PairingOpcodeEnum
    //   opcode_flag_idx = [], not needed
    // Example 3: 2-op chip MulDiv that needs setup
    //   local_opcode_idx = [2, 3, 4], where 2 is Mul, 3 is Div, 4 is setup
    //   opcode_flag_idx = [0, 1], where 0 is mul_flag, 1 is div_flag, in the builder
    // We don't support 2-op chip that doesn't need setup right now.
}

impl FieldExpressionCoreAir {
    pub fn new(
        expr: FieldExpr,
        offset: usize,
        local_opcode_idx: Vec<usize>,
        opcode_flag_idx: Vec<usize>,
    ) -> Self {
        let opcode_flag_idx = if opcode_flag_idx.is_empty() && expr.needs_setup() {
            // single op chip that needs setup, so there is only one default flag, must be 0.
            vec![0]
        } else {
            // multi ops chip or no-setup chip, use as is.
            opcode_flag_idx
        };
        assert_eq!(opcode_flag_idx.len(), local_opcode_idx.len() - 1);
        Self {
            expr,
            offset,
            local_opcode_idx,
            opcode_flag_idx,
        }
    }

    pub fn num_inputs(&self) -> usize {
        self.expr.builder.num_input
    }

    pub fn num_vars(&self) -> usize {
        self.expr.builder.num_variables
    }

    pub fn num_flags(&self) -> usize {
        self.expr.builder.num_flags
    }

    pub fn output_indices(&self) -> &[usize] {
        &self.expr.builder.output_indices
    }
}

impl<F: Field> BaseAir<F> for FieldExpressionCoreAir {
    fn width(&self) -> usize {
        BaseAir::<F>::width(&self.expr)
    }
}

impl<F: Field> BaseAirWithPublicValues<F> for FieldExpressionCoreAir {}

impl<AB: InteractionBuilder, I> VmCoreAir<AB, I> for FieldExpressionCoreAir
where
    I: VmAdapterInterface<AB::Expr>,
    AdapterAirContext<AB::Expr, I>:
        From<AdapterAirContext<AB::Expr, DynAdapterInterface<AB::Expr>>>,
{
    fn eval(
        &self,
        builder: &mut AB,
        local: &[AB::Var],
        _from_pc: AB::Var,
    ) -> AdapterAirContext<AB::Expr, I> {
        assert_eq!(local.len(), BaseAir::<AB::F>::width(&self.expr));
        self.expr.eval(builder, local);
        let FieldExprCols {
            is_valid,
            inputs,
            vars,
            flags,
            ..
        } = self.expr.load_vars(local);
        assert_eq!(inputs.len(), self.num_inputs());
        assert_eq!(vars.len(), self.num_vars());
        assert_eq!(flags.len(), self.num_flags());
        let reads: Vec<AB::Expr> = inputs.concat().iter().map(|x| (*x).into()).collect();
        let writes: Vec<AB::Expr> = self
            .output_indices()
            .iter()
            .flat_map(|&i| vars[i].clone())
            .map(Into::into)
            .collect();

        let opcode_flags_except_last = self.opcode_flag_idx.iter().map(|&i| flags[i]).collect_vec();
        let last_opcode_flag = is_valid
            - opcode_flags_except_last
                .iter()
                .map(|&v| v.into())
                .sum::<AB::Expr>();
        builder.assert_bool(last_opcode_flag.clone());
        let opcode_flags = opcode_flags_except_last
            .into_iter()
            .map(Into::into)
            .chain(Some(last_opcode_flag));
        let expected_opcode = opcode_flags
            .zip(self.local_opcode_idx.iter().map(|&i| i + self.offset))
            .map(|(flag, global_idx)| flag * AB::Expr::from_canonical_usize(global_idx))
            .sum();

        let instruction = MinimalInstruction {
            is_valid: is_valid.into(),
            opcode: expected_opcode,
        };

        let ctx: AdapterAirContext<_, DynAdapterInterface<_>> = AdapterAirContext {
            to_pc: None,
            reads: reads.into(),
            writes: writes.into(),
            instruction: instruction.into(),
        };
        ctx.into()
    }

    fn start_offset(&self) -> usize {
        self.offset
    }
}

pub struct FieldExpressionMetadata<F, A> {
    pub total_input_limbs: usize, // num_inputs * limbs_per_input
    _phantom: PhantomData<(F, A)>,
}

impl<F, A> Clone for FieldExpressionMetadata<F, A> {
    fn clone(&self) -> Self {
        Self {
            total_input_limbs: self.total_input_limbs,
            _phantom: PhantomData,
        }
    }
}
<<<<<<< HEAD

impl<F, A> Default for FieldExpressionMetadata<F, A> {
    fn default() -> Self {
        Self {
            total_input_limbs: 0,
            _phantom: PhantomData,
        }
    }
}

impl<F, A> FieldExpressionMetadata<F, A> {
    pub fn new(total_input_limbs: usize) -> Self {
        Self {
            total_input_limbs,
            _phantom: PhantomData,
        }
    }
}

impl<F, A> AdapterCoreMetadata for FieldExpressionMetadata<F, A>
where
    A: AdapterTraceExecutor<F>,
{
    #[inline(always)]
    fn get_adapter_width() -> usize {
        A::WIDTH * size_of::<F>()
    }
}

pub type FieldExpressionRecordLayout<F, A> = AdapterCoreLayout<FieldExpressionMetadata<F, A>>;

pub struct FieldExpressionCoreRecordMut<'a> {
    pub opcode: &'a mut u8,
    pub input_limbs: &'a mut [u8],
}

impl<'a, F, A> CustomBorrow<'a, FieldExpressionCoreRecordMut<'a>, FieldExpressionRecordLayout<F, A>>
    for [u8]
{
    fn custom_borrow(
        &'a mut self,
        layout: FieldExpressionRecordLayout<F, A>,
    ) -> FieldExpressionCoreRecordMut<'a> {
        let (opcode_buf, input_limbs_buff) = unsafe { self.split_at_mut_unchecked(1) };

        FieldExpressionCoreRecordMut {
            opcode: &mut opcode_buf[0],
            input_limbs: &mut input_limbs_buff[..layout.metadata.total_input_limbs],
        }
    }

    unsafe fn extract_layout(&self) -> FieldExpressionRecordLayout<F, A> {
        panic!("Should get the Layout information from FieldExpressionExecutor");
    }
}

impl<F, A> SizedRecord<FieldExpressionRecordLayout<F, A>> for FieldExpressionCoreRecordMut<'_> {
    fn size(layout: &FieldExpressionRecordLayout<F, A>) -> usize {
        layout.metadata.total_input_limbs + 1
    }

    fn alignment(_layout: &FieldExpressionRecordLayout<F, A>) -> usize {
        align_of::<u8>()
    }
}

impl<'a> FieldExpressionCoreRecordMut<'a> {
    // This method is only used in testing
    pub fn new_from_execution_data(
        buffer: &'a mut [u8],
        inputs: &[BigUint],
        limbs_per_input: usize,
    ) -> Self {
        let record_info = FieldExpressionMetadata::<(), ()>::new(inputs.len() * limbs_per_input);

        let record: Self = buffer.custom_borrow(FieldExpressionRecordLayout {
            metadata: record_info,
        });
        record
    }

    #[inline(always)]
    pub fn fill_from_execution_data(&mut self, opcode: u8, data: &[u8]) {
        // Rust will assert that length of `data` and `self.input_limbs` are the same
        // That is `data.len() == num_inputs * limbs_per_input`
        *self.opcode = opcode;
        self.input_limbs.copy_from_slice(data);
    }
}

#[derive(Clone)]
pub struct FieldExpressionExecutor<A> {
    adapter: A,
    pub expr: FieldExpr,
    pub offset: usize,
    pub local_opcode_idx: Vec<usize>,
    pub opcode_flag_idx: Vec<usize>,
    pub name: String,
}

impl<A> FieldExpressionExecutor<A> {
=======

impl<F, A> Default for FieldExpressionMetadata<F, A> {
    fn default() -> Self {
        Self {
            total_input_limbs: 0,
            _phantom: PhantomData,
        }
    }
}

impl<F, A> FieldExpressionMetadata<F, A> {
    pub fn new(total_input_limbs: usize) -> Self {
        Self {
            total_input_limbs,
            _phantom: PhantomData,
        }
    }
}

impl<F, A> AdapterCoreMetadata for FieldExpressionMetadata<F, A>
where
    A: AdapterTraceExecutor<F>,
{
    #[inline(always)]
    fn get_adapter_width() -> usize {
        A::WIDTH * size_of::<F>()
    }
}

pub type FieldExpressionRecordLayout<F, A> = AdapterCoreLayout<FieldExpressionMetadata<F, A>>;

pub struct FieldExpressionCoreRecordMut<'a> {
    pub opcode: &'a mut u8,
    pub input_limbs: &'a mut [u8],
}

impl<'a, F, A> CustomBorrow<'a, FieldExpressionCoreRecordMut<'a>, FieldExpressionRecordLayout<F, A>>
    for [u8]
{
    fn custom_borrow(
        &'a mut self,
        layout: FieldExpressionRecordLayout<F, A>,
    ) -> FieldExpressionCoreRecordMut<'a> {
        // SAFETY: The buffer length is the width of the trace which should be at least 1
        let (opcode_buf, input_limbs_buff) = unsafe { self.split_at_mut_unchecked(1) };

        // SAFETY: opcode_buf has exactly 1 element from split_at_mut_unchecked(1)
        let opcode_buf = unsafe { opcode_buf.get_unchecked_mut(0) };

        FieldExpressionCoreRecordMut {
            opcode: opcode_buf,
            input_limbs: &mut input_limbs_buff[..layout.metadata.total_input_limbs],
        }
    }

    unsafe fn extract_layout(&self) -> FieldExpressionRecordLayout<F, A> {
        panic!("Should get the Layout information from FieldExpressionExecutor");
    }
}

impl<F, A> SizedRecord<FieldExpressionRecordLayout<F, A>> for FieldExpressionCoreRecordMut<'_> {
    fn size(layout: &FieldExpressionRecordLayout<F, A>) -> usize {
        layout.metadata.total_input_limbs + 1
    }

    fn alignment(_layout: &FieldExpressionRecordLayout<F, A>) -> usize {
        align_of::<u8>()
    }
}

impl<'a> FieldExpressionCoreRecordMut<'a> {
    // This method is only used in testing
    pub fn new_from_execution_data(
        buffer: &'a mut [u8],
        inputs: &[BigUint],
        limbs_per_input: usize,
    ) -> Self {
        let record_info = FieldExpressionMetadata::<(), ()>::new(inputs.len() * limbs_per_input);

        let record: Self = buffer.custom_borrow(FieldExpressionRecordLayout {
            metadata: record_info,
        });
        record
    }

    #[inline(always)]
    pub fn fill_from_execution_data(&mut self, opcode: u8, data: &[u8]) {
        // Rust will assert that length of `data` and `self.input_limbs` are the same
        // That is `data.len() == num_inputs * limbs_per_input`
        *self.opcode = opcode;
        self.input_limbs.copy_from_slice(data);
    }
}

#[derive(Clone)]
pub struct FieldExpressionExecutor<A> {
    adapter: A,
    pub expr: FieldExpr,
    pub offset: usize,
    pub local_opcode_idx: Vec<usize>,
    pub opcode_flag_idx: Vec<usize>,
    pub name: String,
}

impl<A> FieldExpressionExecutor<A> {
    #[allow(clippy::too_many_arguments)]
    pub fn new(
        adapter: A,
        expr: FieldExpr,
        offset: usize,
        local_opcode_idx: Vec<usize>,
        opcode_flag_idx: Vec<usize>,
        name: &str,
    ) -> Self {
        let opcode_flag_idx = if opcode_flag_idx.is_empty() && expr.needs_setup() {
            // single op chip that needs setup, so there is only one default flag, must be 0.
            vec![0]
        } else {
            // multi ops chip or no-setup chip, use as is.
            opcode_flag_idx
        };
        assert_eq!(opcode_flag_idx.len(), local_opcode_idx.len() - 1);
        tracing::debug!(
            "FieldExpressionCoreExecutor: opcode={name}, main_width={}",
            BaseAir::<BabyBear>::width(&expr)
        );
        Self {
            adapter,
            expr,
            offset,
            local_opcode_idx,
            opcode_flag_idx,
            name: name.to_string(),
        }
    }

    pub fn get_record_layout<F>(&self) -> FieldExpressionRecordLayout<F, A> {
        FieldExpressionRecordLayout {
            metadata: FieldExpressionMetadata::new(
                self.expr.builder.num_input * self.expr.canonical_num_limbs(),
            ),
        }
    }
}

pub struct FieldExpressionFiller<A> {
    adapter: A,
    pub expr: FieldExpr,
    pub local_opcode_idx: Vec<usize>,
    pub opcode_flag_idx: Vec<usize>,
    pub range_checker: SharedVariableRangeCheckerChip,
    pub should_finalize: bool,
}

impl<A> FieldExpressionFiller<A> {
>>>>>>> 8ad15357
    #[allow(clippy::too_many_arguments)]
    pub fn new(
        adapter: A,
        expr: FieldExpr,
        local_opcode_idx: Vec<usize>,
        opcode_flag_idx: Vec<usize>,
<<<<<<< HEAD
        name: &str,
=======
        range_checker: SharedVariableRangeCheckerChip,
        should_finalize: bool,
>>>>>>> 8ad15357
    ) -> Self {
        let opcode_flag_idx = if opcode_flag_idx.is_empty() && expr.needs_setup() {
            // single op chip that needs setup, so there is only one default flag, must be 0.
            vec![0]
        } else {
            // multi ops chip or no-setup chip, use as is.
            opcode_flag_idx
        };
        assert_eq!(opcode_flag_idx.len(), local_opcode_idx.len() - 1);
<<<<<<< HEAD
        tracing::info!(
            "FieldExpressionCoreExecutor: opcode={name}, main_width={}",
            BaseAir::<BabyBear>::width(&expr)
        );
        Self {
            adapter,
            expr,
            offset,
            local_opcode_idx,
            opcode_flag_idx,
            name: name.to_string(),
        }
    }

    pub fn get_record_layout<F>(&self) -> FieldExpressionRecordLayout<F, A> {
        FieldExpressionRecordLayout {
            metadata: FieldExpressionMetadata::new(
                self.expr.builder.num_input * self.expr.canonical_num_limbs(),
            ),
        }
    }
}

pub struct FieldExpressionFiller<A> {
    adapter: A,
    pub expr: FieldExpr,
    pub local_opcode_idx: Vec<usize>,
    pub opcode_flag_idx: Vec<usize>,
    pub range_checker: SharedVariableRangeCheckerChip,
    pub should_finalize: bool,
}

impl<A> FieldExpressionFiller<A> {
    #[allow(clippy::too_many_arguments)]
    pub fn new(
        adapter: A,
        expr: FieldExpr,
        local_opcode_idx: Vec<usize>,
        opcode_flag_idx: Vec<usize>,
        range_checker: SharedVariableRangeCheckerChip,
        should_finalize: bool,
    ) -> Self {
        let opcode_flag_idx = if opcode_flag_idx.is_empty() && expr.needs_setup() {
            // single op chip that needs setup, so there is only one default flag, must be 0.
            vec![0]
        } else {
            // multi ops chip or no-setup chip, use as is.
            opcode_flag_idx
        };
        assert_eq!(opcode_flag_idx.len(), local_opcode_idx.len() - 1);
        Self {
            adapter,
            expr,
=======
        Self {
            adapter,
            expr,
>>>>>>> 8ad15357
            local_opcode_idx,
            opcode_flag_idx,
            range_checker,
            should_finalize,
        }
    }
    pub fn num_inputs(&self) -> usize {
        self.expr.builder.num_input
    }

    pub fn num_flags(&self) -> usize {
        self.expr.builder.num_flags
    }

    pub fn get_record_layout<F>(&self) -> FieldExpressionRecordLayout<F, A> {
        FieldExpressionRecordLayout {
            metadata: FieldExpressionMetadata::new(
                self.num_inputs() * self.expr.canonical_num_limbs(),
            ),
        }
    }
}

impl<F, A, RA> PreflightExecutor<F, RA> for FieldExpressionExecutor<A>
where
    F: PrimeField32,
    A: 'static
        + AdapterTraceExecutor<F, ReadData: Into<DynArray<u8>>, WriteData: From<DynArray<u8>>>,
    for<'buf> RA: RecordArena<
        'buf,
        FieldExpressionRecordLayout<F, A>,
        (A::RecordMut<'buf>, FieldExpressionCoreRecordMut<'buf>),
    >,
{
    fn execute(
<<<<<<< HEAD
        &mut self,
=======
        &self,
>>>>>>> 8ad15357
        state: VmStateMut<F, TracingMemory, RA>,
        instruction: &Instruction<F>,
    ) -> Result<(), ExecutionError> {
        let (mut adapter_record, mut core_record) = state.ctx.alloc(self.get_record_layout());

        A::start(*state.pc, state.memory, &mut adapter_record);

        let data: DynArray<_> = self
            .adapter
            .read(state.memory, instruction, &mut adapter_record)
            .into();

        core_record.fill_from_execution_data(
            instruction.opcode.local_opcode_idx(self.offset) as u8,
            &data.0,
        );
<<<<<<< HEAD

        let (writes, _, _) = run_field_expression(
            &self.expr,
            &self.local_opcode_idx,
            &self.opcode_flag_idx,
            core_record.input_limbs,
            *core_record.opcode as usize,
        );

        self.adapter.write(
            state.memory,
            instruction,
            writes.into(),
            &mut adapter_record,
        );

=======

        let (writes, _, _) = run_field_expression(
            &self.expr,
            &self.local_opcode_idx,
            &self.opcode_flag_idx,
            core_record.input_limbs,
            *core_record.opcode as usize,
        );

        self.adapter.write(
            state.memory,
            instruction,
            writes.into(),
            &mut adapter_record,
        );

>>>>>>> 8ad15357
        *state.pc = state.pc.wrapping_add(DEFAULT_PC_STEP);
        Ok(())
    }

    fn get_opcode_name(&self, _opcode: usize) -> String {
        self.name.clone()
    }
}

<<<<<<< HEAD
impl<F, A> TraceFiller<F> for FieldExpressionFiller<A>
where
    F: PrimeField32 + Send + Sync + Clone,
    A: 'static + AdapterTraceFiller<F>,
{
    fn fill_trace_row(&self, mem_helper: &MemoryAuxColsFactory<F>, row_slice: &mut [F]) {
        // Get the core record from the row slice
        let (adapter_row, mut core_row) = unsafe { row_slice.split_at_mut_unchecked(A::WIDTH) };

        self.adapter.fill_trace_row(mem_helper, adapter_row);

=======
#[cfg(feature = "aot")]
impl<F: PrimeField32, A> AotExecutor<F> for FieldExpressionExecutor<A> {}

impl<F, A> TraceFiller<F> for FieldExpressionFiller<A>
where
    F: PrimeField32 + Send + Sync + Clone,
    A: 'static + AdapterTraceFiller<F>,
{
    fn fill_trace_row(&self, mem_helper: &MemoryAuxColsFactory<F>, row_slice: &mut [F]) {
        // Get the core record from the row slice
        // SAFETY: Caller guarantees that row_slice has width A::WIDTH + core width
        let (adapter_row, mut core_row) = unsafe { row_slice.split_at_mut_unchecked(A::WIDTH) };

        self.adapter.fill_trace_row(mem_helper, adapter_row);

        // SAFETY:
        // - caller ensures `core_row` contains a valid record representation that was previously
        //   written by the executor
        // - core_row slice is transmuted to FieldExpressionCoreRecordMut using the specified
        //   layout, which satisfies CustomBorrow requirements for safe access.
>>>>>>> 8ad15357
        let record: FieldExpressionCoreRecordMut =
            unsafe { get_record_from_slice(&mut core_row, self.get_record_layout::<F>()) };

        let (_, inputs, flags) = run_field_expression(
            &self.expr,
            &self.local_opcode_idx,
            &self.opcode_flag_idx,
            record.input_limbs,
            *record.opcode as usize,
        );

        let range_checker = self.range_checker.as_ref();
        self.expr
            .generate_subrow((range_checker, inputs, flags), core_row);
    }

    fn fill_dummy_trace_row(&self, row_slice: &mut [F]) {
        if !self.should_finalize {
            return;
        }

        let inputs: Vec<BigUint> = vec![BigUint::zero(); self.num_inputs()];
        let flags: Vec<bool> = vec![false; self.num_flags()];
        let core_row = &mut row_slice[A::WIDTH..];
        // We **do not** want this trace row to update the range checker
        // so we must create a temporary range checker
        let tmp_range_checker = Arc::new(VariableRangeCheckerChip::new(self.range_checker.bus()));
        self.expr
            .generate_subrow((&tmp_range_checker, inputs, flags), core_row);
        core_row[0] = F::ZERO; // is_valid = 0
    }
}

fn run_field_expression(
    expr: &FieldExpr,
    local_opcode_flags: &[usize],
    opcode_flag_idx: &[usize],
    data: &[u8],
    local_opcode_idx: usize,
) -> (DynArray<u8>, Vec<BigUint>, Vec<bool>) {
    let field_element_limbs = expr.canonical_num_limbs();
    assert_eq!(data.len(), expr.builder.num_input * field_element_limbs);

    let mut inputs = Vec::with_capacity(expr.builder.num_input);
    for i in 0..expr.builder.num_input {
        let start = i * field_element_limbs;
        let end = start + field_element_limbs;
        let limb_slice = &data[start..end];
        let input = BigUint::from_bytes_le(limb_slice);
        inputs.push(input);
    }

    let mut flags = vec![];
    if expr.needs_setup() {
        flags = vec![false; expr.builder.num_flags];

        // Find which opcode this is in our local_opcode_idx list
        if let Some(opcode_position) = local_opcode_flags
            .iter()
            .position(|&idx| idx == local_opcode_idx)
        {
            // If this is NOT the last opcode (setup), set the corresponding flag
            if opcode_position < opcode_flag_idx.len() {
                let flag_idx = opcode_flag_idx[opcode_position];
                flags[flag_idx] = true;
            }
            // If opcode_position == step.opcode_flag_idx.len(), it's the setup operation
            // and all flags should remain false (which they already are)
        }
    }

    let vars = expr.execute(inputs.clone(), flags.clone());
    assert_eq!(vars.len(), expr.builder.num_variables);

    let outputs: Vec<BigUint> = expr
        .builder
        .output_indices
        .iter()
        .map(|&i| vars[i].clone())
        .collect();
    let writes: DynArray<_> = outputs
        .iter()
        .map(|x| biguint_to_limbs_vec(x, field_element_limbs))
        .concat()
        .into_iter()
        .collect::<Vec<_>>()
        .into();

    (writes, inputs, flags)
}

#[inline(always)]
pub fn run_field_expression_precomputed<const NEEDS_SETUP: bool>(
    expr: &FieldExpr,
    flag_idx: usize,
    data: &[u8],
) -> DynArray<u8> {
    let field_element_limbs = expr.canonical_num_limbs();
    assert_eq!(data.len(), expr.num_inputs() * field_element_limbs);

    let mut inputs = Vec::with_capacity(expr.num_inputs());
    for i in 0..expr.num_inputs() {
        let start = i * expr.canonical_num_limbs();
        let end = start + expr.canonical_num_limbs();
        let limb_slice = &data[start..end];
        let input = BigUint::from_bytes_le(limb_slice);
        inputs.push(input);
    }

    let flags = if NEEDS_SETUP {
        let mut flags = vec![false; expr.num_flags()];
        if flag_idx < expr.num_flags() {
            flags[flag_idx] = true;
        }
        flags
    } else {
        vec![]
    };

    let vars = expr.execute(inputs, flags);
    assert_eq!(vars.len(), expr.num_vars());

    let outputs: Vec<BigUint> = expr
        .output_indices()
        .iter()
        .map(|&i| vars[i].clone())
        .collect();

    outputs
        .iter()
        .map(|x| biguint_to_limbs_vec(x, field_element_limbs))
        .concat()
        .into_iter()
        .collect::<Vec<_>>()
        .into()
}<|MERGE_RESOLUTION|>--- conflicted
+++ resolved
@@ -182,109 +182,6 @@
         }
     }
 }
-<<<<<<< HEAD
-
-impl<F, A> Default for FieldExpressionMetadata<F, A> {
-    fn default() -> Self {
-        Self {
-            total_input_limbs: 0,
-            _phantom: PhantomData,
-        }
-    }
-}
-
-impl<F, A> FieldExpressionMetadata<F, A> {
-    pub fn new(total_input_limbs: usize) -> Self {
-        Self {
-            total_input_limbs,
-            _phantom: PhantomData,
-        }
-    }
-}
-
-impl<F, A> AdapterCoreMetadata for FieldExpressionMetadata<F, A>
-where
-    A: AdapterTraceExecutor<F>,
-{
-    #[inline(always)]
-    fn get_adapter_width() -> usize {
-        A::WIDTH * size_of::<F>()
-    }
-}
-
-pub type FieldExpressionRecordLayout<F, A> = AdapterCoreLayout<FieldExpressionMetadata<F, A>>;
-
-pub struct FieldExpressionCoreRecordMut<'a> {
-    pub opcode: &'a mut u8,
-    pub input_limbs: &'a mut [u8],
-}
-
-impl<'a, F, A> CustomBorrow<'a, FieldExpressionCoreRecordMut<'a>, FieldExpressionRecordLayout<F, A>>
-    for [u8]
-{
-    fn custom_borrow(
-        &'a mut self,
-        layout: FieldExpressionRecordLayout<F, A>,
-    ) -> FieldExpressionCoreRecordMut<'a> {
-        let (opcode_buf, input_limbs_buff) = unsafe { self.split_at_mut_unchecked(1) };
-
-        FieldExpressionCoreRecordMut {
-            opcode: &mut opcode_buf[0],
-            input_limbs: &mut input_limbs_buff[..layout.metadata.total_input_limbs],
-        }
-    }
-
-    unsafe fn extract_layout(&self) -> FieldExpressionRecordLayout<F, A> {
-        panic!("Should get the Layout information from FieldExpressionExecutor");
-    }
-}
-
-impl<F, A> SizedRecord<FieldExpressionRecordLayout<F, A>> for FieldExpressionCoreRecordMut<'_> {
-    fn size(layout: &FieldExpressionRecordLayout<F, A>) -> usize {
-        layout.metadata.total_input_limbs + 1
-    }
-
-    fn alignment(_layout: &FieldExpressionRecordLayout<F, A>) -> usize {
-        align_of::<u8>()
-    }
-}
-
-impl<'a> FieldExpressionCoreRecordMut<'a> {
-    // This method is only used in testing
-    pub fn new_from_execution_data(
-        buffer: &'a mut [u8],
-        inputs: &[BigUint],
-        limbs_per_input: usize,
-    ) -> Self {
-        let record_info = FieldExpressionMetadata::<(), ()>::new(inputs.len() * limbs_per_input);
-
-        let record: Self = buffer.custom_borrow(FieldExpressionRecordLayout {
-            metadata: record_info,
-        });
-        record
-    }
-
-    #[inline(always)]
-    pub fn fill_from_execution_data(&mut self, opcode: u8, data: &[u8]) {
-        // Rust will assert that length of `data` and `self.input_limbs` are the same
-        // That is `data.len() == num_inputs * limbs_per_input`
-        *self.opcode = opcode;
-        self.input_limbs.copy_from_slice(data);
-    }
-}
-
-#[derive(Clone)]
-pub struct FieldExpressionExecutor<A> {
-    adapter: A,
-    pub expr: FieldExpr,
-    pub offset: usize,
-    pub local_opcode_idx: Vec<usize>,
-    pub opcode_flag_idx: Vec<usize>,
-    pub name: String,
-}
-
-impl<A> FieldExpressionExecutor<A> {
-=======
 
 impl<F, A> Default for FieldExpressionMetadata<F, A> {
     fn default() -> Self {
@@ -440,62 +337,6 @@
 }
 
 impl<A> FieldExpressionFiller<A> {
->>>>>>> 8ad15357
-    #[allow(clippy::too_many_arguments)]
-    pub fn new(
-        adapter: A,
-        expr: FieldExpr,
-        local_opcode_idx: Vec<usize>,
-        opcode_flag_idx: Vec<usize>,
-<<<<<<< HEAD
-        name: &str,
-=======
-        range_checker: SharedVariableRangeCheckerChip,
-        should_finalize: bool,
->>>>>>> 8ad15357
-    ) -> Self {
-        let opcode_flag_idx = if opcode_flag_idx.is_empty() && expr.needs_setup() {
-            // single op chip that needs setup, so there is only one default flag, must be 0.
-            vec![0]
-        } else {
-            // multi ops chip or no-setup chip, use as is.
-            opcode_flag_idx
-        };
-        assert_eq!(opcode_flag_idx.len(), local_opcode_idx.len() - 1);
-<<<<<<< HEAD
-        tracing::info!(
-            "FieldExpressionCoreExecutor: opcode={name}, main_width={}",
-            BaseAir::<BabyBear>::width(&expr)
-        );
-        Self {
-            adapter,
-            expr,
-            offset,
-            local_opcode_idx,
-            opcode_flag_idx,
-            name: name.to_string(),
-        }
-    }
-
-    pub fn get_record_layout<F>(&self) -> FieldExpressionRecordLayout<F, A> {
-        FieldExpressionRecordLayout {
-            metadata: FieldExpressionMetadata::new(
-                self.expr.builder.num_input * self.expr.canonical_num_limbs(),
-            ),
-        }
-    }
-}
-
-pub struct FieldExpressionFiller<A> {
-    adapter: A,
-    pub expr: FieldExpr,
-    pub local_opcode_idx: Vec<usize>,
-    pub opcode_flag_idx: Vec<usize>,
-    pub range_checker: SharedVariableRangeCheckerChip,
-    pub should_finalize: bool,
-}
-
-impl<A> FieldExpressionFiller<A> {
     #[allow(clippy::too_many_arguments)]
     pub fn new(
         adapter: A,
@@ -516,11 +357,6 @@
         Self {
             adapter,
             expr,
-=======
-        Self {
-            adapter,
-            expr,
->>>>>>> 8ad15357
             local_opcode_idx,
             opcode_flag_idx,
             range_checker,
@@ -556,11 +392,7 @@
     >,
 {
     fn execute(
-<<<<<<< HEAD
-        &mut self,
-=======
         &self,
->>>>>>> 8ad15357
         state: VmStateMut<F, TracingMemory, RA>,
         instruction: &Instruction<F>,
     ) -> Result<(), ExecutionError> {
@@ -577,7 +409,6 @@
             instruction.opcode.local_opcode_idx(self.offset) as u8,
             &data.0,
         );
-<<<<<<< HEAD
 
         let (writes, _, _) = run_field_expression(
             &self.expr,
@@ -594,24 +425,6 @@
             &mut adapter_record,
         );
 
-=======
-
-        let (writes, _, _) = run_field_expression(
-            &self.expr,
-            &self.local_opcode_idx,
-            &self.opcode_flag_idx,
-            core_record.input_limbs,
-            *core_record.opcode as usize,
-        );
-
-        self.adapter.write(
-            state.memory,
-            instruction,
-            writes.into(),
-            &mut adapter_record,
-        );
-
->>>>>>> 8ad15357
         *state.pc = state.pc.wrapping_add(DEFAULT_PC_STEP);
         Ok(())
     }
@@ -621,19 +434,6 @@
     }
 }
 
-<<<<<<< HEAD
-impl<F, A> TraceFiller<F> for FieldExpressionFiller<A>
-where
-    F: PrimeField32 + Send + Sync + Clone,
-    A: 'static + AdapterTraceFiller<F>,
-{
-    fn fill_trace_row(&self, mem_helper: &MemoryAuxColsFactory<F>, row_slice: &mut [F]) {
-        // Get the core record from the row slice
-        let (adapter_row, mut core_row) = unsafe { row_slice.split_at_mut_unchecked(A::WIDTH) };
-
-        self.adapter.fill_trace_row(mem_helper, adapter_row);
-
-=======
 #[cfg(feature = "aot")]
 impl<F: PrimeField32, A> AotExecutor<F> for FieldExpressionExecutor<A> {}
 
@@ -654,7 +454,6 @@
         //   written by the executor
         // - core_row slice is transmuted to FieldExpressionCoreRecordMut using the specified
         //   layout, which satisfies CustomBorrow requirements for safe access.
->>>>>>> 8ad15357
         let record: FieldExpressionCoreRecordMut =
             unsafe { get_record_from_slice(&mut core_row, self.get_record_layout::<F>()) };
 
