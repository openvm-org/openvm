use std::{collections::HashMap, io::Write};

use eyre::Result;
use serde::{Deserialize, Serialize};

use crate::types::{BencherValue, BenchmarkOutput, Labels, MdTableCell, MetricDb};

type MetricName = String;
type MetricsByName = HashMap<MetricName, Vec<(f64, Labels)>>;

#[derive(Clone, Debug, Default)]
pub struct GroupedMetrics {
    /// "group" label => metrics with that "group" label, further grouped by metric name
    pub by_group: HashMap<String, MetricsByName>,
    pub ungrouped: MetricsByName,
}

#[derive(Clone, Debug, Default, Serialize, Deserialize)]
pub struct AggregateMetrics {
    /// "group" label => metric aggregate statistics
    #[serde(flatten)]
    pub by_group: HashMap<String, HashMap<MetricName, Stats>>,
    /// In seconds
    pub total_proof_time: MdTableCell,
    /// In seconds (infinite parallelism)
    pub total_par_proof_time: MdTableCell,
    /// Per-group bounded parallel proof time in seconds
    #[serde(skip)]
    pub bounded_par_by_group: HashMap<String, MdTableCell>,
}

#[derive(Clone, Debug, Serialize, Deserialize)]
pub struct BencherAggregateMetrics {
    #[serde(flatten)]
    pub by_group: HashMap<String, HashMap<String, BencherValue>>,
    /// In seconds
    pub total_proof_time: BencherValue,
    /// In seconds
    pub total_par_proof_time: BencherValue,
}

#[derive(Clone, Debug, Serialize, Deserialize)]
pub struct Stats {
    pub sum: MdTableCell,
    pub max: MdTableCell,
    pub min: MdTableCell,
    pub avg: MdTableCell,
    #[serde(skip)]
    pub count: usize,
}

impl Default for Stats {
    fn default() -> Self {
        Self::new()
    }
}

impl Stats {
    pub fn new() -> Self {
        Self {
            sum: MdTableCell::default(),
            max: MdTableCell::default(),
            min: MdTableCell::new(f64::MAX, None),
            avg: MdTableCell::default(),
            count: 0,
        }
    }
    pub fn push(&mut self, value: f64) {
        self.sum.val += value;
        self.count += 1;
        if value > self.max.val {
            self.max.val = value;
        }
        if value < self.min.val {
            self.min.val = value;
        }
    }

    pub fn finalize(&mut self) {
        assert!(self.count != 0);
        self.avg.val = self.sum.val / self.count as f64;
    }

    pub fn set_diff(&mut self, prev: &Self) {
        self.sum.diff = Some(self.sum.val - prev.sum.val);
        self.max.diff = Some(self.max.val - prev.max.val);
        self.min.diff = Some(self.min.val - prev.min.val);
        self.avg.diff = Some(self.avg.val - prev.avg.val);
    }
}

impl GroupedMetrics {
    pub fn new(db: &MetricDb, group_label_name: &str) -> Result<Self> {
        let mut by_group = HashMap::<String, MetricsByName>::new();
        let mut ungrouped = MetricsByName::new();
        for (labels, metrics) in db.flat_dict.iter() {
            let group_name = labels.get(group_label_name);
            if let Some(group_name) = group_name {
                let group_entry = by_group.entry(group_name.to_string()).or_default();
                let mut labels = labels.clone();
                labels.remove(group_label_name);
                for metric in metrics {
                    group_entry
                        .entry(metric.name.clone())
                        .or_default()
                        .push((metric.value, labels.clone()));
                }
            } else {
                for metric in metrics {
                    ungrouped
                        .entry(metric.name.clone())
                        .or_default()
                        .push((metric.value, labels.clone()));
                }
            }
        }
        Ok(Self {
            by_group,
            ungrouped,
        })
    }

    /// Validates that E1, metered, and preflight instruction counts all match each other
    fn validate_instruction_counts(group_summaries: &HashMap<MetricName, Stats>) {
        let e1_insns = group_summaries.get(EXECUTE_E1_INSNS_LABEL);
        let metered_insns = group_summaries.get(EXECUTE_METERED_INSNS_LABEL);
        let preflight_insns = group_summaries.get(EXECUTE_PREFLIGHT_INSNS_LABEL);

        if let (Some(e1_insns), Some(preflight_insns)) = (e1_insns, preflight_insns) {
            assert_eq!(e1_insns.sum.val as u64, preflight_insns.sum.val as u64);
        }
        if let (Some(e1_insns), Some(metered_insns)) = (e1_insns, metered_insns) {
            assert_eq!(e1_insns.sum.val as u64, metered_insns.sum.val as u64);
        }
        if let (Some(metered_insns), Some(preflight_insns)) = (metered_insns, preflight_insns) {
            assert_eq!(metered_insns.sum.val as u64, preflight_insns.sum.val as u64);
        }
    }

    pub fn aggregate(&self, num_parallel: usize) -> AggregateMetrics {
        let by_group: HashMap<String, _> = self
            .by_group
            .iter()
            .map(|(group_name, metrics)| {
                let group_summaries: HashMap<MetricName, Stats> = metrics
                    .iter()
                    .map(|(metric_name, metrics)| {
                        let mut summary = Stats::new();
                        for (value, _) in metrics {
                            summary.push(*value);
                        }
                        summary.finalize();
                        (metric_name.clone(), summary)
                    })
                    .collect();

                if !group_name.contains("keygen") {
                    Self::validate_instruction_counts(&group_summaries);
                }

                (group_name.clone(), group_summaries)
            })
            .collect();
        let mut metrics = AggregateMetrics {
            by_group,
            ..Default::default()
        };
        metrics.compute_total();
        metrics.bounded_par_by_group = self
            .compute_bounded_par_times(num_parallel, &metrics.by_group)
            .into_iter()
            .map(|(k, v)| (k, MdTableCell::new(v, Some(0.0))))
            .collect();

        metrics
    }

    /// Compute per-group parallel proof time with bounded parallelism.
    fn compute_bounded_par_times(
        &self,
        num_parallel: usize,
        stats_by_group: &HashMap<String, HashMap<MetricName, Stats>>,
    ) -> HashMap<String, f64> {
        let mut per_group = HashMap::new();

        for (group_name, metrics) in &self.by_group {
            if group_name.contains("keygen") {
                continue;
            }

            let mut group_time = 0.0;

            // Add serial execution time for app_proof groups
            if is_app_proof_group(group_name) {
                if let Some(stats) = stats_by_group.get(group_name) {
                    if let Some(metered) = stats.get(EXECUTE_METERED_TIME_LABEL) {
                        group_time += metered.avg.val / 1000.0;
                    }
                    if let Some(e1) = stats.get(EXECUTE_E1_TIME_LABEL) {
                        group_time += e1.avg.val / 1000.0;
                    }
                }
            }

            // Schedule proofs in parallel
            if let Some(proof_times) = metrics.get(PROOF_TIME_LABEL) {
                let times_s: Vec<f64> = proof_times.iter().map(|(ms, _)| ms / 1000.0).collect();
                group_time += schedule_parallel(&times_s, num_parallel);
            }

            per_group.insert(group_name.clone(), group_time);
        }

        per_group
    }
}

/// Round-robin assignment: proof i -> slot i % num_parallel. Returns max slot time.
fn schedule_parallel(proof_times: &[f64], num_parallel: usize) -> f64 {
    if proof_times.is_empty() || num_parallel == 0 {
        return 0.0;
    }

    let mut slot_times = vec![0.0_f64; num_parallel];
    for (i, duration) in proof_times.iter().enumerate() {
        slot_times[i % num_parallel] += duration;
    }
    slot_times.iter().cloned().fold(0.0_f64, f64::max)
}

fn is_app_proof_group(name: &str) -> bool {
    name != "leaf"
        && name != "root"
        && name != "halo2_outer"
        && name != "halo2_wrapper"
        && !name.starts_with("internal")
}

// A hacky way to order the groups for display.
pub(crate) fn group_weight(name: &str) -> usize {
    let label_prefix = ["leaf", "internal", "root", "halo2_outer", "halo2_wrapper"];
    if name.contains("keygen") {
        return label_prefix.len() + 1;
    }
    for (i, prefix) in label_prefix.iter().enumerate().rev() {
        if name.starts_with(prefix) {
            return i + 1;
        }
    }
    0
}

impl AggregateMetrics {
    pub fn compute_total(&mut self) {
        let mut total_proof_time = MdTableCell::new(0.0, Some(0.0));
        let mut total_par_proof_time = MdTableCell::new(0.0, Some(0.0));
        for (group_name, metrics) in &self.by_group {
            let stats = metrics.get(PROOF_TIME_LABEL);
            let execute_metered_stats = metrics.get(EXECUTE_METERED_TIME_LABEL);
            let execute_e1_stats = metrics.get(EXECUTE_E1_TIME_LABEL);
            if stats.is_none() {
                continue;
            }
            let stats = stats.unwrap_or_else(|| {
<<<<<<< HEAD
                panic!("Missing proof time statistics for group '{}'", group_name)
=======
                panic!("Missing proof time statistics for group '{group_name}'")
>>>>>>> 8ad15357
            });
            let mut sum = stats.sum;
            let mut max = stats.max;
            // convert ms to s
            sum.val /= 1000.0;
            max.val /= 1000.0;
            if let Some(diff) = &mut sum.diff {
                *diff /= 1000.0;
            }
            if let Some(diff) = &mut max.diff {
                *diff /= 1000.0;
            }
            if !group_name.contains("keygen") {
                // Proving time in keygen group is dummy and not part of total.
                total_proof_time.val += sum.val;
                *total_proof_time
                    .diff
                    .as_mut()
                    .expect("total_proof_time.diff should be initialized") +=
                    sum.diff.unwrap_or(0.0);
                total_par_proof_time.val += max.val;
                *total_par_proof_time
                    .diff
                    .as_mut()
                    .expect("total_par_proof_time.diff should be initialized") +=
                    max.diff.unwrap_or(0.0);

                // Account for the serial execute_metered and execute_e1 for app outside of segments
<<<<<<< HEAD
                if group_name != "leaf"
                    && group_name != "root"
                    && group_name != "halo2_outer"
                    && group_name != "halo2_wrapper"
                    && !group_name.starts_with("internal")
                {
=======
                if is_app_proof_group(group_name) {
>>>>>>> 8ad15357
                    if let Some(execute_metered_stats) = execute_metered_stats {
                        // For metered metrics without segment labels, we just use the value
                        // directly Count is 1, so avg = sum = max = min =
                        // value
                        total_proof_time.val += execute_metered_stats.avg.val / 1000.0;
                        total_par_proof_time.val += execute_metered_stats.avg.val / 1000.0;
                        if let Some(diff) = execute_metered_stats.avg.diff {
                            *total_proof_time
                                .diff
                                .as_mut()
                                .expect("total_proof_time.diff should be initialized") +=
                                diff / 1000.0;
                            *total_par_proof_time
                                .diff
                                .as_mut()
                                .expect("total_par_proof_time.diff should be initialized") +=
                                diff / 1000.0;
                        }
                    }

                    if let Some(execute_e1_stats) = execute_e1_stats {
                        total_proof_time.val += execute_e1_stats.avg.val / 1000.0;
                        total_par_proof_time.val += execute_e1_stats.avg.val / 1000.0;
                        if let Some(diff) = execute_e1_stats.avg.diff {
                            *total_proof_time
                                .diff
                                .as_mut()
                                .expect("total_proof_time.diff should be initialized") +=
                                diff / 1000.0;
                            *total_par_proof_time
                                .diff
                                .as_mut()
                                .expect("total_par_proof_time.diff should be initialized") +=
                                diff / 1000.0;
                        }
                    }
                }
            }
        }
        self.total_proof_time = total_proof_time;
        self.total_par_proof_time = total_par_proof_time;
    }

    pub fn set_diff(&mut self, prev: &Self) {
        for (group_name, metrics) in self.by_group.iter_mut() {
            if let Some(prev_metrics) = prev.by_group.get(group_name) {
                for (metric_name, stats) in metrics.iter_mut() {
                    if let Some(prev_stats) = prev_metrics.get(metric_name) {
                        stats.set_diff(prev_stats);
                    }
                }
            }
        }
        self.compute_total();
    }

    pub fn to_vec(&self) -> Vec<(String, HashMap<MetricName, Stats>)> {
        let mut group_names: Vec<_> = self.by_group.keys().collect();
        group_names.sort_by(|a, b| {
            let a_wt = group_weight(a);
            let b_wt = group_weight(b);
            if a_wt == b_wt {
                a.cmp(b)
            } else {
                a_wt.cmp(&b_wt)
            }
        });
        group_names
            .into_iter()
            .map(|group_name| {
                let key = group_name.clone();
                let value = self
                    .by_group
                    .get(group_name)
<<<<<<< HEAD
                    .unwrap_or_else(|| {
                        panic!("Group '{}' should exist in by_group map", group_name)
                    })
=======
                    .unwrap_or_else(|| panic!("Group '{group_name}' should exist in by_group map"))
>>>>>>> 8ad15357
                    .clone();
                (key, value)
            })
            .collect()
    }

    pub fn to_bencher_metrics(&self) -> BencherAggregateMetrics {
        let by_group = self
            .by_group
            .iter()
            .map(|(group_name, metrics)| {
                let metrics = metrics
                    .iter()
                    .filter(|(_, stats)| stats.avg.val.is_finite() && stats.sum.val.is_finite())
                    .flat_map(|(metric_name, stats)| {
                        [
                            (format!("{metric_name}::sum"), stats.sum.into()),
                            (
                                metric_name.clone(),
                                BencherValue {
                                    value: stats.avg.val,
                                    lower_value: Some(stats.min.val),
                                    upper_value: Some(stats.max.val),
                                },
                            ),
                        ]
                    })
                    .collect();
                (group_name.clone(), metrics)
            })
            .collect();
        let total_proof_time = self.total_proof_time.into();
        let total_par_proof_time = self.total_par_proof_time.into();
        BencherAggregateMetrics {
            by_group,
            total_proof_time,
            total_par_proof_time,
        }
    }

    pub fn write_markdown(
        &self,
        writer: &mut impl Write,
        metric_names: &[&str],
        num_parallel: usize,
    ) -> Result<()> {
        self.write_summary_markdown(writer, num_parallel)?;
        writeln!(writer)?;

        let metric_names = metric_names.to_vec();
        for (group_name, summaries) in self.to_vec() {
            writeln!(writer, "| {group_name} |||||")?;
            writeln!(writer, "|:---|---:|---:|---:|---:|")?;
            writeln!(writer, "|metric|avg|sum|max|min|")?;
            let names = if metric_names.is_empty() {
                summaries.keys().map(|s| s.as_str()).collect()
            } else {
                metric_names.clone()
            };
            for metric_name in names {
                let summary = summaries.get(metric_name);
                if let Some(summary) = summary {
                    // Special handling for execute_metered metrics (not aggregated across segments
                    // in the app proof case)
                    if metric_name == EXECUTE_METERED_TIME_LABEL
                        && group_name != "leaf"
                        && group_name != "root"
                        && group_name != "halo2_outer"
                        && group_name != "halo2_wrapper"
                        && !group_name.starts_with("internal")
                    {
                        writeln!(
                            writer,
                            "| `{:<20}` | {:<10} | {:<10} | {:<10} | {:<10} |",
                            metric_name, summary.avg, "-", "-", "-",
                        )?;
                    } else if metric_name == EXECUTE_E1_INSN_MI_S_LABEL
                        || metric_name == EXECUTE_PREFLIGHT_INSN_MI_S_LABEL
                        || metric_name == EXECUTE_METERED_INSN_MI_S_LABEL
                    {
                        // skip sum because it is misleading
                        writeln!(
                            writer,
                            "| `{:<20}` | {:<10} | {:<10} | {:<10} | {:<10} |",
                            metric_name, summary.avg, "-", summary.max, summary.min,
                        )?;
                    } else {
                        writeln!(
                            writer,
                            "| `{:<20}` | {:<10} | {:<10} | {:<10} | {:<10} |",
                            metric_name, summary.avg, summary.sum, summary.max, summary.min,
                        )?;
                    }
                }
            }
            writeln!(writer)?;
        }
        writeln!(writer)?;

        Ok(())
    }

    fn write_summary_markdown(&self, writer: &mut impl Write, num_parallel: usize) -> Result<()> {
        writeln!(
            writer,
            "| Summary | Proof Time (s) | Parallel Proof Time (s) | Parallel Proof Time ({} provers) (s) |",
            num_parallel
        )?;
        writeln!(writer, "|:---|---:|---:|---:|")?;
        let mut rows = Vec::new();
        for (group_name, summaries) in self.to_vec() {
            if group_name.contains("keygen") {
                continue;
            }
            let stats = summaries.get(PROOF_TIME_LABEL);
            if stats.is_none() {
                continue;
            }
            let stats = stats.unwrap_or_else(|| {
<<<<<<< HEAD
                panic!("Missing proof time statistics for group '{}'", group_name)
=======
                panic!("Missing proof time statistics for group '{group_name}'")
>>>>>>> 8ad15357
            });
            let mut sum = stats.sum;
            let mut max = stats.max;
            // convert ms to s
            sum.val /= 1000.0;
            max.val /= 1000.0;
            if let Some(diff) = &mut sum.diff {
                *diff /= 1000.0;
            }
            if let Some(diff) = &mut max.diff {
                *diff /= 1000.0;
            }
            // Add serial execution time for app_proof groups
            if is_app_proof_group(&group_name) {
                if let Some(metered) = summaries.get(EXECUTE_METERED_TIME_LABEL) {
                    sum.val += metered.avg.val / 1000.0;
                    max.val += metered.avg.val / 1000.0;
                }
                if let Some(e1) = summaries.get(EXECUTE_E1_TIME_LABEL) {
                    sum.val += e1.avg.val / 1000.0;
                    max.val += e1.avg.val / 1000.0;
                }
            }
            rows.push((group_name, sum, max));
        }
        let total_bounded: f64 = self.bounded_par_by_group.values().map(|v| v.val).sum();
        writeln!(
            writer,
            "| Total | {} | {} | {:.2} |",
            self.total_proof_time, self.total_par_proof_time, total_bounded
        )?;
        for (group_name, proof_time, par_proof_time) in rows {
            let bounded = self
                .bounded_par_by_group
                .get(&group_name)
                .map(|v| v.to_string())
                .unwrap_or_else(|| "-".to_string());
            writeln!(
                writer,
                "| {group_name} | {proof_time} | {par_proof_time} | {bounded} |"
            )?;
        }
        writeln!(writer)?;
        Ok(())
    }

    pub fn name(&self) -> String {
        // A hacky way to determine the app name
        self.by_group
            .keys()
            .find(|k| group_weight(k) == 0)
            .unwrap_or_else(|| {
                self.by_group
                    .keys()
                    .next()
                    .expect("by_group should contain at least one group")
            })
            .clone()
    }
}

impl BenchmarkOutput {
    pub fn insert(&mut self, name: &str, metrics: BencherAggregateMetrics) {
        for (group_name, metrics) in metrics.by_group {
            self.by_name
                .entry(format!("{name}::{group_name}"))
                .or_default()
                .extend(metrics);
        }
        if let Some(e) = self.by_name.insert(
            name.to_owned(),
            HashMap::from_iter([
                ("total_proof_time".to_owned(), metrics.total_proof_time),
                (
                    "total_par_proof_time".to_owned(),
                    metrics.total_par_proof_time,
                ),
            ]),
        ) {
            panic!("Duplicate metric: {e:?}");
        }
    }
}

pub const PROOF_TIME_LABEL: &str = "total_proof_time_ms";
pub const MAIN_CELLS_USED_LABEL: &str = "main_cells_used";
pub const TOTAL_CELLS_USED_LABEL: &str = "total_cells_used";
<<<<<<< HEAD
pub const INSNS_LABEL: &str = "insns";
=======
pub const EXECUTE_E1_INSNS_LABEL: &str = "execute_e1_insns";
pub const EXECUTE_METERED_INSNS_LABEL: &str = "execute_metered_insns";
pub const EXECUTE_PREFLIGHT_INSNS_LABEL: &str = "execute_preflight_insns";
>>>>>>> 8ad15357
pub const EXECUTE_E1_TIME_LABEL: &str = "execute_e1_time_ms";
pub const EXECUTE_E1_INSN_MI_S_LABEL: &str = "execute_e1_insn_mi/s";
pub const EXECUTE_METERED_TIME_LABEL: &str = "execute_metered_time_ms";
pub const EXECUTE_METERED_INSN_MI_S_LABEL: &str = "execute_metered_insn_mi/s";
pub const EXECUTE_PREFLIGHT_TIME_LABEL: &str = "execute_preflight_time_ms";
pub const EXECUTE_PREFLIGHT_INSN_MI_S_LABEL: &str = "execute_preflight_insn_mi/s";
pub const TRACE_GEN_TIME_LABEL: &str = "trace_gen_time_ms";
pub const MEM_FIN_TIME_LABEL: &str = "memory_finalize_time_ms";
pub const BOUNDARY_FIN_TIME_LABEL: &str = "boundary_finalize_time_ms";
pub const MERKLE_FIN_TIME_LABEL: &str = "merkle_finalize_time_ms";
pub const PROVE_EXCL_TRACE_TIME_LABEL: &str = "stark_prove_excluding_trace_time_ms";

pub const VM_METRIC_NAMES: &[&str] = &[
    PROOF_TIME_LABEL,
    MAIN_CELLS_USED_LABEL,
    TOTAL_CELLS_USED_LABEL,
<<<<<<< HEAD
    INSNS_LABEL,
=======
>>>>>>> 8ad15357
    EXECUTE_E1_TIME_LABEL,
    EXECUTE_E1_INSN_MI_S_LABEL,
    EXECUTE_METERED_TIME_LABEL,
    EXECUTE_METERED_INSN_MI_S_LABEL,
<<<<<<< HEAD
=======
    EXECUTE_PREFLIGHT_INSNS_LABEL,
>>>>>>> 8ad15357
    EXECUTE_PREFLIGHT_TIME_LABEL,
    EXECUTE_PREFLIGHT_INSN_MI_S_LABEL,
    TRACE_GEN_TIME_LABEL,
    MEM_FIN_TIME_LABEL,
    BOUNDARY_FIN_TIME_LABEL,
    MERKLE_FIN_TIME_LABEL,
    PROVE_EXCL_TRACE_TIME_LABEL,
    "main_trace_commit_time_ms",
    "generate_perm_trace_time_ms",
    "perm_trace_commit_time_ms",
    "quotient_poly_compute_time_ms",
    "quotient_poly_commit_time_ms",
    "pcs_opening_time_ms",
];<|MERGE_RESOLUTION|>--- conflicted
+++ resolved
@@ -262,11 +262,7 @@
                 continue;
             }
             let stats = stats.unwrap_or_else(|| {
-<<<<<<< HEAD
-                panic!("Missing proof time statistics for group '{}'", group_name)
-=======
                 panic!("Missing proof time statistics for group '{group_name}'")
->>>>>>> 8ad15357
             });
             let mut sum = stats.sum;
             let mut max = stats.max;
@@ -295,16 +291,7 @@
                     max.diff.unwrap_or(0.0);
 
                 // Account for the serial execute_metered and execute_e1 for app outside of segments
-<<<<<<< HEAD
-                if group_name != "leaf"
-                    && group_name != "root"
-                    && group_name != "halo2_outer"
-                    && group_name != "halo2_wrapper"
-                    && !group_name.starts_with("internal")
-                {
-=======
                 if is_app_proof_group(group_name) {
->>>>>>> 8ad15357
                     if let Some(execute_metered_stats) = execute_metered_stats {
                         // For metered metrics without segment labels, we just use the value
                         // directly Count is 1, so avg = sum = max = min =
@@ -379,13 +366,7 @@
                 let value = self
                     .by_group
                     .get(group_name)
-<<<<<<< HEAD
-                    .unwrap_or_else(|| {
-                        panic!("Group '{}' should exist in by_group map", group_name)
-                    })
-=======
                     .unwrap_or_else(|| panic!("Group '{group_name}' should exist in by_group map"))
->>>>>>> 8ad15357
                     .clone();
                 (key, value)
             })
@@ -505,11 +486,7 @@
                 continue;
             }
             let stats = stats.unwrap_or_else(|| {
-<<<<<<< HEAD
-                panic!("Missing proof time statistics for group '{}'", group_name)
-=======
                 panic!("Missing proof time statistics for group '{group_name}'")
->>>>>>> 8ad15357
             });
             let mut sum = stats.sum;
             let mut max = stats.max;
@@ -597,13 +574,9 @@
 pub const PROOF_TIME_LABEL: &str = "total_proof_time_ms";
 pub const MAIN_CELLS_USED_LABEL: &str = "main_cells_used";
 pub const TOTAL_CELLS_USED_LABEL: &str = "total_cells_used";
-<<<<<<< HEAD
-pub const INSNS_LABEL: &str = "insns";
-=======
 pub const EXECUTE_E1_INSNS_LABEL: &str = "execute_e1_insns";
 pub const EXECUTE_METERED_INSNS_LABEL: &str = "execute_metered_insns";
 pub const EXECUTE_PREFLIGHT_INSNS_LABEL: &str = "execute_preflight_insns";
->>>>>>> 8ad15357
 pub const EXECUTE_E1_TIME_LABEL: &str = "execute_e1_time_ms";
 pub const EXECUTE_E1_INSN_MI_S_LABEL: &str = "execute_e1_insn_mi/s";
 pub const EXECUTE_METERED_TIME_LABEL: &str = "execute_metered_time_ms";
@@ -620,18 +593,11 @@
     PROOF_TIME_LABEL,
     MAIN_CELLS_USED_LABEL,
     TOTAL_CELLS_USED_LABEL,
-<<<<<<< HEAD
-    INSNS_LABEL,
-=======
->>>>>>> 8ad15357
     EXECUTE_E1_TIME_LABEL,
     EXECUTE_E1_INSN_MI_S_LABEL,
     EXECUTE_METERED_TIME_LABEL,
     EXECUTE_METERED_INSN_MI_S_LABEL,
-<<<<<<< HEAD
-=======
     EXECUTE_PREFLIGHT_INSNS_LABEL,
->>>>>>> 8ad15357
     EXECUTE_PREFLIGHT_TIME_LABEL,
     EXECUTE_PREFLIGHT_INSN_MI_S_LABEL,
     TRACE_GEN_TIME_LABEL,
