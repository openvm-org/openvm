--- conflicted
+++ resolved
@@ -112,11 +112,7 @@
                 .map(|key| {
                     label_dict
                         .get(key)
-<<<<<<< HEAD
-                        .unwrap_or_else(|| panic!("Label key '{}' should exist in label_dict", key))
-=======
                         .unwrap_or_else(|| panic!("Label key '{key}' should exist in label_dict"))
->>>>>>> 8ad15357
                         .clone()
                 })
                 .collect();
