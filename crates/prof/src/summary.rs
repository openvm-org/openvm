use std::{io::Write, path::PathBuf};

use eyre::Result;
use itertools::Itertools;

use crate::{
    aggregate::{
<<<<<<< HEAD
        AggregateMetrics, CELLS_USED_LABEL, CYCLES_LABEL, EXECUTE_E3_TIME_LABEL,
        EXECUTE_METERED_TIME_LABEL, PROOF_TIME_LABEL, PROVE_EXCL_TRACE_TIME_LABEL,
        TRACE_GEN_TIME_LABEL,
=======
        AggregateMetrics, EXECUTE_METERED_TIME_LABEL, EXECUTE_PREFLIGHT_INSNS_LABEL,
        EXECUTE_PREFLIGHT_TIME_LABEL, MAIN_CELLS_USED_LABEL, PROOF_TIME_LABEL,
        PROVE_EXCL_TRACE_TIME_LABEL, TRACE_GEN_TIME_LABEL,
>>>>>>> 8141dacc
    },
    types::MdTableCell,
};

#[derive(Clone, Debug)]
pub struct GithubSummary {
    pub rows: Vec<SummaryRow>,
    pub benchmark_results_link: String,
}

#[derive(Clone, Debug)]
pub struct SummaryRow {
    pub name: String,
    pub md_filename: String,
    pub metrics: BenchSummaryMetrics,
}

#[derive(Clone, Debug)]
pub struct BenchSummaryMetrics {
    pub app: SingleSummaryMetrics,
    pub leaf: Option<SingleSummaryMetrics>,
    pub internals: Vec<SingleSummaryMetrics>,
    pub root: Option<SingleSummaryMetrics>,
    pub halo2_outer: Option<SingleSummaryMetrics>,
    pub halo2_wrapper: Option<SingleSummaryMetrics>,
}

#[derive(Clone, Debug)]
pub struct SingleSummaryMetrics {
    pub proof_time_ms: MdTableCell,
    /// Parallel proof time is approximated as the max of proof times within a group
    pub par_proof_time_ms: MdTableCell,
    pub cells_used: MdTableCell,
    pub insns: MdTableCell,
}

impl GithubSummary {
    pub fn new(
        names: &[String],
        aggregated_metrics: &[(AggregateMetrics, Option<AggregateMetrics>)],
        md_paths: &[PathBuf],
        benchmark_results_link: &str,
    ) -> Self {
        let rows = aggregated_metrics
            .iter()
            .zip_eq(md_paths.iter())
            .zip_eq(names)
            .map(|(((aggregated, prev_aggregated), md_path), name)| {
                let md_filename = md_path
                    .file_name()
                    .expect("Path should have a filename")
                    .to_str()
                    .expect("Filename should be valid UTF-8");
                let mut row = aggregated.get_summary_row(md_filename).unwrap_or_else(|| {
                    panic!("Failed to get summary row for file '{}'", md_filename)
                });
                if let Some(prev_aggregated) = prev_aggregated {
                    // md_filename doesn't matter
                    if let Some(prev_row) = prev_aggregated.get_summary_row(md_filename) {
                        if row.name == prev_row.name {
                            row.metrics.set_diff(&prev_row.metrics);
                        }
                    }
                }
                row.name = name.clone();
                row
            })
            .collect();

        Self {
            rows,
            benchmark_results_link: benchmark_results_link.to_string(),
        }
    }

    pub fn write_markdown(&self, writer: &mut impl Write) -> Result<()> {
        writeln!(writer, "| group | app.proof_time_ms | app.cycles | app.cells_used | leaf.proof_time_ms | leaf.cycles | leaf.cells_used |")?;
        write!(writer, "| -- |")?;
        for _ in 0..6 {
            write!(writer, " -- |")?;
        }
        writeln!(writer)?;

        for row in self.rows.iter() {
            write!(
                writer,
                "| [{}]({}/{}) |",
                row.name, self.benchmark_results_link, row.md_filename
            )?;
            row.metrics.write_partial_md_row(writer)?;
            writeln!(writer)?;
        }
        writeln!(writer)?;

        Ok(())
    }
}

impl BenchSummaryMetrics {
    pub fn write_partial_md_row(&self, writer: &mut impl Write) -> Result<()> {
        self.app.write_partial_md_row(writer)?;
        if let Some(leaf) = &self.leaf {
            leaf.write_partial_md_row(writer)?;
        } else {
            // Always write placeholder for leaf
            write!(writer, "- | - | - |")?;
        }
        // Don't print other metrics in summary for now:

        // for internal in &self.internals {
        //     internal.write_partial_md_row(writer)?;
        // }
        // if let Some(root) = &self.root {
        //     root.write_partial_md_row(writer)?;
        // }

        Ok(())
    }

    pub fn set_diff(&mut self, prev: &Self) {
        self.app.set_diff(&prev.app);
        if let (Some(leaf), Some(prev_leaf)) = (&mut self.leaf, &prev.leaf) {
            leaf.set_diff(prev_leaf);
        }
        for (internal, prev_internal) in self.internals.iter_mut().zip(prev.internals.iter()) {
            internal.set_diff(prev_internal);
        }
        if let (Some(root), Some(prev_root)) = (&mut self.root, &prev.root) {
            root.set_diff(prev_root);
        }
    }
}

impl SingleSummaryMetrics {
    pub fn write_partial_md_row(&self, writer: &mut impl Write) -> Result<()> {
        write!(
            writer,
            "{} | {} | {} |",
            self.proof_time_ms, self.insns, self.cells_used,
        )?;
        Ok(())
    }

    pub fn set_diff(&mut self, prev: &Self) {
        self.cells_used.diff = Some(self.cells_used.val - prev.cells_used.val);
        self.insns.diff = Some(self.insns.val - prev.insns.val);
        self.proof_time_ms.diff = Some(self.proof_time_ms.val - prev.proof_time_ms.val);
    }
}

impl AggregateMetrics {
    pub fn get_single_summary(&self, name: &str) -> Option<SingleSummaryMetrics> {
        let stats = self.by_group.get(name)?;
        // Any group must have proof_time, but may not have cells_used or cycles (e.g., halo2)
        let proof_time_ms = if let Some(proof_stats) = stats.get(PROOF_TIME_LABEL) {
            proof_stats.sum
        } else {
            // Note: execute_metered is outside any segment scope, so it should have sum = max = avg
            let execute_metered = stats
                .get(EXECUTE_METERED_TIME_LABEL)
                .map(|s| s.sum.val)
                .unwrap_or(0.0);
<<<<<<< HEAD
            let execute_e3 = stats
                .get(EXECUTE_E3_TIME_LABEL)
=======
            let execute_preflight = stats
                .get(EXECUTE_PREFLIGHT_TIME_LABEL)
>>>>>>> 8141dacc
                .map(|s| s.sum.val)
                .unwrap_or(0.0);
            // If total_proof_time_ms is not available, compute it from components
            let trace_gen = stats
                .get(TRACE_GEN_TIME_LABEL)
                .map(|s| s.sum.val)
                .unwrap_or(0.0);
            let stark_prove = stats
                .get(PROVE_EXCL_TRACE_TIME_LABEL)
                .map(|s| s.sum.val)
                .unwrap_or(0.0);
            println!(
                "{} {} {} {}",
<<<<<<< HEAD
                execute_metered, execute_e3, trace_gen, stark_prove
            );
            MdTableCell::new(execute_metered + execute_e3 + trace_gen + stark_prove, None)
=======
                execute_metered, execute_preflight, trace_gen, stark_prove
            );
            MdTableCell::new(
                execute_metered + execute_preflight + trace_gen + stark_prove,
                None,
            )
>>>>>>> 8141dacc
        };
        println!("{}", self.total_proof_time.val);
        let par_proof_time_ms = if let Some(proof_stats) = stats.get(PROOF_TIME_LABEL) {
            proof_stats.max
        } else {
            // Use the same computation for max
            let execute_metered = stats
                .get(EXECUTE_METERED_TIME_LABEL)
                .map(|s| s.max.val)
                .unwrap_or(0.0);
<<<<<<< HEAD
            let execute_e3 = stats
                .get(EXECUTE_E3_TIME_LABEL)
=======
            let execute_preflight = stats
                .get(EXECUTE_PREFLIGHT_TIME_LABEL)
>>>>>>> 8141dacc
                .map(|s| s.max.val)
                .unwrap_or(0.0);
            let trace_gen = stats
                .get(TRACE_GEN_TIME_LABEL)
                .map(|s| s.max.val)
                .unwrap_or(0.0);
            let stark_prove = stats
                .get(PROVE_EXCL_TRACE_TIME_LABEL)
                .map(|s| s.max.val)
                .unwrap_or(0.0);
<<<<<<< HEAD
            MdTableCell::new(execute_metered + execute_e3 + trace_gen + stark_prove, None)
=======
            MdTableCell::new(
                execute_metered + execute_preflight + trace_gen + stark_prove,
                None,
            )
>>>>>>> 8141dacc
        };
        let cells_used = stats
            .get(MAIN_CELLS_USED_LABEL)
            .map(|s| s.sum)
            .unwrap_or_default();
        let insns = stats
            .get(EXECUTE_PREFLIGHT_INSNS_LABEL)
            .map(|s| s.sum)
            .unwrap_or_default();
        Some(SingleSummaryMetrics {
            cells_used,
            insns,
            proof_time_ms,
            par_proof_time_ms,
        })
    }

    /// Returns `None` if no group for app is found.
    pub fn get_summary_row(&self, md_filename: &str) -> Option<SummaryRow> {
        let app_name = self.name();
        let app = self.get_single_summary(&app_name)?;
        let leaf = self.get_single_summary("leaf");
        let mut internals = Vec::new();
        let mut hgt = 0;
        while let Some(internal) = self.get_single_summary(&format!("internal.{hgt}")) {
            internals.push(internal);
            hgt += 1;
        }
        let root = self.get_single_summary("root");
        let halo2_outer = self.get_single_summary("halo2_outer");
        let halo2_wrapper = self.get_single_summary("halo2_wrapper");
        Some(SummaryRow {
            name: app_name.to_string(),
            md_filename: md_filename.to_string(),
            metrics: BenchSummaryMetrics {
                app,
                leaf,
                internals,
                root,
                halo2_outer,
                halo2_wrapper,
            },
        })
    }
}<|MERGE_RESOLUTION|>--- conflicted
+++ resolved
@@ -5,15 +5,9 @@
 
 use crate::{
     aggregate::{
-<<<<<<< HEAD
-        AggregateMetrics, CELLS_USED_LABEL, CYCLES_LABEL, EXECUTE_E3_TIME_LABEL,
-        EXECUTE_METERED_TIME_LABEL, PROOF_TIME_LABEL, PROVE_EXCL_TRACE_TIME_LABEL,
-        TRACE_GEN_TIME_LABEL,
-=======
         AggregateMetrics, EXECUTE_METERED_TIME_LABEL, EXECUTE_PREFLIGHT_INSNS_LABEL,
         EXECUTE_PREFLIGHT_TIME_LABEL, MAIN_CELLS_USED_LABEL, PROOF_TIME_LABEL,
         PROVE_EXCL_TRACE_TIME_LABEL, TRACE_GEN_TIME_LABEL,
->>>>>>> 8141dacc
     },
     types::MdTableCell,
 };
@@ -176,13 +170,8 @@
                 .get(EXECUTE_METERED_TIME_LABEL)
                 .map(|s| s.sum.val)
                 .unwrap_or(0.0);
-<<<<<<< HEAD
-            let execute_e3 = stats
-                .get(EXECUTE_E3_TIME_LABEL)
-=======
             let execute_preflight = stats
                 .get(EXECUTE_PREFLIGHT_TIME_LABEL)
->>>>>>> 8141dacc
                 .map(|s| s.sum.val)
                 .unwrap_or(0.0);
             // If total_proof_time_ms is not available, compute it from components
@@ -196,18 +185,12 @@
                 .unwrap_or(0.0);
             println!(
                 "{} {} {} {}",
-<<<<<<< HEAD
-                execute_metered, execute_e3, trace_gen, stark_prove
-            );
-            MdTableCell::new(execute_metered + execute_e3 + trace_gen + stark_prove, None)
-=======
                 execute_metered, execute_preflight, trace_gen, stark_prove
             );
             MdTableCell::new(
                 execute_metered + execute_preflight + trace_gen + stark_prove,
                 None,
             )
->>>>>>> 8141dacc
         };
         println!("{}", self.total_proof_time.val);
         let par_proof_time_ms = if let Some(proof_stats) = stats.get(PROOF_TIME_LABEL) {
@@ -218,13 +201,8 @@
                 .get(EXECUTE_METERED_TIME_LABEL)
                 .map(|s| s.max.val)
                 .unwrap_or(0.0);
-<<<<<<< HEAD
-            let execute_e3 = stats
-                .get(EXECUTE_E3_TIME_LABEL)
-=======
             let execute_preflight = stats
                 .get(EXECUTE_PREFLIGHT_TIME_LABEL)
->>>>>>> 8141dacc
                 .map(|s| s.max.val)
                 .unwrap_or(0.0);
             let trace_gen = stats
@@ -235,14 +213,10 @@
                 .get(PROVE_EXCL_TRACE_TIME_LABEL)
                 .map(|s| s.max.val)
                 .unwrap_or(0.0);
-<<<<<<< HEAD
-            MdTableCell::new(execute_metered + execute_e3 + trace_gen + stark_prove, None)
-=======
             MdTableCell::new(
                 execute_metered + execute_preflight + trace_gen + stark_prove,
                 None,
             )
->>>>>>> 8141dacc
         };
         let cells_used = stats
             .get(MAIN_CELLS_USED_LABEL)
