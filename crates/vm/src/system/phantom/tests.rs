<<<<<<< HEAD
use openvm_instructions::{instruction::Instruction, SystemOpcode};
=======
use openvm_instructions::{instruction::Instruction, SystemOpcode, VmOpcode};
>>>>>>> 8141dacc
use openvm_stark_backend::p3_field::{FieldAlgebra, PrimeField32};
use openvm_stark_sdk::p3_baby_bear::BabyBear;

use super::PhantomExecutor;
use crate::{
    arch::{
        instructions::LocalOpcode,
        testing::{TestBuilder, TestChipHarness, VmChipTestBuilder},
        Arena, ExecutionState, PreflightExecutor,
    },
    system::phantom::{PhantomAir, PhantomChip, PhantomFiller},
};

<<<<<<< HEAD
#[test]
fn test_nops_and_terminate() {
    let mut tester = VmChipTestBuilder::default();
    let mut chip = PhantomChip::<F>::new(
        tester.execution_bus(),
        tester.program_bus(),
        SystemOpcode::CLASS_OFFSET,
    );
=======
type F = BabyBear;
>>>>>>> 8141dacc

fn run_phantom_test<E, RA>(
    tester: &mut impl TestBuilder<F>,
    executor: &mut E,
    arena: &mut RA,
    phantom_opcode: VmOpcode,
    num_nops: usize,
) where
    E: PreflightExecutor<F, RA>,
    RA: Arena,
{
    let nop = Instruction::from_isize(phantom_opcode, 0, 0, 0, 0, 0);
    let mut state: ExecutionState<F> = ExecutionState::new(F::ZERO, F::ONE);

    for _ in 0..num_nops {
        tester.execute_with_pc(executor, arena, &nop, state.pc.as_canonical_u32());
        let new_state = tester.execution_final_state();
        assert_eq!(state.pc + F::from_canonical_usize(4), new_state.pc);
        assert_eq!(state.timestamp + F::ONE, new_state.timestamp);
        state = new_state;
    }
}

#[test]
fn test_nops_and_terminate() {
    const NUM_NOPS: usize = 100;
    let phantom_opcode = SystemOpcode::PHANTOM.global_opcode();

    let mut tester = VmChipTestBuilder::default();
    let executor = PhantomExecutor::<F>::new(Default::default(), phantom_opcode);
    let chip = PhantomChip::new(PhantomFiller, tester.memory_helper());
    let air = PhantomAir {
        execution_bridge: tester.execution_bridge(),
        phantom_opcode,
    };
    let mut harness = TestChipHarness::with_capacity(executor, air, chip, NUM_NOPS);

    run_phantom_test(
        &mut tester,
        &mut harness.executor,
        &mut harness.arena,
        phantom_opcode,
        NUM_NOPS,
    );

    let tester = tester.build().load(harness).finalize();
    tester.simple_test().expect("Verification failed");
}

#[cfg(feature = "cuda")]
#[test]
fn test_cuda_phantom_tracegen() {
    use crate::{
        arch::{
            testing::{GpuChipTestBuilder, GpuTestChipHarness},
            EmptyMultiRowLayout,
        },
        system::{cuda::phantom::PhantomChipGPU, phantom::PhantomRecord},
    };

    const NUM_NOPS: usize = 100;
    let phantom_opcode = SystemOpcode::PHANTOM.global_opcode();
    let mut tester = GpuChipTestBuilder::default();

    let executor = PhantomExecutor::<F>::new(Default::default(), phantom_opcode);
    let air = PhantomAir {
        execution_bridge: tester.execution_bridge(),
        phantom_opcode,
    };
    let gpu_chip = PhantomChipGPU::new();
    let cpu_chip = PhantomChip::new(PhantomFiller, tester.dummy_memory_helper());
    let mut harness =
        GpuTestChipHarness::with_capacity(executor, air, gpu_chip, cpu_chip, NUM_NOPS);

    run_phantom_test(
        &mut tester,
        &mut harness.executor,
        &mut harness.dense_arena,
        phantom_opcode,
        NUM_NOPS,
    );

    harness
        .dense_arena
        .get_record_seeker::<&mut PhantomRecord, EmptyMultiRowLayout>()
        .transfer_to_matrix_arena(&mut harness.matrix_arena);

    tester
        .build()
        .load_gpu_harness(harness)
        .simple_test()
        .expect("Verification failed");
}<|MERGE_RESOLUTION|>--- conflicted
+++ resolved
@@ -1,8 +1,4 @@
-<<<<<<< HEAD
-use openvm_instructions::{instruction::Instruction, SystemOpcode};
-=======
 use openvm_instructions::{instruction::Instruction, SystemOpcode, VmOpcode};
->>>>>>> 8141dacc
 use openvm_stark_backend::p3_field::{FieldAlgebra, PrimeField32};
 use openvm_stark_sdk::p3_baby_bear::BabyBear;
 
@@ -16,18 +12,7 @@
     system::phantom::{PhantomAir, PhantomChip, PhantomFiller},
 };
 
-<<<<<<< HEAD
-#[test]
-fn test_nops_and_terminate() {
-    let mut tester = VmChipTestBuilder::default();
-    let mut chip = PhantomChip::<F>::new(
-        tester.execution_bus(),
-        tester.program_bus(),
-        SystemOpcode::CLASS_OFFSET,
-    );
-=======
 type F = BabyBear;
->>>>>>> 8141dacc
 
 fn run_phantom_test<E, RA>(
     tester: &mut impl TestBuilder<F>,
