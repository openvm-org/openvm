--- conflicted
+++ resolved
@@ -32,15 +32,7 @@
         ExecutionState, PcIncOrSet, PhantomSubExecutor, PreflightExecutor, RecordArena, Streams,
         TraceFiller, VmChipWrapper, VmStateMut,
     },
-<<<<<<< HEAD
-    system::{
-        memory::online::GuestMemory,
-        phantom::execution::{execute_impl, PhantomOperands, PhantomStateMut},
-        program::ProgramBus,
-    },
-=======
     system::memory::MemoryAuxColsFactory,
->>>>>>> 8141dacc
 };
 
 mod execution;
@@ -100,34 +92,6 @@
     }
 }
 
-<<<<<<< HEAD
-pub struct PhantomChip<F> {
-    pub air: PhantomAir,
-    pub rows: Vec<PhantomCols<F>>,
-    phantom_executors: FxHashMap<PhantomDiscriminant, Box<dyn PhantomSubExecutor<F>>>,
-}
-
-impl<F> PhantomChip<F> {
-    pub fn new(execution_bus: ExecutionBus, program_bus: ProgramBus, offset: usize) -> Self {
-        Self {
-            air: PhantomAir {
-                execution_bridge: ExecutionBridge::new(execution_bus, program_bus),
-                phantom_opcode: VmOpcode::from_usize(offset + SystemOpcode::PHANTOM.local_usize()),
-            },
-            rows: vec![],
-            phantom_executors: FxHashMap::default(),
-        }
-    }
-
-    pub(crate) fn add_sub_executor<P: PhantomSubExecutor<F> + 'static>(
-        &mut self,
-        sub_executor: P,
-        discriminant: PhantomDiscriminant,
-    ) -> Option<Box<dyn PhantomSubExecutor<F>>> {
-        self.phantom_executors
-            .insert(discriminant, Box::new(sub_executor))
-    }
-=======
 #[repr(C)]
 #[derive(AlignedBytesBorrow, Debug, Clone)]
 pub struct PhantomRecord {
@@ -142,7 +106,6 @@
 pub struct PhantomExecutor<F> {
     pub(crate) phantom_executors: FxHashMap<PhantomDiscriminant, Arc<dyn PhantomSubExecutor<F>>>,
     phantom_opcode: VmOpcode,
->>>>>>> 8141dacc
 }
 
 pub struct PhantomFiller;
@@ -154,51 +117,6 @@
     for<'buf> RA: RecordArena<'buf, EmptyMultiRowLayout, &'buf mut PhantomRecord>,
 {
     fn execute(
-<<<<<<< HEAD
-        &mut self,
-        memory: &mut MemoryController<F>,
-        streams: &mut Streams<F>,
-        rng: &mut StdRng,
-        instruction: &Instruction<F>,
-        from_state: ExecutionState<u32>,
-    ) -> Result<ExecutionState<u32>, ExecutionError> {
-        let mut pc = from_state.pc;
-        self.rows.push(PhantomCols {
-            pc: F::from_canonical_u32(pc),
-            operands: [instruction.a, instruction.b, instruction.c],
-            timestamp: F::from_canonical_u32(memory.memory.timestamp),
-            is_valid: F::ONE,
-        });
-
-        let c_u32 = instruction.c.as_canonical_u32() as u16;
-        if SysPhantom::from_repr(c_u32).is_none() {
-            let sub_executor = self
-                .phantom_executors
-                .get(&PhantomDiscriminant(c_u32))
-                .unwrap();
-            execute_impl(
-                PhantomStateMut {
-                    pc: &mut pc,
-                    memory: &mut memory.memory.data,
-                    streams,
-                    rng,
-                },
-                &PhantomOperands {
-                    a: instruction.a.as_canonical_u32(),
-                    b: instruction.b.as_canonical_u32(),
-                    c: instruction.c.as_canonical_u32(),
-                },
-                sub_executor.as_ref(),
-            )?;
-        }
-        pc += DEFAULT_PC_STEP;
-        memory.increment_timestamp();
-
-        Ok(ExecutionState {
-            pc,
-            timestamp: memory.memory.timestamp,
-        })
-=======
         &self,
         state: VmStateMut<F, TracingMemory, RA>,
         instruction: &Instruction<F>,
@@ -273,7 +191,6 @@
         state.memory.increment_timestamp();
 
         Ok(())
->>>>>>> 8141dacc
     }
 
     fn get_opcode_name(&self, _: usize) -> String {
@@ -349,58 +266,4 @@
         // Cycle tracking is implemented separately only in Preflight Execution
         Ok(())
     }
-}
-
-pub struct NopPhantomExecutor;
-pub struct CycleStartPhantomExecutor;
-pub struct CycleEndPhantomExecutor;
-
-impl<F> PhantomSubExecutor<F> for NopPhantomExecutor {
-    #[inline(always)]
-    fn phantom_execute(
-        &self,
-        _memory: &GuestMemory,
-        _streams: &mut Streams<F>,
-        _rng: &mut StdRng,
-        _discriminant: PhantomDiscriminant,
-        _a: u32,
-        _b: u32,
-        _c_upper: u16,
-    ) -> eyre::Result<()> {
-        Ok(())
-    }
-}
-
-impl<F> PhantomSubExecutor<F> for CycleStartPhantomExecutor {
-    #[inline(always)]
-    fn phantom_execute(
-        &self,
-        _memory: &GuestMemory,
-        _streams: &mut Streams<F>,
-        _rng: &mut StdRng,
-        _discriminant: PhantomDiscriminant,
-        _a: u32,
-        _b: u32,
-        _c_upper: u16,
-    ) -> eyre::Result<()> {
-        // TODO: implement cycle tracker for E1/E2
-        Ok(())
-    }
-}
-
-impl<F> PhantomSubExecutor<F> for CycleEndPhantomExecutor {
-    #[inline(always)]
-    fn phantom_execute(
-        &self,
-        _memory: &GuestMemory,
-        _streams: &mut Streams<F>,
-        _rng: &mut StdRng,
-        _discriminant: PhantomDiscriminant,
-        _a: u32,
-        _b: u32,
-        _c_upper: u16,
-    ) -> eyre::Result<()> {
-        // TODO: implement cycle tracker for E1/E2
-        Ok(())
-    }
 }