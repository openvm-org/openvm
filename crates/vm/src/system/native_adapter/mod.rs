--- conflicted
+++ resolved
@@ -26,14 +26,10 @@
     p3_air::BaseAir,
     p3_field::{Field, FieldAlgebra, PrimeField32},
 };
-<<<<<<< HEAD
-use util::{tracing_read_or_imm_native, tracing_write_native};
-=======
 use util::{
     memory_read_or_imm_native_from_state, memory_write_native_from_state,
-    tracing_read_or_imm_native, tracing_write_native, AS_NATIVE,
-};
->>>>>>> 9364d656
+    tracing_read_or_imm_native, tracing_write_native,
+};
 
 use super::memory::{online::TracingMemory, MemoryAuxColsFactory};
 use crate::{
@@ -41,14 +37,9 @@
         execution_mode::E1E2ExecutionCtx, get_record_from_slice, AdapterExecutorE1,
         AdapterTraceFiller, AdapterTraceStep, VmStateMut,
     },
-    system::{
-        memory::{
-            offline_checker::{MemoryReadAuxRecord, MemoryWriteAuxRecord},
-            online::GuestMemory,
-        },
-        native_adapter::util::{
-            memory_read_or_imm_native_from_state, memory_write_native_from_state,
-        },
+    system::memory::{
+        offline_checker::{MemoryReadAuxRecord, MemoryWriteAuxRecord},
+        online::GuestMemory,
     },
 };
 
@@ -338,22 +329,11 @@
         debug_assert!(R <= 2);
         let &Instruction { b, c, e, f, .. } = instruction;
 
-<<<<<<< HEAD
         array::from_fn(|i| {
             let ptr_or_imm = if i == 0 { b } else { c };
             let addr_space = if i == 0 { e } else { f };
             memory_read_or_imm_native_from_state(state, addr_space.as_canonical_u32(), ptr_or_imm)
         })
-=======
-        let mut reads = [F::ZERO; R];
-        if R >= 1 {
-            reads[0] = memory_read_or_imm_native_from_state(state, e.as_canonical_u32(), b);
-        }
-        if R >= 2 {
-            reads[1] = memory_read_or_imm_native_from_state(state, f.as_canonical_u32(), c);
-        }
-        reads
->>>>>>> 9364d656
     }
 
     #[inline(always)]
@@ -366,13 +346,8 @@
         Ctx: E1E2ExecutionCtx,
     {
         let &Instruction { a, d, .. } = instruction;
-<<<<<<< HEAD
         debug_assert!(W <= 1);
         debug_assert_eq!(d.as_canonical_u32(), NATIVE_AS);
-=======
-
-        debug_assert_eq!(d.as_canonical_u32(), AS_NATIVE);
->>>>>>> 9364d656
 
         if W >= 1 {
             memory_write_native_from_state(state, a.as_canonical_u32(), data);
