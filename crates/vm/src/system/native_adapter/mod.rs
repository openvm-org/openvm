pub mod util;

use std::{
    borrow::{Borrow, BorrowMut},
    marker::PhantomData,
};

use openvm_circuit::{
    arch::{
        AdapterAirContext, BasicAdapterInterface, ExecutionBridge, ExecutionState,
        MinimalInstruction, VmAdapterAir,
    },
    system::memory::{
        offline_checker::{MemoryBridge, MemoryReadOrImmediateAuxCols, MemoryWriteAuxCols},
        MemoryAddress,
    },
};
use openvm_circuit_primitives::AlignedBytesBorrow;
use openvm_circuit_primitives_derive::AlignedBorrow;
use openvm_instructions::{
    instruction::Instruction, program::DEFAULT_PC_STEP, riscv::RV32_IMM_AS, NATIVE_AS,
};
use openvm_stark_backend::{
    interaction::InteractionBuilder,
    p3_air::BaseAir,
    p3_field::{Field, FieldAlgebra, PrimeField32},
};
use util::{tracing_read_or_imm_native, tracing_write_native};

use super::memory::{online::TracingMemory, MemoryAuxColsFactory};
use crate::{
<<<<<<< HEAD
    arch::{get_record_from_slice, AdapterTraceFiller, AdapterTraceStep},
=======
    arch::{get_record_from_slice, AdapterTraceExecutor, AdapterTraceFiller},
>>>>>>> 8141dacc
    system::memory::offline_checker::{MemoryReadAuxRecord, MemoryWriteAuxRecord},
};

#[repr(C)]
#[derive(AlignedBorrow)]
pub struct NativeAdapterReadCols<T> {
    pub address: MemoryAddress<T, T>,
    pub read_aux: MemoryReadOrImmediateAuxCols<T>,
}

#[repr(C)]
#[derive(AlignedBorrow)]
pub struct NativeAdapterWriteCols<T> {
    pub address: MemoryAddress<T, T>,
    pub write_aux: MemoryWriteAuxCols<T, 1>,
}

#[repr(C)]
#[derive(AlignedBorrow)]
pub struct NativeAdapterCols<T, const R: usize, const W: usize> {
    pub from_state: ExecutionState<T>,
    pub reads_aux: [NativeAdapterReadCols<T>; R],
    pub writes_aux: [NativeAdapterWriteCols<T>; W],
}

#[derive(Clone, Copy, Debug, derive_new::new)]
pub struct NativeAdapterAir<const R: usize, const W: usize> {
    pub(super) execution_bridge: ExecutionBridge,
    pub(super) memory_bridge: MemoryBridge,
}

impl<F: Field, const R: usize, const W: usize> BaseAir<F> for NativeAdapterAir<R, W> {
    fn width(&self) -> usize {
        NativeAdapterCols::<F, R, W>::width()
    }
}

impl<AB: InteractionBuilder, const R: usize, const W: usize> VmAdapterAir<AB>
    for NativeAdapterAir<R, W>
{
    type Interface = BasicAdapterInterface<AB::Expr, MinimalInstruction<AB::Expr>, R, W, 1, 1>;

    fn eval(
        &self,
        builder: &mut AB,
        local: &[AB::Var],
        ctx: AdapterAirContext<AB::Expr, Self::Interface>,
    ) {
        let cols: &NativeAdapterCols<_, R, W> = local.borrow();
        let timestamp = cols.from_state.timestamp;
        let mut timestamp_delta = 0usize;
        let mut timestamp_pp = || {
            timestamp_delta += 1;
            timestamp + AB::F::from_canonical_usize(timestamp_delta - 1)
        };

        for (i, r_cols) in cols.reads_aux.iter().enumerate() {
            self.memory_bridge
                .read_or_immediate(
                    r_cols.address,
                    ctx.reads[i][0].clone(),
                    timestamp_pp(),
                    &r_cols.read_aux,
                )
                .eval(builder, ctx.instruction.is_valid.clone());
        }
        for (i, w_cols) in cols.writes_aux.iter().enumerate() {
            self.memory_bridge
                .write(
                    w_cols.address,
                    ctx.writes[i].clone(),
                    timestamp_pp(),
                    &w_cols.write_aux,
                )
                .eval(builder, ctx.instruction.is_valid.clone());
        }

        let zero_address =
            || MemoryAddress::new(AB::Expr::from(AB::F::ZERO), AB::Expr::from(AB::F::ZERO));
        let f = |var_addr: MemoryAddress<AB::Var, AB::Var>| -> MemoryAddress<AB::Expr, AB::Expr> {
            MemoryAddress::new(var_addr.address_space.into(), var_addr.pointer.into())
        };

        let addr_a = if W >= 1 {
            f(cols.writes_aux[0].address)
        } else {
            zero_address()
        };
        let addr_b = if R >= 1 {
            f(cols.reads_aux[0].address)
        } else {
            zero_address()
        };
        let addr_c = if R >= 2 {
            f(cols.reads_aux[1].address)
        } else {
            zero_address()
        };
        self.execution_bridge
            .execute_and_increment_or_set_pc(
                ctx.instruction.opcode,
                [
                    addr_a.pointer,
                    addr_b.pointer,
                    addr_c.pointer,
                    addr_a.address_space,
                    addr_b.address_space,
                    addr_c.address_space,
                ],
                cols.from_state,
                AB::F::from_canonical_usize(timestamp_delta),
                (DEFAULT_PC_STEP, ctx.to_pc),
            )
            .eval(builder, ctx.instruction.is_valid);
    }

    fn get_from_pc(&self, local: &[AB::Var]) -> AB::Var {
        let cols: &NativeAdapterCols<_, R, W> = local.borrow();
        cols.from_state.pc
    }
}

#[repr(C)]
#[derive(AlignedBytesBorrow, Debug)]
pub struct NativeAdapterRecord<F, const R: usize, const W: usize> {
    pub from_pc: u32,
    pub from_timestamp: u32,

    // These are either a pointer to native memory or an immediate value
    pub read_ptr_or_imm: [F; R],
    // Will set prev_timestamp to `u32::MAX` if the read is from RV32_IMM_AS
    pub reads_aux: [MemoryReadAuxRecord; R],
    pub write_ptr: [F; W],
    pub writes_aux: [MemoryWriteAuxRecord<F, 1>; W],
}

/// R reads(R<=2), W writes(W<=1).
/// Operands: b for the first read, c for the second read, a for the first write.
/// If an operand is not used, its address space and pointer should be all 0.
<<<<<<< HEAD
#[derive(Debug, derive_new::new)]
pub struct NativeAdapterStep<F, const R: usize, const W: usize> {
    _phantom: PhantomData<F>,
}

impl<F, CTX, const R: usize, const W: usize> AdapterTraceStep<F, CTX> for NativeAdapterStep<F, R, W>
where
    F: PrimeField32,
{
    const WIDTH: usize = size_of::<NativeAdapterCols<u8, R, W>>();
    type ReadData = [[F; 1]; R];
    type WriteData = [[F; 1]; W];
    type RecordMut<'a> = &'a mut NativeAdapterRecord<F, R, W>;

    #[inline(always)]
    fn start(pc: u32, memory: &TracingMemory<F>, record: &mut Self::RecordMut<'_>) {
=======
#[derive(Clone, Debug)]
pub struct NativeAdapterExecutor<F, const R: usize, const W: usize> {
    _phantom: PhantomData<F>,
}

impl<F, const R: usize, const W: usize> Default for NativeAdapterExecutor<F, R, W> {
    fn default() -> Self {
        Self {
            _phantom: PhantomData,
        }
    }
}

impl<F, const R: usize, const W: usize> AdapterTraceExecutor<F> for NativeAdapterExecutor<F, R, W>
where
    F: PrimeField32,
{
    const WIDTH: usize = size_of::<NativeAdapterCols<u8, R, W>>();
    type ReadData = [[F; 1]; R];
    type WriteData = [[F; 1]; W];
    type RecordMut<'a> = &'a mut NativeAdapterRecord<F, R, W>;

    #[inline(always)]
    fn start(pc: u32, memory: &TracingMemory, record: &mut Self::RecordMut<'_>) {
>>>>>>> 8141dacc
        record.from_pc = pc;
        record.from_timestamp = memory.timestamp;
    }

    #[inline(always)]
    fn read(
        &self,
<<<<<<< HEAD
        memory: &mut TracingMemory<F>,
=======
        memory: &mut TracingMemory,
>>>>>>> 8141dacc
        instruction: &Instruction<F>,
        record: &mut Self::RecordMut<'_>,
    ) -> Self::ReadData {
        debug_assert!(R <= 2);
        let &Instruction { b, c, e, f, .. } = instruction;

        let mut reads = [[F::ZERO; 1]; R];
        record
            .read_ptr_or_imm
            .iter_mut()
            .enumerate()
            .zip(record.reads_aux.iter_mut())
            .for_each(|((i, ptr_or_imm), read_aux)| {
                *ptr_or_imm = if i == 0 { b } else { c };
                let addr_space = if i == 0 { e } else { f };
                reads[i][0] = tracing_read_or_imm_native(
                    memory,
<<<<<<< HEAD
                    addr_space.as_canonical_u32(),
=======
                    addr_space,
>>>>>>> 8141dacc
                    *ptr_or_imm,
                    &mut read_aux.prev_timestamp,
                );
            });
        reads
    }

    #[inline(always)]
    fn write(
        &self,
<<<<<<< HEAD
        memory: &mut TracingMemory<F>,
=======
        memory: &mut TracingMemory,
>>>>>>> 8141dacc
        instruction: &Instruction<F>,
        data: Self::WriteData,
        record: &mut Self::RecordMut<'_>,
    ) {
        let &Instruction { a, d, .. } = instruction;
        debug_assert!(W <= 1);
        debug_assert_eq!(d.as_canonical_u32(), NATIVE_AS);

        if W >= 1 {
            record.write_ptr[0] = a;
            tracing_write_native(
                memory,
                a.as_canonical_u32(),
                data[0],
                &mut record.writes_aux[0].prev_timestamp,
                &mut record.writes_aux[0].prev_data,
            );
        }
    }
}
<<<<<<< HEAD

impl<F: PrimeField32, CTX, const R: usize, const W: usize> AdapterTraceFiller<F, CTX>
    for NativeAdapterStep<F, R, W>
{
    #[inline(always)]
    fn fill_trace_row(&self, mem_helper: &MemoryAuxColsFactory<F>, mut adapter_row: &mut [F]) {
=======

impl<F: PrimeField32, const R: usize, const W: usize> AdapterTraceFiller<F>
    for NativeAdapterExecutor<F, R, W>
{
    const WIDTH: usize = size_of::<NativeAdapterCols<u8, R, W>>();

    #[inline(always)]
    fn fill_trace_row(&self, mem_helper: &MemoryAuxColsFactory<F>, mut adapter_row: &mut [F]) {
        // SAFETY:
        // - caller ensures `adapter_row` contains a valid record representation that was previously
        //   written by the executor
>>>>>>> 8141dacc
        let record: &NativeAdapterRecord<F, R, W> =
            unsafe { get_record_from_slice(&mut adapter_row, ()) };
        let adapter_row: &mut NativeAdapterCols<_, R, W> = adapter_row.borrow_mut();
        // Writing in reverse order to avoid overwriting the `record`
        if W >= 1 {
            adapter_row.writes_aux[0]
                .write_aux
                .set_prev_data(record.writes_aux[0].prev_data);
            mem_helper.fill(
                record.writes_aux[0].prev_timestamp,
                record.from_timestamp + R as u32,
                adapter_row.writes_aux[0].write_aux.as_mut(),
            );
            adapter_row.writes_aux[0].address.pointer = record.write_ptr[0];
            adapter_row.writes_aux[0].address.address_space = F::from_canonical_u32(NATIVE_AS);
        }

        adapter_row
            .reads_aux
            .iter_mut()
            .enumerate()
            .zip(record.reads_aux.iter().zip(record.read_ptr_or_imm.iter()))
            .rev()
            .for_each(|((i, read_cols), (read_record, ptr_or_imm))| {
                if read_record.prev_timestamp == u32::MAX {
                    read_cols.read_aux.is_zero_aux = F::ZERO;
                    read_cols.read_aux.is_immediate = F::ONE;
                    mem_helper.fill(
                        0,
                        record.from_timestamp + i as u32,
                        read_cols.read_aux.as_mut(),
                    );
                    read_cols.address.pointer = *ptr_or_imm;
                    read_cols.address.address_space = F::from_canonical_u32(RV32_IMM_AS);
                } else {
                    read_cols.read_aux.is_zero_aux = F::from_canonical_u32(NATIVE_AS).inverse();
                    read_cols.read_aux.is_immediate = F::ZERO;
                    mem_helper.fill(
                        read_record.prev_timestamp,
                        record.from_timestamp + i as u32,
                        read_cols.read_aux.as_mut(),
                    );
                    read_cols.address.pointer = *ptr_or_imm;
                    read_cols.address.address_space = F::from_canonical_u32(NATIVE_AS);
                }
            });

        adapter_row.from_state.timestamp = F::from_canonical_u32(record.from_timestamp);
        adapter_row.from_state.pc = F::from_canonical_u32(record.from_pc);
    }
}<|MERGE_RESOLUTION|>--- conflicted
+++ resolved
@@ -29,11 +29,7 @@
 
 use super::memory::{online::TracingMemory, MemoryAuxColsFactory};
 use crate::{
-<<<<<<< HEAD
-    arch::{get_record_from_slice, AdapterTraceFiller, AdapterTraceStep},
-=======
     arch::{get_record_from_slice, AdapterTraceExecutor, AdapterTraceFiller},
->>>>>>> 8141dacc
     system::memory::offline_checker::{MemoryReadAuxRecord, MemoryWriteAuxRecord},
 };
 
@@ -173,24 +169,6 @@
 /// R reads(R<=2), W writes(W<=1).
 /// Operands: b for the first read, c for the second read, a for the first write.
 /// If an operand is not used, its address space and pointer should be all 0.
-<<<<<<< HEAD
-#[derive(Debug, derive_new::new)]
-pub struct NativeAdapterStep<F, const R: usize, const W: usize> {
-    _phantom: PhantomData<F>,
-}
-
-impl<F, CTX, const R: usize, const W: usize> AdapterTraceStep<F, CTX> for NativeAdapterStep<F, R, W>
-where
-    F: PrimeField32,
-{
-    const WIDTH: usize = size_of::<NativeAdapterCols<u8, R, W>>();
-    type ReadData = [[F; 1]; R];
-    type WriteData = [[F; 1]; W];
-    type RecordMut<'a> = &'a mut NativeAdapterRecord<F, R, W>;
-
-    #[inline(always)]
-    fn start(pc: u32, memory: &TracingMemory<F>, record: &mut Self::RecordMut<'_>) {
-=======
 #[derive(Clone, Debug)]
 pub struct NativeAdapterExecutor<F, const R: usize, const W: usize> {
     _phantom: PhantomData<F>,
@@ -215,7 +193,6 @@
 
     #[inline(always)]
     fn start(pc: u32, memory: &TracingMemory, record: &mut Self::RecordMut<'_>) {
->>>>>>> 8141dacc
         record.from_pc = pc;
         record.from_timestamp = memory.timestamp;
     }
@@ -223,11 +200,7 @@
     #[inline(always)]
     fn read(
         &self,
-<<<<<<< HEAD
-        memory: &mut TracingMemory<F>,
-=======
         memory: &mut TracingMemory,
->>>>>>> 8141dacc
         instruction: &Instruction<F>,
         record: &mut Self::RecordMut<'_>,
     ) -> Self::ReadData {
@@ -245,11 +218,7 @@
                 let addr_space = if i == 0 { e } else { f };
                 reads[i][0] = tracing_read_or_imm_native(
                     memory,
-<<<<<<< HEAD
-                    addr_space.as_canonical_u32(),
-=======
                     addr_space,
->>>>>>> 8141dacc
                     *ptr_or_imm,
                     &mut read_aux.prev_timestamp,
                 );
@@ -260,11 +229,7 @@
     #[inline(always)]
     fn write(
         &self,
-<<<<<<< HEAD
-        memory: &mut TracingMemory<F>,
-=======
         memory: &mut TracingMemory,
->>>>>>> 8141dacc
         instruction: &Instruction<F>,
         data: Self::WriteData,
         record: &mut Self::RecordMut<'_>,
@@ -285,14 +250,6 @@
         }
     }
 }
-<<<<<<< HEAD
-
-impl<F: PrimeField32, CTX, const R: usize, const W: usize> AdapterTraceFiller<F, CTX>
-    for NativeAdapterStep<F, R, W>
-{
-    #[inline(always)]
-    fn fill_trace_row(&self, mem_helper: &MemoryAuxColsFactory<F>, mut adapter_row: &mut [F]) {
-=======
 
 impl<F: PrimeField32, const R: usize, const W: usize> AdapterTraceFiller<F>
     for NativeAdapterExecutor<F, R, W>
@@ -304,7 +261,6 @@
         // SAFETY:
         // - caller ensures `adapter_row` contains a valid record representation that was previously
         //   written by the executor
->>>>>>> 8141dacc
         let record: &NativeAdapterRecord<F, R, W> =
             unsafe { get_record_from_slice(&mut adapter_row, ()) };
         let adapter_row: &mut NativeAdapterCols<_, R, W> = adapter_row.borrow_mut();
