use core::PublicValuesCoreStep;

use crate::{
<<<<<<< HEAD
    arch::{MatrixRecordArena, NewVmChipWrapper, VmAirWrapper},
    system::{
        native_adapter::{NativeAdapterAir, NativeAdapterStep},
        public_values::core::PublicValuesCoreAir,
    },
=======
    arch::{VmAirWrapper, VmChipWrapper},
    system::native_adapter::NativeAdapterAir,
>>>>>>> 8141dacc
};

mod columns;
/// Chip to publish custom public values from VM programs.
mod core;
mod execution;
pub use core::*;

#[cfg(test)]
mod tests;

pub type PublicValuesAir = VmAirWrapper<NativeAdapterAir<2, 0>, PublicValuesCoreAir>;
<<<<<<< HEAD
pub type PublicValuesStepWithAdapter<F> = PublicValuesCoreStep<NativeAdapterStep<F, 2, 0>, F>;
pub type PublicValuesChip<F> =
    NewVmChipWrapper<F, PublicValuesAir, PublicValuesStepWithAdapter<F>, MatrixRecordArena<F>>;
=======
pub type PublicValuesChip<F> = VmChipWrapper<F, PublicValuesFiller<F>>;
>>>>>>> 8141dacc
<|MERGE_RESOLUTION|>--- conflicted
+++ resolved
@@ -1,16 +1,6 @@
-use core::PublicValuesCoreStep;
-
 use crate::{
-<<<<<<< HEAD
-    arch::{MatrixRecordArena, NewVmChipWrapper, VmAirWrapper},
-    system::{
-        native_adapter::{NativeAdapterAir, NativeAdapterStep},
-        public_values::core::PublicValuesCoreAir,
-    },
-=======
     arch::{VmAirWrapper, VmChipWrapper},
     system::native_adapter::NativeAdapterAir,
->>>>>>> 8141dacc
 };
 
 mod columns;
@@ -23,10 +13,4 @@
 mod tests;
 
 pub type PublicValuesAir = VmAirWrapper<NativeAdapterAir<2, 0>, PublicValuesCoreAir>;
-<<<<<<< HEAD
-pub type PublicValuesStepWithAdapter<F> = PublicValuesCoreStep<NativeAdapterStep<F, 2, 0>, F>;
-pub type PublicValuesChip<F> =
-    NewVmChipWrapper<F, PublicValuesAir, PublicValuesStepWithAdapter<F>, MatrixRecordArena<F>>;
-=======
-pub type PublicValuesChip<F> = VmChipWrapper<F, PublicValuesFiller<F>>;
->>>>>>> 8141dacc
+pub type PublicValuesChip<F> = VmChipWrapper<F, PublicValuesFiller<F>>;