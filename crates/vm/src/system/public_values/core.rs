--- conflicted
+++ resolved
@@ -21,12 +21,11 @@
 
 use crate::{
     arch::{
-<<<<<<< HEAD
-        execution_mode::{metered::MeteredCtx, E1E2ExecutionCtx},
-        get_record_from_slice, AdapterAirContext, AdapterExecutorE1, AdapterTraceFiller,
-        AdapterTraceStep, BasicAdapterInterface, EmptyAdapterCoreLayout, InsExecutorE1,
-        InstructionExecutor, MinimalInstruction, RecordArena, Result, TraceFiller, VmCoreAir,
-        VmStateMut, PUBLIC_VALUES_AIR_ID,
+        execution_mode::{E1ExecutionCtx, E2ExecutionCtx},
+        get_record_from_slice, AdapterAirContext, AdapterTraceFiller, AdapterTraceStep,
+        BasicAdapterInterface, E2PreCompute, EmptyAdapterCoreLayout, ExecuteFunc, InsExecutorE1,
+        InsExecutorE2, InstructionExecutor, MinimalInstruction, RecordArena, Result, TraceFiller,
+        VmCoreAir, VmSegmentState, VmStateMut,
     },
     system::{
         memory::{
@@ -34,16 +33,6 @@
             MemoryAuxColsFactory,
         },
         native_adapter::NativeAdapterStep,
-=======
-        execution_mode::{E1ExecutionCtx, E2ExecutionCtx},
-        get_record_from_slice, AdapterAirContext, AdapterTraceFiller, AdapterTraceStep,
-        BasicAdapterInterface, E2PreCompute, EmptyAdapterCoreLayout, ExecuteFunc,
-        MinimalInstruction, RecordArena, Result, StepExecutorE1, StepExecutorE2, TraceFiller,
-        TraceStep, VmCoreAir, VmSegmentState, VmStateMut,
-    },
-    system::{
-        memory::{online::TracingMemory, MemoryAuxColsFactory},
->>>>>>> 97eaf481
         public_values::columns::PublicValuesCoreColsView,
     },
     utils::{transmute_field_to_u32, transmute_u32_to_field},
@@ -255,9 +244,6 @@
     }
 }
 
-<<<<<<< HEAD
-impl<F, A> InsExecutorE1<F> for PublicValuesStep<F, A>
-=======
 #[derive(AlignedBytesBorrow)]
 #[repr(C)]
 struct PublicValuesPreCompute<F> {
@@ -266,8 +252,7 @@
     pvs: *const Mutex<Vec<Option<F>>>,
 }
 
-impl<F, A> StepExecutorE1<F> for PublicValuesCoreStep<A, F>
->>>>>>> 97eaf481
+impl<F, A> InsExecutorE1<F> for PublicValuesStep<F, A>
 where
     F: PrimeField32,
 {
@@ -299,7 +284,7 @@
     }
 }
 
-impl<A, F> StepExecutorE2<F> for PublicValuesCoreStep<A, F>
+impl<F, A> InsExecutorE2<F> for PublicValuesStep<F, A>
 where
     F: PrimeField32,
 {
@@ -334,7 +319,7 @@
 #[inline(always)]
 unsafe fn execute_e1_impl<F: PrimeField32, CTX, const B_IS_IMM: bool, const C_IS_IMM: bool>(
     pre_compute: &[u8],
-    state: &mut VmSegmentState<F, CTX>,
+    state: &mut VmSegmentState<F, GuestMemory, CTX>,
 ) where
     CTX: E1ExecutionCtx,
 {
@@ -345,7 +330,7 @@
 #[inline(always)]
 unsafe fn execute_e2_impl<F: PrimeField32, CTX, const B_IS_IMM: bool, const C_IS_IMM: bool>(
     pre_compute: &[u8],
-    state: &mut VmSegmentState<F, CTX>,
+    state: &mut VmSegmentState<F, GuestMemory, CTX>,
 ) where
     CTX: E2ExecutionCtx,
 {
@@ -357,7 +342,7 @@
 #[inline(always)]
 unsafe fn execute_e12_impl<F: PrimeField32, CTX, const B_IS_IMM: bool, const C_IS_IMM: bool>(
     pre_compute: &PublicValuesPreCompute<F>,
-    state: &mut VmSegmentState<F, CTX>,
+    state: &mut VmSegmentState<F, GuestMemory, CTX>,
 ) where
     CTX: E1ExecutionCtx,
 {
@@ -389,22 +374,12 @@
     state.instret += 1;
 }
 
-impl<A, F> PublicValuesCoreStep<A, F>
+impl<F, A> PublicValuesStep<F, A>
 where
     F: PrimeField32,
 {
     fn pre_compute_impl(
         &self,
-<<<<<<< HEAD
-        state: &mut VmStateMut<F, GuestMemory, MeteredCtx>,
-        instruction: &Instruction<F>,
-        chip_index: usize,
-    ) -> Result<()> {
-        self.execute_e1(state, instruction)?;
-        state.ctx.trace_heights[chip_index] += 1;
-
-        Ok(())
-=======
         inst: &Instruction<F>,
         data: &mut PublicValuesPreCompute<F>,
     ) -> (bool, bool) {
@@ -434,6 +409,5 @@
         };
 
         (b_is_imm, c_is_imm)
->>>>>>> 97eaf481
     }
 }