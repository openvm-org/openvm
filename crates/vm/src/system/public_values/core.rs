<<<<<<< HEAD
use std::{
    borrow::{Borrow, BorrowMut},
    sync::Mutex,
};

=======
use std::marker::PhantomData;

use getset::Setters;
>>>>>>> 8141dacc
use openvm_circuit_primitives::{encoder::Encoder, AlignedBytesBorrow, SubAir};
use openvm_instructions::{
    instruction::Instruction,
    program::DEFAULT_PC_STEP,
<<<<<<< HEAD
    riscv::RV32_IMM_AS,
    LocalOpcode,
    PublishOpcode::{self, PUBLISH},
    NATIVE_AS,
=======
    LocalOpcode,
    PublishOpcode::{self, PUBLISH},
>>>>>>> 8141dacc
};
use openvm_stark_backend::{
    interaction::InteractionBuilder,
    p3_air::{AirBuilder, AirBuilderWithPublicValues, BaseAir},
    p3_field::{Field, FieldAlgebra, PrimeField32},
    rap::BaseAirWithPublicValues,
};

use crate::{
    arch::{
<<<<<<< HEAD
        execution_mode::{E1ExecutionCtx, E2ExecutionCtx},
        get_record_from_slice, AdapterAirContext, AdapterTraceFiller, AdapterTraceStep,
        BasicAdapterInterface, E2PreCompute, EmptyAdapterCoreLayout, ExecuteFunc,
        MinimalInstruction, RecordArena, Result, StepExecutorE1, StepExecutorE2, TraceFiller,
        TraceStep, VmCoreAir, VmSegmentState, VmStateMut,
    },
    system::{
        memory::{online::TracingMemory, MemoryAuxColsFactory},
        public_values::columns::PublicValuesCoreColsView,
    },
    utils::{transmute_field_to_u32, transmute_u32_to_field},
=======
        get_record_from_slice, AdapterAirContext, AdapterTraceExecutor, AdapterTraceFiller,
        BasicAdapterInterface, EmptyAdapterCoreLayout, ExecutionError, MinimalInstruction,
        PreflightExecutor, RecordArena, TraceFiller, VmCoreAir, VmStateMut,
    },
    system::{
        memory::{online::TracingMemory, MemoryAuxColsFactory},
        native_adapter::NativeAdapterExecutor,
        public_values::columns::PublicValuesCoreColsView,
    },
>>>>>>> 8141dacc
};

pub(crate) type AdapterInterface<F> = BasicAdapterInterface<F, MinimalInstruction<F>, 2, 0, 1, 1>;

#[derive(Clone, Debug)]
pub struct PublicValuesCoreAir {
    /// Number of custom public values to publish.
    pub num_custom_pvs: usize,
    encoder: Encoder,
}

impl PublicValuesCoreAir {
    pub fn new(num_custom_pvs: usize, max_degree: u32) -> Self {
        Self {
            num_custom_pvs,
            encoder: Encoder::new(num_custom_pvs, max_degree, true),
        }
    }
}

impl<F: Field> BaseAir<F> for PublicValuesCoreAir {
    fn width(&self) -> usize {
        3 + self.encoder.width()
    }
}

impl<F: Field> BaseAirWithPublicValues<F> for PublicValuesCoreAir {
    fn num_public_values(&self) -> usize {
        self.num_custom_pvs
    }
}

impl<AB: InteractionBuilder + AirBuilderWithPublicValues> VmCoreAir<AB, AdapterInterface<AB::Expr>>
    for PublicValuesCoreAir
{
    fn eval(
        &self,
        builder: &mut AB,
        local_core: &[AB::Var],
        _from_pc: AB::Var,
    ) -> AdapterAirContext<AB::Expr, AdapterInterface<AB::Expr>> {
        let cols = PublicValuesCoreColsView::<_, &AB::Var>::borrow(local_core);
        debug_assert_eq!(cols.width(), BaseAir::<AB::F>::width(self));
        let is_valid = *cols.is_valid;
        let value = *cols.value;
        let index = *cols.index;

        let vars = cols.custom_pv_vars.iter().map(|&&x| x).collect::<Vec<_>>();
        self.encoder.eval(builder, &vars);

        let flags = self.encoder.flags::<AB>(&vars);

        let mut match_public_value_index = AB::Expr::ZERO;
        let mut match_public_value = AB::Expr::ZERO;
        for (i, flag) in flags.iter().enumerate() {
            match_public_value_index += flag.clone() * AB::F::from_canonical_usize(i);
            match_public_value += flag.clone() * builder.public_values()[i].into();
        }
        builder.assert_eq(is_valid, self.encoder.is_valid::<AB>(&vars));

        let mut when_publish = builder.when(is_valid);
        when_publish.assert_eq(index, match_public_value_index);
        when_publish.assert_eq(value, match_public_value);

        AdapterAirContext {
            to_pc: None,
            reads: [[value.into()], [index.into()]],
            writes: [],
            instruction: MinimalInstruction {
                is_valid: is_valid.into(),
                opcode: AB::Expr::from_canonical_usize(PUBLISH.global_opcode().as_usize()),
            },
        }
    }

    fn start_offset(&self) -> usize {
        PublishOpcode::CLASS_OFFSET
    }
}

#[repr(C)]
#[derive(AlignedBytesBorrow, Debug)]
pub struct PublicValuesRecord<F> {
    pub value: F,
    pub index: F,
}

/// ATTENTION: If a specific public value is not provided, a default 0 will be used when generating
/// the proof but in the perspective of constraints, it could be any value.
<<<<<<< HEAD
pub struct PublicValuesCoreStep<A, F> {
    adapter: A,
    encoder: Encoder,
    // Mutex is to make the struct Sync. But it actually won't be accessed by multiple threads.
    pub(crate) custom_pvs: Mutex<Vec<Option<F>>>,
}

impl<A, F> PublicValuesCoreStep<A, F>
where
    F: PrimeField32,
{
=======
#[derive(Clone)]
pub struct PublicValuesExecutor<F, A = NativeAdapterExecutor<F, 2, 0>> {
    adapter: A,
    phantom: PhantomData<F>,
}

#[derive(Clone, Setters)]
pub struct PublicValuesFiller<F, A = NativeAdapterExecutor<F, 2, 0>> {
    adapter: A,
    encoder: Encoder,
    num_custom_pvs: usize,
    public_values: Vec<F>,
}

impl<F: Clone, A> PublicValuesExecutor<F, A> {
    pub fn new(adapter: A) -> Self {
        Self {
            adapter,
            phantom: PhantomData,
        }
    }
}

impl<F: Clone, A> PublicValuesFiller<F, A> {
>>>>>>> 8141dacc
    /// **Note:** `max_degree` is the maximum degree of the constraint polynomials to represent the
    /// flags. If you want the overall AIR's constraint degree to be `<= max_constraint_degree`,
    /// then typically you should set `max_degree` to `max_constraint_degree - 1`.
    pub fn new(adapter: A, num_custom_pvs: usize, max_degree: u32) -> Self {
        Self {
            adapter,
            encoder: Encoder::new(num_custom_pvs, max_degree, true),
<<<<<<< HEAD
            custom_pvs: Mutex::new(vec![None; num_custom_pvs]),
=======
            num_custom_pvs,
            public_values: Vec::new(),
>>>>>>> 8141dacc
        }
    }

    pub fn set_public_values(&mut self, public_values: Vec<F>)
    where
        F: Field,
    {
        assert_eq!(public_values.len(), self.num_custom_pvs);
        self.public_values = public_values;
    }
}

<<<<<<< HEAD
impl<F, CTX, A> TraceStep<F, CTX> for PublicValuesCoreStep<A, F>
where
    F: PrimeField32,
    A: 'static + AdapterTraceStep<F, CTX, ReadData = [[F; 1]; 2], WriteData = [[F; 1]; 0]>,
{
    type RecordLayout = EmptyAdapterCoreLayout<F, A>;
    type RecordMut<'a> = (A::RecordMut<'a>, &'a mut PublicValuesRecord<F>);

    fn get_opcode_name(&self, opcode: usize) -> String {
        format!(
            "{:?}",
            PublishOpcode::from_usize(opcode - PublishOpcode::CLASS_OFFSET)
        )
    }

    fn execute<'buf, RA>(
        &mut self,
        state: VmStateMut<F, TracingMemory<F>, CTX>,
        instruction: &Instruction<F>,
        arena: &'buf mut RA,
    ) -> Result<()>
    where
        RA: RecordArena<'buf, Self::RecordLayout, Self::RecordMut<'buf>>,
    {
        let (mut adapter_record, core_record) = arena.alloc(EmptyAdapterCoreLayout::new());
=======
impl<F, A, RA> PreflightExecutor<F, RA> for PublicValuesExecutor<F, A>
where
    F: PrimeField32,
    A: 'static + Clone + AdapterTraceExecutor<F, ReadData = [[F; 1]; 2], WriteData = [[F; 1]; 0]>,
    for<'buf> RA: RecordArena<
        'buf,
        EmptyAdapterCoreLayout<F, A>,
        (A::RecordMut<'buf>, &'buf mut PublicValuesRecord<F>),
    >,
{
    fn get_opcode_name(&self, opcode: usize) -> String {
        format!(
            "{:?}",
            PublishOpcode::from_usize(opcode - PublishOpcode::CLASS_OFFSET)
        )
    }

    fn execute(
        &self,
        state: VmStateMut<F, TracingMemory, RA>,
        instruction: &Instruction<F>,
    ) -> Result<(), ExecutionError> {
        let (mut adapter_record, core_record) = state.ctx.alloc(EmptyAdapterCoreLayout::new());
>>>>>>> 8141dacc

        A::start(*state.pc, state.memory, &mut adapter_record);

        [[core_record.value], [core_record.index]] =
            self.adapter
                .read(state.memory, instruction, &mut adapter_record);
        {
            let idx: usize = core_record.index.as_canonical_u32() as usize;
<<<<<<< HEAD
            let mut custom_pvs = self.custom_pvs.lock().unwrap();
=======
            let custom_pvs = state.custom_pvs;
>>>>>>> 8141dacc

            if custom_pvs[idx].is_none() {
                custom_pvs[idx] = Some(core_record.value);
            } else {
                // Not a hard constraint violation when publishing the same value twice but the
                // program should avoid that.
                panic!("Custom public value {} already set", idx);
            }
        }

        *state.pc = state.pc.wrapping_add(DEFAULT_PC_STEP);
<<<<<<< HEAD

        Ok(())
    }
=======

        Ok(())
    }
}

impl<F, A> TraceFiller<F> for PublicValuesFiller<F, A>
where
    F: PrimeField32,
    A: 'static + AdapterTraceFiller<F>,
{
    fn fill_trace_row(&self, mem_helper: &MemoryAuxColsFactory<F>, row_slice: &mut [F]) {
        // SAFETY:
        // - row_slice is guaranteed by the caller to have at least A::WIDTH +
        //   PublicValuesCoreColsView::width() elements
        let (adapter_row, mut core_row) = unsafe { row_slice.split_at_mut_unchecked(A::WIDTH) };
        self.adapter.fill_trace_row(mem_helper, adapter_row);
        // SAFETY:
        // - caller ensures core_row contains a valid record written by the executor during trace
        //   generation
        let record: &PublicValuesRecord<F> = unsafe { get_record_from_slice(&mut core_row, ()) };
        let cols = PublicValuesCoreColsView::<_, &mut F>::borrow_mut(core_row);

        let idx: usize = record.index.as_canonical_u32() as usize;
        let pt = self.encoder.get_flag_pt(idx);
>>>>>>> 8141dacc

        cols.custom_pv_vars
            .into_iter()
            .zip(pt.iter())
            .for_each(|(var, &val)| {
                *var = F::from_canonical_u32(val);
            });

        *cols.index = record.index;
        *cols.value = record.value;
        *cols.is_valid = F::ONE;
    }
}

impl<F, CTX, A> TraceFiller<F, CTX> for PublicValuesCoreStep<A, F>
where
    F: PrimeField32,
    A: 'static + AdapterTraceFiller<F, CTX>,
{
    fn fill_trace_row(&self, mem_helper: &MemoryAuxColsFactory<F>, row_slice: &mut [F]) {
        let (adapter_row, mut core_row) = unsafe { row_slice.split_at_mut_unchecked(A::WIDTH) };
        self.adapter.fill_trace_row(mem_helper, adapter_row);
        let record: &PublicValuesRecord<F> = unsafe { get_record_from_slice(&mut core_row, ()) };
        let cols = PublicValuesCoreColsView::<_, &mut F>::borrow_mut(core_row);

        let idx: usize = record.index.as_canonical_u32() as usize;
        let pt = self.encoder.get_flag_pt(idx);

        cols.custom_pv_vars
            .into_iter()
            .zip(pt.iter())
            .for_each(|(var, &val)| {
                *var = F::from_canonical_u32(val);
            });

        *cols.index = record.index;
        *cols.value = record.value;
        *cols.is_valid = F::ONE;
    }
}

#[derive(AlignedBytesBorrow)]
#[repr(C)]
struct PublicValuesPreCompute<F> {
    b_or_imm: u32,
    c_or_imm: u32,
    pvs: *const Mutex<Vec<Option<F>>>,
}

impl<F, A> StepExecutorE1<F> for PublicValuesCoreStep<A, F>
where
    F: PrimeField32,
{
    #[inline(always)]
    fn pre_compute_size(&self) -> usize {
        size_of::<PublicValuesPreCompute<F>>()
    }

    #[inline(always)]
    fn pre_compute_e1<Ctx>(
        &self,
        _pc: u32,
        inst: &Instruction<F>,
        data: &mut [u8],
    ) -> Result<ExecuteFunc<F, Ctx>>
    where
        Ctx: E1ExecutionCtx,
    {
        let data: &mut PublicValuesPreCompute<F> = data.borrow_mut();
        let (b_is_imm, c_is_imm) = self.pre_compute_impl(inst, data);

        let fn_ptr = match (b_is_imm, c_is_imm) {
            (true, true) => execute_e1_impl::<_, _, true, true>,
            (true, false) => execute_e1_impl::<_, _, true, false>,
            (false, true) => execute_e1_impl::<_, _, false, true>,
            (false, false) => execute_e1_impl::<_, _, false, false>,
        };
        Ok(fn_ptr)
    }
}

impl<A, F> StepExecutorE2<F> for PublicValuesCoreStep<A, F>
where
    F: PrimeField32,
{
    fn e2_pre_compute_size(&self) -> usize {
        size_of::<E2PreCompute<PublicValuesPreCompute<F>>>()
    }

    fn pre_compute_e2<Ctx>(
        &self,
        chip_idx: usize,
        _pc: u32,
        inst: &Instruction<F>,
        data: &mut [u8],
    ) -> Result<ExecuteFunc<F, Ctx>>
    where
        Ctx: E2ExecutionCtx,
    {
        let data: &mut E2PreCompute<PublicValuesPreCompute<F>> = data.borrow_mut();
        data.chip_idx = chip_idx as u32;
        let (b_is_imm, c_is_imm) = self.pre_compute_impl(inst, &mut data.data);

        let fn_ptr = match (b_is_imm, c_is_imm) {
            (true, true) => execute_e2_impl::<_, _, true, true>,
            (true, false) => execute_e2_impl::<_, _, true, false>,
            (false, true) => execute_e2_impl::<_, _, false, true>,
            (false, false) => execute_e2_impl::<_, _, false, false>,
        };
        Ok(fn_ptr)
    }
}

#[inline(always)]
unsafe fn execute_e1_impl<F: PrimeField32, CTX, const B_IS_IMM: bool, const C_IS_IMM: bool>(
    pre_compute: &[u8],
    state: &mut VmSegmentState<F, CTX>,
) where
    CTX: E1ExecutionCtx,
{
    let pre_compute: &PublicValuesPreCompute<F> = pre_compute.borrow();
    execute_e12_impl::<_, _, B_IS_IMM, C_IS_IMM>(pre_compute, state);
}

#[inline(always)]
unsafe fn execute_e2_impl<F: PrimeField32, CTX, const B_IS_IMM: bool, const C_IS_IMM: bool>(
    pre_compute: &[u8],
    state: &mut VmSegmentState<F, CTX>,
) where
    CTX: E2ExecutionCtx,
{
    let pre_compute: &E2PreCompute<PublicValuesPreCompute<F>> = pre_compute.borrow();
    state.ctx.on_height_change(pre_compute.chip_idx as usize, 1);
    execute_e12_impl::<_, _, B_IS_IMM, C_IS_IMM>(&pre_compute.data, state);
}

#[inline(always)]
unsafe fn execute_e12_impl<F: PrimeField32, CTX, const B_IS_IMM: bool, const C_IS_IMM: bool>(
    pre_compute: &PublicValuesPreCompute<F>,
    state: &mut VmSegmentState<F, CTX>,
) where
    CTX: E1ExecutionCtx,
{
    let value = if B_IS_IMM {
        transmute_u32_to_field(&pre_compute.b_or_imm)
    } else {
        state.vm_read::<F, 1>(NATIVE_AS, pre_compute.b_or_imm)[0]
    };
    let index = if C_IS_IMM {
        transmute_u32_to_field(&pre_compute.c_or_imm)
    } else {
        state.vm_read::<F, 1>(NATIVE_AS, pre_compute.c_or_imm)[0]
    };

    let idx: usize = index.as_canonical_u32() as usize;
    {
        let custom_pvs = unsafe { &*pre_compute.pvs };
        let mut custom_pvs = custom_pvs.lock().unwrap();

        if custom_pvs[idx].is_none() {
            custom_pvs[idx] = Some(value);
        } else {
            // Not a hard constraint violation when publishing the same value twice but the
            // program should avoid that.
            panic!("Custom public value {} already set", idx);
        }
    }
    state.pc = state.pc.wrapping_add(DEFAULT_PC_STEP);
    state.instret += 1;
}

impl<A, F> PublicValuesCoreStep<A, F>
where
    F: PrimeField32,
{
    fn pre_compute_impl(
        &self,
        inst: &Instruction<F>,
        data: &mut PublicValuesPreCompute<F>,
    ) -> (bool, bool) {
        let &Instruction { b, c, e, f, .. } = inst;

        let e = e.as_canonical_u32();
        let f = f.as_canonical_u32();

        let b_is_imm = e == RV32_IMM_AS;
        let c_is_imm = f == RV32_IMM_AS;

        let b_or_imm = if b_is_imm {
            transmute_field_to_u32(&b)
        } else {
            b.as_canonical_u32()
        };
        let c_or_imm = if c_is_imm {
            transmute_field_to_u32(&c)
        } else {
            c.as_canonical_u32()
        };

        *data = PublicValuesPreCompute {
            b_or_imm,
            c_or_imm,
            pvs: &self.custom_pvs,
        };

<<<<<<< HEAD
        (b_is_imm, c_is_imm)
=======
    fn generate_public_values(&self) -> Vec<F> {
        assert_eq!(
            self.public_values.len(),
            self.num_custom_pvs,
            "Did not set public values"
        );
        self.public_values.clone()
>>>>>>> 8141dacc
    }
}<|MERGE_RESOLUTION|>--- conflicted
+++ resolved
@@ -1,27 +1,12 @@
-<<<<<<< HEAD
-use std::{
-    borrow::{Borrow, BorrowMut},
-    sync::Mutex,
-};
-
-=======
 use std::marker::PhantomData;
 
 use getset::Setters;
->>>>>>> 8141dacc
 use openvm_circuit_primitives::{encoder::Encoder, AlignedBytesBorrow, SubAir};
 use openvm_instructions::{
     instruction::Instruction,
     program::DEFAULT_PC_STEP,
-<<<<<<< HEAD
-    riscv::RV32_IMM_AS,
     LocalOpcode,
     PublishOpcode::{self, PUBLISH},
-    NATIVE_AS,
-=======
-    LocalOpcode,
-    PublishOpcode::{self, PUBLISH},
->>>>>>> 8141dacc
 };
 use openvm_stark_backend::{
     interaction::InteractionBuilder,
@@ -32,19 +17,6 @@
 
 use crate::{
     arch::{
-<<<<<<< HEAD
-        execution_mode::{E1ExecutionCtx, E2ExecutionCtx},
-        get_record_from_slice, AdapterAirContext, AdapterTraceFiller, AdapterTraceStep,
-        BasicAdapterInterface, E2PreCompute, EmptyAdapterCoreLayout, ExecuteFunc,
-        MinimalInstruction, RecordArena, Result, StepExecutorE1, StepExecutorE2, TraceFiller,
-        TraceStep, VmCoreAir, VmSegmentState, VmStateMut,
-    },
-    system::{
-        memory::{online::TracingMemory, MemoryAuxColsFactory},
-        public_values::columns::PublicValuesCoreColsView,
-    },
-    utils::{transmute_field_to_u32, transmute_u32_to_field},
-=======
         get_record_from_slice, AdapterAirContext, AdapterTraceExecutor, AdapterTraceFiller,
         BasicAdapterInterface, EmptyAdapterCoreLayout, ExecutionError, MinimalInstruction,
         PreflightExecutor, RecordArena, TraceFiller, VmCoreAir, VmStateMut,
@@ -54,7 +26,6 @@
         native_adapter::NativeAdapterExecutor,
         public_values::columns::PublicValuesCoreColsView,
     },
->>>>>>> 8141dacc
 };
 
 pub(crate) type AdapterInterface<F> = BasicAdapterInterface<F, MinimalInstruction<F>, 2, 0, 1, 1>;
@@ -144,19 +115,6 @@
 
 /// ATTENTION: If a specific public value is not provided, a default 0 will be used when generating
 /// the proof but in the perspective of constraints, it could be any value.
-<<<<<<< HEAD
-pub struct PublicValuesCoreStep<A, F> {
-    adapter: A,
-    encoder: Encoder,
-    // Mutex is to make the struct Sync. But it actually won't be accessed by multiple threads.
-    pub(crate) custom_pvs: Mutex<Vec<Option<F>>>,
-}
-
-impl<A, F> PublicValuesCoreStep<A, F>
-where
-    F: PrimeField32,
-{
-=======
 #[derive(Clone)]
 pub struct PublicValuesExecutor<F, A = NativeAdapterExecutor<F, 2, 0>> {
     adapter: A,
@@ -181,7 +139,6 @@
 }
 
 impl<F: Clone, A> PublicValuesFiller<F, A> {
->>>>>>> 8141dacc
     /// **Note:** `max_degree` is the maximum degree of the constraint polynomials to represent the
     /// flags. If you want the overall AIR's constraint degree to be `<= max_constraint_degree`,
     /// then typically you should set `max_degree` to `max_constraint_degree - 1`.
@@ -189,12 +146,8 @@
         Self {
             adapter,
             encoder: Encoder::new(num_custom_pvs, max_degree, true),
-<<<<<<< HEAD
-            custom_pvs: Mutex::new(vec![None; num_custom_pvs]),
-=======
             num_custom_pvs,
             public_values: Vec::new(),
->>>>>>> 8141dacc
         }
     }
 
@@ -207,33 +160,6 @@
     }
 }
 
-<<<<<<< HEAD
-impl<F, CTX, A> TraceStep<F, CTX> for PublicValuesCoreStep<A, F>
-where
-    F: PrimeField32,
-    A: 'static + AdapterTraceStep<F, CTX, ReadData = [[F; 1]; 2], WriteData = [[F; 1]; 0]>,
-{
-    type RecordLayout = EmptyAdapterCoreLayout<F, A>;
-    type RecordMut<'a> = (A::RecordMut<'a>, &'a mut PublicValuesRecord<F>);
-
-    fn get_opcode_name(&self, opcode: usize) -> String {
-        format!(
-            "{:?}",
-            PublishOpcode::from_usize(opcode - PublishOpcode::CLASS_OFFSET)
-        )
-    }
-
-    fn execute<'buf, RA>(
-        &mut self,
-        state: VmStateMut<F, TracingMemory<F>, CTX>,
-        instruction: &Instruction<F>,
-        arena: &'buf mut RA,
-    ) -> Result<()>
-    where
-        RA: RecordArena<'buf, Self::RecordLayout, Self::RecordMut<'buf>>,
-    {
-        let (mut adapter_record, core_record) = arena.alloc(EmptyAdapterCoreLayout::new());
-=======
 impl<F, A, RA> PreflightExecutor<F, RA> for PublicValuesExecutor<F, A>
 where
     F: PrimeField32,
@@ -257,7 +183,6 @@
         instruction: &Instruction<F>,
     ) -> Result<(), ExecutionError> {
         let (mut adapter_record, core_record) = state.ctx.alloc(EmptyAdapterCoreLayout::new());
->>>>>>> 8141dacc
 
         A::start(*state.pc, state.memory, &mut adapter_record);
 
@@ -266,11 +191,7 @@
                 .read(state.memory, instruction, &mut adapter_record);
         {
             let idx: usize = core_record.index.as_canonical_u32() as usize;
-<<<<<<< HEAD
-            let mut custom_pvs = self.custom_pvs.lock().unwrap();
-=======
             let custom_pvs = state.custom_pvs;
->>>>>>> 8141dacc
 
             if custom_pvs[idx].is_none() {
                 custom_pvs[idx] = Some(core_record.value);
@@ -282,11 +203,6 @@
         }
 
         *state.pc = state.pc.wrapping_add(DEFAULT_PC_STEP);
-<<<<<<< HEAD
-
-        Ok(())
-    }
-=======
 
         Ok(())
     }
@@ -311,7 +227,6 @@
 
         let idx: usize = record.index.as_canonical_u32() as usize;
         let pt = self.encoder.get_flag_pt(idx);
->>>>>>> 8141dacc
 
         cols.custom_pv_vars
             .into_iter()
@@ -324,202 +239,7 @@
         *cols.value = record.value;
         *cols.is_valid = F::ONE;
     }
-}
-
-impl<F, CTX, A> TraceFiller<F, CTX> for PublicValuesCoreStep<A, F>
-where
-    F: PrimeField32,
-    A: 'static + AdapterTraceFiller<F, CTX>,
-{
-    fn fill_trace_row(&self, mem_helper: &MemoryAuxColsFactory<F>, row_slice: &mut [F]) {
-        let (adapter_row, mut core_row) = unsafe { row_slice.split_at_mut_unchecked(A::WIDTH) };
-        self.adapter.fill_trace_row(mem_helper, adapter_row);
-        let record: &PublicValuesRecord<F> = unsafe { get_record_from_slice(&mut core_row, ()) };
-        let cols = PublicValuesCoreColsView::<_, &mut F>::borrow_mut(core_row);
-
-        let idx: usize = record.index.as_canonical_u32() as usize;
-        let pt = self.encoder.get_flag_pt(idx);
-
-        cols.custom_pv_vars
-            .into_iter()
-            .zip(pt.iter())
-            .for_each(|(var, &val)| {
-                *var = F::from_canonical_u32(val);
-            });
-
-        *cols.index = record.index;
-        *cols.value = record.value;
-        *cols.is_valid = F::ONE;
-    }
-}
-
-#[derive(AlignedBytesBorrow)]
-#[repr(C)]
-struct PublicValuesPreCompute<F> {
-    b_or_imm: u32,
-    c_or_imm: u32,
-    pvs: *const Mutex<Vec<Option<F>>>,
-}
-
-impl<F, A> StepExecutorE1<F> for PublicValuesCoreStep<A, F>
-where
-    F: PrimeField32,
-{
-    #[inline(always)]
-    fn pre_compute_size(&self) -> usize {
-        size_of::<PublicValuesPreCompute<F>>()
-    }
-
-    #[inline(always)]
-    fn pre_compute_e1<Ctx>(
-        &self,
-        _pc: u32,
-        inst: &Instruction<F>,
-        data: &mut [u8],
-    ) -> Result<ExecuteFunc<F, Ctx>>
-    where
-        Ctx: E1ExecutionCtx,
-    {
-        let data: &mut PublicValuesPreCompute<F> = data.borrow_mut();
-        let (b_is_imm, c_is_imm) = self.pre_compute_impl(inst, data);
-
-        let fn_ptr = match (b_is_imm, c_is_imm) {
-            (true, true) => execute_e1_impl::<_, _, true, true>,
-            (true, false) => execute_e1_impl::<_, _, true, false>,
-            (false, true) => execute_e1_impl::<_, _, false, true>,
-            (false, false) => execute_e1_impl::<_, _, false, false>,
-        };
-        Ok(fn_ptr)
-    }
-}
-
-impl<A, F> StepExecutorE2<F> for PublicValuesCoreStep<A, F>
-where
-    F: PrimeField32,
-{
-    fn e2_pre_compute_size(&self) -> usize {
-        size_of::<E2PreCompute<PublicValuesPreCompute<F>>>()
-    }
-
-    fn pre_compute_e2<Ctx>(
-        &self,
-        chip_idx: usize,
-        _pc: u32,
-        inst: &Instruction<F>,
-        data: &mut [u8],
-    ) -> Result<ExecuteFunc<F, Ctx>>
-    where
-        Ctx: E2ExecutionCtx,
-    {
-        let data: &mut E2PreCompute<PublicValuesPreCompute<F>> = data.borrow_mut();
-        data.chip_idx = chip_idx as u32;
-        let (b_is_imm, c_is_imm) = self.pre_compute_impl(inst, &mut data.data);
-
-        let fn_ptr = match (b_is_imm, c_is_imm) {
-            (true, true) => execute_e2_impl::<_, _, true, true>,
-            (true, false) => execute_e2_impl::<_, _, true, false>,
-            (false, true) => execute_e2_impl::<_, _, false, true>,
-            (false, false) => execute_e2_impl::<_, _, false, false>,
-        };
-        Ok(fn_ptr)
-    }
-}
-
-#[inline(always)]
-unsafe fn execute_e1_impl<F: PrimeField32, CTX, const B_IS_IMM: bool, const C_IS_IMM: bool>(
-    pre_compute: &[u8],
-    state: &mut VmSegmentState<F, CTX>,
-) where
-    CTX: E1ExecutionCtx,
-{
-    let pre_compute: &PublicValuesPreCompute<F> = pre_compute.borrow();
-    execute_e12_impl::<_, _, B_IS_IMM, C_IS_IMM>(pre_compute, state);
-}
-
-#[inline(always)]
-unsafe fn execute_e2_impl<F: PrimeField32, CTX, const B_IS_IMM: bool, const C_IS_IMM: bool>(
-    pre_compute: &[u8],
-    state: &mut VmSegmentState<F, CTX>,
-) where
-    CTX: E2ExecutionCtx,
-{
-    let pre_compute: &E2PreCompute<PublicValuesPreCompute<F>> = pre_compute.borrow();
-    state.ctx.on_height_change(pre_compute.chip_idx as usize, 1);
-    execute_e12_impl::<_, _, B_IS_IMM, C_IS_IMM>(&pre_compute.data, state);
-}
-
-#[inline(always)]
-unsafe fn execute_e12_impl<F: PrimeField32, CTX, const B_IS_IMM: bool, const C_IS_IMM: bool>(
-    pre_compute: &PublicValuesPreCompute<F>,
-    state: &mut VmSegmentState<F, CTX>,
-) where
-    CTX: E1ExecutionCtx,
-{
-    let value = if B_IS_IMM {
-        transmute_u32_to_field(&pre_compute.b_or_imm)
-    } else {
-        state.vm_read::<F, 1>(NATIVE_AS, pre_compute.b_or_imm)[0]
-    };
-    let index = if C_IS_IMM {
-        transmute_u32_to_field(&pre_compute.c_or_imm)
-    } else {
-        state.vm_read::<F, 1>(NATIVE_AS, pre_compute.c_or_imm)[0]
-    };
-
-    let idx: usize = index.as_canonical_u32() as usize;
-    {
-        let custom_pvs = unsafe { &*pre_compute.pvs };
-        let mut custom_pvs = custom_pvs.lock().unwrap();
-
-        if custom_pvs[idx].is_none() {
-            custom_pvs[idx] = Some(value);
-        } else {
-            // Not a hard constraint violation when publishing the same value twice but the
-            // program should avoid that.
-            panic!("Custom public value {} already set", idx);
-        }
-    }
-    state.pc = state.pc.wrapping_add(DEFAULT_PC_STEP);
-    state.instret += 1;
-}
-
-impl<A, F> PublicValuesCoreStep<A, F>
-where
-    F: PrimeField32,
-{
-    fn pre_compute_impl(
-        &self,
-        inst: &Instruction<F>,
-        data: &mut PublicValuesPreCompute<F>,
-    ) -> (bool, bool) {
-        let &Instruction { b, c, e, f, .. } = inst;
-
-        let e = e.as_canonical_u32();
-        let f = f.as_canonical_u32();
-
-        let b_is_imm = e == RV32_IMM_AS;
-        let c_is_imm = f == RV32_IMM_AS;
-
-        let b_or_imm = if b_is_imm {
-            transmute_field_to_u32(&b)
-        } else {
-            b.as_canonical_u32()
-        };
-        let c_or_imm = if c_is_imm {
-            transmute_field_to_u32(&c)
-        } else {
-            c.as_canonical_u32()
-        };
-
-        *data = PublicValuesPreCompute {
-            b_or_imm,
-            c_or_imm,
-            pvs: &self.custom_pvs,
-        };
-
-<<<<<<< HEAD
-        (b_is_imm, c_is_imm)
-=======
+
     fn generate_public_values(&self) -> Vec<F> {
         assert_eq!(
             self.public_values.len(),
@@ -527,6 +247,5 @@
             "Did not set public values"
         );
         self.public_values.clone()
->>>>>>> 8141dacc
     }
 }