--- conflicted
+++ resolved
@@ -405,6 +405,7 @@
                     .data
                     .memory
                     .get_slice::<T>((addr_space, ptr), block_size as usize)
+                    .to_vec()
             };
             if (ptr != current_address.pointer || CHUNK as u32 != block_size)
                 && block_size > min_block_size as u32
@@ -480,13 +481,8 @@
         assert_eq!(current_cnt, 0, "The union of all touched blocks must consist of blocks with sizes divisible by `CHUNK`");
     }
 
-<<<<<<< HEAD
     /// Finalize the boundary and merkle chips.
-    #[allow(clippy::assertions_on_constants)]
-=======
-    /// Returns the final memory state if persistent.
     #[tracing::instrument(name = "memory_finalize", skip_all)]
->>>>>>> 77983f50
     pub fn finalize<H>(&mut self, hasher: Option<&mut H>)
     where
         H: HasherChip<CHUNK, F> + Sync + for<'a> SerialReceiver<&'a [F]>,
