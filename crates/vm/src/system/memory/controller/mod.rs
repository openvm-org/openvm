use std::{
    array,
    collections::BTreeMap,
    iter,
    marker::PhantomData,
    ops::Deref,
    sync::{Arc, Mutex},
};

use getset::{Getters, MutGetters};
use openvm_circuit_primitives::{
    assert_less_than::{AssertLtSubAir, LessThanAuxCols},
    is_zero::IsZeroSubAir,
    utils::next_power_of_two_or_zero,
    var_range::{
        SharedVariableRangeCheckerChip, VariableRangeCheckerBus, VariableRangeCheckerChip,
    },
    TraceSubRowGenerator,
};
use openvm_stark_backend::{
    config::{Domain, StarkGenericConfig},
    interaction::PermutationCheckBus,
    p3_commit::PolynomialSpace,
    p3_field::PrimeField32,
    p3_maybe_rayon::prelude::{IntoParallelIterator, ParallelIterator},
    p3_util::{log2_ceil_usize, log2_strict_usize},
    prover::types::AirProofInput,
    AirRef, Chip, ChipUsageGetter,
};
use serde::{Deserialize, Serialize};

use self::interface::MemoryInterface;
use super::{
<<<<<<< HEAD
    merkle::tree::MerkleTree,
=======
>>>>>>> eb1ad529
    online::GuestMemory,
    paged_vec::{AddressMap, PAGE_SIZE},
    volatile::VolatileBoundaryChip,
};
use crate::{
    arch::{hasher::HasherChip, MemoryConfig},
    system::memory::{
        adapter::AccessAdapterInventory,
        dimensions::MemoryDimensions,
        merkle::{MemoryMerkleChip, SerialReceiver},
        offline::{MemoryRecord, OfflineMemory, INITIAL_TIMESTAMP},
        offline_checker::{
            MemoryBaseAuxCols, MemoryBridge, MemoryBus, MemoryReadAuxCols,
            MemoryReadOrImmediateAuxCols, MemoryWriteAuxCols, AUX_LEN,
        },
        online::{MemoryLogEntry, TracingMemory},
        persistent::PersistentBoundaryChip,
        tree::MemoryNode,
    },
};

pub mod dimensions;
pub mod interface;

pub const CHUNK: usize = 8;
/// The offset of the Merkle AIR in AIRs of MemoryController.
pub const MERKLE_AIR_OFFSET: usize = 1;
/// The offset of the boundary AIR in AIRs of MemoryController.
pub const BOUNDARY_AIR_OFFSET: usize = 0;

#[repr(C)]
#[derive(Debug, Clone, Copy, PartialEq, Eq, Serialize, Deserialize)]
pub struct RecordId(pub usize);

pub type MemoryImage = AddressMap<PAGE_SIZE>;

#[repr(C)]
#[derive(Clone, Copy, Debug, PartialEq, Eq)]
pub struct TimestampedValues<T, const N: usize> {
    pub timestamp: u32,
    pub values: [T; N],
}

/// An equipartition of memory, with timestamps and values.
///
/// The key is a pair `(address_space, label)`, where `label` is the index of the block in the
/// partition. I.e., the starting address of the block is `(address_space, label * N)`.
///
/// If a key is not present in the map, then the block is uninitialized (and therefore zero).
pub type TimestampedEquipartition<F, const N: usize> =
    BTreeMap<(u32, u32), TimestampedValues<F, N>>;

/// An equipartition of memory values.
///
/// The key is a pair `(address_space, label)`, where `label` is the index of the block in the
/// partition. I.e., the starting address of the block is `(address_space, label * N)`.
///
/// If a key is not present in the map, then the block is uninitialized (and therefore zero).
pub type Equipartition<F, const N: usize> = BTreeMap<(u32, u32), [F; N]>;

/// Convert a memory image to an equipartition.
///
/// The key is a pair `(address_space, label)`, where `label` is the index of the block in the
/// partition. I.e., the starting address of the block is `(address_space, label * N)`.
///
/// If a key is not present in the map, then the block is uninitialized (and therefore zero).
pub fn memory_to_partition<F: PrimeField32, const N: usize>(
    memory: &MemoryImage,
) -> Equipartition<F, N> {
    let mut memory_partition = Equipartition::new();
    for ((address_space, pointer), value) in memory.items() {
        let label = (address_space, pointer / N as u32);
        let chunk = memory_partition
            .entry(label)
            .or_insert_with(|| [F::default(); N]);
        chunk[(pointer % N as u32) as usize] = value;
    }
    memory_partition
}

#[derive(Getters, MutGetters)]
pub struct MemoryController<F> {
    pub memory_bus: MemoryBus,
    pub interface_chip: MemoryInterface<F>,
    #[getset(get = "pub")]
    pub(crate) mem_config: MemoryConfig,
    pub range_checker: SharedVariableRangeCheckerChip,
    // Store separately to avoid smart pointer reference each time
    range_checker_bus: VariableRangeCheckerBus,
    // addr_space -> Memory data structure
    pub(crate) memory: TracingMemory,
    /// A reference to the `OfflineMemory`. Will be populated after `finalize()`.
    pub offline_memory: Arc<Mutex<OfflineMemory<F>>>,
    pub access_adapters: AccessAdapterInventory<F>,
    // Filled during finalization.
    final_state: Option<FinalState<F>>,
}

#[allow(clippy::large_enum_variant)]
#[derive(Debug)]
enum FinalState<F> {
    Volatile(VolatileFinalState<F>),
    #[allow(dead_code)]
    Persistent(PersistentFinalState<F>),
}
#[derive(Debug, Default)]
struct VolatileFinalState<F> {
    _marker: PhantomData<F>,
}
#[allow(dead_code)]
#[derive(Debug)]
struct PersistentFinalState<F> {
    final_memory: Equipartition<F, CHUNK>,
}

#[derive(Debug, Clone, Serialize, Deserialize, PartialEq, Eq)]
pub enum MemoryTraceHeights {
    Volatile(VolatileMemoryTraceHeights),
    Persistent(PersistentMemoryTraceHeights),
}

impl MemoryTraceHeights {
    fn flatten(&self) -> Vec<usize> {
        match self {
            MemoryTraceHeights::Volatile(oh) => oh.flatten(),
            MemoryTraceHeights::Persistent(oh) => oh.flatten(),
        }
    }

    /// Round all trace heights to the next power of two. This will round trace heights of 0 to 1.
    pub fn round_to_next_power_of_two(&mut self) {
        match self {
            MemoryTraceHeights::Volatile(oh) => oh.round_to_next_power_of_two(),
            MemoryTraceHeights::Persistent(oh) => oh.round_to_next_power_of_two(),
        }
    }

    /// Round all trace heights to the next power of two, except 0 stays 0.
    pub fn round_to_next_power_of_two_or_zero(&mut self) {
        match self {
            MemoryTraceHeights::Volatile(oh) => oh.round_to_next_power_of_two_or_zero(),
            MemoryTraceHeights::Persistent(oh) => oh.round_to_next_power_of_two_or_zero(),
        }
    }
}

#[derive(Debug, Clone, Serialize, Deserialize, PartialEq, Eq)]
pub struct VolatileMemoryTraceHeights {
    pub boundary: usize,
    pub access_adapters: Vec<usize>,
}

impl VolatileMemoryTraceHeights {
    pub fn flatten(&self) -> Vec<usize> {
        iter::once(self.boundary)
            .chain(self.access_adapters.iter().copied())
            .collect()
    }

    fn round_to_next_power_of_two(&mut self) {
        self.boundary = self.boundary.next_power_of_two();
        self.access_adapters
            .iter_mut()
            .for_each(|v| *v = v.next_power_of_two());
    }

    fn round_to_next_power_of_two_or_zero(&mut self) {
        self.boundary = next_power_of_two_or_zero(self.boundary);
        self.access_adapters
            .iter_mut()
            .for_each(|v| *v = next_power_of_two_or_zero(*v));
    }
}

#[derive(Debug, Clone, Serialize, Deserialize, PartialEq, Eq)]
pub struct PersistentMemoryTraceHeights {
    boundary: usize,
    merkle: usize,
    access_adapters: Vec<usize>,
}
impl PersistentMemoryTraceHeights {
    pub fn flatten(&self) -> Vec<usize> {
        vec![self.boundary, self.merkle]
            .into_iter()
            .chain(self.access_adapters.iter().copied())
            .collect()
    }

    fn round_to_next_power_of_two(&mut self) {
        self.boundary = self.boundary.next_power_of_two();
        self.merkle = self.merkle.next_power_of_two();
        self.access_adapters
            .iter_mut()
            .for_each(|v| *v = v.next_power_of_two());
    }

    fn round_to_next_power_of_two_or_zero(&mut self) {
        self.boundary = next_power_of_two_or_zero(self.boundary);
        self.merkle = next_power_of_two_or_zero(self.merkle);
        self.access_adapters
            .iter_mut()
            .for_each(|v| *v = next_power_of_two_or_zero(*v));
    }
}

impl<F: PrimeField32> MemoryController<F> {
    pub fn continuation_enabled(&self) -> bool {
        match &self.interface_chip {
            MemoryInterface::Volatile { .. } => false,
            MemoryInterface::Persistent { .. } => true,
        }
    }
    pub fn with_volatile_memory(
        memory_bus: MemoryBus,
        mem_config: MemoryConfig,
        range_checker: SharedVariableRangeCheckerChip,
    ) -> Self {
        let range_checker_bus = range_checker.bus();
        let initial_memory = AddressMap::from_mem_config(&mem_config);
        assert!(mem_config.pointer_max_bits <= F::bits() - 2);
        assert!(mem_config.as_height < F::bits() - 2);
        let addr_space_max_bits = log2_ceil_usize(
            (mem_config.as_offset + 2u32.pow(mem_config.as_height as u32)) as usize,
        );
        Self {
            memory_bus,
            mem_config,
            interface_chip: MemoryInterface::Volatile {
                boundary_chip: VolatileBoundaryChip::new(
                    memory_bus,
                    addr_space_max_bits,
                    mem_config.pointer_max_bits,
                    range_checker.clone(),
                ),
            },
            memory: TracingMemory::new(&mem_config),
            offline_memory: Arc::new(Mutex::new(OfflineMemory::new(
                initial_memory,
                1,
                memory_bus,
                range_checker.clone(),
                mem_config,
            ))),
            access_adapters: AccessAdapterInventory::new(
                range_checker.clone(),
                memory_bus,
                mem_config.clk_max_bits,
                mem_config.max_access_adapter_n,
            ),
            range_checker,
            range_checker_bus,
            final_state: None,
        }
    }

    /// Creates a new memory controller for persistent memory.
    ///
    /// Call `set_initial_memory` to set the initial memory state after construction.
    pub fn with_persistent_memory(
        memory_bus: MemoryBus,
        mem_config: MemoryConfig,
        range_checker: SharedVariableRangeCheckerChip,
        merkle_bus: PermutationCheckBus,
        compression_bus: PermutationCheckBus,
        merkle_tree: MerkleTree<F, CHUNK>,
    ) -> Self {
        assert_eq!(mem_config.as_offset, 1);
        let memory_dims = MemoryDimensions {
            as_height: mem_config.as_height,
            address_height: mem_config.pointer_max_bits - log2_strict_usize(CHUNK),
            as_offset: 1,
        };
        let range_checker_bus = range_checker.bus();
        let interface_chip = MemoryInterface::Persistent {
            boundary_chip: PersistentBoundaryChip::new(
                memory_dims,
                memory_bus,
                merkle_bus,
                compression_bus,
            ),
            merkle_chip: MemoryMerkleChip::new(memory_dims, merkle_bus, compression_bus),
            initial_memory: AddressMap::from_mem_config(&mem_config),
            merkle_tree,
        };
        Self {
            memory_bus,
            mem_config,
            interface_chip,
            memory: TracingMemory::new(&mem_config), /* it is expected that the memory will be
                                                      * set later */
            offline_memory: Arc::new(Mutex::new(OfflineMemory::new(
                AddressMap::from_mem_config(&mem_config),
                CHUNK,
                memory_bus,
                range_checker.clone(),
                mem_config,
            ))),
            access_adapters: AccessAdapterInventory::new(
                range_checker.clone(),
                memory_bus,
                mem_config.clk_max_bits,
                mem_config.max_access_adapter_n,
            ),
            range_checker,
            range_checker_bus,
            final_state: None,
        }
    }

    pub fn memory_image(&self) -> &MemoryImage {
        &self.memory.data
    }

    pub fn set_override_trace_heights(&mut self, overridden_heights: MemoryTraceHeights) {
        match &mut self.interface_chip {
            MemoryInterface::Volatile { boundary_chip } => match overridden_heights {
                MemoryTraceHeights::Volatile(oh) => {
                    boundary_chip.set_overridden_height(oh.boundary);
                    self.access_adapters
                        .set_override_trace_heights(oh.access_adapters);
                }
                _ => panic!("Expect overridden_heights to be MemoryTraceHeights::Volatile"),
            },
            MemoryInterface::Persistent {
                boundary_chip,
                merkle_chip,
                ..
            } => match overridden_heights {
                MemoryTraceHeights::Persistent(oh) => {
                    boundary_chip.set_overridden_height(oh.boundary);
                    merkle_chip.set_overridden_height(oh.merkle);
                    self.access_adapters
                        .set_override_trace_heights(oh.access_adapters);
                }
                _ => panic!("Expect overridden_heights to be MemoryTraceHeights::Persistent"),
            },
        }
    }

    pub fn set_initial_memory(&mut self, memory: MemoryImage) {
        if self.timestamp() > INITIAL_TIMESTAMP + 1 {
            panic!("Cannot set initial memory after first timestamp");
        }
        let mut offline_memory = self.offline_memory.lock().unwrap();
        offline_memory.set_initial_memory(memory.clone(), self.mem_config);

        self.memory = TracingMemory::from_image(memory.clone(), self.mem_config.access_capacity);

        match &mut self.interface_chip {
            MemoryInterface::Volatile { .. } => {
                assert!(
                    memory.is_empty(),
                    "Cannot set initial memory for volatile memory"
                );
            }
            MemoryInterface::Persistent {
                initial_memory,
                merkle_tree,
                ..
            } => {
                *initial_memory = memory;
            }
        }
    }

    pub fn memory_bridge(&self) -> MemoryBridge {
        MemoryBridge::new(
            self.memory_bus,
            self.mem_config.clk_max_bits,
            self.range_checker_bus,
        )
    }

    pub fn read_cell(&mut self, address_space: F, pointer: F) -> (RecordId, F) {
        let (record_id, [data]) = self.read(address_space, pointer);
        (record_id, data)
    }

    // TEMP[jpw]: Function is safe temporarily for refactoring
    /// # Safety
    /// The type `T` must be stack-allocated `repr(C)` or `repr(transparent)`, and it must be the
    /// exact type used to represent a single memory cell in address space `address_space`. For
    /// standard usage, `T` is either `u8` or `F` where `F` is the base field of the ZK backend.
    pub fn read<T: Copy, const N: usize>(
        &mut self,
        address_space: F,
        pointer: F,
    ) -> (RecordId, [T; N]) {
        let address_space_u32 = address_space.as_canonical_u32();
        let ptr_u32 = pointer.as_canonical_u32();
        assert!(
            address_space == F::ZERO || ptr_u32 < (1 << self.mem_config.pointer_max_bits),
            "memory out of bounds: {ptr_u32:?}",
        );
        todo!()
        // let (record_id, values) = unsafe { self.memory.read::<T, N>(address_space_u32, ptr_u32)
        // };

        // (record_id, values)
    }

    /// Reads a word directly from memory without updating internal state.
    ///
    /// Any value returned is unconstrained.
    pub fn unsafe_read_cell<T: Copy>(&self, addr_space: F, ptr: F) -> T {
        self.unsafe_read::<T, 1>(addr_space, ptr)[0]
    }

    /// Reads a word directly from memory without updating internal state.
    ///
    /// Any value returned is unconstrained.
    pub fn unsafe_read<T: Copy, const N: usize>(&self, addr_space: F, ptr: F) -> [T; N] {
        let addr_space = addr_space.as_canonical_u32();
        let ptr = ptr.as_canonical_u32();
        todo!()
        // unsafe { array::from_fn(|i| self.memory.get::<T>(addr_space, ptr + i as u32)) }
    }

    /// Writes `data` to the given cell.
    ///
    /// Returns the `RecordId` and previous data.
    pub fn write_cell<T: Copy>(&mut self, address_space: F, pointer: F, data: T) -> (RecordId, T) {
        let (record_id, [data]) = self.write(address_space, pointer, &[data]);
        (record_id, data)
    }

    pub fn write<T: Copy, const N: usize>(
        &mut self,
        address_space: F,
        pointer: F,
        data: &[T; N],
    ) -> (RecordId, [T; N]) {
        debug_assert_ne!(address_space, F::ZERO);
        let address_space_u32 = address_space.as_canonical_u32();
        let ptr_u32 = pointer.as_canonical_u32();
        assert!(
            ptr_u32 < (1 << self.mem_config.pointer_max_bits),
            "memory out of bounds: {ptr_u32:?}",
        );

        todo!()
        // unsafe { self.memory.write::<T, N>(address_space_u32, ptr_u32, data) }
    }

    pub fn helper(&self) -> SharedMemoryHelper<F> {
        let range_bus = self.range_checker.bus();
        SharedMemoryHelper {
            range_checker: self.range_checker.clone(),
            timestamp_lt_air: AssertLtSubAir::new(range_bus, self.mem_config.clk_max_bits),
            _marker: Default::default(),
        }
    }

    pub fn aux_cols_factory(&self) -> MemoryAuxColsFactory<F> {
        let range_bus = self.range_checker.bus();
        MemoryAuxColsFactory {
            range_checker: self.range_checker.as_ref(),
            timestamp_lt_air: AssertLtSubAir::new(range_bus, self.mem_config.clk_max_bits),
            _marker: Default::default(),
        }
    }

    pub fn increment_timestamp(&mut self) {
        self.memory.increment_timestamp_by(1);
    }

    pub fn increment_timestamp_by(&mut self, change: u32) {
        self.memory.increment_timestamp_by(change);
    }

    pub fn timestamp(&self) -> u32 {
        self.memory.timestamp()
    }

    pub fn offline_memory(&self) -> &Arc<Mutex<OfflineMemory<F>>> {
        &self.offline_memory
    }

    fn replay_access_log(&mut self) {
        unimplemented!();
        // let log = mem::take(&mut self.memory.log);
        // if log.is_empty() {
        //     // Online memory logs may be empty, but offline memory may be replayed from external
        // sources.     // In these cases, we skip the calls to replay access logs because
        // `set_log_capacity` would     // panic.
        //     tracing::debug!("skipping replay_access_log");
        //     return;
        // }

        // let mut offline_memory = self.offline_memory.lock().unwrap();
        // offline_memory.set_log_capacity(log.len());

        // for entry in log {
        //     Self::replay_access(
        //         entry,
        //         &mut offline_memory,
        //         &mut self.interface_chip,
        //         &mut self.access_adapters,
        //     );
        // }
    }

    /// Low-level API to replay a single memory access log entry and populate the [OfflineMemory],
    /// [MemoryInterface], and `AccessAdapterInventory`.
    pub fn replay_access(
        entry: MemoryLogEntry<F>,
        offline_memory: &mut OfflineMemory<F>,
        interface_chip: &mut MemoryInterface<F>,
        adapter_records: &mut AccessAdapterInventory<F>,
    ) {
        match entry {
            MemoryLogEntry::Read {
                address_space,
                pointer,
                len,
            } => {
                if address_space != 0 {
                    interface_chip.touch_range(address_space, pointer, len as u32);
                }
                offline_memory.read(address_space, pointer, len, adapter_records);
            }
            MemoryLogEntry::Write {
                address_space,
                pointer,
                data,
            } => {
                if address_space != 0 {
                    interface_chip.touch_range(address_space, pointer, data.len() as u32);
                }
                offline_memory.write(address_space, pointer, data, adapter_records);
            }
            MemoryLogEntry::IncrementTimestampBy(amount) => {
                offline_memory.increment_timestamp_by(amount);
            }
        };
    }

    /// Returns the final memory state if persistent.
    pub fn finalize<H>(&mut self, hasher: Option<&mut H>)
    where
        H: HasherChip<CHUNK, F> + Sync + for<'a> SerialReceiver<&'a [F]>,
    {
        if self.final_state.is_some() {
            return;
        }

        self.replay_access_log();
        let mut offline_memory = self.offline_memory.lock().unwrap();

        match &mut self.interface_chip {
            MemoryInterface::Volatile { boundary_chip } => {
                let final_memory = offline_memory.finalize::<1>(&mut self.access_adapters);
                boundary_chip.finalize(final_memory);
                self.final_state = Some(FinalState::Volatile(VolatileFinalState::default()));
            }
            MemoryInterface::Persistent {
                merkle_chip,
                boundary_chip,
                initial_memory,
                merkle_tree,
            } => {
                let hasher = hasher.unwrap();
                let final_partition = offline_memory.finalize::<CHUNK>(&mut self.access_adapters);
                *merkle_tree = MerkleTree::from_memory::<true>(
                    initial_memory,
                    &MemoryDimensions::from_config(&self.mem_config),
                    hasher,
                );
                boundary_chip.finalize(merkle_tree, &final_partition, hasher);
                let touched_values = self
                    .memory
                    .touched_blocks()
                    .flat_map(|((addr_sp, ptr), metadata)| {
                        (0..metadata.block_size).map(move |i| (addr_sp, ptr + i))
                    })
                    .map(|addr| (addr, final_partition[&addr].values))
                    .collect();
                merkle_chip.finalize::<false>(touched_values, merkle_tree, hasher);
                let final_memory_values = final_partition
                    .into_par_iter()
                    .map(|(key, value)| (key, value.values))
                    .collect();
                self.final_state = Some(FinalState::Persistent(PersistentFinalState {
                    final_memory: final_memory_values,
                }));
            }
        };
    }

    pub fn generate_air_proof_inputs<SC: StarkGenericConfig>(self) -> Vec<AirProofInput<SC>>
    where
        Domain<SC>: PolynomialSpace<Val = F>,
    {
        let mut ret = Vec::new();

        let Self {
            interface_chip,
            access_adapters,
            ..
        } = self;
        match interface_chip {
            MemoryInterface::Volatile { boundary_chip } => {
                ret.push(boundary_chip.generate_air_proof_input());
            }
            MemoryInterface::Persistent {
                merkle_chip,
                boundary_chip,
                ..
            } => {
                debug_assert_eq!(ret.len(), BOUNDARY_AIR_OFFSET);
                ret.push(boundary_chip.generate_air_proof_input());
                debug_assert_eq!(ret.len(), MERKLE_AIR_OFFSET);
                ret.push(merkle_chip.generate_air_proof_input());
            }
        }
        ret.extend(access_adapters.generate_air_proof_inputs());
        ret
    }

    pub fn airs<SC: StarkGenericConfig>(&self) -> Vec<AirRef<SC>>
    where
        Domain<SC>: PolynomialSpace<Val = F>,
    {
        let mut airs = Vec::<AirRef<SC>>::new();

        match &self.interface_chip {
            MemoryInterface::Volatile { boundary_chip } => {
                debug_assert_eq!(airs.len(), BOUNDARY_AIR_OFFSET);
                airs.push(boundary_chip.air())
            }
            MemoryInterface::Persistent {
                boundary_chip,
                merkle_chip,
                ..
            } => {
                debug_assert_eq!(airs.len(), BOUNDARY_AIR_OFFSET);
                airs.push(boundary_chip.air());
                debug_assert_eq!(airs.len(), MERKLE_AIR_OFFSET);
                airs.push(merkle_chip.air());
            }
        }
        airs.extend(self.access_adapters.airs());

        airs
    }

    /// Return the number of AIRs in the memory controller.
    pub fn num_airs(&self) -> usize {
        let mut num_airs = 1;
        if self.continuation_enabled() {
            num_airs += 1;
        }
        num_airs += self.access_adapters.num_access_adapters();
        num_airs
    }

    pub fn air_names(&self) -> Vec<String> {
        let mut air_names = vec!["Boundary".to_string()];
        if self.continuation_enabled() {
            air_names.push("Merkle".to_string());
        }
        air_names.extend(self.access_adapters.air_names());
        air_names
    }

    pub fn current_trace_heights(&self) -> Vec<usize> {
        self.get_memory_trace_heights().flatten()
    }

    pub fn get_memory_trace_heights(&self) -> MemoryTraceHeights {
        let access_adapters = self.access_adapters.get_heights();
        match &self.interface_chip {
            MemoryInterface::Volatile { boundary_chip } => {
                MemoryTraceHeights::Volatile(VolatileMemoryTraceHeights {
                    boundary: boundary_chip.current_trace_height(),
                    access_adapters,
                })
            }
            MemoryInterface::Persistent {
                boundary_chip,
                merkle_chip,
                ..
            } => MemoryTraceHeights::Persistent(PersistentMemoryTraceHeights {
                boundary: boundary_chip.current_trace_height(),
                merkle: merkle_chip.current_trace_height(),
                access_adapters,
            }),
        }
    }

    pub fn get_dummy_memory_trace_heights(&self) -> MemoryTraceHeights {
        let access_adapters = vec![1; self.access_adapters.num_access_adapters()];
        match &self.interface_chip {
            MemoryInterface::Volatile { .. } => {
                MemoryTraceHeights::Volatile(VolatileMemoryTraceHeights {
                    boundary: 1,
                    access_adapters,
                })
            }
            MemoryInterface::Persistent { .. } => {
                MemoryTraceHeights::Persistent(PersistentMemoryTraceHeights {
                    boundary: 1,
                    merkle: 1,
                    access_adapters,
                })
            }
        }
    }

    pub fn current_trace_cells(&self) -> Vec<usize> {
        let mut ret = Vec::new();
        match &self.interface_chip {
            MemoryInterface::Volatile { boundary_chip } => {
                ret.push(boundary_chip.current_trace_cells())
            }
            MemoryInterface::Persistent {
                boundary_chip,
                merkle_chip,
                ..
            } => {
                ret.push(boundary_chip.current_trace_cells());
                ret.push(merkle_chip.current_trace_cells());
            }
        }
        ret.extend(self.access_adapters.get_cells());
        ret
    }
}

/// Owned version of [MemoryAuxColsFactory].
pub struct SharedMemoryHelper<T> {
    pub(crate) range_checker: SharedVariableRangeCheckerChip,
    pub(crate) timestamp_lt_air: AssertLtSubAir,
    pub(crate) _marker: PhantomData<T>,
}

/// A helper for generating trace values in auxiliary memory columns related to the offline memory
/// argument.
pub struct MemoryAuxColsFactory<'a, T> {
    pub(crate) range_checker: &'a VariableRangeCheckerChip,
    pub(crate) timestamp_lt_air: AssertLtSubAir,
    pub(crate) _marker: PhantomData<T>,
}

// NOTE[jpw]: The `make_*_aux_cols` functions should be thread-safe so they can be used in
// parallelized trace generation.
impl<F: PrimeField32> MemoryAuxColsFactory<'_, F> {
    pub fn generate_read_aux(&self, read: &MemoryRecord<F>, buffer: &mut MemoryReadAuxCols<F>) {
        assert!(
            !read.address_space.is_zero(),
            "cannot make `MemoryReadAuxCols` for address space 0"
        );
        self.generate_base_aux(read, &mut buffer.base);
    }

    // TODO: revisit deleting this
    pub fn generate_read_or_immediate_aux(
        &self,
        read: &MemoryRecord<F>,
        buffer: &mut MemoryReadOrImmediateAuxCols<F>,
    ) {
        IsZeroSubAir.generate_subrow(
            read.address_space,
            (&mut buffer.is_zero_aux, &mut buffer.is_immediate),
        );
        self.generate_base_aux(read, &mut buffer.base);
    }

    // TODO: revisit deleting this
    pub fn generate_write_aux<const N: usize>(
        &self,
        write: &MemoryRecord<F>,
        buffer: &mut MemoryWriteAuxCols<F, N>,
    ) {
        buffer
            .prev_data
            .copy_from_slice(write.prev_data_slice().unwrap());
        self.generate_base_aux(write, &mut buffer.base);
    }

    // TODO: revisit deleting this
    pub fn generate_base_aux(&self, record: &MemoryRecord<F>, buffer: &mut MemoryBaseAuxCols<F>) {
        buffer.prev_timestamp = F::from_canonical_u32(record.prev_timestamp);
        self.generate_timestamp_lt(
            record.prev_timestamp,
            record.timestamp,
            &mut buffer.timestamp_lt_aux,
        );
    }

    /// Fill the trace assuming `prev_timestamp` is already provided in `buffer`.
    pub fn fill_from_prev(&self, timestamp: u32, buffer: &mut MemoryBaseAuxCols<F>) {
        let prev_timestamp = buffer.prev_timestamp.as_canonical_u32();
        self.generate_timestamp_lt(prev_timestamp, timestamp, &mut buffer.timestamp_lt_aux);
    }

    fn generate_timestamp_lt(
        &self,
        prev_timestamp: u32,
        timestamp: u32,
        buffer: &mut LessThanAuxCols<F, AUX_LEN>,
    ) {
        debug_assert!(
            prev_timestamp < timestamp,
            "prev_timestamp {prev_timestamp} >= timestamp {timestamp}"
        );
        self.timestamp_lt_air.generate_subrow(
            (self.range_checker, prev_timestamp, timestamp),
            &mut buffer.lower_decomp,
        );
    }

    // TODO: revisit deleting this
    /// In general, prefer `generate_read_aux` which writes in-place rather than this function.
    pub fn make_read_aux_cols(&self, read: &MemoryRecord<F>) -> MemoryReadAuxCols<F> {
        assert!(
            !read.address_space.is_zero(),
            "cannot make `MemoryReadAuxCols` for address space 0"
        );
        MemoryReadAuxCols::new(
            read.prev_timestamp,
            self.generate_timestamp_lt_cols(read.prev_timestamp, read.timestamp),
        )
    }

    // TODO: revisit deleting this
    /// In general, prefer `generate_write_aux` which writes in-place rather than this function.
    pub fn make_write_aux_cols<const N: usize>(
        &self,
        write: &MemoryRecord<F>,
    ) -> MemoryWriteAuxCols<F, N> {
        let prev_data = write.prev_data_slice().unwrap();
        MemoryWriteAuxCols::new(
            prev_data.try_into().unwrap(),
            F::from_canonical_u32(write.prev_timestamp),
            self.generate_timestamp_lt_cols(write.prev_timestamp, write.timestamp),
        )
    }

    fn generate_timestamp_lt_cols(
        &self,
        prev_timestamp: u32,
        timestamp: u32,
    ) -> LessThanAuxCols<F, AUX_LEN> {
        debug_assert!(prev_timestamp < timestamp);
        let mut decomp = [F::ZERO; AUX_LEN];
        self.timestamp_lt_air
            .generate_subrow((self.range_checker, prev_timestamp, timestamp), &mut decomp);
        LessThanAuxCols::new(decomp)
    }
}

impl<T> SharedMemoryHelper<T> {
    pub fn as_borrowed(&self) -> MemoryAuxColsFactory<'_, T> {
        MemoryAuxColsFactory {
            range_checker: self.range_checker.as_ref(),
            timestamp_lt_air: self.timestamp_lt_air,
            _marker: PhantomData,
        }
    }
}

#[cfg(test)]
mod tests {
    use openvm_circuit_primitives::var_range::{
        SharedVariableRangeCheckerChip, VariableRangeCheckerBus,
    };
    use openvm_stark_backend::{interaction::BusIndex, p3_field::FieldAlgebra};
    use openvm_stark_sdk::p3_baby_bear::BabyBear;
    use rand::{prelude::SliceRandom, thread_rng, Rng};

    use super::MemoryController;
    use crate::{
        arch::{testing::MEMORY_BUS, MemoryConfig},
        system::memory::offline_checker::MemoryBus,
    };

    const RANGE_CHECKER_BUS: BusIndex = 3;

    #[test]
    fn test_no_adapter_records_for_singleton_accesses() {
        type F = BabyBear;

        let memory_bus = MemoryBus::new(MEMORY_BUS);
        let memory_config = MemoryConfig::default();
        let range_bus = VariableRangeCheckerBus::new(RANGE_CHECKER_BUS, memory_config.decomp);
        let range_checker = SharedVariableRangeCheckerChip::new(range_bus);

        let mut memory_controller = MemoryController::with_volatile_memory(
            memory_bus,
            memory_config,
            range_checker.clone(),
        );

        let mut rng = thread_rng();
        for _ in 0..1000 {
            let address_space = F::from_canonical_u32(*[1, 2].choose(&mut rng).unwrap());
            let pointer =
                F::from_canonical_u32(rng.gen_range(0..1 << memory_config.pointer_max_bits));

            if rng.gen_bool(0.5) {
                let data = F::from_canonical_u32(rng.gen_range(0..1 << 30));
                memory_controller.write(address_space, pointer, &[data]);
            } else {
                memory_controller.read::<F, 1>(address_space, pointer);
            }
        }
        assert!(memory_controller
            .access_adapters
            .get_heights()
            .iter()
            .all(|&h| h == 0));
    }
}<|MERGE_RESOLUTION|>--- conflicted
+++ resolved
@@ -31,10 +31,7 @@
 
 use self::interface::MemoryInterface;
 use super::{
-<<<<<<< HEAD
     merkle::tree::MerkleTree,
-=======
->>>>>>> eb1ad529
     online::GuestMemory,
     paged_vec::{AddressMap, PAGE_SIZE},
     volatile::VolatileBoundaryChip,
@@ -52,7 +49,6 @@
         },
         online::{MemoryLogEntry, TracingMemory},
         persistent::PersistentBoundaryChip,
-        tree::MemoryNode,
     },
 };
 
