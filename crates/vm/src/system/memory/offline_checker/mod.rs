--- conflicted
+++ resolved
@@ -14,11 +14,7 @@
 
 #[repr(C)]
 #[derive(Debug, Clone)]
-<<<<<<< HEAD
-pub struct MemoryWriteAuxRecord<T, const NUM_LIMBS: usize> {
-=======
 pub struct MemoryWriteRecord<T, const NUM_LIMBS: usize> {
->>>>>>> 4670d8bc
     pub prev_timestamp: u32,
     pub prev_data: [T; NUM_LIMBS],
 }
