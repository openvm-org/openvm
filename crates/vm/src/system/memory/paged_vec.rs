use std::{fmt::Debug, marker::PhantomData, mem::MaybeUninit, ptr};

use itertools::{zip_eq, Itertools};
use openvm_instructions::exe::SparseMemoryImage;
use openvm_stark_backend::p3_field::PrimeField32;
use serde::{Deserialize, Serialize};

use crate::arch::MemoryConfig;

/// (address_space, pointer)
pub type Address = (u32, u32);
/// 4096 is the default page size on host architectures if huge pages is not enabled
const PAGE_SIZE: usize = 1 << 12;
pub const CELL_STRIDE: usize = 1 << 12;

#[derive(Debug, Clone, Serialize, Deserialize)]
pub struct PagedVec {
    /// Assume each page in `pages` is either unalloc or PAGE_SIZE bytes long and aligned to
    /// PAGE_SIZE
    pub pages: Vec<Option<Vec<u8>>>,
}

// ------------------------------------------------------------------
// Common Helper Functions
// These functions encapsulate the common logic for copying ranges
// across pages, both for read-only and read-write (set) cases.
impl PagedVec {
    // Copies a range of length `len` starting at index `start`
    // into the memory pointed to by `dst`. If the relevant page is not
    // initialized, fills that portion with `0u8`.
    #[inline]
    pub fn read_range_generic(&self, start: usize, len: usize, mut dst: *mut u8) {
        let start_page_idx = start / PAGE_SIZE;
        let end_page_idx = (start + len - 1) / PAGE_SIZE;
        unsafe {
            if start_page_idx == end_page_idx {
                let offset = start % PAGE_SIZE;
                if let Some(page) = self.pages[start_page_idx].as_ref() {
                    ptr::copy_nonoverlapping(page.as_ptr().add(offset), dst, len);
                } else {
                    std::slice::from_raw_parts_mut(dst, len).fill(0u8);
                }
            } else {
                // First page
                let offset = start % PAGE_SIZE;
                let first_part = PAGE_SIZE - offset;
                {
                    if let Some(page) = self.pages[start_page_idx].as_ref() {
                        ptr::copy_nonoverlapping(page.as_ptr().add(offset), dst, first_part);
                    } else {
                        std::slice::from_raw_parts_mut(dst, first_part).fill(0u8);
                    }
                    dst = dst.add(first_part);
                }

                // Middle pages
                for page_idx in (start_page_idx + 1)..end_page_idx {
                    if let Some(page) = self.pages[page_idx].as_ref() {
                        ptr::copy_nonoverlapping(page.as_ptr(), dst, PAGE_SIZE);
                    } else {
                        std::slice::from_raw_parts_mut(dst, PAGE_SIZE).fill(0u8);
                    }
                    dst = dst.add(PAGE_SIZE);
                }

                // Last page
                let last_part = (len - first_part) % PAGE_SIZE;
                {
                    if let Some(page) = self.pages[end_page_idx].as_ref() {
                        ptr::copy_nonoverlapping(page.as_ptr(), dst, last_part);
                    } else {
                        std::slice::from_raw_parts_mut(dst, last_part).fill(0u8);
                    }
                }
            }
        }
    }

    // Updates a range of length `len` starting at index `start` with new values.
    // and then writes the new values into the underlying pages,
    // allocating pages (with defaults) if necessary.
    #[inline]
    pub fn set_range_generic(&mut self, start: usize, len: usize, mut new: *const u8) {
        let start_page_idx = start / PAGE_SIZE;
        let end_page_idx = (start + len - 1) / PAGE_SIZE;
        unsafe {
            if start_page_idx == end_page_idx {
                let offset = start % PAGE_SIZE;
                let page = self.pages[start_page_idx].get_or_insert_with(|| vec![0u8; PAGE_SIZE]);
                ptr::copy_nonoverlapping(new, page.as_mut_ptr().add(offset), len);
            } else {
                // First page
                let offset = start % PAGE_SIZE;
                let first_part = PAGE_SIZE - offset;
                {
                    let start_page =
                        self.pages[start_page_idx].get_or_insert_with(|| vec![0u8; PAGE_SIZE]);
                    ptr::copy_nonoverlapping(new, start_page.as_mut_ptr().add(offset), first_part);
                    new = new.add(first_part);
                }

                // Middle pages
                for page_idx in (start_page_idx + 1)..end_page_idx {
                    let page = self.pages[page_idx].get_or_insert_with(|| vec![0u8; PAGE_SIZE]);
                    ptr::copy_nonoverlapping(new, page.as_mut_ptr(), PAGE_SIZE);
                    new = new.add(PAGE_SIZE);
                }

                // Last page
                let last_part = (len - first_part) % PAGE_SIZE;
                {
                    let end_page =
                        self.pages[end_page_idx].get_or_insert_with(|| vec![0u8; PAGE_SIZE]);
                    ptr::copy_nonoverlapping(new, end_page.as_mut_ptr(), last_part);
                }
            }
        }
    }

    // Updates a range of length `len` starting at index `start` with new values.
    // It copies the current values into the memory pointed to by `dst`
    // and then writes the new values into the underlying pages,
    // allocating pages (with defaults) if necessary.
    #[inline]
    pub fn replace_range_generic(
        &mut self,
        start: usize,
        len: usize,
        mut new: *const u8,
        mut dst: *mut u8,
    ) {
        let start_page_idx = start / PAGE_SIZE;
        let end_page_idx = (start + len - 1) / PAGE_SIZE;
        unsafe {
            if start_page_idx == end_page_idx {
                let offset = start % PAGE_SIZE;
                let page = self.pages[start_page_idx].get_or_insert_with(|| vec![0u8; PAGE_SIZE]);
                ptr::copy_nonoverlapping(page.as_ptr().add(offset), dst, len);
                ptr::copy_nonoverlapping(new, page.as_mut_ptr().add(offset), len);
            } else {
                // First page
                let offset = start % PAGE_SIZE;
                let first_part = PAGE_SIZE - offset;
                {
                    let start_page =
                        self.pages[start_page_idx].get_or_insert_with(|| vec![0u8; PAGE_SIZE]);
                    ptr::copy_nonoverlapping(start_page.as_ptr().add(offset), dst, first_part);
                    ptr::copy_nonoverlapping(new, start_page.as_mut_ptr().add(offset), first_part);
                    dst = dst.add(first_part);
                    new = new.add(first_part);
                }

                // Middle pages
                for page_idx in (start_page_idx + 1)..end_page_idx {
                    let page = self.pages[page_idx].get_or_insert_with(|| vec![0u8; PAGE_SIZE]);
                    ptr::copy_nonoverlapping(page.as_ptr(), dst, PAGE_SIZE);
                    ptr::copy_nonoverlapping(new, page.as_mut_ptr(), PAGE_SIZE);
                    new = new.add(PAGE_SIZE);
                    dst = dst.add(PAGE_SIZE);
                }

                // Last page
                let last_part = (len - first_part) % PAGE_SIZE;
                {
                    let end_page =
                        self.pages[end_page_idx].get_or_insert_with(|| vec![0u8; PAGE_SIZE]);
                    ptr::copy_nonoverlapping(end_page.as_ptr(), dst, last_part);
                    ptr::copy_nonoverlapping(new, end_page.as_mut_ptr(), last_part);
                }
            }
        }
    }
}

// ------------------------------------------------------------------
// Implementation for types requiring Default + Clone
impl PagedVec {
    pub fn new(num_pages: usize) -> Self {
        Self {
            pages: vec![None; num_pages],
        }
    }

    pub fn len(&self) -> usize {
        self.pages.len()
    }

    /// Total capacity across available pages, in bytes.
    pub fn bytes_capacity(&self) -> usize {
        self.len().checked_mul(PAGE_SIZE).unwrap()
    }

    pub fn is_empty(&self) -> bool {
        self.pages.iter().all(|page| page.is_none())
    }

    /// # Panics
    /// If `from..from + size_of<BLOCK>()` is out of bounds.
    #[inline(always)]
    pub fn get<BLOCK: Copy>(&self, from: usize) -> BLOCK {
        // Create an uninitialized array of MaybeUninit<BLOCK>
        let mut result: MaybeUninit<BLOCK> = MaybeUninit::uninit();
        self.read_range_generic(from, size_of::<BLOCK>(), result.as_mut_ptr() as *mut u8);
        // SAFETY:
        // - All elements have been initialized (zero-initialized if page didn't exist).
        // - `result` is aligned to `BLOCK`
        unsafe { result.assume_init() }
    }

    /// # Panics
    /// If `start..start + size_of<BLOCK>()` is out of bounds.
    // @dev: `values` is passed by reference since the data is copied into memory. Even though the
    // compiler probably optimizes it, we use reference to avoid any unnecessary copy of `values`
    // onto the stack in the function call.
    #[inline(always)]
    pub fn set<BLOCK: Copy>(&mut self, start: usize, values: &BLOCK) {
        self.set_range_generic(start, size_of::<BLOCK>(), values as *const _ as *const u8);
    }

    /// memcpy of new `values` into pages, memcpy of old existing values into new returned value.
    /// # Panics
    /// If `from..from + size_of<BLOCK>()` is out of bounds.
    #[inline(always)]
    pub fn replace<BLOCK: Copy>(&mut self, from: usize, values: &BLOCK) -> BLOCK {
        // Create an uninitialized array for old values.
        let mut result: MaybeUninit<BLOCK> = MaybeUninit::uninit();
        self.replace_range_generic(
            from,
            size_of::<BLOCK>(),
            values as *const _ as *const u8,
            result.as_mut_ptr() as *mut u8,
        );
        // SAFETY:
        // - All elements have been initialized (zero-initialized if page didn't exist).
        // - `result` is aligned to `BLOCK`
        unsafe { result.assume_init() }
    }
}

impl PagedVec {
    /// Iterate over [PagedVec] as iterator of elements of type `T`.
    /// Iterator is over `(index, element)` where `index` is the byte index divided by
    /// `size_of::<T>()`.
    ///
    /// `T` must be stack allocated
    pub fn iter<T: Copy>(&self) -> PagedVecIter<'_, T> {
        assert!(size_of::<T>() <= PAGE_SIZE);
        PagedVecIter {
            vec: self,
            current_page: 0,
            current_index_in_page: 0,
            phantom: PhantomData,
        }
    }
}

pub struct PagedVecIter<'a, T> {
    vec: &'a PagedVec,
    current_page: usize,
    current_index_in_page: usize,
    phantom: PhantomData<T>,
}

impl<T: Copy> Iterator for PagedVecIter<'_, T> {
    type Item = (usize, T);

    fn next(&mut self) -> Option<Self::Item> {
        while self.current_page < self.vec.len() && self.vec.pages[self.current_page].is_none() {
            self.current_page += 1;
            debug_assert_eq!(self.current_index_in_page, 0);
            self.current_index_in_page = 0;
        }
        let global_index = self.current_page * PAGE_SIZE + self.current_index_in_page;
        if global_index + size_of::<T>() > self.vec.bytes_capacity() {
            return None;
        }

        // PERF: this can be optimized
        let value = self.vec.get(global_index);

        self.current_index_in_page += size_of::<T>();
        if self.current_index_in_page >= PAGE_SIZE {
            self.current_page += 1;
            self.current_index_in_page -= PAGE_SIZE;
        }
        Some((global_index / size_of::<T>(), value))
    }
}

/// Map from address space to guest memory.
/// The underlying memory is typeless, stored as raw bytes, but usage
/// implicitly assumes that each address space has memory cells of a fixed type (e.g., `u8, F`).
/// We do not use a typemap for performance reasons, and it is up to the user to enforce types.
/// Needless to say, this is a very `unsafe` API.
#[derive(Debug, Clone, Serialize, Deserialize)]
pub struct AddressMap {
    pub paged_vecs: Vec<PagedVec>,
    /// byte size of cells per address space
    pub cell_size: Vec<usize>,
}

impl Default for AddressMap {
    fn default() -> Self {
        Self::from_mem_config(&MemoryConfig::default())
    }
}

impl AddressMap {
    pub fn new(mem_size: Vec<usize>) -> Self {
        // TMP: hardcoding for now
        let mut cell_size = vec![1; 4];
        cell_size.resize(mem_size.len(), 4);
        let paged_vecs = zip_eq(&cell_size, &mem_size)
            .map(|(cell_size, mem_size)| {
                PagedVec::new(
                    mem_size
                        .checked_mul(*cell_size)
                        .unwrap()
                        .div_ceil(PAGE_SIZE),
                )
            })
            .collect();
        Self {
            paged_vecs,
            cell_size,
        }
    }
    pub fn from_mem_config(mem_config: &MemoryConfig) -> Self {
        Self::new(mem_config.addr_space_sizes.clone())
    }

    pub fn get_memory(&self) -> &Vec<PagedVec> {
        &self.paged_vecs
    }

    pub fn get_memory_mut(&mut self) -> &mut Vec<PagedVec> {
        &mut self.paged_vecs
    }

    pub fn items<F: PrimeField32>(&self) -> impl Iterator<Item = (Address, F)> + '_ {
        zip_eq(&self.paged_vecs, &self.cell_size)
            .enumerate()
            .flat_map(move |(as_idx, (page, &cell_size))| {
                // TODO: better way to handle address space conversions to F
                if cell_size == 1 {
                    page.iter::<u8>()
                        .map(move |(ptr_idx, x)| {
                            ((as_idx as u32, ptr_idx as u32), F::from_canonical_u8(x))
                        })
                        .collect_vec()
                } else {
                    // TEMP
                    assert_eq!(cell_size, 4);
                    page.iter::<F>()
                        .map(move |(ptr_idx, x)| ((as_idx as u32, ptr_idx as u32), x))
                        .collect_vec()
                }
            })
    }

    pub fn get_f<F: PrimeField32>(&self, addr_space: u32, ptr: u32) -> F {
        debug_assert_ne!(addr_space, 0);
        // TODO: fix this
        unsafe {
            if addr_space <= 3 {
                F::from_canonical_u8(self.get::<u8>((addr_space, ptr)))
            } else {
                self.get::<F>((addr_space, ptr))
            }
        }
    }

    /// # Safety
    /// - `T` **must** be the correct type for a single memory cell for `addr_space`
    /// - Assumes `addr_space` is within the configured memory and not out of bounds
    pub unsafe fn get<T: Copy>(&self, (addr_space, ptr): Address) -> T {
        debug_assert_eq!(size_of::<T>(), self.cell_size[addr_space as usize]);
        self.paged_vecs
            .get_unchecked(addr_space as usize)
            .get((ptr as usize) * size_of::<T>())
    }

    /// # Safety
    /// - `T` **must** be the correct type for a single memory cell for `addr_space`
    /// - Assumes `addr_space` is within the configured memory and not out of bounds
    /// - Panics if accessing out of bounds memory within the address space
    pub unsafe fn get_slice<T: Copy + Debug>(
        &self,
        (addr_space, ptr): Address,
        len: usize,
    ) -> Vec<T> {
        let mut block: Vec<T> = Vec::with_capacity(len);
<<<<<<< HEAD
        unsafe {
            self.paged_vecs
                .get_unchecked(addr_space as usize)
                .read_range_generic(
                    (ptr as usize) * size_of::<T>(),
                    len * size_of::<T>(),
                    block.as_mut_ptr() as *mut u8,
                );
            block.set_len(len);
        }
=======
        self.paged_vecs
            .get_unchecked((addr_space - self.as_offset) as usize)
            .read_range_generic(
                (ptr as usize) * size_of::<T>(),
                len * size_of::<T>(),
                block.as_mut_ptr() as *mut u8,
            );
        block.set_len(len);
>>>>>>> 6cbe7d12
        block
    }

    /// # Safety
    /// - `T` **must** be the correct type for a single memory cell for `addr_space`
    /// - Assumes `addr_space` is within the configured memory and not out of bounds
    pub unsafe fn insert<T: Copy>(&mut self, (addr_space, ptr): Address, data: T) -> T {
        debug_assert_eq!(size_of::<T>(), self.cell_size[addr_space as usize]);
        self.paged_vecs
            .get_unchecked_mut(addr_space as usize)
            .replace((ptr as usize) * size_of::<T>(), &data)
    }
    pub fn is_empty(&self) -> bool {
        self.paged_vecs.iter().all(|page| page.is_empty())
    }

    /// Copies `data` into the memory at `(addr_space, ptr)`.
    /// # Safety
    /// - `T` **must** be the correct type for a single memory cell for `addr_space`
    /// - Assumes `addr_space` is within the configured memory and not out of bounds
    pub unsafe fn copy_slice_nonoverlapping<T: Copy>(
        &mut self,
        (addr_space, ptr): Address,
        data: &[T],
    ) {
        let start = (ptr as usize) * size_of::<T>();
        let len = size_of_val(data);

        self.paged_vecs
            .get_unchecked_mut((addr_space - self.as_offset) as usize)
            .set_range_generic(start, len, data.as_ptr() as *const u8);
    }

    // TODO[jpw]: stabilize the boundary memory image format and how to construct
    /// # Safety
    /// - `T` **must** be the correct type for a single memory cell for `addr_space`
    /// - Assumes `addr_space` is within the configured memory and not out of bounds
    pub fn from_sparse(mem_size: Vec<usize>, sparse_map: SparseMemoryImage) -> Self {
        let mut vec = Self::new(mem_size);
        for ((addr_space, index), data_byte) in sparse_map.into_iter() {
            vec.paged_vecs[addr_space as usize].set(index as usize, &data_byte);
        }
        vec
    }
}

// impl<const PAGE_SIZE: usize> GuestMemory for AddressMap<PAGE_SIZE> {
//     unsafe fn read<T, const BLOCK_SIZE: usize>(&self, addr_space: u32, ptr: u32) -> [T;
// BLOCK_SIZE]     where
//         T: Copy + Debug,
//     {
//         debug_assert_eq!(
//             size_of::<T>(),
//             self.cell_size[addr_space as usize]
//         );
//         let read = self
//             .paged_vecs
//             .get_unchecked(addr_space as usize)
//             .get((ptr as usize) * size_of::<T>());
//         read
//     }

//     unsafe fn write<T, const BLOCK_SIZE: usize>(
//         &mut self,
//         addr_space: u32,
//         ptr: u32,
//         values: &[T; BLOCK_SIZE],
//     ) where
//         T: Copy + Debug,
//     {
//         debug_assert_eq!(
//             size_of::<T>(),
//             self.cell_size[addr_space as usize],
//             "addr_space={addr_space}"
//         );
//         self.paged_vecs
//             .get_unchecked_mut(addr_space as usize)
//             .set((ptr as usize) * size_of::<T>(), values);
//     }
// }

#[cfg(test)]
mod tests {
    use super::*;

    #[test]
    fn test_basic_get_set() {
        let mut v = PagedVec::new(3);
        assert_eq!(v.get::<u32>(0), 0u32);
        v.set(0, &42u32);
        assert_eq!(v.get::<u32>(0), 42u32);
    }

    // TEMP: disable tests (need to update indexing * size_of<u32>)
    // #[test]
    // fn test_cross_page_operations() {
    //     let mut v = PagedVec::<16>::new(3);
    //     v.set(3, 10u32); // Last element of first page
    //     v.set(4, 20u32); // First element of second page
    //     assert_eq!(v.get(3), 10u32);
    //     assert_eq!(v.get(4), 20u32);
    // }

    // #[test]
    // fn test_page_boundaries() {
    //     let mut v = PagedVec::<16>::new(2);
    //     // Fill first page
    //     v.set(0, 1u32);
    //     v.set(1, 2u32);
    //     v.set(2, 3u32);
    //     v.set(3, 4u32);
    //     // Fill second page
    //     v.set(4, 5u32);
    //     v.set(5, 6u32);
    //     v.set(6, 7u32);
    //     v.set(7, 8u32);

    //     // Verify all values
    //     assert_eq!(v.get::<[u32; 8]>(0), [1, 2, 3, 4, 5, 6, 7, 8]);
    // }

    // #[test]
    // fn test_range_cross_page_boundary() {
    //     let mut v = PagedVec::<16>::new(2);
    //     v.set::<[u32; 6]>(2, [10, 11, 12, 13, 14, 15]);
    //     assert_eq!(v.get::<[u32; 6]>(2), [10, 11, 12, 13, 14, 15]);
    // }

    // #[test]
    // fn test_large_indices() {
    //     let mut v = PagedVec::<16>::new(100);
    //     let large_index = 399;
    //     v.set(large_index, 42u32);
    //     assert_eq!(v.get(large_index), 42u32);
    // }

    // #[test]
    // fn test_range_operations_with_defaults() {
    //     let mut v = PagedVec::<16>::new(3);
    //     v.set(2, 5u32);
    //     v.set(5, 10u32);

    //     // Should include both set values and defaults
    //     assert_eq!(v.range_vec(1..7), [0, 5, 0, 0, 10, 0]);
    // }

    // #[test]
    // fn test_non_zero_default_type() {
    //     let mut v: PagedVec<4> = PagedVec::new(2);
    //     assert_eq!(v.get(0), false); // bool's default
    //     v.set(0, true);
    //     assert_eq!(v.get(0), true);
    //     assert_eq!(v.get(1), false); // because we created the page
    // }

    // #[test]
    // fn test_set_range_overlapping_pages() {
    //     let mut v = PagedVec::<_, 16>::new(3);
    //     let test_data = [1u32, 2, 3, 4, 5, 6];
    //     v.set(2, test_data);

    //     // Verify first page
    //     assert_eq!(v.get(2), 1u32);
    //     assert_eq!(v.get(3), 2u32);

    //     // Verify second page
    //     assert_eq!(v.get(4), 3u32);
    //     assert_eq!(v.get(5), 4u32);
    //     assert_eq!(v.get(6), 5u32);
    //     assert_eq!(v.get(7), 6u32);
    // }

    // #[test]
    // fn test_overlapping_set_ranges() {
    //     let mut v = PagedVec::<_, 16>::new(3);

    //     // Initial set_range
    //     v.set(0, [1u32, 2, 3, 4, 5]);
    //     assert_eq!(v.get::<[u32; 5]>(0), [1, 2, 3, 4, 5]);

    //     // Overlap from beginning
    //     v.set(0, [10u32, 20, 30]);
    //     assert_eq!(v.get::<[u32; 5]>(0), [10, 20, 30, 4, 5]);

    //     // Overlap in middle
    //     v.set(2, [42u32, 43]);
    //     assert_eq!(v.get::<[u32; 5]>(0), [10, 20, 42, 43, 5]);

    //     // Overlap at end
    //     v.set(4, [91u32, 92]);
    //     assert_eq!(v.get::<[u32; 6]>(0), [10, 20, 42, 43, 91, 92]);
    // }

    // #[test]
    // fn test_overlapping_set_ranges_cross_pages() {
    //     let mut v = PagedVec::<16>::new(3);

    //     // Fill across first two pages
    //     v.set::<[u32; 8]>(0, [1, 2, 3, 4, 5, 6, 7, 8]);

    //     // Overlap end of first page and start of second
    //     v.set::<[u32; 4]>(2, [21, 22, 23, 24]);
    //     assert_eq!(v.get::<[u32; 8]>(0), [1, 2, 21, 22, 23, 24, 7, 8]);

    //     // Overlap multiple pages
    //     v.set::<[u32; 6]>(1, [31, 32, 33, 34, 35, 36]);
    //     assert_eq!(v.get::<[u32; 8]>(0), [1, 31, 32, 33, 34, 35, 36, 8]);
    // }

    // #[test]
    // fn test_iterator() {
    //     let mut v = PagedVec::<16>::new(3);

    //     v.set(4..10, &[1, 2, 3, 4, 5, 6]);
    //     let contents: Vec<_> = v.iter().collect();
    //     assert_eq!(contents.len(), 8); // two pages

    //     contents
    //         .iter()
    //         .take(6)
    //         .enumerate()
    //         .for_each(|(i, &(idx, val))| {
    //             assert_eq!((idx, val), (4 + i, 1 + i));
    //         });
    //     assert_eq!(contents[6], (10, 0));
    //     assert_eq!(contents[7], (11, 0));
    // }
}<|MERGE_RESOLUTION|>--- conflicted
+++ resolved
@@ -390,7 +390,6 @@
         len: usize,
     ) -> Vec<T> {
         let mut block: Vec<T> = Vec::with_capacity(len);
-<<<<<<< HEAD
         unsafe {
             self.paged_vecs
                 .get_unchecked(addr_space as usize)
@@ -401,16 +400,6 @@
                 );
             block.set_len(len);
         }
-=======
-        self.paged_vecs
-            .get_unchecked((addr_space - self.as_offset) as usize)
-            .read_range_generic(
-                (ptr as usize) * size_of::<T>(),
-                len * size_of::<T>(),
-                block.as_mut_ptr() as *mut u8,
-            );
-        block.set_len(len);
->>>>>>> 6cbe7d12
         block
     }
 
