use std::fmt::Debug;

use getset::Getters;
use itertools::{izip, zip_eq};
use openvm_circuit_primitives::var_range::SharedVariableRangeCheckerChip;
<<<<<<< HEAD
use openvm_instructions::NATIVE_AS;
use openvm_stark_backend::p3_field::PrimeField32;

use super::{
    adapter::AccessAdapterInventory,
    offline_checker::MemoryBus,
    paged_vec::{AddressMap, PAGE_SIZE},
    Address, PagedVec,
};
use crate::{
    arch::MemoryConfig,
    system::memory::{
        adapter::records::{AccessLayout, MERGE_BEFORE_FLAG, SPLIT_AFTER_FLAG},
        MemoryImage,
    },
};
=======
use openvm_instructions::exe::SparseMemoryImage;
use openvm_stark_backend::{p3_field::PrimeField32, p3_maybe_rayon::prelude::*};

use super::{adapter::AccessAdapterInventory, offline_checker::MemoryBus, MemoryAddress};
use crate::{arch::MemoryConfig, system::memory::MemoryImage};
>>>>>>> 77983f50

mod basic;
#[cfg(any(unix, windows))]
mod memmap;

#[cfg(not(any(unix, windows)))]
pub use basic::*;
#[cfg(any(unix, windows))]
pub use memmap::*;

#[cfg(all(any(unix, windows), not(feature = "basic-memory")))]
pub type MemoryBackend = memmap::MmapMemory;
#[cfg(any(not(any(unix, windows)), feature = "basic-memory"))]
pub type MemoryBackend = basic::BasicMemory;

pub const INITIAL_TIMESTAMP: u32 = 0;
/// Default mmap page size. Change this if using THB.
pub const PAGE_SIZE: usize = 4096;

/// (address_space, pointer)
pub type Address = (u32, u32);

/// API for any memory implementation that allocates a contiguous region of memory.
pub trait LinearMemory {
    /// Create instance of `Self` with `size` bytes.
    fn new(size: usize) -> Self;
    /// Allocated size of the memory in bytes.
    fn size(&self) -> usize;
    /// Returns the entire memory as a raw byte slice.
    fn as_slice(&self) -> &[u8];
    /// Returns the entire memory as a raw byte slice.
    fn as_mut_slice(&mut self) -> &mut [u8];
    /// Read `BLOCK` from `self` at `from` address without moving it.
    ///
    /// Panics or segfaults if `from..from + size_of::<BLOCK>()` is out of bounds.
    ///
    /// # Safety
    /// - `BLOCK` should be "plain old data" (see [`Pod`](https://docs.rs/bytemuck/latest/bytemuck/trait.Pod.html)).
    ///   We do not add a trait bound due to Plonky3 types not implementing the trait.
    /// - See [`core::ptr::read`] for similar considerations.
    /// - Memory at `from` must be properly aligned for `BLOCK`. Use [`Self::read_unaligned`] if
    ///   alignment is not guaranteed.
    unsafe fn read<BLOCK: Copy>(&self, from: usize) -> BLOCK;
    /// Read `BLOCK` from `self` at `from` address without moving it.
    /// Same as [`Self::read`] except that it does not require alignment.
    ///
    /// Panics or segfaults if `from..from + size_of::<BLOCK>()` is out of bounds.
    ///
    /// # Safety
    /// - `BLOCK` should be "plain old data" (see [`Pod`](https://docs.rs/bytemuck/latest/bytemuck/trait.Pod.html)).
    ///   We do not add a trait bound due to Plonky3 types not implementing the trait.
    /// - See [`core::ptr::read`] for similar considerations.
    unsafe fn read_unaligned<BLOCK: Copy>(&self, from: usize) -> BLOCK;
    /// Write `BLOCK` to `self` at `start` address without reading the old value. Does not drop
    /// `values`. Semantically, `values` is moved into the location pointed to by `start`.
    ///
    /// Panics or segfaults if `start..start + size_of::<BLOCK>()` is out of bounds.
    ///
    /// # Safety
    /// - See [`core::ptr::write`] for similar considerations.
    /// - Memory at `start` must be properly aligned for `BLOCK`. Use [`Self::write_unaligned`] if
    ///   alignment is not guaranteed.
    unsafe fn write<BLOCK: Copy>(&mut self, start: usize, values: BLOCK);
    /// Write `BLOCK` to `self` at `start` address without reading the old value. Does not drop
    /// `values`. Semantically, `values` is moved into the location pointed to by `start`.
    /// Same as [`Self::write`] but without alignment requirement.
    ///
    /// Panics or segfaults if `start..start + size_of::<BLOCK>()` is out of bounds.
    ///
    /// # Safety
    /// - See [`core::ptr::write`] for similar considerations.
    unsafe fn write_unaligned<BLOCK: Copy>(&mut self, start: usize, values: BLOCK);
    /// Swaps `values` with memory at `start..start + size_of::<BLOCK>()`.
    ///
    /// Panics or segfaults if `start..start + size_of::<BLOCK>()` is out of bounds.
    ///
    /// # Safety
    /// - `BLOCK` should be "plain old data" (see [`Pod`](https://docs.rs/bytemuck/latest/bytemuck/trait.Pod.html)).
    ///   We do not add a trait bound due to Plonky3 types not implementing the trait.
    /// - Memory at `start` must be properly aligned for `BLOCK`.
    /// - The data in `values` should not overlap with memory in `self`.
    unsafe fn swap<BLOCK: Copy>(&mut self, start: usize, values: &mut BLOCK);
    /// Copies `data` into memory at `to` address.
    ///
    /// Panics or segfaults if `to..to + size_of_val(data)` is out of bounds.
    ///
    /// # Safety
    /// - `T` should be "plain old data" (see [`Pod`](https://docs.rs/bytemuck/latest/bytemuck/trait.Pod.html)).
    ///   We do not add a trait bound due to Plonky3 types not implementing the trait.
    /// - The underlying memory of `data` should not overlap with `self`.
    /// - The starting pointer of `self` should be aligned to `T`.
    /// - The memory pointer at `to` should be aligned to `T`.
    unsafe fn copy_nonoverlapping<T: Copy>(&mut self, to: usize, data: &[T]);
    /// Returns a slice `&[T]` for the memory region `start..start + len`.
    ///
    /// Panics or segfaults if `start..start + len * size_of::<T>()` is out of bounds.
    ///
    /// # Safety
    /// - `T` should be "plain old data" (see [`Pod`](https://docs.rs/bytemuck/latest/bytemuck/trait.Pod.html)).
    ///   We do not add a trait bound due to Plonky3 types not implementing the trait.
    /// - Memory at `start` must be properly aligned for `T`.
    unsafe fn get_aligned_slice<T: Copy>(&self, start: usize, len: usize) -> &[T];
}

/// Map from address space to linear memory.
/// The underlying memory is typeless, stored as raw bytes, but usage implicitly assumes that each
/// address space has memory cells of a fixed type (e.g., `u8, F`). We do not use a typemap for
/// performance reasons, and it is up to the user to enforce types. Needless to say, this is a very
/// `unsafe` API.
#[derive(Debug, Clone)]
pub struct AddressMap<M: LinearMemory = MemoryBackend> {
    pub mem: Vec<M>,
    /// byte size of cells per address space
    pub cell_size: Vec<usize>, // TODO: move to MmapWrapper
}

impl Default for AddressMap {
    fn default() -> Self {
        Self::from_mem_config(&MemoryConfig::default())
    }
}

impl<M: LinearMemory> AddressMap<M> {
    /// `mem_size` is the number of **cells** in each address space. It is required that
    /// `mem_size[0] = 0`.
    pub fn new(mem_size: Vec<usize>) -> Self {
        // TMP: hardcoding for now
        let mut cell_size = vec![1; 4];
        cell_size.resize(mem_size.len(), 4);
        let mem = zip_eq(&cell_size, &mem_size)
            .map(|(cell_size, mem_size)| M::new(mem_size.checked_mul(*cell_size).unwrap()))
            .collect();
        Self { mem, cell_size }
    }

    pub fn from_mem_config(mem_config: &MemoryConfig) -> Self {
        Self::new(mem_config.addr_space_sizes.clone())
    }

    #[inline(always)]
    pub fn get_memory(&self) -> &Vec<M> {
        &self.mem
    }

    #[inline(always)]
    pub fn get_memory_mut(&mut self) -> &mut Vec<M> {
        &mut self.mem
    }

    pub fn get_f<F: PrimeField32>(&self, addr_space: u32, ptr: u32) -> F {
        debug_assert_ne!(addr_space, 0);
        // TODO: fix this
        unsafe {
            if self.cell_size[addr_space as usize] == 1 {
                F::from_canonical_u8(self.get::<u8>((addr_space, ptr)))
            } else {
                debug_assert_eq!(self.cell_size[addr_space as usize], 4);
                self.get::<F>((addr_space, ptr))
            }
        }
    }

    /// # Safety
    /// - `T` **must** be the correct type for a single memory cell for `addr_space`
    /// - Assumes `addr_space` is within the configured memory and not out of bounds
    pub unsafe fn get<T: Copy>(&self, (addr_space, ptr): Address) -> T {
        debug_assert_eq!(size_of::<T>(), self.cell_size[addr_space as usize]);
        // SAFETY:
        // - alignment is automatic since we multiply by `size_of::<T>()`
        self.mem
            .get_unchecked(addr_space as usize)
            .read((ptr as usize) * size_of::<T>())
    }

    /// Panics or segfaults if `ptr..ptr + len` is out of bounds
    ///
    /// # Safety
    /// - `T` **must** be the correct type for a single memory cell for `addr_space`
    /// - Assumes `addr_space` is within the configured memory and not out of bounds
    pub unsafe fn get_slice<T: Copy + Debug>(
        &self,
        (addr_space, ptr): Address,
        len: usize,
    ) -> &[T] {
        debug_assert_eq!(size_of::<T>(), self.cell_size[addr_space as usize]);
        let start = (ptr as usize) * size_of::<T>();
        let mem = self.mem.get_unchecked(addr_space as usize);
        // SAFETY:
        // - alignment is automatic since we multiply by `size_of::<T>()`
        mem.get_aligned_slice(start, len)
    }

    /// Copies `data` into the memory at `(addr_space, ptr)`.
    ///
    /// Panics or segfaults if `ptr + size_of_val(data)` is out of bounds.
    ///
    /// # Safety
    /// - `T` **must** be the correct type for a single memory cell for `addr_space`
    /// - The linear memory in `addr_space` is aligned to `T`.
    pub unsafe fn copy_slice_nonoverlapping<T: Copy>(
        &mut self,
        (addr_space, ptr): Address,
        data: &[T],
    ) {
        let start = (ptr as usize) * size_of::<T>();
        // SAFETY:
        // - Linear memory is aligned to `T` and `start` is multiple of `size_of::<T>()` so
        //   alignment is satisfied.
        // - `data` and `self.mem` are non-overlapping
        self.mem
            .get_unchecked_mut(addr_space as usize)
            .copy_nonoverlapping(start, data);
    }

    // TODO[jpw]: stabilize the boundary memory image format and how to construct
    /// # Safety
    /// - `T` **must** be the correct type for a single memory cell for `addr_space`
    /// - Assumes `addr_space` is within the configured memory and not out of bounds
    pub fn from_sparse(mem_size: Vec<usize>, sparse_map: SparseMemoryImage) -> Self {
        let mut vec = Self::new(mem_size);
        for ((addr_space, index), data_byte) in sparse_map.into_iter() {
            // SAFETY:
            // - safety assumptions in function doc comments
            unsafe {
                vec.mem
                    .get_unchecked_mut(addr_space as usize)
                    .write_unaligned(index as usize, data_byte);
            }
        }
        vec
    }
}

/// API for guest memory conforming to OpenVM ISA
// @dev Note we don't make this a trait because phantom executors currently need a concrete type for
// guest memory
#[derive(Debug, Clone, derive_new::new)]
pub struct GuestMemory {
    pub memory: AddressMap,
}

impl GuestMemory {
    /// Returns `[pointer:BLOCK_SIZE]_{address_space}`
    ///
    /// # Safety
    /// The type `T` must be stack-allocated `repr(C)` or `repr(transparent)`,
    /// and it must be the exact type used to represent a single memory cell in
    /// address space `address_space`. For standard usage,
    /// `T` is either `u8` or `F` where `F` is the base field of the ZK backend.
    pub unsafe fn read<T, const BLOCK_SIZE: usize>(
        &self,
        addr_space: u32,
        ptr: u32,
    ) -> [T; BLOCK_SIZE]
    where
        T: Copy + Debug,
    {
        debug_assert_eq!(size_of::<T>(), self.memory.cell_size[addr_space as usize]);
        // SAFETY:
        // - `T` should be "plain old data"
        // - alignment for `[T; BLOCK_SIZE]` is automatic since we multiply by `size_of::<T>()`
        self.memory
            .get_memory()
            .get_unchecked(addr_space as usize)
            .read((ptr as usize) * size_of::<T>())
    }

    /// Writes `values` to `[pointer:BLOCK_SIZE]_{address_space}`
    ///
    /// # Safety
    /// See [`GuestMemory::read`].
    pub unsafe fn write<T, const BLOCK_SIZE: usize>(
        &mut self,
        addr_space: u32,
        ptr: u32,
        values: [T; BLOCK_SIZE],
    ) where
        T: Copy + Debug,
    {
        debug_assert_eq!(size_of::<T>(), self.memory.cell_size[addr_space as usize]);
        // SAFETY:
        // - alignment for `[T; BLOCK_SIZE]` is automatic since we multiply by `size_of::<T>()`
        self.memory
            .get_memory_mut()
            .get_unchecked_mut(addr_space as usize)
            .write((ptr as usize) * size_of::<T>(), values);
    }

    /// Swaps `values` with `[pointer:BLOCK_SIZE]_{address_space}`.
    ///
    /// # Safety
    /// See [`GuestMemory::read`] and [`LinearMemory::swap`].
    #[inline(always)]
    pub unsafe fn swap<T, const BLOCK_SIZE: usize>(
        &mut self,
        addr_space: u32,
        ptr: u32,
        values: &mut [T; BLOCK_SIZE],
    ) where
        T: Copy + Debug,
    {
        debug_assert_eq!(size_of::<T>(), self.memory.cell_size[addr_space as usize]);
        // SAFETY:
        // - alignment for `[T; BLOCK_SIZE]` is automatic since we multiply by `size_of::<T>()`
        self.memory
            .get_memory_mut()
            .get_unchecked_mut(addr_space as usize)
            .swap((ptr as usize) * size_of::<T>(), values);
    }
}

<<<<<<< HEAD
// /// API for guest memory conforming to OpenVM ISA
// pub trait GuestMemory {
//     /// Returns `[pointer:BLOCK_SIZE]_{address_space}`
//     ///
//     /// # Safety
//     /// The type `T` must be stack-allocated `repr(C)` or `repr(transparent)`,
//     /// and it must be the exact type used to represent a single memory cell in
//     /// address space `address_space`. For standard usage,
//     /// `T` is either `u8` or `F` where `F` is the base field of the ZK backend.
//     unsafe fn read<T, const BLOCK_SIZE: usize>(
//         &self,
//         address_space: u32,
//         pointer: u32,
//     ) -> [T; BLOCK_SIZE]
//     where
//         T: Copy + Debug;

//     /// Writes `values` to `[pointer:BLOCK_SIZE]_{address_space}`
//     ///
//     /// # Safety
//     /// See [`GuestMemory::read`].
//     unsafe fn write<T, const BLOCK_SIZE: usize>(
//         &mut self,
//         address_space: u32,
//         pointer: u32,
//         values: &[T; BLOCK_SIZE],
//     ) where
//         T: Copy + Debug;

//     /// Writes `values` to `[pointer:BLOCK_SIZE]_{address_space}` and returns
//     /// the previous values.
//     ///
//     /// # Safety
//     /// See [`GuestMemory::read`].
//     #[inline(always)]
//     unsafe fn replace<T, const BLOCK_SIZE: usize>(
//         &mut self,
//         address_space: u32,
//         pointer: u32,
//         values: &[T; BLOCK_SIZE],
//     ) -> [T; BLOCK_SIZE]
//     where
//         T: Copy + Debug,
//     {
//         let prev = self.read(address_space, pointer);
//         self.write(address_space, pointer, values);
//         prev
//     }
// }

=======
// perf[jpw]: since we restrict `timestamp < 2^29`, we could pack `timestamp, log2(block_size)`
// into a single u32 to save half the memory, since `block_size` is a power of 2 and its log2
// is less than 2^3.
>>>>>>> 77983f50
#[repr(C)]
#[derive(Clone, Copy, PartialEq, Eq, Debug, derive_new::new)]
pub struct AccessMetadata {
    /// The offset of the record in the corresponding adapter's arena
    pub offset: u32,
    /// The block size of the memory access
    pub block_size: u32,
    /// The timestamp of the last access.
    /// We don't _have_ to store it, but this is probably faster
    /// in terms of cache locality
    pub timestamp: u32,
}

impl AccessMetadata {
    pub const UNSPLITTABLE: u32 = u32::MAX;
}

/// Online memory that stores additional information for trace generation purposes.
/// In particular, keeps track of timestamp.
#[derive(Getters)]
pub struct TracingMemory<F> {
    pub timestamp: u32,
    /// The initial block size -- this depends on the type of boundary chip.
    initial_block_size: usize,
    /// The underlying data memory, with memory cells typed by address space: see [AddressMap].
    // TODO: make generic in GuestMemory
    #[getset(get = "pub")]
    pub data: GuestMemory,
    /// A map of `addr_space -> (ptr / min_block_size[addr_space] -> (timestamp: u32, block_size:
    /// u32))` for the timestamp and block size of the latest access. Each `MemoryBackend` is
    /// equivalent to `Vec<AccessMetadata>`.
    pub(super) meta: Vec<MemoryBackend>,
    /// For each `addr_space`, the minimum block size allowed for memory accesses. In other words,
    /// all memory accesses in `addr_space` must be aligned to this block size.
    pub min_block_size: Vec<u32>,
    pub access_adapter_inventory: AccessAdapterInventory<F>,
}

impl<F: PrimeField32> TracingMemory<F> {
    // TODO: per-address space memory capacity specification
    pub fn new(
        mem_config: &MemoryConfig,
        range_checker: SharedVariableRangeCheckerChip,
        memory_bus: MemoryBus,
        initial_block_size: usize,
    ) -> Self {
        let num_cells = mem_config.addr_space_sizes.clone();
        let num_addr_sp = 1 + (1 << mem_config.addr_space_height);
        let mut min_block_size = vec![1; num_addr_sp];
        // TMP: hardcoding for now
        min_block_size[1] = 4;
        min_block_size[2] = 4;
        min_block_size[3] = 4;
        let meta = zip_eq(&min_block_size, &num_cells)
            .map(|(min_block_size, num_cells)| {
                MemoryBackend::new(
                    num_cells
                        .checked_mul(size_of::<AccessMetadata>())
                        .unwrap()
                        .div_ceil(*min_block_size as usize),
                )
            })
            .collect();
        Self {
            data: GuestMemory::new(AddressMap::from_mem_config(mem_config)),
            meta,
            min_block_size,
            timestamp: INITIAL_TIMESTAMP + 1,
            initial_block_size,
            access_adapter_inventory: AccessAdapterInventory::new(
                range_checker,
                memory_bus,
                mem_config.clk_max_bits,
                mem_config.max_access_adapter_n,
            ),
        }
    }

    /// Instantiates a new `Memory` data structure from an image.
    pub fn with_image(mut self, image: MemoryImage) -> Self {
        for (i, (mem, cell_size)) in izip!(image.get_memory(), &image.cell_size).enumerate() {
            let num_cells = mem.size() / cell_size;

            self.meta[i] = MemoryBackend::new(
                num_cells
                    .checked_mul(size_of::<AccessMetadata>())
                    .unwrap()
                    .div_ceil(self.min_block_size[i] as usize),
            );
        }
        self.data = GuestMemory::new(image);
        self
    }

    #[inline(always)]
    fn assert_alignment(&self, block_size: usize, align: usize, addr_space: u32, ptr: u32) {
        debug_assert!(block_size.is_power_of_two());
        debug_assert_eq!(block_size % align, 0);
        debug_assert_ne!(addr_space, 0);
        debug_assert_eq!(align as u32, self.min_block_size[addr_space as usize]);
        assert_eq!(
            ptr % (align as u32),
            0,
            "pointer={ptr} not aligned to {align}"
        );
    }

    /// Updates the metadata with the given block.
    fn set_meta_block(
        &mut self,
        address_space: usize,
        pointer: usize,
        align: usize,
        block_size: usize,
        timestamp: u32,
        offset: u32,
    ) {
        let ptr = pointer / align;
<<<<<<< HEAD
        let meta = unsafe { self.meta.get_unchecked_mut(address_space) };
        for i in 0..(block_size / align) {
            meta.set(
                (ptr + i) * size_of::<AccessMetadata>(),
                &AccessMetadata {
                    offset,
                    block_size: block_size as u32,
                    timestamp,
=======
        // SAFETY:
        // - alignment is automatic since we multiply by `size_of::<AccessMetadata>()`
        unsafe {
            let meta = self.meta.get_unchecked_mut(address_space);
            meta.write(
                ptr * size_of::<AccessMetadata>(),
                AccessMetadata {
                    timestamp,
                    block_size: block_size as u32,
>>>>>>> 77983f50
                },
            );
            for i in 1..(block_size / align) {
                meta.write(
                    (ptr + i) * size_of::<AccessMetadata>(),
                    AccessMetadata {
                        timestamp,
                        block_size: AccessMetadata::OCCUPIED,
                    },
                );
            }
        }
    }

    /// Given all the necessary information about an access,
    /// adds a record for each of the relevant adapters about the access.
    /// Updates the metadata if `UPDATE_META` is true.
    #[allow(clippy::too_many_arguments)]
    pub(crate) fn record_access<T, const UPDATE_META: bool>(
        &mut self,
        block_size: usize,
        address_space: usize,
        pointer: usize,
        lowest_block_size: usize,
        timestamp: u32,
        prev_timestamps: Option<&[u32]>,
        values: &[T],
        prev_values: &[T],
        split_after: bool,
    ) {
        let mut adapter_block_size = lowest_block_size;
        let align = self.min_block_size[address_space] as usize;
        let offset = if block_size > lowest_block_size {
            self.access_adapter_inventory.current_size(block_size) as u32
        } else {
            AccessMetadata::UNSPLITTABLE
        };
        while adapter_block_size <= block_size / 2 {
            adapter_block_size *= 2;
            let record_mut = self.access_adapter_inventory.alloc_record(
                adapter_block_size,
                AccessLayout {
                    block_size,
                    cell_size: align,
                    type_size: size_of::<T>(),
                },
            );
            *record_mut.timestamp_and_mask = timestamp
                | (if prev_timestamps.is_some() {
                    MERGE_BEFORE_FLAG
                } else {
                    0
                })
                | (if split_after { SPLIT_AFTER_FLAG } else { 0 });
            *record_mut.address_space = address_space as u32;
            *record_mut.pointer = pointer as u32;
            *record_mut.block_size = block_size as u32;
            let data_slice = unsafe {
                std::slice::from_raw_parts(
                    values.as_ptr() as *const u8,
                    block_size * size_of::<T>(),
                )
            };
            record_mut.data.copy_from_slice(data_slice);
            let prev_data_slice = unsafe {
                std::slice::from_raw_parts(
                    prev_values.as_ptr() as *const u8,
                    block_size * size_of::<T>(),
                )
            };
            record_mut.prev_data.copy_from_slice(prev_data_slice);
            if let Some(prev_timestamps) = prev_timestamps {
                record_mut.timestamps.copy_from_slice(prev_timestamps);
            } // else we don't mind garbage values
        }
        if UPDATE_META {
            if split_after {
                for i in (0..block_size).step_by(lowest_block_size) {
                    self.set_meta_block(
                        address_space,
                        pointer + i,
                        align,
                        lowest_block_size,
                        timestamp,
                        AccessMetadata::UNSPLITTABLE,
                    );
                }
            } else {
                self.set_meta_block(address_space, pointer, align, block_size, timestamp, offset);
            }
        }
    }

    /// Returns the timestamp of the previous access to `[pointer:BLOCK_SIZE]_{address_space}`
    /// and the offset of the record in bytes.
    ///
    /// Caller must ensure alignment (e.g. via `assert_alignment`) prior to calling this function.
    fn prev_access_time<T, const BLOCK_SIZE: usize>(
        &mut self,
        address_space: usize,
        pointer: usize,
        align: usize,
        values: &[T],
        prev_values: &[T],
    ) -> u32 {
        /***
         * Each element of meta contains the `block_size` and `timestamp` of the last access
         * to the corresponding `[align]` block, as well as the offset of the corresponding
         * record in the corresponding record arena. It also records the memory access it
         * is called for, as well as all the required accesses corresponding to initializing
         * new blocks.
         * If any of the previous memory accesses turn out in need to be split,
         * this function sets their corresponding flags.
         *
         * The way metadata works is:
         * - When we touch a block, it must be decomposable into aligned subsegments of length
         *   `align`. We set the metadata for each of these subsegments, completely overwriting
         *   the previous metadata.
         * - If we overwrite a piece of metadata that belonged to another access, we **do not
         *   care** about other pieces of the same access subsegment.
         * - Whatever we overwrite, we mark the corresponding access to be split later.
         *
         * The way adapter records work is:
         * - Every time we have an access, it has two values:
         *   - The size of the access,
         *   - The size of the subsegments we may want to split it into. At the time of the
         *     access, we don't know yet if we want to split it afterwards. This small size is
         *     usually equal to the `align` for this address space, but it can differ, e.g. if
         *     we want to split `align=4` into final segments, which have size `1` in the
         *     volatile memory interface.
         * - We add one record to all the adapters with sizes from `(lowest_size, block_size]`.
         * - When we want to mark an access to be split, we only modify the highest record (the
         *   one with the largest size), which is considered the "master" record. The
         *   corresponding metadatas will have the offset of this record in its arena.
         * - Before finalization, we call `prepare_to_finalize` function that propagates the
         *   split flag to all the smaller records for this access.
         */
        let num_segs = BLOCK_SIZE / align;

        let begin = pointer / align;
<<<<<<< HEAD

        let first_meta =
            self.meta[address_space].get::<AccessMetadata>(begin * size_of::<AccessMetadata>());
        let mut need_to_merge = first_meta.block_size != BLOCK_SIZE as u32;
        let existing_metadatas = (0..num_segs)
            .flat_map(|i| {
                let meta = self.meta[address_space]
                    .get::<AccessMetadata>((begin + i) * size_of::<AccessMetadata>());
                if meta != first_meta {
                    need_to_merge = true;
                }
                if meta.block_size > 0 && meta.offset != AccessMetadata::UNSPLITTABLE {
                    Some(meta)
=======
        let end = begin + BLOCK_SIZE / align;

        let mut prev_ts = INITIAL_TIMESTAMP;
        let mut block_timestamps = vec![INITIAL_TIMESTAMP; num_segs];
        let mut cur_ptr = begin;
        let need_to_merge = loop {
            if cur_ptr >= end {
                break true;
            }
            // SAFETY:
            // - alignment is automatic since we multiply by `size_of::<AccessMetadata>()`
            let mut current_metadata = unsafe {
                self.meta
                    .get_unchecked(address_space)
                    .read::<AccessMetadata>(cur_ptr * size_of::<AccessMetadata>())
            };
            if current_metadata.block_size == BLOCK_SIZE as u32 && cur_ptr + num_segs == end {
                // We do not have to do anything
                prev_ts = current_metadata.timestamp;
                break false;
            } else if current_metadata.block_size == 0 {
                // Initialize
                if self.initial_block_size < align {
                    // Only happens in volatile, so empty initial memory
                    self.set_meta_block(
                        address_space,
                        cur_ptr * align,
                        align,
                        align,
                        INITIAL_TIMESTAMP,
                    );
                    current_metadata = AccessMetadata::new(INITIAL_TIMESTAMP, align as u32);
>>>>>>> 77983f50
                } else {
                    None
                }
<<<<<<< HEAD
            })
            .collect::<Vec<_>>();
=======
            }
            prev_ts = prev_ts.max(current_metadata.timestamp);
            while current_metadata.block_size == AccessMetadata::OCCUPIED {
                cur_ptr -= 1;
                current_metadata = unsafe {
                    self.meta
                        .get_unchecked(address_space)
                        .read::<AccessMetadata>(cur_ptr * size_of::<AccessMetadata>())
                };
            }
            block_timestamps[cur_ptr.saturating_sub(begin)
                ..((cur_ptr + (current_metadata.block_size as usize) / align).min(end) - begin)]
                .fill(current_metadata.timestamp);
            if current_metadata.block_size > align as u32 {
                // Split
                let address = MemoryAddress::new(address_space as u32, (cur_ptr * align) as u32);
                let values = (0..current_metadata.block_size as usize)
                    .map(|i| {
                        self.data
                            .memory
                            .get_f(address.address_space, address.pointer + (i as u32))
                    })
                    .collect::<Vec<_>>();
                self.execute_splits::<true>(address, align, &values, current_metadata.timestamp);
            }
            cur_ptr += current_metadata.block_size as usize / align;
        };
>>>>>>> 77983f50
        if need_to_merge {
            // Then we need to split everything we touched there
            for meta in existing_metadatas {
                self.access_adapter_inventory
                    .mark_to_split(meta.block_size as usize, meta.offset as usize);
            }
        }

        let prev_ts = (0..num_segs)
            .map(|i| {
                let meta = self.meta[address_space]
                    .get::<AccessMetadata>((begin + i) * size_of::<AccessMetadata>());
                if meta.block_size > 0 {
                    meta.timestamp
                } else {
                    // Initialize
                    if self.initial_block_size >= align {
                        // We need to split the initial block into chunks
                        let block_start = (begin + i) & !(self.initial_block_size / align - 1);
                        if (address_space as u32) < NATIVE_AS {
                            let initial_values = unsafe {
                                self.data.memory.get_slice::<u8>(
                                    (address_space as u32, (block_start * align) as u32),
                                    self.initial_block_size,
                                )
                            };
                            self.record_access::<u8, true>(
                                self.initial_block_size,
                                address_space,
                                block_start * align,
                                align,
                                INITIAL_TIMESTAMP,
                                None,
                                &initial_values,
                                &initial_values,
                                true,
                            );
                        } else {
                            let initial_values = (0..self.initial_block_size)
                                .map(|i| {
                                    self.data.memory.get_f(
                                        address_space as u32,
                                        (block_start * align + i) as u32,
                                    )
                                })
                                .collect::<Vec<_>>();
                            self.record_access::<F, true>(
                                self.initial_block_size,
                                address_space,
                                block_start * align,
                                align,
                                INITIAL_TIMESTAMP,
                                None,
                                &initial_values,
                                &initial_values,
                                true,
                            );
                        }
                    } else {
                        debug_assert_eq!(self.initial_block_size, 1);
                        debug_assert!((address_space as u32) < NATIVE_AS);
                        self.record_access::<u8, true>(
                            align,
                            address_space,
                            pointer + i * align,
                            1,
                            INITIAL_TIMESTAMP,
                            Some(&[INITIAL_TIMESTAMP]),
                            &vec![0; align],
                            &vec![0; align],
                            false,
                        );
                    }
                    INITIAL_TIMESTAMP
                }
            })
            .collect::<Vec<_>>(); // TODO(AG): small buffer or small vec or something

        self.record_access::<T, true>(
            BLOCK_SIZE,
            address_space,
            pointer,
            align,
            self.timestamp,
            if need_to_merge { Some(&prev_ts) } else { None },
            values,
            prev_values,
            false,
        );

        *prev_ts.iter().max().unwrap()
    }

    /// Atomic read operation which increments the timestamp by 1.
    /// Returns `(t_prev, [pointer:BLOCK_SIZE]_{address_space})` where `t_prev` is the
    /// timestamp of the last memory access.
    ///
    /// The previous memory access is treated as atomic even if previous accesses were for
    /// a smaller block size. This is made possible by internal memory access adapters
    /// that split/merge memory blocks. More specifically, the last memory access corresponding
    /// to `t_prev` may refer to an atomic access inserted by the memory access adapters.
    ///
    /// # Assumptions
    /// The `BLOCK_SIZE` is a multiple of `ALIGN`, which must equal the minimum block size
    /// of `address_space`.
    ///
    /// # Safety
    /// The type `T` must be stack-allocated `repr(C)` or `repr(transparent)`,
    /// and it must be the exact type used to represent a single memory cell in
    /// address space `address_space`. For standard usage,
    /// `T` is either `u8` or `F` where `F` is the base field of the ZK backend.
    ///
    /// In addition:
    /// - `address_space` must be valid.
    #[inline(always)]
    pub unsafe fn read<T, const BLOCK_SIZE: usize, const ALIGN: usize>(
        &mut self,
        address_space: u32,
        pointer: u32,
    ) -> (u32, [T; BLOCK_SIZE])
    where
        T: Copy + Debug,
    {
        self.assert_alignment(BLOCK_SIZE, ALIGN, address_space, pointer);
        let values = self.data.read(address_space, pointer);
        let t_prev = self.prev_access_time::<T, BLOCK_SIZE>(
            address_space as usize,
            pointer as usize,
            ALIGN,
            &values,
            &values,
        );
        self.timestamp += 1;

        (t_prev, values)
    }

    /// Atomic write operation that writes `values` into `[pointer:BLOCK_SIZE]_{address_space}` and
    /// then increments the timestamp by 1. Returns `(t_prev, values_prev)` which equal the
    /// timestamp and value `[pointer:BLOCK_SIZE]_{address_space}` of the last memory access.
    ///
    /// The previous memory access is treated as atomic even if previous accesses were for
    /// a smaller block size. This is made possible by internal memory access adapters
    /// that split/merge memory blocks. More specifically, the last memory access corresponding
    /// to `t_prev` may refer to an atomic access inserted by the memory access adapters.
    ///
    /// # Assumptions
    /// The `BLOCK_SIZE` is a multiple of `ALIGN`, which must equal the minimum block size
    /// of `address_space`.
    ///
    /// # Safety
    /// The type `T` must be stack-allocated `repr(C)` or `repr(transparent)`,
    /// and it must be the exact type used to represent a single memory cell in
    /// address space `address_space`. For standard usage,
    /// `T` is either `u8` or `F` where `F` is the base field of the ZK backend.
    ///
    /// In addition:
    /// - `address_space` must be valid.
    #[inline(always)]
    pub unsafe fn write<T, const BLOCK_SIZE: usize, const ALIGN: usize>(
        &mut self,
        address_space: u32,
        pointer: u32,
        mut values: [T; BLOCK_SIZE],
    ) -> (u32, [T; BLOCK_SIZE])
    where
        T: Copy + Debug,
    {
        self.assert_alignment(BLOCK_SIZE, ALIGN, address_space, pointer);
<<<<<<< HEAD
        let values_prev = self.data.read(address_space, pointer);
        let t_prev = self.prev_access_time::<T, BLOCK_SIZE>(
=======
        let t_prev =
            self.prev_access_time::<BLOCK_SIZE>(address_space as usize, pointer as usize, ALIGN);
        self.data.swap(address_space, pointer, &mut values);
        // values has been swapped so now it has the previous values
        let values_prev = values;
        let t_curr = self.timestamp;
        self.timestamp += 1;
        self.set_meta_block(
>>>>>>> 77983f50
            address_space as usize,
            pointer as usize,
            ALIGN,
            values,
            &values_prev,
        );
        self.data.write(address_space, pointer, values);
        self.timestamp += 1;

        (t_prev, values_prev)
    }

    pub fn increment_timestamp(&mut self) {
        self.timestamp += 1;
    }

    pub fn increment_timestamp_by(&mut self, amount: u32) {
        self.timestamp += amount;
    }

    pub fn timestamp(&self) -> u32 {
        self.timestamp
    }

<<<<<<< HEAD
    /// Returns the list of all touched blocks. The list is sorted by address.
    /// If a block hasn't been explicitly accessed and is created by a split,
    /// the corresponding metadata has `offset` set to `AccessMetadata::UNSPLITTABLE`.
    pub fn touched_blocks(&mut self) -> Vec<(Address, AccessMetadata)> {
        let mut blocks = Vec::new();
        for (addr_space, (page, &align)) in zip_eq(&self.meta, &self.min_block_size).enumerate() {
            let mut next_idx = 0;
            for (idx, metadata) in page.iter::<AccessMetadata>() {
                if idx < next_idx {
                    continue;
                }
                if metadata.block_size != 0 {
                    if idx >= next_idx
                        && metadata.block_size > align
                        && metadata.offset != AccessMetadata::UNSPLITTABLE
                        && !self.access_adapter_inventory.is_marked_to_split(
                            metadata.block_size as usize,
                            metadata.offset as usize,
                        )
                    {
                        // This block is only intact if it's not split after
                        blocks.push(((addr_space as u32, idx as u32 * align), metadata));
                        next_idx = idx + (metadata.block_size / align) as usize;
                    } else {
                        // The next block is created by a split
                        // and does not exist in form of a record
                        blocks.push((
                            (addr_space as u32, idx as u32 * align),
                            AccessMetadata {
                                offset: AccessMetadata::UNSPLITTABLE,
                                block_size: align,
                                timestamp: metadata.timestamp,
                            },
                        ));
                        next_idx += 1;
                    }
                }
            }
        }
        blocks
=======
    /// Returns iterator over `((addr_space, ptr), (timestamp, block_size))` of the address, last
    /// accessed timestamp, and block size of all memory blocks that have been accessed since this
    /// instance of [TracingMemory] was constructed. This is similar to a soft-dirty mechanism,
    /// where the memory data is loaded from an initial image and considered "clean", and then
    /// all future accesses are marked as "dirty".
    // block_size is initialized to 0, so nonzero block_size happens to also mark "dirty" cells
    // **Assuming** for now that only the start of a block has nonzero block_size
    pub fn touched_blocks(&self) -> impl ParallelIterator<Item = (Address, AccessMetadata)> + '_ {
        #[cfg(not(feature = "parallel"))]
        use itertools::Itertools;
        self.meta
            .par_iter()
            .zip_eq(self.min_block_size.par_iter())
            .enumerate()
            .flat_map(move |(addr_space, (meta, &align))| {
                let raw = meta.as_slice();
                // SAFETY:
                // - by construction, `raw` was created to consist of `AccessMetadata`
                let (prefix, meta, suffix) = unsafe { raw.align_to::<AccessMetadata>() };
                debug_assert_eq!(prefix.len(), 0);
                debug_assert_eq!(suffix.len(), 0);
                meta.par_iter()
                    .enumerate()
                    .filter_map(move |(idx, &metadata)| {
                        (metadata.block_size != 0
                            && metadata.block_size != AccessMetadata::OCCUPIED)
                            .then_some(((addr_space as u32, idx as u32 * align), metadata))
                    })
            })
>>>>>>> 77983f50
    }
}

// #[cfg(test)]
// mod tests {
//     use super::TracingMemory;
//     use crate::arch::MemoryConfig;

//     #[test]
//     fn test_write_read() {
//         let mut memory = TracingMemory::new(&MemoryConfig::default());
//         let address_space = 1;

//         unsafe {
//             memory.write(address_space, 0, &[1u8, 2, 3, 4]);

//             let (_, data) = memory.read::<u8, 2>(address_space, 0);
//             assert_eq!(data, [1u8, 2]);

//             memory.write(address_space, 2, &[100u8]);

//             let (_, data) = memory.read::<u8, 4>(address_space, 0);
//             assert_eq!(data, [1u8, 2, 100, 4]);
//         }
//     }
// }<|MERGE_RESOLUTION|>--- conflicted
+++ resolved
@@ -3,16 +3,10 @@
 use getset::Getters;
 use itertools::{izip, zip_eq};
 use openvm_circuit_primitives::var_range::SharedVariableRangeCheckerChip;
-<<<<<<< HEAD
-use openvm_instructions::NATIVE_AS;
+use openvm_instructions::{exe::SparseMemoryImage, NATIVE_AS};
 use openvm_stark_backend::p3_field::PrimeField32;
 
-use super::{
-    adapter::AccessAdapterInventory,
-    offline_checker::MemoryBus,
-    paged_vec::{AddressMap, PAGE_SIZE},
-    Address, PagedVec,
-};
+use super::{adapter::AccessAdapterInventory, offline_checker::MemoryBus};
 use crate::{
     arch::MemoryConfig,
     system::memory::{
@@ -20,13 +14,6 @@
         MemoryImage,
     },
 };
-=======
-use openvm_instructions::exe::SparseMemoryImage;
-use openvm_stark_backend::{p3_field::PrimeField32, p3_maybe_rayon::prelude::*};
-
-use super::{adapter::AccessAdapterInventory, offline_checker::MemoryBus, MemoryAddress};
-use crate::{arch::MemoryConfig, system::memory::MemoryImage};
->>>>>>> 77983f50
 
 mod basic;
 #[cfg(any(unix, windows))]
@@ -338,62 +325,9 @@
     }
 }
 
-<<<<<<< HEAD
-// /// API for guest memory conforming to OpenVM ISA
-// pub trait GuestMemory {
-//     /// Returns `[pointer:BLOCK_SIZE]_{address_space}`
-//     ///
-//     /// # Safety
-//     /// The type `T` must be stack-allocated `repr(C)` or `repr(transparent)`,
-//     /// and it must be the exact type used to represent a single memory cell in
-//     /// address space `address_space`. For standard usage,
-//     /// `T` is either `u8` or `F` where `F` is the base field of the ZK backend.
-//     unsafe fn read<T, const BLOCK_SIZE: usize>(
-//         &self,
-//         address_space: u32,
-//         pointer: u32,
-//     ) -> [T; BLOCK_SIZE]
-//     where
-//         T: Copy + Debug;
-
-//     /// Writes `values` to `[pointer:BLOCK_SIZE]_{address_space}`
-//     ///
-//     /// # Safety
-//     /// See [`GuestMemory::read`].
-//     unsafe fn write<T, const BLOCK_SIZE: usize>(
-//         &mut self,
-//         address_space: u32,
-//         pointer: u32,
-//         values: &[T; BLOCK_SIZE],
-//     ) where
-//         T: Copy + Debug;
-
-//     /// Writes `values` to `[pointer:BLOCK_SIZE]_{address_space}` and returns
-//     /// the previous values.
-//     ///
-//     /// # Safety
-//     /// See [`GuestMemory::read`].
-//     #[inline(always)]
-//     unsafe fn replace<T, const BLOCK_SIZE: usize>(
-//         &mut self,
-//         address_space: u32,
-//         pointer: u32,
-//         values: &[T; BLOCK_SIZE],
-//     ) -> [T; BLOCK_SIZE]
-//     where
-//         T: Copy + Debug,
-//     {
-//         let prev = self.read(address_space, pointer);
-//         self.write(address_space, pointer, values);
-//         prev
-//     }
-// }
-
-=======
 // perf[jpw]: since we restrict `timestamp < 2^29`, we could pack `timestamp, log2(block_size)`
-// into a single u32 to save half the memory, since `block_size` is a power of 2 and its log2
+// into a single u32 to save some memory, since `block_size` is a power of 2 and its log2
 // is less than 2^3.
->>>>>>> 77983f50
 #[repr(C)]
 #[derive(Clone, Copy, PartialEq, Eq, Debug, derive_new::new)]
 pub struct AccessMetadata {
@@ -512,34 +446,17 @@
         offset: u32,
     ) {
         let ptr = pointer / align;
-<<<<<<< HEAD
-        let meta = unsafe { self.meta.get_unchecked_mut(address_space) };
-        for i in 0..(block_size / align) {
-            meta.set(
-                (ptr + i) * size_of::<AccessMetadata>(),
-                &AccessMetadata {
-                    offset,
-                    block_size: block_size as u32,
-                    timestamp,
-=======
         // SAFETY:
         // - alignment is automatic since we multiply by `size_of::<AccessMetadata>()`
         unsafe {
             let meta = self.meta.get_unchecked_mut(address_space);
-            meta.write(
-                ptr * size_of::<AccessMetadata>(),
-                AccessMetadata {
-                    timestamp,
-                    block_size: block_size as u32,
->>>>>>> 77983f50
-                },
-            );
-            for i in 1..(block_size / align) {
+            for i in 0..(block_size / align) {
                 meta.write(
                     (ptr + i) * size_of::<AccessMetadata>(),
                     AccessMetadata {
+                        offset,
+                        block_size: block_size as u32,
                         timestamp,
-                        block_size: AccessMetadata::OCCUPIED,
                     },
                 );
             }
@@ -672,89 +589,27 @@
         let num_segs = BLOCK_SIZE / align;
 
         let begin = pointer / align;
-<<<<<<< HEAD
-
-        let first_meta =
-            self.meta[address_space].get::<AccessMetadata>(begin * size_of::<AccessMetadata>());
+
+        let first_meta = unsafe {
+            self.meta[address_space].read::<AccessMetadata>(begin * size_of::<AccessMetadata>())
+        };
         let mut need_to_merge = first_meta.block_size != BLOCK_SIZE as u32;
         let existing_metadatas = (0..num_segs)
             .flat_map(|i| {
-                let meta = self.meta[address_space]
-                    .get::<AccessMetadata>((begin + i) * size_of::<AccessMetadata>());
+                let meta = unsafe {
+                    self.meta[address_space]
+                        .read::<AccessMetadata>((begin + i) * size_of::<AccessMetadata>())
+                };
                 if meta != first_meta {
                     need_to_merge = true;
                 }
                 if meta.block_size > 0 && meta.offset != AccessMetadata::UNSPLITTABLE {
                     Some(meta)
-=======
-        let end = begin + BLOCK_SIZE / align;
-
-        let mut prev_ts = INITIAL_TIMESTAMP;
-        let mut block_timestamps = vec![INITIAL_TIMESTAMP; num_segs];
-        let mut cur_ptr = begin;
-        let need_to_merge = loop {
-            if cur_ptr >= end {
-                break true;
-            }
-            // SAFETY:
-            // - alignment is automatic since we multiply by `size_of::<AccessMetadata>()`
-            let mut current_metadata = unsafe {
-                self.meta
-                    .get_unchecked(address_space)
-                    .read::<AccessMetadata>(cur_ptr * size_of::<AccessMetadata>())
-            };
-            if current_metadata.block_size == BLOCK_SIZE as u32 && cur_ptr + num_segs == end {
-                // We do not have to do anything
-                prev_ts = current_metadata.timestamp;
-                break false;
-            } else if current_metadata.block_size == 0 {
-                // Initialize
-                if self.initial_block_size < align {
-                    // Only happens in volatile, so empty initial memory
-                    self.set_meta_block(
-                        address_space,
-                        cur_ptr * align,
-                        align,
-                        align,
-                        INITIAL_TIMESTAMP,
-                    );
-                    current_metadata = AccessMetadata::new(INITIAL_TIMESTAMP, align as u32);
->>>>>>> 77983f50
                 } else {
                     None
                 }
-<<<<<<< HEAD
             })
             .collect::<Vec<_>>();
-=======
-            }
-            prev_ts = prev_ts.max(current_metadata.timestamp);
-            while current_metadata.block_size == AccessMetadata::OCCUPIED {
-                cur_ptr -= 1;
-                current_metadata = unsafe {
-                    self.meta
-                        .get_unchecked(address_space)
-                        .read::<AccessMetadata>(cur_ptr * size_of::<AccessMetadata>())
-                };
-            }
-            block_timestamps[cur_ptr.saturating_sub(begin)
-                ..((cur_ptr + (current_metadata.block_size as usize) / align).min(end) - begin)]
-                .fill(current_metadata.timestamp);
-            if current_metadata.block_size > align as u32 {
-                // Split
-                let address = MemoryAddress::new(address_space as u32, (cur_ptr * align) as u32);
-                let values = (0..current_metadata.block_size as usize)
-                    .map(|i| {
-                        self.data
-                            .memory
-                            .get_f(address.address_space, address.pointer + (i as u32))
-                    })
-                    .collect::<Vec<_>>();
-                self.execute_splits::<true>(address, align, &values, current_metadata.timestamp);
-            }
-            cur_ptr += current_metadata.block_size as usize / align;
-        };
->>>>>>> 77983f50
         if need_to_merge {
             // Then we need to split everything we touched there
             for meta in existing_metadatas {
@@ -765,8 +620,10 @@
 
         let prev_ts = (0..num_segs)
             .map(|i| {
-                let meta = self.meta[address_space]
-                    .get::<AccessMetadata>((begin + i) * size_of::<AccessMetadata>());
+                let meta = unsafe {
+                    self.meta[address_space]
+                        .read::<AccessMetadata>((begin + i) * size_of::<AccessMetadata>())
+                };
                 if meta.block_size > 0 {
                     meta.timestamp
                 } else {
@@ -776,10 +633,13 @@
                         let block_start = (begin + i) & !(self.initial_block_size / align - 1);
                         if (address_space as u32) < NATIVE_AS {
                             let initial_values = unsafe {
-                                self.data.memory.get_slice::<u8>(
-                                    (address_space as u32, (block_start * align) as u32),
-                                    self.initial_block_size,
-                                )
+                                self.data
+                                    .memory
+                                    .get_slice::<u8>(
+                                        (address_space as u32, (block_start * align) as u32),
+                                        self.initial_block_size,
+                                    )
+                                    .to_vec() // TODO: small vec?
                             };
                             self.record_access::<u8, true>(
                                 self.initial_block_size,
@@ -918,29 +778,18 @@
         &mut self,
         address_space: u32,
         pointer: u32,
-        mut values: [T; BLOCK_SIZE],
+        values: [T; BLOCK_SIZE],
     ) -> (u32, [T; BLOCK_SIZE])
     where
         T: Copy + Debug,
     {
         self.assert_alignment(BLOCK_SIZE, ALIGN, address_space, pointer);
-<<<<<<< HEAD
         let values_prev = self.data.read(address_space, pointer);
         let t_prev = self.prev_access_time::<T, BLOCK_SIZE>(
-=======
-        let t_prev =
-            self.prev_access_time::<BLOCK_SIZE>(address_space as usize, pointer as usize, ALIGN);
-        self.data.swap(address_space, pointer, &mut values);
-        // values has been swapped so now it has the previous values
-        let values_prev = values;
-        let t_curr = self.timestamp;
-        self.timestamp += 1;
-        self.set_meta_block(
->>>>>>> 77983f50
             address_space as usize,
             pointer as usize,
             ALIGN,
-            values,
+            &values,
             &values_prev,
         );
         self.data.write(address_space, pointer, values);
@@ -961,7 +810,6 @@
         self.timestamp
     }
 
-<<<<<<< HEAD
     /// Returns the list of all touched blocks. The list is sorted by address.
     /// If a block hasn't been explicitly accessed and is created by a split,
     /// the corresponding metadata has `offset` set to `AccessMetadata::UNSPLITTABLE`.
@@ -969,7 +817,10 @@
         let mut blocks = Vec::new();
         for (addr_space, (page, &align)) in zip_eq(&self.meta, &self.min_block_size).enumerate() {
             let mut next_idx = 0;
-            for (idx, metadata) in page.iter::<AccessMetadata>() {
+            let raw = page.as_slice();
+            let (prefix, meta, _suffix) = unsafe { raw.align_to::<AccessMetadata>() };
+            debug_assert_eq!(prefix.len(), 0);
+            for (idx, metadata) in meta.iter().enumerate() {
                 if idx < next_idx {
                     continue;
                 }
@@ -983,7 +834,7 @@
                         )
                     {
                         // This block is only intact if it's not split after
-                        blocks.push(((addr_space as u32, idx as u32 * align), metadata));
+                        blocks.push(((addr_space as u32, idx as u32 * align), *metadata));
                         next_idx = idx + (metadata.block_size / align) as usize;
                     } else {
                         // The next block is created by a split
@@ -1002,37 +853,6 @@
             }
         }
         blocks
-=======
-    /// Returns iterator over `((addr_space, ptr), (timestamp, block_size))` of the address, last
-    /// accessed timestamp, and block size of all memory blocks that have been accessed since this
-    /// instance of [TracingMemory] was constructed. This is similar to a soft-dirty mechanism,
-    /// where the memory data is loaded from an initial image and considered "clean", and then
-    /// all future accesses are marked as "dirty".
-    // block_size is initialized to 0, so nonzero block_size happens to also mark "dirty" cells
-    // **Assuming** for now that only the start of a block has nonzero block_size
-    pub fn touched_blocks(&self) -> impl ParallelIterator<Item = (Address, AccessMetadata)> + '_ {
-        #[cfg(not(feature = "parallel"))]
-        use itertools::Itertools;
-        self.meta
-            .par_iter()
-            .zip_eq(self.min_block_size.par_iter())
-            .enumerate()
-            .flat_map(move |(addr_space, (meta, &align))| {
-                let raw = meta.as_slice();
-                // SAFETY:
-                // - by construction, `raw` was created to consist of `AccessMetadata`
-                let (prefix, meta, suffix) = unsafe { raw.align_to::<AccessMetadata>() };
-                debug_assert_eq!(prefix.len(), 0);
-                debug_assert_eq!(suffix.len(), 0);
-                meta.par_iter()
-                    .enumerate()
-                    .filter_map(move |(idx, &metadata)| {
-                        (metadata.block_size != 0
-                            && metadata.block_size != AccessMetadata::OCCUPIED)
-                            .then_some(((addr_space as u32, idx as u32 * align), metadata))
-                    })
-            })
->>>>>>> 77983f50
     }
 }
 
