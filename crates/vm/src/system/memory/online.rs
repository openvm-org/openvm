use std::{fmt::Debug, slice::from_raw_parts};

use getset::Getters;
use itertools::{izip, zip_eq};
use openvm_circuit_primitives::var_range::SharedVariableRangeCheckerChip;
use openvm_instructions::{exe::SparseMemoryImage, NATIVE_AS};
use openvm_stark_backend::p3_field::PrimeField32;

use super::{adapter::AccessAdapterInventory, offline_checker::MemoryBus};
use crate::{
    arch::MemoryConfig,
    system::memory::{
        adapter::records::{AccessLayout, AccessRecordHeader, MERGE_BEFORE_FLAG, SPLIT_AFTER_FLAG},
        MemoryImage,
    },
};

mod basic;
#[cfg(any(unix, windows))]
mod memmap;
mod paged_vec;

#[cfg(not(any(unix, windows)))]
pub use basic::*;
#[cfg(any(unix, windows))]
pub use memmap::*;
pub use paged_vec::PagedVec;

#[cfg(all(any(unix, windows), not(feature = "basic-memory")))]
pub type MemoryBackend = memmap::MmapMemory;
#[cfg(any(not(any(unix, windows)), feature = "basic-memory"))]
pub type MemoryBackend = basic::BasicMemory;

pub const INITIAL_TIMESTAMP: u32 = 0;
/// Default mmap page size. Change this if using THB.
pub const PAGE_SIZE: usize = 4096;

/// (address_space, pointer)
pub type Address = (u32, u32);

/// API for any memory implementation that allocates a contiguous region of memory.
pub trait LinearMemory {
    /// Create instance of `Self` with `size` bytes.
    fn new(size: usize) -> Self;
    /// Allocated size of the memory in bytes.
    fn size(&self) -> usize;
    /// Returns the entire memory as a raw byte slice.
    fn as_slice(&self) -> &[u8];
    /// Returns the entire memory as a raw byte slice.
    fn as_mut_slice(&mut self) -> &mut [u8];
    /// Read `BLOCK` from `self` at `from` address without moving it.
    ///
    /// Panics or segfaults if `from..from + size_of::<BLOCK>()` is out of bounds.
    ///
    /// # Safety
    /// - `BLOCK` should be "plain old data" (see [`Pod`](https://docs.rs/bytemuck/latest/bytemuck/trait.Pod.html)).
    ///   We do not add a trait bound due to Plonky3 types not implementing the trait.
    /// - See [`core::ptr::read`] for similar considerations.
    /// - Memory at `from` must be properly aligned for `BLOCK`. Use [`Self::read_unaligned`] if
    ///   alignment is not guaranteed.
    unsafe fn read<BLOCK: Copy>(&self, from: usize) -> BLOCK;
    /// Read `BLOCK` from `self` at `from` address without moving it.
    /// Same as [`Self::read`] except that it does not require alignment.
    ///
    /// Panics or segfaults if `from..from + size_of::<BLOCK>()` is out of bounds.
    ///
    /// # Safety
    /// - `BLOCK` should be "plain old data" (see [`Pod`](https://docs.rs/bytemuck/latest/bytemuck/trait.Pod.html)).
    ///   We do not add a trait bound due to Plonky3 types not implementing the trait.
    /// - See [`core::ptr::read`] for similar considerations.
    unsafe fn read_unaligned<BLOCK: Copy>(&self, from: usize) -> BLOCK;
    /// Write `BLOCK` to `self` at `start` address without reading the old value. Does not drop
    /// `values`. Semantically, `values` is moved into the location pointed to by `start`.
    ///
    /// Panics or segfaults if `start..start + size_of::<BLOCK>()` is out of bounds.
    ///
    /// # Safety
    /// - See [`core::ptr::write`] for similar considerations.
    /// - Memory at `start` must be properly aligned for `BLOCK`. Use [`Self::write_unaligned`] if
    ///   alignment is not guaranteed.
    unsafe fn write<BLOCK: Copy>(&mut self, start: usize, values: BLOCK);
    /// Write `BLOCK` to `self` at `start` address without reading the old value. Does not drop
    /// `values`. Semantically, `values` is moved into the location pointed to by `start`.
    /// Same as [`Self::write`] but without alignment requirement.
    ///
    /// Panics or segfaults if `start..start + size_of::<BLOCK>()` is out of bounds.
    ///
    /// # Safety
    /// - See [`core::ptr::write`] for similar considerations.
    unsafe fn write_unaligned<BLOCK: Copy>(&mut self, start: usize, values: BLOCK);
    /// Swaps `values` with memory at `start..start + size_of::<BLOCK>()`.
    ///
    /// Panics or segfaults if `start..start + size_of::<BLOCK>()` is out of bounds.
    ///
    /// # Safety
    /// - `BLOCK` should be "plain old data" (see [`Pod`](https://docs.rs/bytemuck/latest/bytemuck/trait.Pod.html)).
    ///   We do not add a trait bound due to Plonky3 types not implementing the trait.
    /// - Memory at `start` must be properly aligned for `BLOCK`.
    /// - The data in `values` should not overlap with memory in `self`.
    unsafe fn swap<BLOCK: Copy>(&mut self, start: usize, values: &mut BLOCK);
    /// Copies `data` into memory at `to` address.
    ///
    /// Panics or segfaults if `to..to + size_of_val(data)` is out of bounds.
    ///
    /// # Safety
    /// - `T` should be "plain old data" (see [`Pod`](https://docs.rs/bytemuck/latest/bytemuck/trait.Pod.html)).
    ///   We do not add a trait bound due to Plonky3 types not implementing the trait.
    /// - The underlying memory of `data` should not overlap with `self`.
    /// - The starting pointer of `self` should be aligned to `T`.
    /// - The memory pointer at `to` should be aligned to `T`.
    unsafe fn copy_nonoverlapping<T: Copy>(&mut self, to: usize, data: &[T]);
    /// Returns a slice `&[T]` for the memory region `start..start + len`.
    ///
    /// Panics or segfaults if `start..start + len * size_of::<T>()` is out of bounds.
    ///
    /// # Safety
    /// - `T` should be "plain old data" (see [`Pod`](https://docs.rs/bytemuck/latest/bytemuck/trait.Pod.html)).
    ///   We do not add a trait bound due to Plonky3 types not implementing the trait.
    /// - Memory at `start` must be properly aligned for `T`.
    unsafe fn get_aligned_slice<T: Copy>(&self, start: usize, len: usize) -> &[T];
}

/// Map from address space to linear memory.
/// The underlying memory is typeless, stored as raw bytes, but usage implicitly assumes that each
/// address space has memory cells of a fixed type (e.g., `u8, F`). We do not use a typemap for
/// performance reasons, and it is up to the user to enforce types. Needless to say, this is a very
/// `unsafe` API.
#[derive(Debug, Clone)]
pub struct AddressMap<M: LinearMemory = MemoryBackend> {
    pub mem: Vec<M>,
    /// byte size of cells per address space
    pub cell_size: Vec<usize>, // TODO: move to MmapWrapper
}

impl Default for AddressMap {
    fn default() -> Self {
        Self::from_mem_config(&MemoryConfig::default())
    }
}

impl<M: LinearMemory> AddressMap<M> {
    /// `mem_size` is the number of **cells** in each address space. It is required that
    /// `mem_size[0] = 0`.
    pub fn new(mem_size: Vec<usize>) -> Self {
        // TMP: hardcoding for now
        let mut cell_size = vec![1; 4];
        cell_size.resize(mem_size.len(), 4);
        let mem = zip_eq(&cell_size, &mem_size)
            .map(|(cell_size, mem_size)| M::new(mem_size.checked_mul(*cell_size).unwrap()))
            .collect();
        Self { mem, cell_size }
    }

    pub fn from_mem_config(mem_config: &MemoryConfig) -> Self {
        Self::new(mem_config.addr_space_sizes.clone())
    }

    #[inline(always)]
    pub fn get_memory(&self) -> &Vec<M> {
        &self.mem
    }

    #[inline(always)]
    pub fn get_memory_mut(&mut self) -> &mut Vec<M> {
        &mut self.mem
    }

    pub fn get_f<F: PrimeField32>(&self, addr_space: u32, ptr: u32) -> F {
        debug_assert_ne!(addr_space, 0);
        // TODO: fix this
        unsafe {
            if self.cell_size[addr_space as usize] == 1 {
                F::from_canonical_u8(self.get::<u8>((addr_space, ptr)))
            } else {
                debug_assert_eq!(self.cell_size[addr_space as usize], 4);
                self.get::<F>((addr_space, ptr))
            }
        }
    }

    /// # Safety
    /// - `T` **must** be the correct type for a single memory cell for `addr_space`
    /// - Assumes `addr_space` is within the configured memory and not out of bounds
    pub unsafe fn get<T: Copy>(&self, (addr_space, ptr): Address) -> T {
        debug_assert_eq!(size_of::<T>(), self.cell_size[addr_space as usize]);
        // SAFETY:
        // - alignment is automatic since we multiply by `size_of::<T>()`
        self.mem
            .get_unchecked(addr_space as usize)
            .read((ptr as usize) * size_of::<T>())
    }

    /// Panics or segfaults if `ptr..ptr + len` is out of bounds
    ///
    /// # Safety
    /// - `T` **must** be the correct type for a single memory cell for `addr_space`
    /// - Assumes `addr_space` is within the configured memory and not out of bounds
    pub unsafe fn get_slice<T: Copy + Debug>(
        &self,
        (addr_space, ptr): Address,
        len: usize,
    ) -> &[T] {
        debug_assert_eq!(size_of::<T>(), self.cell_size[addr_space as usize]);
        let start = (ptr as usize) * size_of::<T>();
        let mem = self.mem.get_unchecked(addr_space as usize);
        // SAFETY:
        // - alignment is automatic since we multiply by `size_of::<T>()`
        mem.get_aligned_slice(start, len)
    }

    /// Copies `data` into the memory at `(addr_space, ptr)`.
    ///
    /// Panics or segfaults if `ptr + size_of_val(data)` is out of bounds.
    ///
    /// # Safety
    /// - `T` **must** be the correct type for a single memory cell for `addr_space`
    /// - The linear memory in `addr_space` is aligned to `T`.
    pub unsafe fn copy_slice_nonoverlapping<T: Copy>(
        &mut self,
        (addr_space, ptr): Address,
        data: &[T],
    ) {
        let start = (ptr as usize) * size_of::<T>();
        // SAFETY:
        // - Linear memory is aligned to `T` and `start` is multiple of `size_of::<T>()` so
        //   alignment is satisfied.
        // - `data` and `self.mem` are non-overlapping
        self.mem
            .get_unchecked_mut(addr_space as usize)
            .copy_nonoverlapping(start, data);
    }

    // TODO[jpw]: stabilize the boundary memory image format and how to construct
    /// # Safety
    /// - `T` **must** be the correct type for a single memory cell for `addr_space`
    /// - Assumes `addr_space` is within the configured memory and not out of bounds
    pub fn from_sparse(mem_size: Vec<usize>, sparse_map: SparseMemoryImage) -> Self {
        let mut vec = Self::new(mem_size);
        for ((addr_space, index), data_byte) in sparse_map.into_iter() {
            // SAFETY:
            // - safety assumptions in function doc comments
            unsafe {
                vec.mem
                    .get_unchecked_mut(addr_space as usize)
                    .write_unaligned(index as usize, data_byte);
            }
        }
        vec
    }
}

/// API for guest memory conforming to OpenVM ISA
// @dev Note we don't make this a trait because phantom executors currently need a concrete type for
// guest memory
#[derive(Debug, Clone, derive_new::new)]
pub struct GuestMemory {
    pub memory: AddressMap,
}

impl GuestMemory {
    /// Returns `[pointer:BLOCK_SIZE]_{address_space}`
    ///
    /// # Safety
    /// The type `T` must be stack-allocated `repr(C)` or `repr(transparent)`,
    /// and it must be the exact type used to represent a single memory cell in
    /// address space `address_space`. For standard usage,
    /// `T` is either `u8` or `F` where `F` is the base field of the ZK backend.
    pub unsafe fn read<T, const BLOCK_SIZE: usize>(
        &self,
        addr_space: u32,
        ptr: u32,
    ) -> [T; BLOCK_SIZE]
    where
        T: Copy + Debug,
    {
        debug_assert_eq!(size_of::<T>(), self.memory.cell_size[addr_space as usize]);
        // SAFETY:
        // - `T` should be "plain old data"
        // - alignment for `[T; BLOCK_SIZE]` is automatic since we multiply by `size_of::<T>()`
        self.memory
            .get_memory()
            .get_unchecked(addr_space as usize)
            .read((ptr as usize) * size_of::<T>())
    }

    /// Writes `values` to `[pointer:BLOCK_SIZE]_{address_space}`
    ///
    /// # Safety
    /// See [`GuestMemory::read`].
    pub unsafe fn write<T, const BLOCK_SIZE: usize>(
        &mut self,
        addr_space: u32,
        ptr: u32,
        values: [T; BLOCK_SIZE],
    ) where
        T: Copy + Debug,
    {
        debug_assert_eq!(size_of::<T>(), self.memory.cell_size[addr_space as usize]);
        // SAFETY:
        // - alignment for `[T; BLOCK_SIZE]` is automatic since we multiply by `size_of::<T>()`
        self.memory
            .get_memory_mut()
            .get_unchecked_mut(addr_space as usize)
            .write((ptr as usize) * size_of::<T>(), values);
    }

    /// Swaps `values` with `[pointer:BLOCK_SIZE]_{address_space}`.
    ///
    /// # Safety
    /// See [`GuestMemory::read`] and [`LinearMemory::swap`].
    #[inline(always)]
    pub unsafe fn swap<T, const BLOCK_SIZE: usize>(
        &mut self,
        addr_space: u32,
        ptr: u32,
        values: &mut [T; BLOCK_SIZE],
    ) where
        T: Copy + Debug,
    {
        debug_assert_eq!(size_of::<T>(), self.memory.cell_size[addr_space as usize]);
        // SAFETY:
        // - alignment for `[T; BLOCK_SIZE]` is automatic since we multiply by `size_of::<T>()`
        self.memory
            .get_memory_mut()
            .get_unchecked_mut(addr_space as usize)
            .swap((ptr as usize) * size_of::<T>(), values);
    }
}

// perf[jpw]: since we restrict `timestamp < 2^29`, we could pack `timestamp, log2(block_size)`
// into a single u32 to save some memory, since `block_size` is a power of 2 and its log2
// is less than 2^3.
#[repr(C)]
#[derive(Clone, Copy, PartialEq, Eq, Debug, Default, derive_new::new)]
pub struct AccessMetadata {
    /// The offset of the record in the corresponding adapter's arena
    pub offset: u32,
    /// The block size of the memory access
    pub block_size: u32,
    /// The timestamp of the last access.
    /// We don't _have_ to store it, but this is probably faster
    /// in terms of cache locality
    pub timestamp: u32,
}

impl AccessMetadata {
    pub(crate) const UNSPLITTABLE: u32 = u32::MAX;
}

/// Online memory that stores additional information for trace generation purposes.
/// In particular, keeps track of timestamp.
#[derive(Getters)]
pub struct TracingMemory<F> {
    pub timestamp: u32,
    /// The initial block size -- this depends on the type of boundary chip.
    initial_block_size: usize,
    /// The underlying data memory, with memory cells typed by address space: see [AddressMap].
    // TODO: make generic in GuestMemory
    #[getset(get = "pub")]
    pub data: GuestMemory,
    /// A map of `addr_space -> (ptr / min_block_size[addr_space] -> (timestamp: u32, block_size:
    /// u32))` for the timestamp and block size of the latest access. Each
    /// `PagedVec<AccessMetadata>` stores metadata in a paged manner for memory efficiency.
    pub(super) meta: Vec<PagedVec<AccessMetadata>>,
    /// For each `addr_space`, the minimum block size allowed for memory accesses. In other words,
    /// all memory accesses in `addr_space` must be aligned to this block size.
    pub min_block_size: Vec<u32>,
    pub access_adapter_inventory: AccessAdapterInventory<F>,
}

impl<F: PrimeField32> TracingMemory<F> {
    // TODO: per-address space memory capacity specification
    pub fn new(
        mem_config: &MemoryConfig,
        range_checker: SharedVariableRangeCheckerChip,
        memory_bus: MemoryBus,
        initial_block_size: usize,
    ) -> Self {
        let num_cells = mem_config.addr_space_sizes.clone();
        let num_addr_sp = 1 + (1 << mem_config.addr_space_height);
        let mut min_block_size = vec![1; num_addr_sp];
        // TMP: hardcoding for now
        min_block_size[1] = 4;
        min_block_size[2] = 4;
        min_block_size[3] = 4;
        let meta = zip_eq(&min_block_size, &num_cells)
            .map(|(min_block_size, num_cells)| {
                let total_metadata_len = num_cells.div_ceil(*min_block_size as usize);
                PagedVec::new(total_metadata_len, PAGE_SIZE)
            })
            .collect();
        Self {
            data: GuestMemory::new(AddressMap::from_mem_config(mem_config)),
            meta,
            min_block_size,
            timestamp: INITIAL_TIMESTAMP + 1,
            initial_block_size,
            access_adapter_inventory: AccessAdapterInventory::new(
                range_checker,
                memory_bus,
                mem_config.clk_max_bits,
                mem_config.max_access_adapter_n,
            ),
        }
    }

    /// Instantiates a new `Memory` data structure from an image.
    pub fn with_image(mut self, image: MemoryImage) -> Self {
        for (i, (mem, cell_size)) in izip!(image.get_memory(), &image.cell_size).enumerate() {
            let num_cells = mem.size() / cell_size;

            let total_metadata_len = num_cells.div_ceil(self.min_block_size[i] as usize);
            self.meta[i] = PagedVec::new(total_metadata_len, PAGE_SIZE);
        }
        self.data = GuestMemory::new(image);
        self
    }

    #[inline(always)]
    fn assert_alignment(&self, block_size: usize, align: usize, addr_space: u32, ptr: u32) {
        debug_assert!(block_size.is_power_of_two());
        debug_assert_eq!(block_size % align, 0);
        debug_assert_ne!(addr_space, 0);
        debug_assert_eq!(align as u32, self.min_block_size[addr_space as usize]);
        assert_eq!(
            ptr % (align as u32),
            0,
            "pointer={ptr} not aligned to {align}"
        );
    }

    /// Updates the metadata with the given block.
    #[inline]
    fn set_meta_block(
        &mut self,
        address_space: usize,
        pointer: usize,
        align: usize,
        block_size: usize,
        timestamp: u32,
        offset: u32,
    ) {
        let ptr = pointer / align;
<<<<<<< HEAD
        // SAFETY:
        // - alignment is automatic since we multiply by `size_of::<AccessMetadata>()`
        unsafe {
            let meta = self.meta.get_unchecked_mut(address_space);
            for i in 0..(block_size / align) {
                meta.write(
                    (ptr + i) * size_of::<AccessMetadata>(),
                    AccessMetadata {
                        offset,
                        block_size: block_size as u32,
                        timestamp,
                    },
                );
            }
=======
        // SAFETY: address_space is assumed to be valid and within bounds
        let meta = unsafe { self.meta.get_unchecked_mut(address_space) };
        meta.set(
            ptr,
            AccessMetadata {
                timestamp,
                block_size: block_size as u32,
            },
        );
        for i in 1..(block_size / align) {
            meta.set(
                ptr + i,
                AccessMetadata {
                    timestamp,
                    block_size: AccessMetadata::OCCUPIED,
                },
            );
>>>>>>> b4cd1d74
        }
    }

    /// Given all the necessary information about an access,
    /// adds a record about the access.
    /// Updates the metadata if `UPDATE_META` is true.
    #[allow(clippy::too_many_arguments)]
    pub(crate) fn record_access<T, const UPDATE_META: bool>(
        &mut self,
        block_size: usize,
        address_space: usize,
        pointer: usize,
        lowest_block_size: usize,
        timestamp: u32,
        prev_timestamps: Option<&[u32]>,
        values: &[T],
        prev_values: &[T],
        split_after: bool,
    ) {
        let mut offset = self.access_adapter_inventory.current_size() as u32;
        let align = self.min_block_size[address_space] as usize;

<<<<<<< HEAD
        if let Some(ts) = prev_timestamps {
            debug_assert_eq!(ts.len(), block_size / lowest_block_size);
        }

        if block_size > lowest_block_size {
            // only then we need to create a record
            let record_mut = self.access_adapter_inventory.alloc_record(AccessLayout {
                block_size,
                lowest_block_size,
                type_size: size_of::<T>(),
            });
            *record_mut.header = AccessRecordHeader {
                timestamp_and_mask: timestamp
                    | (if prev_timestamps.is_some() {
                        MERGE_BEFORE_FLAG
                    } else {
                        0
                    })
                    | (if split_after { SPLIT_AFTER_FLAG } else { 0 }),
                address_space: address_space as u32,
                pointer: pointer as u32,
                block_size: block_size as u32,
                lowest_block_size: lowest_block_size as u32,
                type_size: size_of::<T>() as u32,
            };
            let data_slice = unsafe {
                std::slice::from_raw_parts(
                    values.as_ptr() as *const u8,
                    block_size * size_of::<T>(),
                )
            };
            record_mut.data.copy_from_slice(data_slice);
            let prev_data_slice = unsafe {
                std::slice::from_raw_parts(
                    prev_values.as_ptr() as *const u8,
                    block_size * size_of::<T>(),
                )
            };
            record_mut.prev_data.copy_from_slice(prev_data_slice);
            if let Some(prev_timestamps) = prev_timestamps {
                record_mut.timestamps.copy_from_slice(prev_timestamps);
            } // else we don't mind garbage values

            if align != lowest_block_size {
                // This must be the volatile 4 <-> 1 type of thing
                debug_assert!((address_space as u32) < NATIVE_AS);
                debug_assert_eq!(lowest_block_size, 1);
                if timestamp == INITIAL_TIMESTAMP {
                    record_mut.header.timestamp_and_mask |= MERGE_BEFORE_FLAG;
                    record_mut.timestamps.fill(INITIAL_TIMESTAMP);
                }
                offset = AccessMetadata::UNSPLITTABLE;
            }
        } else {
            debug_assert_eq!(align, lowest_block_size);
            offset = AccessMetadata::UNSPLITTABLE;
        }

        if UPDATE_META {
            if split_after {
                for i in (0..block_size).step_by(align) {
=======
        let begin = pointer / align;
        let end = begin + BLOCK_SIZE / align;

        let mut prev_ts = INITIAL_TIMESTAMP;
        let mut block_timestamps = vec![INITIAL_TIMESTAMP; num_segs];
        let mut cur_ptr = begin;
        let need_to_merge = loop {
            if cur_ptr >= end {
                break true;
            }
            // SAFETY: address_space is assumed to be valid and within bounds
            let mut current_metadata =
                unsafe { *self.meta.get_unchecked_mut(address_space).get(cur_ptr) };
            if current_metadata.block_size == BLOCK_SIZE as u32 && cur_ptr + num_segs == end {
                // We do not have to do anything
                prev_ts = current_metadata.timestamp;
                break false;
            } else if current_metadata.block_size == 0 {
                // Initialize
                if self.initial_block_size < align {
                    // Only happens in volatile, so empty initial memory
                    self.set_meta_block(
                        address_space,
                        cur_ptr * align,
                        align,
                        align,
                        INITIAL_TIMESTAMP,
                    );
                    current_metadata = AccessMetadata::new(INITIAL_TIMESTAMP, align as u32);
                } else {
                    cur_ptr -= cur_ptr % (self.initial_block_size / align);
>>>>>>> b4cd1d74
                    self.set_meta_block(
                        address_space,
                        pointer + i,
                        align,
                        lowest_block_size,
                        timestamp,
                        AccessMetadata::UNSPLITTABLE,
                    );
                }
            } else {
                self.set_meta_block(address_space, pointer, align, block_size, timestamp, offset);
            }
<<<<<<< HEAD
        }
    }

    /// Returns the timestamp of the previous access to `[pointer:BLOCK_SIZE]_{address_space}`
    /// and the offset of the record in bytes.
    ///
    /// Caller must ensure alignment (e.g. via `assert_alignment`) prior to calling this function.
    fn prev_access_time<T, const BLOCK_SIZE: usize>(
        &mut self,
        address_space: usize,
        pointer: usize,
        align: usize,
        values: &[T; BLOCK_SIZE],
        prev_values: &[T; BLOCK_SIZE],
    ) -> u32 {
        /***
         * Each element of meta contains the `block_size` and `timestamp` of the last access
         * to the corresponding `[align]` block, as well as the offset of the corresponding
         * record in the corresponding record arena. It also records the memory access it
         * is called for, as well as all the required accesses corresponding to initializing
         * new blocks.
         * If any of the previous memory accesses turn out in need to be split,
         * this function sets their corresponding flags.
         *
         * The way metadata works is:
         * - When we touch a block, it must be decomposable into aligned subsegments of length
         *   `align`. We set the metadata for each of these subsegments, completely overwriting
         *   the previous metadata.
         * - If we overwrite a piece of metadata that belonged to another access, we **do not
         *   care** about other pieces of the same access subsegment.
         * - Whatever we overwrite, we mark the corresponding access to be split later.
         *
         * The way adapter records work is:
         * - Every time we have an access, it has two values:
         *   - The size of the access,
         *   - The size of the subsegments we may want to split it into. At the time of the
         *     access, we don't know yet if we want to split it afterwards. This small size is
         *     usually equal to the `align` for this address space, but it can differ, e.g. if
         *     we want to split `align=4` into final segments, which have size `1` in the
         *     volatile memory interface.
         * - We add one record to all the adapters with sizes from `(lowest_size, block_size]`.
         * - When we want to mark an access to be split, we only modify the highest record (the
         *   one with the largest size), which is considered the "master" record. The
         *   corresponding metadatas will have the offset of this record in its arena.
         * - Before finalization, we call `prepare_to_finalize` function that propagates the
         *   split flag to all the smaller records for this access.
         */
        let num_segs = BLOCK_SIZE / align;

        let begin = pointer / align;

        let first_meta = unsafe {
            self.meta[address_space].read::<AccessMetadata>(begin * size_of::<AccessMetadata>())
=======
            prev_ts = prev_ts.max(current_metadata.timestamp);
            while current_metadata.block_size == AccessMetadata::OCCUPIED {
                cur_ptr -= 1;
                // SAFETY: address_space is assumed to be valid and within bounds
                current_metadata =
                    unsafe { *self.meta.get_unchecked_mut(address_space).get(cur_ptr) };
            }
            block_timestamps[cur_ptr.saturating_sub(begin)
                ..((cur_ptr + (current_metadata.block_size as usize) / align).min(end) - begin)]
                .fill(current_metadata.timestamp);
            if current_metadata.block_size > align as u32 {
                // Split
                let address = MemoryAddress::new(address_space as u32, (cur_ptr * align) as u32);
                let values = (0..current_metadata.block_size as usize)
                    .map(|i| {
                        self.data
                            .memory
                            .get_f(address.address_space, address.pointer + (i as u32))
                    })
                    .collect::<Vec<_>>();
                self.execute_splits::<true>(address, align, &values, current_metadata.timestamp);
            }
            cur_ptr += current_metadata.block_size as usize / align;
>>>>>>> b4cd1d74
        };
        let need_to_merge = (first_meta.block_size != BLOCK_SIZE as u32)
            || (0..num_segs).any(|i| {
                first_meta
                    != unsafe {
                        self.meta[address_space]
                            .read::<AccessMetadata>((begin + i) * size_of::<AccessMetadata>())
                    }
            });
        if need_to_merge {
            // Then we need to split everything we touched there
            for meta in unsafe {
                self.meta[address_space].get_aligned_slice::<AccessMetadata>(
                    begin * size_of::<AccessMetadata>(),
                    num_segs,
                )
            } {
                if meta.block_size > 0 && meta.offset != AccessMetadata::UNSPLITTABLE {
                    self.access_adapter_inventory
                        .mark_to_split(meta.offset as usize);
                }
            }
        }

        let prev_ts = (0..num_segs)
            .map(|i| {
                let meta = unsafe {
                    self.meta[address_space]
                        .read::<AccessMetadata>((begin + i) * size_of::<AccessMetadata>())
                };
                if meta.block_size > 0 {
                    meta.timestamp
                } else {
                    // Initialize
                    if self.initial_block_size >= align {
                        // We need to split the initial block into chunks
                        let block_start = (begin + i) & !(self.initial_block_size / align - 1);
                        if (address_space as u32) < NATIVE_AS {
                            let initial_values = unsafe {
                                self.data.memory.get_slice::<u8>(
                                    (address_space as u32, (block_start * align) as u32),
                                    self.initial_block_size,
                                )
                            };
                            // Safety: the upcoming `record_access` will not have any
                            // reallocations in the guest memory, so it should be fine
                            let initial_values = unsafe {
                                from_raw_parts(initial_values.as_ptr(), self.initial_block_size)
                            };
                            self.record_access::<u8, true>(
                                self.initial_block_size,
                                address_space,
                                block_start * align,
                                align,
                                INITIAL_TIMESTAMP,
                                None,
                                initial_values,
                                initial_values,
                                true,
                            );
                        } else {
                            let initial_values = unsafe {
                                self.data.memory.get_slice::<F>(
                                    (address_space as u32, (block_start * align) as u32),
                                    self.initial_block_size,
                                )
                            };
                            // Safety: the upcoming `record_access` will not have any
                            // reallocations in the guest memory, so it should be fine
                            let initial_values = unsafe {
                                from_raw_parts(initial_values.as_ptr(), self.initial_block_size)
                            };
                            self.record_access::<F, true>(
                                self.initial_block_size,
                                address_space,
                                block_start * align,
                                align,
                                INITIAL_TIMESTAMP,
                                None,
                                initial_values,
                                initial_values,
                                true,
                            );
                        }
                    } else {
                        debug_assert_eq!(self.initial_block_size, 1);
                        debug_assert!((address_space as u32) < NATIVE_AS);
                        self.record_access::<u8, true>(
                            align,
                            address_space,
                            pointer + i * align,
                            1,
                            INITIAL_TIMESTAMP,
                            None,
                            &vec![0; align],
                            &vec![0; align],
                            false,
                        );
                    }
                    INITIAL_TIMESTAMP
                }
            })
            .collect::<Vec<_>>(); // TODO(AG): small buffer or small vec or something

        self.record_access::<T, true>(
            BLOCK_SIZE,
            address_space,
            pointer,
            align,
            self.timestamp,
            if need_to_merge { Some(&prev_ts) } else { None },
            values,
            prev_values,
            false,
        );

        *prev_ts.iter().max().unwrap()
    }

    /// Atomic read operation which increments the timestamp by 1.
    /// Returns `(t_prev, [pointer:BLOCK_SIZE]_{address_space})` where `t_prev` is the
    /// timestamp of the last memory access.
    ///
    /// The previous memory access is treated as atomic even if previous accesses were for
    /// a smaller block size. This is made possible by internal memory access adapters
    /// that split/merge memory blocks. More specifically, the last memory access corresponding
    /// to `t_prev` may refer to an atomic access inserted by the memory access adapters.
    ///
    /// # Assumptions
    /// The `BLOCK_SIZE` is a multiple of `ALIGN`, which must equal the minimum block size
    /// of `address_space`.
    ///
    /// # Safety
    /// The type `T` must be stack-allocated `repr(C)` or `repr(transparent)`,
    /// and it must be the exact type used to represent a single memory cell in
    /// address space `address_space`. For standard usage,
    /// `T` is either `u8` or `F` where `F` is the base field of the ZK backend.
    ///
    /// In addition:
    /// - `address_space` must be valid.
    #[inline(always)]
    pub unsafe fn read<T, const BLOCK_SIZE: usize, const ALIGN: usize>(
        &mut self,
        address_space: u32,
        pointer: u32,
    ) -> (u32, [T; BLOCK_SIZE])
    where
        T: Copy + Debug,
    {
        self.assert_alignment(BLOCK_SIZE, ALIGN, address_space, pointer);
        let values = self.data.read(address_space, pointer);
        let t_prev = self.prev_access_time::<T, BLOCK_SIZE>(
            address_space as usize,
            pointer as usize,
            ALIGN,
            &values,
            &values,
        );
        self.timestamp += 1;

        (t_prev, values)
    }

    /// Atomic write operation that writes `values` into `[pointer:BLOCK_SIZE]_{address_space}` and
    /// then increments the timestamp by 1. Returns `(t_prev, values_prev)` which equal the
    /// timestamp and value `[pointer:BLOCK_SIZE]_{address_space}` of the last memory access.
    ///
    /// The previous memory access is treated as atomic even if previous accesses were for
    /// a smaller block size. This is made possible by internal memory access adapters
    /// that split/merge memory blocks. More specifically, the last memory access corresponding
    /// to `t_prev` may refer to an atomic access inserted by the memory access adapters.
    ///
    /// # Assumptions
    /// The `BLOCK_SIZE` is a multiple of `ALIGN`, which must equal the minimum block size
    /// of `address_space`.
    ///
    /// # Safety
    /// The type `T` must be stack-allocated `repr(C)` or `repr(transparent)`,
    /// and it must be the exact type used to represent a single memory cell in
    /// address space `address_space`. For standard usage,
    /// `T` is either `u8` or `F` where `F` is the base field of the ZK backend.
    ///
    /// In addition:
    /// - `address_space` must be valid.
    #[inline(always)]
    pub unsafe fn write<T, const BLOCK_SIZE: usize, const ALIGN: usize>(
        &mut self,
        address_space: u32,
        pointer: u32,
        values: [T; BLOCK_SIZE],
    ) -> (u32, [T; BLOCK_SIZE])
    where
        T: Copy + Debug,
    {
        self.assert_alignment(BLOCK_SIZE, ALIGN, address_space, pointer);
        let values_prev = self.data.read(address_space, pointer);
        let t_prev = self.prev_access_time::<T, BLOCK_SIZE>(
            address_space as usize,
            pointer as usize,
            ALIGN,
            &values,
            &values_prev,
        );
        self.data.write(address_space, pointer, values);
        self.timestamp += 1;

        (t_prev, values_prev)
    }

    pub fn increment_timestamp(&mut self) {
        self.timestamp += 1;
    }

    pub fn increment_timestamp_by(&mut self, amount: u32) {
        self.timestamp += amount;
    }

    pub fn timestamp(&self) -> u32 {
        self.timestamp
    }

<<<<<<< HEAD
    /// Returns the list of all touched blocks. The list is sorted by address.
    /// If a block hasn't been explicitly accessed and is created by a split,
    /// the corresponding metadata has `offset` set to `AccessMetadata::UNSPLITTABLE`.
    pub fn touched_blocks(&mut self) -> Vec<(Address, AccessMetadata)> {
        let mut blocks = Vec::new();
        for (addr_space, (page, &align)) in zip_eq(&self.meta, &self.min_block_size).enumerate() {
            let mut next_idx = 0;
            let raw = page.as_slice();
            let (prefix, meta, _suffix) = unsafe { raw.align_to::<AccessMetadata>() };
            debug_assert_eq!(prefix.len(), 0);
            for (idx, metadata) in meta.iter().enumerate() {
                if idx < next_idx {
                    continue;
                }
                if metadata.block_size != 0 {
                    if idx >= next_idx
                        && metadata.block_size > align
                        && metadata.offset != AccessMetadata::UNSPLITTABLE
                        && !self
                            .access_adapter_inventory
                            .is_marked_to_split(metadata.offset as usize)
                    {
                        // This block is only intact if it's not split after
                        blocks.push(((addr_space as u32, idx as u32 * align), *metadata));
                        next_idx = idx + (metadata.block_size / align) as usize;
                    } else {
                        // The next block is created by a split
                        // and does not exist in form of a record
                        blocks.push((
                            (addr_space as u32, idx as u32 * align),
                            AccessMetadata {
                                offset: AccessMetadata::UNSPLITTABLE,
                                block_size: align,
                                timestamp: metadata.timestamp,
                            },
                        ));
                        next_idx += 1;
                    }
                }
            }
        }
        blocks
=======
    /// Returns iterator over `((addr_space, ptr), (timestamp, block_size))` of the address, last
    /// accessed timestamp, and block size of all memory blocks that have been accessed since this
    /// instance of [TracingMemory] was constructed. This is similar to a soft-dirty mechanism,
    /// where the memory data is loaded from an initial image and considered "clean", and then
    /// all future accesses are marked as "dirty".
    // block_size is initialized to 0, so nonzero block_size happens to also mark "dirty" cells
    // **Assuming** for now that only the start of a block has nonzero block_size
    pub fn touched_blocks(&self) -> impl ParallelIterator<Item = (Address, AccessMetadata)> + '_ {
        #[cfg(not(feature = "parallel"))]
        use itertools::Itertools;

        self.meta
            .par_iter()
            .zip_eq(self.min_block_size.par_iter())
            .enumerate()
            .flat_map(move |(addr_space, (meta, &align))| {
                meta.par_iter().filter_map(move |(idx, metadata)| {
                    (metadata.block_size != 0 && metadata.block_size != AccessMetadata::OCCUPIED)
                        .then_some(((addr_space as u32, idx as u32 * align), metadata))
                })
            })
>>>>>>> b4cd1d74
    }
}

// #[cfg(test)]
// mod tests {
//     use super::TracingMemory;
//     use crate::arch::MemoryConfig;

//     #[test]
//     fn test_write_read() {
//         let mut memory = TracingMemory::new(&MemoryConfig::default());
//         let address_space = 1;

//         unsafe {
//             memory.write(address_space, 0, &[1u8, 2, 3, 4]);

//             let (_, data) = memory.read::<u8, 2>(address_space, 0);
//             assert_eq!(data, [1u8, 2]);

//             memory.write(address_space, 2, &[100u8]);

//             let (_, data) = memory.read::<u8, 4>(address_space, 0);
//             assert_eq!(data, [1u8, 2, 100, 4]);
//         }
//     }
// }<|MERGE_RESOLUTION|>--- conflicted
+++ resolved
@@ -441,40 +441,17 @@
         offset: u32,
     ) {
         let ptr = pointer / align;
-<<<<<<< HEAD
-        // SAFETY:
-        // - alignment is automatic since we multiply by `size_of::<AccessMetadata>()`
-        unsafe {
-            let meta = self.meta.get_unchecked_mut(address_space);
-            for i in 0..(block_size / align) {
-                meta.write(
-                    (ptr + i) * size_of::<AccessMetadata>(),
-                    AccessMetadata {
-                        offset,
-                        block_size: block_size as u32,
-                        timestamp,
-                    },
-                );
-            }
-=======
         // SAFETY: address_space is assumed to be valid and within bounds
         let meta = unsafe { self.meta.get_unchecked_mut(address_space) };
-        meta.set(
-            ptr,
-            AccessMetadata {
-                timestamp,
-                block_size: block_size as u32,
-            },
-        );
-        for i in 1..(block_size / align) {
+        for i in 0..(block_size / align) {
             meta.set(
                 ptr + i,
                 AccessMetadata {
+                    offset,
+                    block_size: block_size as u32,
                     timestamp,
-                    block_size: AccessMetadata::OCCUPIED,
                 },
             );
->>>>>>> b4cd1d74
         }
     }
 
@@ -497,7 +474,6 @@
         let mut offset = self.access_adapter_inventory.current_size() as u32;
         let align = self.min_block_size[address_space] as usize;
 
-<<<<<<< HEAD
         if let Some(ts) = prev_timestamps {
             debug_assert_eq!(ts.len(), block_size / lowest_block_size);
         }
@@ -559,39 +535,6 @@
         if UPDATE_META {
             if split_after {
                 for i in (0..block_size).step_by(align) {
-=======
-        let begin = pointer / align;
-        let end = begin + BLOCK_SIZE / align;
-
-        let mut prev_ts = INITIAL_TIMESTAMP;
-        let mut block_timestamps = vec![INITIAL_TIMESTAMP; num_segs];
-        let mut cur_ptr = begin;
-        let need_to_merge = loop {
-            if cur_ptr >= end {
-                break true;
-            }
-            // SAFETY: address_space is assumed to be valid and within bounds
-            let mut current_metadata =
-                unsafe { *self.meta.get_unchecked_mut(address_space).get(cur_ptr) };
-            if current_metadata.block_size == BLOCK_SIZE as u32 && cur_ptr + num_segs == end {
-                // We do not have to do anything
-                prev_ts = current_metadata.timestamp;
-                break false;
-            } else if current_metadata.block_size == 0 {
-                // Initialize
-                if self.initial_block_size < align {
-                    // Only happens in volatile, so empty initial memory
-                    self.set_meta_block(
-                        address_space,
-                        cur_ptr * align,
-                        align,
-                        align,
-                        INITIAL_TIMESTAMP,
-                    );
-                    current_metadata = AccessMetadata::new(INITIAL_TIMESTAMP, align as u32);
-                } else {
-                    cur_ptr -= cur_ptr % (self.initial_block_size / align);
->>>>>>> b4cd1d74
                     self.set_meta_block(
                         address_space,
                         pointer + i,
@@ -604,7 +547,6 @@
             } else {
                 self.set_meta_block(address_space, pointer, align, block_size, timestamp, offset);
             }
-<<<<<<< HEAD
         }
     }
 
@@ -656,50 +598,13 @@
 
         let begin = pointer / align;
 
-        let first_meta = unsafe {
-            self.meta[address_space].read::<AccessMetadata>(begin * size_of::<AccessMetadata>())
-=======
-            prev_ts = prev_ts.max(current_metadata.timestamp);
-            while current_metadata.block_size == AccessMetadata::OCCUPIED {
-                cur_ptr -= 1;
-                // SAFETY: address_space is assumed to be valid and within bounds
-                current_metadata =
-                    unsafe { *self.meta.get_unchecked_mut(address_space).get(cur_ptr) };
-            }
-            block_timestamps[cur_ptr.saturating_sub(begin)
-                ..((cur_ptr + (current_metadata.block_size as usize) / align).min(end) - begin)]
-                .fill(current_metadata.timestamp);
-            if current_metadata.block_size > align as u32 {
-                // Split
-                let address = MemoryAddress::new(address_space as u32, (cur_ptr * align) as u32);
-                let values = (0..current_metadata.block_size as usize)
-                    .map(|i| {
-                        self.data
-                            .memory
-                            .get_f(address.address_space, address.pointer + (i as u32))
-                    })
-                    .collect::<Vec<_>>();
-                self.execute_splits::<true>(address, align, &values, current_metadata.timestamp);
-            }
-            cur_ptr += current_metadata.block_size as usize / align;
->>>>>>> b4cd1d74
-        };
+        let first_meta = *self.meta[address_space].get(begin);
         let need_to_merge = (first_meta.block_size != BLOCK_SIZE as u32)
-            || (0..num_segs).any(|i| {
-                first_meta
-                    != unsafe {
-                        self.meta[address_space]
-                            .read::<AccessMetadata>((begin + i) * size_of::<AccessMetadata>())
-                    }
-            });
+            || (0..num_segs).any(|i| first_meta != *self.meta[address_space].get(begin + i));
         if need_to_merge {
             // Then we need to split everything we touched there
-            for meta in unsafe {
-                self.meta[address_space].get_aligned_slice::<AccessMetadata>(
-                    begin * size_of::<AccessMetadata>(),
-                    num_segs,
-                )
-            } {
+            for i in 0..num_segs {
+                let meta = self.meta[address_space].get(begin + i);
                 if meta.block_size > 0 && meta.offset != AccessMetadata::UNSPLITTABLE {
                     self.access_adapter_inventory
                         .mark_to_split(meta.offset as usize);
@@ -709,10 +614,7 @@
 
         let prev_ts = (0..num_segs)
             .map(|i| {
-                let meta = unsafe {
-                    self.meta[address_space]
-                        .read::<AccessMetadata>((begin + i) * size_of::<AccessMetadata>())
-                };
+                let meta = self.meta[address_space].get(begin + i);
                 if meta.block_size > 0 {
                     meta.timestamp
                 } else {
@@ -904,7 +806,6 @@
         self.timestamp
     }
 
-<<<<<<< HEAD
     /// Returns the list of all touched blocks. The list is sorted by address.
     /// If a block hasn't been explicitly accessed and is created by a split,
     /// the corresponding metadata has `offset` set to `AccessMetadata::UNSPLITTABLE`.
@@ -912,10 +813,7 @@
         let mut blocks = Vec::new();
         for (addr_space, (page, &align)) in zip_eq(&self.meta, &self.min_block_size).enumerate() {
             let mut next_idx = 0;
-            let raw = page.as_slice();
-            let (prefix, meta, _suffix) = unsafe { raw.align_to::<AccessMetadata>() };
-            debug_assert_eq!(prefix.len(), 0);
-            for (idx, metadata) in meta.iter().enumerate() {
+            for (idx, metadata) in page.iter() {
                 if idx < next_idx {
                     continue;
                 }
@@ -928,7 +826,7 @@
                             .is_marked_to_split(metadata.offset as usize)
                     {
                         // This block is only intact if it's not split after
-                        blocks.push(((addr_space as u32, idx as u32 * align), *metadata));
+                        blocks.push(((addr_space as u32, idx as u32 * align), metadata));
                         next_idx = idx + (metadata.block_size / align) as usize;
                     } else {
                         // The next block is created by a split
@@ -947,30 +845,29 @@
             }
         }
         blocks
-=======
-    /// Returns iterator over `((addr_space, ptr), (timestamp, block_size))` of the address, last
-    /// accessed timestamp, and block size of all memory blocks that have been accessed since this
-    /// instance of [TracingMemory] was constructed. This is similar to a soft-dirty mechanism,
-    /// where the memory data is loaded from an initial image and considered "clean", and then
-    /// all future accesses are marked as "dirty".
-    // block_size is initialized to 0, so nonzero block_size happens to also mark "dirty" cells
-    // **Assuming** for now that only the start of a block has nonzero block_size
-    pub fn touched_blocks(&self) -> impl ParallelIterator<Item = (Address, AccessMetadata)> + '_ {
-        #[cfg(not(feature = "parallel"))]
-        use itertools::Itertools;
-
-        self.meta
-            .par_iter()
-            .zip_eq(self.min_block_size.par_iter())
-            .enumerate()
-            .flat_map(move |(addr_space, (meta, &align))| {
-                meta.par_iter().filter_map(move |(idx, metadata)| {
-                    (metadata.block_size != 0 && metadata.block_size != AccessMetadata::OCCUPIED)
-                        .then_some(((addr_space as u32, idx as u32 * align), metadata))
-                })
-            })
->>>>>>> b4cd1d74
-    }
+    }
+
+    // /// Returns iterator over `((addr_space, ptr), (timestamp, block_size))` of the address, last
+    // /// accessed timestamp, and block size of all memory blocks that have been accessed since
+    // this /// instance of [TracingMemory] was constructed. This is similar to a soft-dirty
+    // mechanism, /// where the memory data is loaded from an initial image and considered
+    // "clean", and then /// all future accesses are marked as "dirty".
+    // // block_size is initialized to 0, so nonzero block_size happens to also mark "dirty" cells
+    // // **Assuming** for now that only the start of a block has nonzero block_size
+    // pub fn touched_blocks(&self) -> impl ParallelIterator<Item = (Address, AccessMetadata)> + '_
+    // {     #[cfg(not(feature = "parallel"))]
+    //     use itertools::Itertools;
+
+    //     self.meta
+    //         .par_iter()
+    //         .zip_eq(self.min_block_size.par_iter())
+    //         .enumerate()
+    //         .flat_map(move |(addr_space, (meta, &align))| {
+    //             meta.par_iter().filter_map(move |(idx, metadata)| {
+    //                 (metadata.block_size != 0 && metadata.block_size != AccessMetadata::OCCUPIED)
+    //                     .then_some(((addr_space as u32, idx as u32 * align), metadata))
+    //             })
+    //         })
 }
 
 // #[cfg(test)]
