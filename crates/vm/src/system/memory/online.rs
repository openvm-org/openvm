use std::{array::from_fn, fmt::Debug, slice::from_raw_parts};

use getset::Getters;
use itertools::{izip, zip_eq};
use openvm_instructions::{exe::SparseMemoryImage, NATIVE_AS};
use openvm_stark_backend::{
<<<<<<< HEAD
    p3_field::{Field, PrimeField32},
    p3_maybe_rayon::prelude::{IndexedParallelIterator, IntoParallelRefIterator, ParallelIterator},
=======
    p3_field::PrimeField32, p3_maybe_rayon::prelude::*, p3_util::log2_strict_usize,
>>>>>>> 97eaf481
};
use tracing::instrument;

use crate::{
    arch::{DenseRecordArena, MemoryConfig, RecordArena, ADDR_SPACE_OFFSET},
    system::{
        memory::{
            adapter::records::{AccessLayout, AccessRecordHeader, MERGE_AND_NOT_SPLIT_FLAG},
            MemoryAddress, TimestampedEquipartition, TimestampedValues, CHUNK,
        },
        TouchedMemory,
    },
};

mod basic;
#[cfg(any(unix, windows))]
mod memmap;
mod paged_vec;

#[cfg(not(any(unix, windows)))]
pub use basic::*;
#[cfg(any(unix, windows))]
pub use memmap::*;
pub use paged_vec::PagedVec;

#[cfg(all(any(unix, windows), not(feature = "basic-memory")))]
pub type MemoryBackend = memmap::MmapMemory;
#[cfg(any(not(any(unix, windows)), feature = "basic-memory"))]
pub type MemoryBackend = basic::BasicMemory;

pub const INITIAL_TIMESTAMP: u32 = 0;
/// Default mmap page size. Change this if using THB.
pub const PAGE_SIZE: usize = 4096;

/// (address_space, pointer)
pub type Address = (u32, u32);

/// API for any memory implementation that allocates a contiguous region of memory.
pub trait LinearMemory {
    /// Create instance of `Self` with `size` bytes.
    fn new(size: usize) -> Self;
    /// Allocated size of the memory in bytes.
    fn size(&self) -> usize;
    /// Returns the entire memory as a raw byte slice.
    fn as_slice(&self) -> &[u8];
    /// Returns the entire memory as a raw byte slice.
    fn as_mut_slice(&mut self) -> &mut [u8];
    /// Read `BLOCK` from `self` at `from` address without moving it.
    ///
    /// Panics or segfaults if `from..from + size_of::<BLOCK>()` is out of bounds.
    ///
    /// # Safety
    /// - `BLOCK` should be "plain old data" (see [`Pod`](https://docs.rs/bytemuck/latest/bytemuck/trait.Pod.html)).
    ///   We do not add a trait bound due to Plonky3 types not implementing the trait.
    /// - See [`core::ptr::read`] for similar considerations.
    /// - Memory at `from` must be properly aligned for `BLOCK`. Use [`Self::read_unaligned`] if
    ///   alignment is not guaranteed.
    unsafe fn read<BLOCK: Copy>(&self, from: usize) -> BLOCK;
    /// Read `BLOCK` from `self` at `from` address without moving it.
    /// Same as [`Self::read`] except that it does not require alignment.
    ///
    /// Panics or segfaults if `from..from + size_of::<BLOCK>()` is out of bounds.
    ///
    /// # Safety
    /// - `BLOCK` should be "plain old data" (see [`Pod`](https://docs.rs/bytemuck/latest/bytemuck/trait.Pod.html)).
    ///   We do not add a trait bound due to Plonky3 types not implementing the trait.
    /// - See [`core::ptr::read`] for similar considerations.
    unsafe fn read_unaligned<BLOCK: Copy>(&self, from: usize) -> BLOCK;
    /// Write `BLOCK` to `self` at `start` address without reading the old value. Does not drop
    /// `values`. Semantically, `values` is moved into the location pointed to by `start`.
    ///
    /// Panics or segfaults if `start..start + size_of::<BLOCK>()` is out of bounds.
    ///
    /// # Safety
    /// - See [`core::ptr::write`] for similar considerations.
    /// - Memory at `start` must be properly aligned for `BLOCK`. Use [`Self::write_unaligned`] if
    ///   alignment is not guaranteed.
    unsafe fn write<BLOCK: Copy>(&mut self, start: usize, values: BLOCK);
    /// Write `BLOCK` to `self` at `start` address without reading the old value. Does not drop
    /// `values`. Semantically, `values` is moved into the location pointed to by `start`.
    /// Same as [`Self::write`] but without alignment requirement.
    ///
    /// Panics or segfaults if `start..start + size_of::<BLOCK>()` is out of bounds.
    ///
    /// # Safety
    /// - See [`core::ptr::write`] for similar considerations.
    unsafe fn write_unaligned<BLOCK: Copy>(&mut self, start: usize, values: BLOCK);
    /// Swaps `values` with memory at `start..start + size_of::<BLOCK>()`.
    ///
    /// Panics or segfaults if `start..start + size_of::<BLOCK>()` is out of bounds.
    ///
    /// # Safety
    /// - `BLOCK` should be "plain old data" (see [`Pod`](https://docs.rs/bytemuck/latest/bytemuck/trait.Pod.html)).
    ///   We do not add a trait bound due to Plonky3 types not implementing the trait.
    /// - Memory at `start` must be properly aligned for `BLOCK`.
    /// - The data in `values` should not overlap with memory in `self`.
    unsafe fn swap<BLOCK: Copy>(&mut self, start: usize, values: &mut BLOCK);
    /// Copies `data` into memory at `to` address.
    ///
    /// Panics or segfaults if `to..to + size_of_val(data)` is out of bounds.
    ///
    /// # Safety
    /// - `T` should be "plain old data" (see [`Pod`](https://docs.rs/bytemuck/latest/bytemuck/trait.Pod.html)).
    ///   We do not add a trait bound due to Plonky3 types not implementing the trait.
    /// - The underlying memory of `data` should not overlap with `self`.
    /// - The starting pointer of `self` should be aligned to `T`.
    /// - The memory pointer at `to` should be aligned to `T`.
    unsafe fn copy_nonoverlapping<T: Copy>(&mut self, to: usize, data: &[T]);
    /// Returns a slice `&[T]` for the memory region `start..start + len`.
    ///
    /// Panics or segfaults if `start..start + len * size_of::<T>()` is out of bounds.
    ///
    /// # Safety
    /// - `T` should be "plain old data" (see [`Pod`](https://docs.rs/bytemuck/latest/bytemuck/trait.Pod.html)).
    ///   We do not add a trait bound due to Plonky3 types not implementing the trait.
    /// - Memory at `start` must be properly aligned for `T`.
    unsafe fn get_aligned_slice<T: Copy>(&self, start: usize, len: usize) -> &[T];
}

/// Map from address space to linear memory.
/// The underlying memory is typeless, stored as raw bytes, but usage implicitly assumes that each
/// address space has memory cells of a fixed type (e.g., `u8, F`). We do not use a typemap for
/// performance reasons, and it is up to the user to enforce types. Needless to say, this is a very
/// `unsafe` API.
#[derive(Debug, Clone)]
pub struct AddressMap<M: LinearMemory = MemoryBackend> {
    pub mem: Vec<M>,
    /// byte size of cells per address space
    pub cell_size: Vec<usize>, // TODO: move to MmapWrapper
}

impl Default for AddressMap {
    fn default() -> Self {
        Self::from_mem_config(&MemoryConfig::default())
    }
}

impl<M: LinearMemory> AddressMap<M> {
    /// `mem_size` is the number of **cells** in each address space. It is required that
    /// `mem_size[0] = 0`.
    pub fn new(mem_size: Vec<usize>) -> Self {
        // TMP: hardcoding for now
        let mut cell_size = vec![1; 4];
        cell_size.resize(mem_size.len(), 4);
        let mem = zip_eq(&cell_size, &mem_size)
            .map(|(cell_size, mem_size)| M::new(mem_size.checked_mul(*cell_size).unwrap()))
            .collect();
        Self { mem, cell_size }
    }

    pub fn from_mem_config(mem_config: &MemoryConfig) -> Self {
        Self::new(mem_config.addr_space_sizes.clone())
    }

    #[inline(always)]
    pub fn get_memory(&self) -> &Vec<M> {
        &self.mem
    }

    #[inline(always)]
    pub fn get_memory_mut(&mut self) -> &mut Vec<M> {
        &mut self.mem
    }

    pub fn get_f<F: PrimeField32>(&self, addr_space: u32, ptr: u32) -> F {
        debug_assert_ne!(addr_space, 0);
        // TODO: fix this
        unsafe {
            if self.cell_size[addr_space as usize] == 1 {
                F::from_canonical_u8(self.get::<u8>((addr_space, ptr)))
            } else {
                debug_assert_eq!(self.cell_size[addr_space as usize], 4);
                self.get::<F>((addr_space, ptr))
            }
        }
    }

    /// # Safety
    /// - `T` **must** be the correct type for a single memory cell for `addr_space`
    /// - Assumes `addr_space` is within the configured memory and not out of bounds
    pub unsafe fn get<T: Copy>(&self, (addr_space, ptr): Address) -> T {
        debug_assert_eq!(size_of::<T>(), self.cell_size[addr_space as usize]);
        // SAFETY:
        // - alignment is automatic since we multiply by `size_of::<T>()`
        self.mem
            .get_unchecked(addr_space as usize)
            .read((ptr as usize) * size_of::<T>())
    }

    /// Panics or segfaults if `ptr..ptr + len` is out of bounds
    ///
    /// # Safety
    /// - `T` **must** be the correct type for a single memory cell for `addr_space`
    /// - Assumes `addr_space` is within the configured memory and not out of bounds
    pub unsafe fn get_slice<T: Copy + Debug>(
        &self,
        (addr_space, ptr): Address,
        len: usize,
    ) -> &[T] {
        debug_assert_eq!(size_of::<T>(), self.cell_size[addr_space as usize]);
        let start = (ptr as usize) * size_of::<T>();
        let mem = self.mem.get_unchecked(addr_space as usize);
        // SAFETY:
        // - alignment is automatic since we multiply by `size_of::<T>()`
        mem.get_aligned_slice(start, len)
    }

    /// Panics or segfaults if `ptr..ptr + len` is out of bounds
    ///
    /// # Safety
    /// - Assumes `addr_space` is within the configured memory and not out of bounds
    pub unsafe fn get_u8_slice(&self, addr_space: usize, start: usize, len: usize) -> &[u8] {
        let mem = self.mem.get_unchecked(addr_space);
        mem.get_aligned_slice(start, len)
    }

    /// Copies `data` into the memory at `(addr_space, ptr)`.
    ///
    /// Panics or segfaults if `ptr + size_of_val(data)` is out of bounds.
    ///
    /// # Safety
    /// - `T` **must** be the correct type for a single memory cell for `addr_space`
    /// - The linear memory in `addr_space` is aligned to `T`.
    pub unsafe fn copy_slice_nonoverlapping<T: Copy>(
        &mut self,
        (addr_space, ptr): Address,
        data: &[T],
    ) {
        let start = (ptr as usize) * size_of::<T>();
        // SAFETY:
        // - Linear memory is aligned to `T` and `start` is multiple of `size_of::<T>()` so
        //   alignment is satisfied.
        // - `data` and `self.mem` are non-overlapping
        self.mem
            .get_unchecked_mut(addr_space as usize)
            .copy_nonoverlapping(start, data);
    }

    // TODO[jpw]: stabilize the boundary memory image format and how to construct
    /// # Safety
    /// - `T` **must** be the correct type for a single memory cell for `addr_space`
    /// - Assumes `addr_space` is within the configured memory and not out of bounds
    pub fn from_sparse(mem_size: Vec<usize>, sparse_map: SparseMemoryImage) -> Self {
        let mut vec = Self::new(mem_size);
        for ((addr_space, index), data_byte) in sparse_map.into_iter() {
            // SAFETY:
            // - safety assumptions in function doc comments
            unsafe {
                vec.mem
                    .get_unchecked_mut(addr_space as usize)
                    .write_unaligned(index as usize, data_byte);
            }
        }
        vec
    }
}

/// API for guest memory conforming to OpenVM ISA
// @dev Note we don't make this a trait because phantom executors currently need a concrete type for
// guest memory
#[derive(Debug, Clone)]
pub struct GuestMemory {
    pub memory: AddressMap,
}

impl GuestMemory {
    pub fn new(addr: AddressMap) -> Self {
        Self { memory: addr }
    }
    /// Returns `[pointer:BLOCK_SIZE]_{address_space}`
    ///
    /// # Safety
    /// The type `T` must be stack-allocated `repr(C)` or `repr(transparent)`,
    /// and it must be the exact type used to represent a single memory cell in
    /// address space `address_space`. For standard usage,
    /// `T` is either `u8` or `F` where `F` is the base field of the ZK backend.
    pub unsafe fn read<T, const BLOCK_SIZE: usize>(
        &self,
        addr_space: u32,
        ptr: u32,
    ) -> [T; BLOCK_SIZE]
    where
        T: Copy + Debug,
    {
        debug_assert_eq!(size_of::<T>(), self.memory.cell_size[addr_space as usize]);
        // SAFETY:
        // - `T` should be "plain old data"
        // - alignment for `[T; BLOCK_SIZE]` is automatic since we multiply by `size_of::<T>()`
        self.memory
            .get_memory()
            .get_unchecked(addr_space as usize)
            .read((ptr as usize) * size_of::<T>())
    }

    /// Writes `values` to `[pointer:BLOCK_SIZE]_{address_space}`
    ///
    /// # Safety
    /// See [`GuestMemory::read`].
    pub unsafe fn write<T, const BLOCK_SIZE: usize>(
        &mut self,
        addr_space: u32,
        ptr: u32,
        values: [T; BLOCK_SIZE],
    ) where
        T: Copy + Debug,
    {
        debug_assert_eq!(size_of::<T>(), self.memory.cell_size[addr_space as usize]);
        // SAFETY:
        // - alignment for `[T; BLOCK_SIZE]` is automatic since we multiply by `size_of::<T>()`
        self.memory
            .get_memory_mut()
            .get_unchecked_mut(addr_space as usize)
            .write((ptr as usize) * size_of::<T>(), values);
    }

    /// Swaps `values` with `[pointer:BLOCK_SIZE]_{address_space}`.
    ///
    /// # Safety
    /// See [`GuestMemory::read`] and [`LinearMemory::swap`].
    #[inline(always)]
    pub unsafe fn swap<T, const BLOCK_SIZE: usize>(
        &mut self,
        addr_space: u32,
        ptr: u32,
        values: &mut [T; BLOCK_SIZE],
    ) where
        T: Copy + Debug,
    {
        debug_assert_eq!(size_of::<T>(), self.memory.cell_size[addr_space as usize]);
        // SAFETY:
        // - alignment for `[T; BLOCK_SIZE]` is automatic since we multiply by `size_of::<T>()`
        self.memory
            .get_memory_mut()
            .get_unchecked_mut(addr_space as usize)
            .swap((ptr as usize) * size_of::<T>(), values);
    }

    #[inline(always)]
    #[allow(clippy::missing_safety_doc)]
    pub unsafe fn get_slice<T: Copy + Debug>(&self, addr_space: u32, ptr: u32, len: usize) -> &[T] {
        self.memory.get_slice((addr_space, ptr), len)
    }
}

// perf[jpw]: since we restrict `timestamp < 2^29`, we could pack `timestamp, log2(block_size)`
// into a single u32 to save some memory, since `block_size` is a power of 2 and its log2
// is less than 2^3.
#[repr(C)]
#[derive(Clone, Copy, PartialEq, Eq, Debug, Default, derive_new::new)]
pub struct AccessMetadata {
    /// The starting pointer of the access
    pub start_ptr: u32,
    /// The block size of the memory access
    pub block_size: u32,
    /// The timestamp of the last access.
    /// We don't _have_ to store it, but this is probably faster
    /// in terms of cache locality
    pub timestamp: u32,
}

/// Online memory that stores additional information for trace generation purposes.
/// In particular, keeps track of timestamp.
#[derive(Getters)]
pub struct TracingMemory {
    pub timestamp: u32,
    /// The initial block size -- this depends on the type of boundary chip.
    initial_block_size: usize,
    /// The underlying data memory, with memory cells typed by address space: see [AddressMap].
    // TODO: make generic in GuestMemory
    #[getset(get = "pub")]
    pub data: GuestMemory,
    /// A map of `addr_space -> (ptr / min_block_size[addr_space] -> (timestamp: u32, block_size:
    /// u32))` for the timestamp and block size of the latest access. Each
    /// `PagedVec<AccessMetadata>` stores metadata in a paged manner for memory efficiency.
    pub(super) meta: Vec<PagedVec<AccessMetadata>>,
    /// For each `addr_space`, the minimum block size allowed for memory accesses. In other words,
    /// all memory accesses in `addr_space` must be aligned to this block size.
    pub min_block_size: Vec<u32>,
    pub(crate) access_adapter_records: DenseRecordArena,
}

impl TracingMemory {
    // TODO: per-address space memory capacity specification
    pub fn new(
        mem_config: &MemoryConfig,
        initial_block_size: usize,
        access_adapter_arena_size_bound: usize,
    ) -> Self {
        let image = GuestMemory::new(AddressMap::from_mem_config(mem_config));
        Self::from_image(
            image,
            mem_config,
            initial_block_size,
            access_adapter_arena_size_bound,
        )
    }

    /// Constructor from pre-existing memory image.
    pub fn from_image(
        image: GuestMemory,
        mem_config: &MemoryConfig,
        initial_block_size: usize,
        access_adapter_arena_size_bound: usize,
    ) -> Self {
        let num_addr_sp = ADDR_SPACE_OFFSET as usize + (1 << mem_config.addr_space_height);
        let mut min_block_size = vec![1; num_addr_sp];
        // TMP: hardcoding for now
        min_block_size[1] = 4;
        min_block_size[2] = 4;
        min_block_size[3] = 4;

        let meta = izip!(
            image.memory.get_memory(),
            &image.memory.cell_size,
            &min_block_size
        )
        .map(|(mem, cell_size, min_block_size)| {
            let num_cells = mem.size() / cell_size;
            let total_metadata_len = num_cells.div_ceil(*min_block_size as usize);
            PagedVec::new(total_metadata_len, PAGE_SIZE)
        })
        .collect::<Vec<_>>();
        let access_adapter_records =
            DenseRecordArena::with_byte_capacity(access_adapter_arena_size_bound);
        Self {
            data: image,
            meta,
            min_block_size,
            timestamp: INITIAL_TIMESTAMP + 1,
            initial_block_size,
            access_adapter_records,
        }
    }

    #[inline(always)]
    fn assert_alignment(&self, block_size: usize, align: usize, addr_space: u32, ptr: u32) {
        debug_assert!(block_size.is_power_of_two());
        debug_assert_eq!(block_size % align, 0);
        debug_assert_ne!(addr_space, 0);
        debug_assert_eq!(align as u32, self.min_block_size[addr_space as usize]);
        assert_eq!(
            ptr % (align as u32),
            0,
            "pointer={ptr} not aligned to {align}"
        );
    }

    /// Updates the metadata with the given block.
    #[inline]
    fn set_meta_block(
        &mut self,
        address_space: usize,
        pointer: usize,
        align: usize,
        block_size: usize,
        timestamp: u32,
    ) {
        let ptr = pointer / align;
        // SAFETY: address_space is assumed to be valid and within bounds
        let meta = unsafe { self.meta.get_unchecked_mut(address_space) };
        for i in 0..(block_size / align) {
            meta.set(
                ptr + i,
                AccessMetadata {
                    start_ptr: pointer as u32,
                    block_size: block_size as u32,
                    timestamp,
                },
            );
        }
    }

    pub(crate) fn add_split_record(&mut self, header: AccessRecordHeader) {
        if header.block_size == header.lowest_block_size {
            return;
        }
        let data_slice = unsafe {
            self.data.memory.get_u8_slice(
                header.address_space as usize,
                (header.pointer * header.type_size) as usize,
                (header.block_size * header.type_size) as usize,
            )
        };

        let record_mut = self
            .access_adapter_records
            .alloc(AccessLayout::from_record_header(&header));
        *record_mut.header = header;
        record_mut.data.copy_from_slice(data_slice);
        // we don't mind garbage values in prev_*
    }

    pub(crate) fn add_merge_record<T>(
        &mut self,
        header: AccessRecordHeader,
        data: &[T],
        prev_ts: &[u32],
    ) {
        if header.block_size == header.lowest_block_size {
            return;
        }

        let data_slice =
            unsafe { from_raw_parts(data.as_ptr() as *const u8, std::mem::size_of_val(data)) };

        let record_mut = self
            .access_adapter_records
            .alloc(AccessLayout::from_record_header(&header));
        *record_mut.header = header;
        record_mut.header.timestamp_and_mask |= MERGE_AND_NOT_SPLIT_FLAG;
        record_mut.data.copy_from_slice(data_slice);
        record_mut.timestamps.copy_from_slice(prev_ts);
    }

    fn split_by_meta<T: Copy>(
        &mut self,
        meta: &AccessMetadata,
        address_space: usize,
        lowest_block_size: usize,
    ) {
        if meta.block_size == lowest_block_size as u32 {
            return;
        }
        let begin = meta.start_ptr as usize / lowest_block_size;
        for i in 0..(meta.block_size as usize / lowest_block_size) {
            self.meta[address_space].set(
                begin + i,
                AccessMetadata {
                    start_ptr: (meta.start_ptr + (i * lowest_block_size) as u32),
                    block_size: lowest_block_size as u32,
                    timestamp: meta.timestamp,
                },
            );
        }
        self.add_split_record(AccessRecordHeader {
            timestamp_and_mask: meta.timestamp,
            address_space: address_space as u32,
            pointer: meta.start_ptr,
            block_size: meta.block_size,
            lowest_block_size: lowest_block_size as u32,
            type_size: size_of::<T>() as u32,
        });
    }

    /// Returns the timestamp of the previous access to `[pointer:BLOCK_SIZE]_{address_space}`
    /// and the offset of the record in bytes.
    ///
    /// Caller must ensure alignment (e.g. via `assert_alignment`) prior to calling this function.
    fn prev_access_time<T: Copy, const BLOCK_SIZE: usize>(
        &mut self,
        address_space: usize,
        pointer: usize,
        align: usize,
        prev_values: &[T; BLOCK_SIZE],
    ) -> u32 {
        let num_segs = BLOCK_SIZE / align;

        let begin = pointer / align;

        let first_meta = self.meta[address_space].get(begin);
        let need_to_merge =
            first_meta.block_size != BLOCK_SIZE as u32 || first_meta.start_ptr != pointer as u32;
        let result = if need_to_merge {
            // Then we need to split everything we touched there
            // And add a merge record in the end
            let mut i = 0;
            while i < num_segs {
                let meta = self.meta[address_space].get(begin + i);
                if meta.block_size == 0 {
                    i += 1;
                    continue;
                }
                let meta = *meta;
                self.split_by_meta::<T>(&meta, address_space, align);
                i = (meta.start_ptr + meta.block_size) as usize / align - begin;
            }

            let prev_ts = (0..num_segs)
                .map(|i| {
                    let meta = self.meta[address_space].get(begin + i);
                    if meta.block_size > 0 {
                        meta.timestamp
                    } else {
                        // Initialize
                        if self.initial_block_size >= align {
                            // We need to split the initial block into chunks
                            let block_start = (begin + i) & !(self.initial_block_size / align - 1);
                            self.split_by_meta::<T>(
                                &AccessMetadata {
                                    start_ptr: (block_start * align) as u32,
                                    block_size: self.initial_block_size as u32,
                                    timestamp: INITIAL_TIMESTAMP,
                                },
                                address_space,
                                align,
                            );
                        } else {
                            debug_assert_eq!(self.initial_block_size, 1);
                            debug_assert!((address_space as u32) < NATIVE_AS); // TODO: normal way
                            self.add_merge_record::<u8>(
                                AccessRecordHeader {
                                    timestamp_and_mask: INITIAL_TIMESTAMP,
                                    address_space: address_space as u32,
                                    pointer: (pointer + i * align) as u32,
                                    block_size: align as u32,
                                    lowest_block_size: self.initial_block_size as u32,
                                    type_size: 1,
                                },
                                &vec![0; align], // TODO: not vec maybe
                                &vec![INITIAL_TIMESTAMP; align], // TODO: not vec maybe
                            );
                        }
                        INITIAL_TIMESTAMP
                    }
                })
                .collect::<Vec<_>>(); // TODO(AG): small buffer or small vec or something

            let timestamp = *prev_ts.iter().max().unwrap();
            self.add_merge_record(
                AccessRecordHeader {
                    timestamp_and_mask: timestamp,
                    address_space: address_space as u32,
                    pointer: pointer as u32,
                    block_size: BLOCK_SIZE as u32,
                    lowest_block_size: align as u32,
                    type_size: size_of::<T>() as u32,
                },
                prev_values,
                &prev_ts,
            );
            timestamp
        } else {
            first_meta.timestamp
        };
        self.set_meta_block(address_space, pointer, align, BLOCK_SIZE, self.timestamp);
        result
    }

    /// Atomic read operation which increments the timestamp by 1.
    /// Returns `(t_prev, [pointer:BLOCK_SIZE]_{address_space})` where `t_prev` is the
    /// timestamp of the last memory access.
    ///
    /// The previous memory access is treated as atomic even if previous accesses were for
    /// a smaller block size. This is made possible by internal memory access adapters
    /// that split/merge memory blocks. More specifically, the last memory access corresponding
    /// to `t_prev` may refer to an atomic access inserted by the memory access adapters.
    ///
    /// # Assumptions
    /// The `BLOCK_SIZE` is a multiple of `ALIGN`, which must equal the minimum block size
    /// of `address_space`.
    ///
    /// # Safety
    /// The type `T` must be stack-allocated `repr(C)` or `repr(transparent)`,
    /// and it must be the exact type used to represent a single memory cell in
    /// address space `address_space`. For standard usage,
    /// `T` is either `u8` or `F` where `F` is the base field of the ZK backend.
    ///
    /// In addition:
    /// - `address_space` must be valid.
    #[inline(always)]
    pub unsafe fn read<T, const BLOCK_SIZE: usize, const ALIGN: usize>(
        &mut self,
        address_space: u32,
        pointer: u32,
    ) -> (u32, [T; BLOCK_SIZE])
    where
        T: Copy + Debug,
    {
        self.assert_alignment(BLOCK_SIZE, ALIGN, address_space, pointer);
        let values = self.data.read(address_space, pointer);
        let t_prev = self.prev_access_time::<T, BLOCK_SIZE>(
            address_space as usize,
            pointer as usize,
            ALIGN,
            &values,
        );
        self.timestamp += 1;

        (t_prev, values)
    }

    /// Atomic write operation that writes `values` into `[pointer:BLOCK_SIZE]_{address_space}` and
    /// then increments the timestamp by 1. Returns `(t_prev, values_prev)` which equal the
    /// timestamp and value `[pointer:BLOCK_SIZE]_{address_space}` of the last memory access.
    ///
    /// The previous memory access is treated as atomic even if previous accesses were for
    /// a smaller block size. This is made possible by internal memory access adapters
    /// that split/merge memory blocks. More specifically, the last memory access corresponding
    /// to `t_prev` may refer to an atomic access inserted by the memory access adapters.
    ///
    /// # Assumptions
    /// The `BLOCK_SIZE` is a multiple of `ALIGN`, which must equal the minimum block size
    /// of `address_space`.
    ///
    /// # Safety
    /// The type `T` must be stack-allocated `repr(C)` or `repr(transparent)`,
    /// and it must be the exact type used to represent a single memory cell in
    /// address space `address_space`. For standard usage,
    /// `T` is either `u8` or `F` where `F` is the base field of the ZK backend.
    ///
    /// In addition:
    /// - `address_space` must be valid.
    #[inline(always)]
    pub unsafe fn write<T, const BLOCK_SIZE: usize, const ALIGN: usize>(
        &mut self,
        address_space: u32,
        pointer: u32,
        values: [T; BLOCK_SIZE],
    ) -> (u32, [T; BLOCK_SIZE])
    where
        T: Copy + Debug,
    {
        self.assert_alignment(BLOCK_SIZE, ALIGN, address_space, pointer);
        let values_prev = self.data.read(address_space, pointer);
        let t_prev = self.prev_access_time::<T, BLOCK_SIZE>(
            address_space as usize,
            pointer as usize,
            ALIGN,
            &values_prev,
        );
        self.data.write(address_space, pointer, values);
        self.timestamp += 1;

        (t_prev, values_prev)
    }

    pub fn increment_timestamp(&mut self) {
        self.timestamp += 1;
    }

    pub fn increment_timestamp_by(&mut self, amount: u32) {
        self.timestamp += amount;
    }

    pub fn timestamp(&self) -> u32 {
        self.timestamp
    }

    /// Finalize the boundary and merkle chips.
    #[instrument(name = "memory_finalize", skip_all)]
    pub fn finalize<F: Field>(&mut self, is_persistent: bool) -> TouchedMemory<F> {
        let touched_blocks = self.touched_blocks();

        // TODO[jpw]: Do we need this??
        // Compute trace heights for access adapter chips and update their stored heights
        // self.access_adapter_inventory.compute_trace_heights();

        match is_persistent {
            false => TouchedMemory::Volatile(
                self.touched_blocks_to_equipartition::<F, 1>(touched_blocks),
            ),
            true => TouchedMemory::Persistent(
                self.touched_blocks_to_equipartition::<F, CHUNK>(touched_blocks),
            ),
        }
    }

    /// Returns the list of all touched blocks. The list is sorted by address.
    fn touched_blocks(&self) -> Vec<(Address, AccessMetadata)> {
        assert_eq!(self.meta.len(), self.min_block_size.len());
        self.meta
            .par_iter()
            .zip(self.min_block_size.par_iter())
            .enumerate()
            .flat_map(|(addr_space, (page, &align))| {
                page.par_iter()
                    .filter_map(move |(idx, metadata)| {
                        let ptr = idx as u32 * align;
                        if ptr == metadata.start_ptr && metadata.block_size != 0 {
                            Some(((addr_space as u32, ptr), metadata))
                        } else {
                            None
                        }
                    })
                    .collect::<Vec<_>>()
            })
            .collect()
    }
<<<<<<< HEAD

    /// Returns the equipartition of the touched blocks.
    /// Modifies records and adds new to account for the initial/final segments.
    fn touched_blocks_to_equipartition<F: Field, const CHUNK: usize>(
        &mut self,
        touched_blocks: Vec<((u32, u32), AccessMetadata)>,
    ) -> TimestampedEquipartition<F, CHUNK> {
        // [perf] We can `.with_capacity()` if we keep track of the number of segments we initialize
        let mut final_memory = Vec::new();

        debug_assert!(touched_blocks.is_sorted_by_key(|(addr, _)| addr));
        let (bytes, fs): (Vec<_>, Vec<_>) = touched_blocks
            .into_iter()
            .partition(|((addr_sp, _), _)| *addr_sp < NATIVE_AS); // TODO: normal way

        self.handle_touched_blocks::<F, u8, CHUNK>(&mut final_memory, bytes, 4, |x| {
            F::from_canonical_u8(x)
        });
        self.handle_touched_blocks::<F, F, CHUNK>(&mut final_memory, fs, 1, |x| x);

        debug_assert!(final_memory.is_sorted_by_key(|(key, _)| *key));
        final_memory
    }

    // TODO[jpw]: this uses tracing_memory, even though it should modify records in
    // access_adapter_inventory instead
    fn handle_touched_blocks<F, T: Copy + Debug + Default, const CHUNK: usize>(
        &mut self,
        final_memory: &mut Vec<((u32, u32), TimestampedValues<F, CHUNK>)>,
        touched_blocks: Vec<((u32, u32), AccessMetadata)>,
        min_block_size: usize,
        convert: impl Fn(T) -> F,
    ) {
        let mut current_values = [T::default(); CHUNK];
        let mut current_cnt = 0;
        let mut current_address = MemoryAddress::new(0, 0);
        let mut current_timestamps = vec![0; CHUNK];
        for ((addr_space, ptr), metadata) in touched_blocks {
            let AccessMetadata {
                start_ptr,
                timestamp,
                block_size,
            } = metadata;
            assert!(
                current_cnt == 0
                    || (current_address.address_space == addr_space
                        && current_address.pointer + current_cnt as u32 == ptr),
                "The union of all touched blocks must consist of blocks with sizes divisible by `CHUNK`"
            );
            debug_assert!(block_size >= min_block_size as u32);
            debug_assert!(ptr % min_block_size as u32 == 0);

            if current_cnt == 0 {
                assert_eq!(
                    ptr & (CHUNK as u32 - 1),
                    0,
                    "The union of all touched blocks must consist of `CHUNK`-aligned blocks"
                );
                current_address = MemoryAddress::new(addr_space, ptr);
            }

            if block_size > min_block_size as u32 {
                self.add_split_record(AccessRecordHeader {
                    timestamp_and_mask: timestamp,
                    address_space: addr_space,
                    pointer: start_ptr,
                    block_size,
                    lowest_block_size: min_block_size as u32,
                    type_size: size_of::<T>() as u32,
                });
            }
            if min_block_size > CHUNK {
                assert_eq!(current_cnt, 0);
                for i in (0..block_size).step_by(min_block_size) {
                    self.add_split_record(AccessRecordHeader {
                        timestamp_and_mask: timestamp,
                        address_space: addr_space,
                        pointer: start_ptr + i,
                        block_size: min_block_size as u32,
                        lowest_block_size: CHUNK as u32,
                        type_size: size_of::<T>() as u32,
                    });
                }
                let values = unsafe {
                    self.data
                        .memory
                        .get_slice::<T>((addr_space, ptr), block_size as usize)
                };
                for i in (0..block_size).step_by(CHUNK) {
                    final_memory.push((
                        (addr_space, ptr + i),
                        TimestampedValues {
                            timestamp,
                            values: from_fn(|j| convert(values[i as usize + j])),
                        },
                    ));
                }
            } else {
                for i in 0..block_size {
                    current_values[current_cnt] =
                        unsafe { self.data.memory.get((addr_space, ptr + i)) };
                    if current_cnt & (min_block_size - 1) == 0 {
                        current_timestamps[current_cnt / min_block_size] = timestamp;
                    }
                    current_cnt += 1;
                    if current_cnt == CHUNK {
                        let timestamp = *current_timestamps[..CHUNK / min_block_size]
                            .iter()
                            .max()
                            .unwrap();
                        self.add_merge_record(
                            AccessRecordHeader {
                                timestamp_and_mask: timestamp,
                                address_space: addr_space,
                                pointer: current_address.pointer,
                                block_size: CHUNK as u32,
                                lowest_block_size: min_block_size as u32,
                                type_size: size_of::<T>() as u32,
                            },
                            &current_values,
                            &current_timestamps[..CHUNK / min_block_size],
                        );
                        final_memory.push((
                            (current_address.address_space, current_address.pointer),
                            TimestampedValues {
                                timestamp,
                                values: from_fn(|i| convert(current_values[i])),
                            },
                        ));
                        current_address.pointer += current_cnt as u32;
                        current_cnt = 0;
                    }
                }
            }
        }
        assert_eq!(current_cnt, 0, "The union of all touched blocks must consist of blocks with sizes divisible by `CHUNK`");
=======
    pub fn address_space_alignment(&self) -> Vec<u8> {
        self.min_block_size
            .iter()
            .map(|&x| log2_strict_usize(x as usize) as u8)
            .collect()
>>>>>>> 97eaf481
    }
}

#[cfg(test)]
mod tests {
    use std::array;

    use openvm_stark_backend::p3_field::FieldAlgebra;
    use openvm_stark_sdk::{p3_baby_bear::BabyBear, utils::create_seeded_rng};
    use rand::{thread_rng, Rng};

    use crate::{
        arch::{testing::VmChipTestBuilder, MemoryConfig},
        system::memory::online::TracingMemory,
    };

    type F = BabyBear;

    fn test_memory_write_by_tester(mut tester: VmChipTestBuilder<F>) {
        let mut rng = create_seeded_rng();

        // The point here is to have a lot of equal
        // and intersecting/overlapping blocks,
        // by limiting the space of valid pointers.
        let max_ptr = 20;
        let aligns = [4, 4, 4, 1];
        let value_bounds = [256, 256, 256, (1 << 30)];
        let max_log_block_size = 4;
        let its = 1000;
        for _ in 0..its {
            let addr_sp = rng.gen_range(1..=aligns.len());
            let align: usize = aligns[addr_sp - 1];
            let value_bound: u32 = value_bounds[addr_sp - 1];
            let ptr = rng.gen_range(0..max_ptr / align) * align;
            let log_len = rng.gen_range(align.trailing_zeros()..=max_log_block_size);
            match log_len {
                0 => tester.write::<1>(
                    addr_sp,
                    ptr,
                    array::from_fn(|_| F::from_canonical_u32(rng.gen_range(0..value_bound))),
                ),
                1 => tester.write::<2>(
                    addr_sp,
                    ptr,
                    array::from_fn(|_| F::from_canonical_u32(rng.gen_range(0..value_bound))),
                ),
                2 => tester.write::<4>(
                    addr_sp,
                    ptr,
                    array::from_fn(|_| F::from_canonical_u32(rng.gen_range(0..value_bound))),
                ),
                3 => tester.write::<8>(
                    addr_sp,
                    ptr,
                    array::from_fn(|_| F::from_canonical_u32(rng.gen_range(0..value_bound))),
                ),
                4 => tester.write::<16>(
                    addr_sp,
                    ptr,
                    array::from_fn(|_| F::from_canonical_u32(rng.gen_range(0..value_bound))),
                ),
                _ => unreachable!(),
            }
        }

        let tester = tester.build().finalize();
        tester.simple_test().expect("Verification failed");
    }

    #[test]
    fn test_memory_write_volatile() {
        test_memory_write_by_tester(VmChipTestBuilder::<F>::volatile(MemoryConfig::default()));
    }

    #[test]
    fn test_memory_write_persistent() {
        test_memory_write_by_tester(VmChipTestBuilder::<F>::persistent(MemoryConfig::default()));
    }

    #[test]
    fn test_no_adapter_records_for_singleton_accesses() {
        let memory_config = MemoryConfig::default();
        let mut memory = TracingMemory::new(&memory_config, 1, 0);

        let mut rng = thread_rng();
        for _ in 0..1000 {
            // TODO[jpw]: test other address spaces?
            let address_space = 4u32;
            let pointer = rng.gen_range(0..1 << memory_config.pointer_max_bits);

            if rng.gen_bool(0.5) {
                let data = F::from_canonical_u32(rng.gen_range(0..1 << 30));
                // address space is 4 so cell type is `F`
                unsafe {
                    memory.write::<F, 1, 1>(address_space, pointer, [data]);
                }
            } else {
                unsafe {
                    memory.read::<F, 1, 1>(address_space, pointer);
                }
            }
        }
        assert_eq!(memory.access_adapter_records.current_size(), 0);
    }
}<|MERGE_RESOLUTION|>--- conflicted
+++ resolved
@@ -4,12 +4,9 @@
 use itertools::{izip, zip_eq};
 use openvm_instructions::{exe::SparseMemoryImage, NATIVE_AS};
 use openvm_stark_backend::{
-<<<<<<< HEAD
     p3_field::{Field, PrimeField32},
-    p3_maybe_rayon::prelude::{IndexedParallelIterator, IntoParallelRefIterator, ParallelIterator},
-=======
-    p3_field::PrimeField32, p3_maybe_rayon::prelude::*, p3_util::log2_strict_usize,
->>>>>>> 97eaf481
+    p3_maybe_rayon::prelude::*,
+    p3_util::log2_strict_usize,
 };
 use tracing::instrument;
 
@@ -788,7 +785,6 @@
             })
             .collect()
     }
-<<<<<<< HEAD
 
     /// Returns the equipartition of the touched blocks.
     /// Modifies records and adds new to account for the initial/final segments.
@@ -925,13 +921,13 @@
             }
         }
         assert_eq!(current_cnt, 0, "The union of all touched blocks must consist of blocks with sizes divisible by `CHUNK`");
-=======
+    }
+
     pub fn address_space_alignment(&self) -> Vec<u8> {
         self.min_block_size
             .iter()
             .map(|&x| log2_strict_usize(x as usize) as u8)
             .collect()
->>>>>>> 97eaf481
     }
 }
 
