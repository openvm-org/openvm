use std::{
    array,
    borrow::{Borrow, BorrowMut},
    iter,
    sync::Arc,
};

use openvm_circuit_primitives_derive::AlignedBorrow;
#[allow(unused_imports)]
use openvm_stark_backend::p3_maybe_rayon::prelude::IndexedParallelIterator;
use openvm_stark_backend::{
    config::{StarkGenericConfig, Val},
    interaction::InteractionBuilder,
    p3_air::{Air, BaseAir},
    p3_field::{AbstractField, PrimeField32},
    p3_matrix::{dense::RowMajorMatrix, Matrix},
    p3_maybe_rayon::prelude::{IntoParallelIterator, ParallelIterator, ParallelSliceMut},
    prover::types::AirProofInput,
    rap::{AnyRap, BaseAirWithPublicValues, PartitionedBaseAir},
    Chip, ChipUsageGetter,
};
use rustc_hash::FxHashSet;

use super::merkle::DirectCompressionBus;
use crate::{
    arch::hasher::HasherChip,
    system::memory::{
        controller::memory::INITIAL_TIMESTAMP, dimensions::MemoryDimensions,
        merkle::MemoryMerkleBus, offline_checker::MemoryBus, MemoryAddress, MemoryImage,
        TimestampedEquipartition,
    },
};

/// The values describe aligned chunk of memory of size `CHUNK`---the data together with the last
/// accessed timestamp---in either the initial or final memory state.
#[repr(C)]
#[derive(Debug, AlignedBorrow)]
pub struct PersistentBoundaryCols<T, const CHUNK: usize> {
    // `expand_direction` =  1 corresponds to initial memory state
    // `expand_direction` = -1 corresponds to final memory state
    // `expand_direction` =  0 corresponds to irrelevant row (all interactions multiplicity 0)
    pub expand_direction: T,
    pub address_space: T,
    pub leaf_label: T,
    pub values: [T; CHUNK],
    pub hash: [T; CHUNK],
    pub timestamp: T,
}

/// Imposes the following constraints:
/// - `expand_direction` should be -1, 0, 1
///
/// Sends the following interactions:
/// - if `expand_direction` is 1, sends `[0, 0, address_space_label, leaf_label]` to `merkle_bus`.
/// - if `expand_direction` is -1, receives `[1, 0, address_space_label, leaf_label]` from `merkle_bus`.
#[derive(Clone, Debug)]
pub struct PersistentBoundaryAir<const CHUNK: usize> {
    pub memory_dims: MemoryDimensions,
    pub memory_bus: MemoryBus,
    pub merkle_bus: MemoryMerkleBus,
    pub compression_bus: DirectCompressionBus,
}

impl<const CHUNK: usize, F> BaseAir<F> for PersistentBoundaryAir<CHUNK> {
    fn width(&self) -> usize {
        PersistentBoundaryCols::<F, CHUNK>::width()
    }
}

impl<const CHUNK: usize, F> BaseAirWithPublicValues<F> for PersistentBoundaryAir<CHUNK> {}
impl<const CHUNK: usize, F> PartitionedBaseAir<F> for PersistentBoundaryAir<CHUNK> {}

impl<const CHUNK: usize, AB: InteractionBuilder> Air<AB> for PersistentBoundaryAir<CHUNK> {
    fn eval(&self, builder: &mut AB) {
        let main = builder.main();
        let local = main.row_slice(0);
        let local: &PersistentBoundaryCols<AB::Var, CHUNK> = (*local).borrow();

        // `direction` should be -1, 0, 1
        builder.assert_eq(
            local.expand_direction,
            local.expand_direction * local.expand_direction * local.expand_direction,
        );

        // TODO[zach]: Make bus interface.
        // Interactions.
        let mut expand_fields = vec![
            // direction =  1 => is_final = 0
            // direction = -1 => is_final = 1
            local.expand_direction.into(),
            AB::Expr::ZERO,
            local.address_space - AB::F::from_canonical_u32(self.memory_dims.as_offset),
            local.leaf_label.into(),
        ];
        expand_fields.extend(local.hash.map(Into::into));
        builder.push_send(
            self.merkle_bus.0,
            expand_fields,
            local.expand_direction.into(),
        );

        builder.push_send(
            self.compression_bus.0,
            iter::empty()
                .chain(local.values.map(Into::into))
                .chain(iter::repeat(AB::Expr::ZERO).take(CHUNK))
                .chain(local.hash.map(Into::into)),
            local.expand_direction * local.expand_direction,
        );

        self.memory_bus
            .send(
                MemoryAddress::new(
                    local.address_space,
                    local.leaf_label * AB::F::from_canonical_usize(CHUNK),
                ),
                local.values.to_vec(),
                local.timestamp,
            )
            .eval(builder, local.expand_direction);
    }
}

#[derive(Debug)]
pub struct PersistentBoundaryChip<F, const CHUNK: usize> {
    pub air: PersistentBoundaryAir<CHUNK>,
    touched_labels: TouchedLabels<F, CHUNK>,
    overridden_height: Option<usize>,
}

#[derive(Debug)]
enum TouchedLabels<F, const CHUNK: usize> {
    Running(FxHashSet<(u32, u32)>),
    Final(Vec<FinalTouchedLabel<F, CHUNK>>),
}

#[derive(Debug)]
struct FinalTouchedLabel<F, const CHUNK: usize> {
    address_space: u32,
    label: u32,
    init_values: [F; CHUNK],
    final_values: [F; CHUNK],
    init_hash: [F; CHUNK],
    final_hash: [F; CHUNK],
    final_timestamp: u32,
}

impl<F: PrimeField32, const CHUNK: usize> Default for TouchedLabels<F, CHUNK> {
    fn default() -> Self {
        Self::Running(FxHashSet::default())
    }
}

impl<F: PrimeField32, const CHUNK: usize> TouchedLabels<F, CHUNK> {
    fn touch(&mut self, address_space: u32, label: u32) {
        match self {
            TouchedLabels::Running(touched_labels) => {
                touched_labels.insert((address_space, label));
            }
            _ => panic!("Cannot touch after finalization"),
        }
    }
    fn len(&self) -> usize {
        match self {
            TouchedLabels::Running(touched_labels) => touched_labels.len(),
            TouchedLabels::Final(touched_labels) => touched_labels.len(),
        }
    }
}

impl<const CHUNK: usize, F: PrimeField32> PersistentBoundaryChip<F, CHUNK> {
    pub fn new(
        memory_dimensions: MemoryDimensions,
        memory_bus: MemoryBus,
        merkle_bus: MemoryMerkleBus,
        compression_bus: DirectCompressionBus,
    ) -> Self {
        Self {
            air: PersistentBoundaryAir {
                memory_dims: memory_dimensions,
                memory_bus,
                merkle_bus,
                compression_bus,
            },
            touched_labels: Default::default(),
            overridden_height: None,
        }
    }

    pub fn set_overridden_height(&mut self, overridden_height: usize) {
        self.overridden_height = Some(overridden_height);
    }

    pub fn touch_address(&mut self, address_space: u32, pointer: u32) {
        let label = pointer / CHUNK as u32;
        self.touched_labels.touch(address_space, label);
    }

    pub fn finalize(
        &mut self,
        initial_memory: &MemoryImage<F>,
        final_memory: &TimestampedEquipartition<F, CHUNK>,
        hasher: &mut impl HasherChip<CHUNK, F>,
    ) {
        match &mut self.touched_labels {
            TouchedLabels::Running(touched_labels) => {
                // TODO: parallelize this.
                let final_touched_labels = touched_labels
                    .iter()
<<<<<<< HEAD
                    .map(|&(address_space, label)| {
                        let pointer = label * CHUNK as u32;
                        let init_values = array::from_fn(|i| {
                            *initial_memory
                                .get(&(address_space, pointer + i as u32))
                                .unwrap_or(&F::ZERO)
                        });
                        let initial_hash = hasher.hash_and_record(&init_values);
                        let timestamped_values = final_memory.get(&(address_space, label)).unwrap();
=======
                    .map(|touched_label| {
                        let init_values = *initial_memory
                            .get(touched_label)
                            .unwrap_or(&[F::ZERO; CHUNK]);
                        let initial_hash = hasher.hash_and_record(&init_values);
                        let timestamped_values = final_memory.get(touched_label).unwrap();
>>>>>>> 74d3f330
                        let final_hash = hasher.hash_and_record(&timestamped_values.values);
                        FinalTouchedLabel {
                            address_space,
                            label,
                            init_values,
                            final_values: timestamped_values.values,
<<<<<<< HEAD
                            init_exists: true,
=======
>>>>>>> 74d3f330
                            init_hash: initial_hash,
                            final_hash,
                            final_timestamp: timestamped_values.timestamp,
                        }
                    })
                    .collect();
                self.touched_labels = TouchedLabels::Final(final_touched_labels);
            }
            _ => panic!("Cannot finalize after finalization"),
        }
    }
}

impl<const CHUNK: usize, SC: StarkGenericConfig> Chip<SC> for PersistentBoundaryChip<Val<SC>, CHUNK>
where
    Val<SC>: PrimeField32,
{
    fn air(&self) -> Arc<dyn AnyRap<SC>> {
        Arc::new(self.air.clone())
    }

    fn generate_air_proof_input(self) -> AirProofInput<SC> {
        let air = Arc::new(self.air);
        let trace = {
            let width = PersistentBoundaryCols::<Val<SC>, CHUNK>::width();
            // Boundary AIR should always present in order to fix the AIR ID of merkle AIR.
            let mut height = (2 * self.touched_labels.len()).next_power_of_two();
            if let Some(mut oh) = self.overridden_height {
                oh = oh.next_power_of_two();
                assert!(
                    oh >= height,
                    "Overridden height is less than the required height"
                );
                height = oh;
            }
            let mut rows = Val::<SC>::zero_vec(height * width);

            let touched_labels = match self.touched_labels {
                TouchedLabels::Final(touched_labels) => touched_labels,
                _ => panic!("Cannot generate trace before finalization"),
            };

            rows.par_chunks_mut(2 * width)
                .zip(touched_labels.into_par_iter())
                .for_each(|(row, touched_label)| {
                    let (initial_row, final_row) = row.split_at_mut(width);
                    *initial_row.borrow_mut() = PersistentBoundaryCols {
                        expand_direction: Val::<SC>::ONE,
                        address_space: Val::<SC>::from_canonical_u32(touched_label.address_space),
                        leaf_label: Val::<SC>::from_canonical_u32(touched_label.label),
                        values: touched_label.init_values,
                        hash: touched_label.init_hash,
                        timestamp: Val::<SC>::from_canonical_u32(INITIAL_TIMESTAMP),
                    };

                    *final_row.borrow_mut() = PersistentBoundaryCols {
                        expand_direction: Val::<SC>::NEG_ONE,
                        address_space: Val::<SC>::from_canonical_u32(touched_label.address_space),
                        leaf_label: Val::<SC>::from_canonical_u32(touched_label.label),
                        values: touched_label.final_values,
                        hash: touched_label.final_hash,
                        timestamp: Val::<SC>::from_canonical_u32(touched_label.final_timestamp),
                    };
                });
            RowMajorMatrix::new(rows, width)
        };
        AirProofInput::simple_no_pis(air, trace)
    }
}

impl<const CHUNK: usize, F: PrimeField32> ChipUsageGetter for PersistentBoundaryChip<F, CHUNK> {
    fn air_name(&self) -> String {
        "Boundary".to_string()
    }

    fn current_trace_height(&self) -> usize {
        2 * self.touched_labels.len()
    }

    fn trace_width(&self) -> usize {
        PersistentBoundaryCols::<F, CHUNK>::width()
    }
}<|MERGE_RESOLUTION|>--- conflicted
+++ resolved
@@ -207,7 +207,6 @@
                 // TODO: parallelize this.
                 let final_touched_labels = touched_labels
                     .iter()
-<<<<<<< HEAD
                     .map(|&(address_space, label)| {
                         let pointer = label * CHUNK as u32;
                         let init_values = array::from_fn(|i| {
@@ -217,24 +216,12 @@
                         });
                         let initial_hash = hasher.hash_and_record(&init_values);
                         let timestamped_values = final_memory.get(&(address_space, label)).unwrap();
-=======
-                    .map(|touched_label| {
-                        let init_values = *initial_memory
-                            .get(touched_label)
-                            .unwrap_or(&[F::ZERO; CHUNK]);
-                        let initial_hash = hasher.hash_and_record(&init_values);
-                        let timestamped_values = final_memory.get(touched_label).unwrap();
->>>>>>> 74d3f330
                         let final_hash = hasher.hash_and_record(&timestamped_values.values);
                         FinalTouchedLabel {
                             address_space,
                             label,
                             init_values,
                             final_values: timestamped_values.values,
-<<<<<<< HEAD
-                            init_exists: true,
-=======
->>>>>>> 74d3f330
                             init_hash: initial_hash,
                             final_hash,
                             final_timestamp: timestamped_values.timestamp,
