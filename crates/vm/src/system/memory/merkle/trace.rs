--- conflicted
+++ resolved
@@ -19,21 +19,13 @@
 use rustc_hash::FxHashSet;
 
 use crate::{
-<<<<<<< HEAD
     arch::hasher::Hasher,
-=======
-    arch::hasher::HasherChip,
->>>>>>> 6dc36e24
     system::{
         memory::{
             controller::dimensions::MemoryDimensions,
             merkle::{FinalState, MemoryMerkleChip, MemoryMerkleCols},
             tree::MemoryNode::{self, NonLeaf},
-<<<<<<< HEAD
             Equipartition, CHUNK,
-=======
-            Equipartition,
->>>>>>> 6dc36e24
         },
         poseidon2::{
             Poseidon2PeripheryBaseChip, Poseidon2PeripheryChip, PERIPHERY_POSEIDON2_WIDTH,
@@ -353,10 +345,6 @@
     }
 }
 
-pub trait SerialReceiver<T> {
-    fn receive(&mut self, msg: T);
-}
-
 impl<'a, F: PrimeField32, const SBOX_REGISTERS: usize> SerialReceiver<&'a [F]>
     for Poseidon2PeripheryBaseChip<F, SBOX_REGISTERS>
 {
