use std::array;

use openvm_stark_backend::{
    interaction::PermutationCheckBus, p3_field::PrimeField32, p3_maybe_rayon::prelude::*,
};

use super::{controller::dimensions::MemoryDimensions, MemoryImage};
<<<<<<< HEAD

=======
use crate::system::memory::online::LinearMemory;
>>>>>>> 66c9d5ad
mod air;
mod columns;
pub mod public_values;
mod trace;
mod tree;

pub use air::*;
pub use columns::*;
pub(super) use trace::SerialReceiver;
pub use tree::*;

// TODO: add back
// #[cfg(test)]
// mod tests;

pub struct MemoryMerkleChip<const CHUNK: usize, F> {
    pub air: MemoryMerkleAir<CHUNK>,
    final_state: Option<FinalState<CHUNK, F>>,
    // TODO(AG): how are these two different? Doesn't one just end up being copied to the other?
    trace_height: Option<usize>,
    overridden_height: Option<usize>,
}
#[derive(Debug)]
pub struct FinalState<const CHUNK: usize, F> {
    rows: Vec<MemoryMerkleCols<F, CHUNK>>,
    init_root: [F; CHUNK],
    final_root: [F; CHUNK],
}

impl<const CHUNK: usize, F: PrimeField32> MemoryMerkleChip<CHUNK, F> {
    /// `compression_bus` is the bus for direct (no-memory involved) interactions to call the
    /// cryptographic compression function.
    pub fn new(
        memory_dimensions: MemoryDimensions,
        merkle_bus: PermutationCheckBus,
        compression_bus: PermutationCheckBus,
    ) -> Self {
        assert!(memory_dimensions.addr_space_height > 0);
        assert!(memory_dimensions.address_height > 0);
        Self {
            air: MemoryMerkleAir {
                memory_dimensions,
                merkle_bus,
                compression_bus,
            },
            final_state: None,
            trace_height: None,
            overridden_height: None,
        }
    }
    pub fn set_overridden_height(&mut self, override_height: usize) {
        self.overridden_height = Some(override_height);
    }
}

#[tracing::instrument(level = "info", skip_all)]
fn memory_to_vec_partition<F: PrimeField32, const N: usize>(
    memory: &MemoryImage,
    md: &MemoryDimensions,
) -> Vec<(u64, [F; N])> {
<<<<<<< HEAD
    let mut memory_partition = Vec::new();
    for ((address_space, pointer), value) in memory.items().collect::<Vec<_>>() {
        if pointer as usize / N >= md.address_height {
            // the memory image may be larger than the memory dimensions due to rounding up to page
            // sizes
            continue;
        }
        let label = md.label_to_index((address_space, pointer / N as u32));
        if memory_partition
            .last()
            .is_none_or(|(last_label, _)| *last_label < label)
        {
            memory_partition.push((label, [F::ZERO; N]));
        }
        memory_partition.last_mut().unwrap().1[(pointer % N as u32) as usize] = value;
    }
    memory_partition
=======
    const PAGE_SIZE: usize = 1 << 12;
    (0..memory.mem.len())
        .into_par_iter()
        .map(move |as_idx| {
            let space_mem = memory.mem[as_idx].as_slice();
            let cell_size = memory.cell_size[as_idx];
            debug_assert_eq!(PAGE_SIZE % (cell_size * N), 0);

            let num_nonzero_pages = space_mem
                .chunks(PAGE_SIZE)
                .enumerate()
                .flat_map(|(idx, page)| {
                    if page.iter().any(|x| *x != 0) {
                        Some(idx + 1)
                    } else {
                        None
                    }
                })
                .max()
                .unwrap_or(0);

            let space_mem = &space_mem[..(num_nonzero_pages * PAGE_SIZE)];
            let num_elements = space_mem.len() / (cell_size * N);

            if cell_size == 1 {
                (0..num_elements)
                    .into_par_iter()
                    .map(move |idx| {
                        let byte_index = idx * cell_size * N;
                        unsafe {
                            let ptr = space_mem.as_ptr();
                            let src = ptr.add(byte_index);
                            (
                                md.label_to_index((as_idx as u32, idx as u32)),
                                array::from_fn(|i| {
                                    F::from_canonical_u8(core::ptr::read(src.add(i)))
                                }),
                            )
                        }
                    })
                    .collect::<Vec<_>>()
            } else {
                assert_eq!(cell_size, 4);
                (0..num_elements)
                    .into_par_iter()
                    .map(move |idx| {
                        let byte_index = idx * cell_size * N;
                        unsafe {
                            let ptr = space_mem.as_ptr();
                            let src = ptr.add(byte_index) as *const F;
                            (
                                md.label_to_index((as_idx as u32, idx as u32)),
                                array::from_fn(|i| core::ptr::read(src.add(i))),
                            )
                        }
                    })
                    .collect::<Vec<_>>()
            }
        })
        .collect::<Vec<_>>()
        .into_iter()
        .flatten()
        .collect::<Vec<_>>()
>>>>>>> 66c9d5ad
}<|MERGE_RESOLUTION|>--- conflicted
+++ resolved
@@ -4,12 +4,8 @@
     interaction::PermutationCheckBus, p3_field::PrimeField32, p3_maybe_rayon::prelude::*,
 };
 
-use super::{controller::dimensions::MemoryDimensions, MemoryImage};
-<<<<<<< HEAD
+use super::{controller::dimensions::MemoryDimensions, online::LinearMemory, MemoryImage};
 
-=======
-use crate::system::memory::online::LinearMemory;
->>>>>>> 66c9d5ad
 mod air;
 mod columns;
 pub mod public_values;
@@ -70,25 +66,6 @@
     memory: &MemoryImage,
     md: &MemoryDimensions,
 ) -> Vec<(u64, [F; N])> {
-<<<<<<< HEAD
-    let mut memory_partition = Vec::new();
-    for ((address_space, pointer), value) in memory.items().collect::<Vec<_>>() {
-        if pointer as usize / N >= md.address_height {
-            // the memory image may be larger than the memory dimensions due to rounding up to page
-            // sizes
-            continue;
-        }
-        let label = md.label_to_index((address_space, pointer / N as u32));
-        if memory_partition
-            .last()
-            .is_none_or(|(last_label, _)| *last_label < label)
-        {
-            memory_partition.push((label, [F::ZERO; N]));
-        }
-        memory_partition.last_mut().unwrap().1[(pointer % N as u32) as usize] = value;
-    }
-    memory_partition
-=======
     const PAGE_SIZE: usize = 1 << 12;
     (0..memory.mem.len())
         .into_par_iter()
@@ -113,6 +90,7 @@
             let space_mem = &space_mem[..(num_nonzero_pages * PAGE_SIZE)];
             let num_elements = space_mem.len() / (cell_size * N);
 
+            // TODO: handle different cell sizes better
             if cell_size == 1 {
                 (0..num_elements)
                     .into_par_iter()
@@ -152,5 +130,4 @@
         .into_iter()
         .flatten()
         .collect::<Vec<_>>()
->>>>>>> 66c9d5ad
 }