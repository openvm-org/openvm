--- conflicted
+++ resolved
@@ -70,12 +70,8 @@
         lookup_range: Range<usize>,
         height: usize,
         from: u64,
-<<<<<<< HEAD
-        hasher: &impl Hasher<CHUNK, F>,
+        hasher: &(impl Hasher<CHUNK, F> + Sync),
         zero_leaf: &MemoryNode<CHUNK, F>,
-=======
-        hasher: &(impl Hasher<CHUNK, F> + Sync),
->>>>>>> bfde641c
     ) -> MemoryNode<CHUNK, F> {
         if height == 0 {
             if lookup_range.is_empty() {
@@ -90,7 +86,6 @@
             MemoryNode::construct_uniform(height, leaf_value, hasher)
         } else {
             let midpoint = from + (1 << (height - 1));
-<<<<<<< HEAD
             let mid = {
                 let mut left = lookup_range.start;
                 let mut right = lookup_range.end;
@@ -108,26 +103,27 @@
                     right
                 }
             };
-            let left = Self::from_memory(
-                memory,
-                lookup_range.start..mid,
-                height - 1,
-                from,
-                hasher,
-                zero_leaf,
-            );
-            let right = Self::from_memory(
-                memory,
-                mid..lookup_range.end,
-                height - 1,
-                midpoint,
-                hasher,
-                zero_leaf,
-=======
             let (left, right) = join(
-                || Self::from_memory(memory, height - 1, from, hasher),
-                || Self::from_memory(memory, height - 1, midpoint, hasher),
->>>>>>> bfde641c
+                || {
+                    Self::from_memory(
+                        memory,
+                        lookup_range.start..mid,
+                        height - 1,
+                        from,
+                        hasher,
+                        zero_leaf,
+                    )
+                },
+                || {
+                    Self::from_memory(
+                        memory,
+                        mid..lookup_range.end,
+                        height - 1,
+                        midpoint,
+                        hasher,
+                        zero_leaf,
+                    )
+                },
             );
             NonLeaf {
                 hash: hasher.compress(&left.hash(), &right.hash()),
