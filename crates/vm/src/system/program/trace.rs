--- conflicted
+++ resolved
@@ -62,16 +62,10 @@
         let common_trace = RowMajorMatrix::new_col(
             self.execution_frequencies
                 .into_iter()
-<<<<<<< HEAD
-                .enumerate()
-                .filter(|(i, _)| self.program.get_instruction_and_debug_info(*i).is_some())
-                .map(|(_, x)| F::from_canonical_usize(x))
-=======
                 .zip_eq(self.program.instructions_and_debug_infos.iter())
                 .filter_map(|(frequency, option)| {
                     option.as_ref().map(|_| F::from_canonical_usize(frequency))
                 })
->>>>>>> 31411df0
                 .collect::<Vec<F>>(),
         );
         if let Some(cached_trace) = cached_trace {
@@ -128,17 +122,6 @@
             };
         });
 
-    let mut i = 0;
-    while i / 9 < 2048 {
-        print!("row {}: ", i / 9);
-        for j in 0..9 {
-            print!("{} ", rows[i + j]);
-        }
-        println!();
-
-        i += 9;
-    }
-
     RowMajorMatrix::new(rows, width)
 }
 
