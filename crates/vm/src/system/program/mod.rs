<<<<<<< HEAD
use openvm_instructions::{instruction::Instruction, program::Program, LocalOpcode, SystemOpcode};
=======
use openvm_instructions::{
    instruction::Instruction,
    program::{Program, DEFAULT_PC_STEP},
    LocalOpcode, SystemOpcode, VmOpcode,
};
>>>>>>> 41c2b4b0
use openvm_stark_backend::{
    config::StarkGenericConfig,
    p3_field::Field,
    p3_maybe_rayon::prelude::*,
    prover::{cpu::CpuBackend, types::CommittedTraceData},
};

use crate::arch::{ExecutionError, ExecutorId, ExecutorInventory, StaticProgramError};

#[cfg(test)]
pub mod tests;

mod air;
mod bus;
pub mod trace;

pub use air::*;
pub use bus::*;

const EXIT_CODE_FAIL: usize = 1;

#[repr(C)]
pub struct PcEntry<F> {
    // TODO[jpw]: revisit storing only smaller `precompute` for better cache locality. Currently
    // VmOpcode is usize so align=8 and there are 7 u32 operands so we store ExecutorId(u32) after
    // to avoid padding. This means PcEntry has align=8 and size=40 bytes, which is too big
    pub insn: Instruction<F>,
    pub executor_idx: ExecutorId,
}

impl<F> PcEntry<F> {
    pub fn is_some(&self) -> bool {
        self.executor_idx != u32::MAX
    }
}

impl<F: Default> PcEntry<F> {
    fn undefined() -> Self {
        Self {
            insn: Instruction::default(),
            executor_idx: u32::MAX,
        }
    }
}

// pc_handler, execution_frequencies, debug_infos will all have the same length, which equals
// `Program::len()`
pub struct ProgramHandler<F, E> {
    pub(crate) executors: Vec<E>,
    /// This is a map from (pc - pc_base) / pc_step -> [PcEntry].
    /// We will map to `u32::MAX` if the program has no instruction at that pc.
    // Perf[jpw/ayush]: We could map directly to the raw pointer(u64) for executor, but storing the
    // u32 may be better for cache efficiency.
    pc_handler: Vec<PcEntry<F>>,
    execution_frequencies: Vec<u32>,
    pc_base: u32,
}

impl<F: Field, E> ProgramHandler<F, E> {
    /// Rewrite the program into compiled handlers.
    ///
    /// ## Assumption
    /// There are less than `u32::MAX` total AIRs.
    // @dev: We need to clone the executors because they are not completely stateless
    pub fn new(
        program: &Program<F>,
        inventory: &ExecutorInventory<E>,
    ) -> Result<Self, StaticProgramError>
    where
        E: Clone,
    {
        if inventory.executors().len() > u32::MAX as usize {
            // This would mean we cannot use u32::MAX as an "undefined" executor index
            return Err(StaticProgramError::TooManyExecutors);
        }
        let len = program.instructions_and_debug_infos.len();
        let mut pc_handler = Vec::with_capacity(len);
        for insn_and_debug_info in &program.instructions_and_debug_infos {
            if let Some((insn, _)) = insn_and_debug_info {
                let insn = insn.clone();
                let executor_idx = if insn.opcode == SystemOpcode::TERMINATE.global_opcode() {
                    // The execution loop will always branch to terminate before using this executor
                    0
                } else {
                    *inventory.instruction_lookup.get(&insn.opcode).ok_or(
                        StaticProgramError::ExecutorNotFound {
                            opcode: insn.opcode,
                        },
                    )?
                };
                assert!(
                    (executor_idx as usize) < inventory.executors.len(),
                    "ExecutorInventory ensures executor_idx is in bounds"
                );
                let pc_entry = PcEntry { insn, executor_idx };
                pc_handler.push(pc_entry);
            } else {
                pc_handler.push(PcEntry::undefined());
            }
        }
        let executors = inventory.executors.clone();

        Ok(Self {
            execution_frequencies: vec![0u32; len],
            executors,
            pc_handler,
            pc_base: program.pc_base,
        })
    }

    #[inline(always)]
    fn get_pc_index(&self, pc: u32) -> usize {
        let pc_base = self.pc_base;
        ((pc - pc_base) / DEFAULT_PC_STEP) as usize
    }

    /// Returns `(executor, pc_entry, pc_idx)`.
    #[inline(always)]
    pub fn get_executor(&mut self, pc: u32) -> Result<(&mut E, &PcEntry<F>), ExecutionError> {
        let pc_idx = self.get_pc_index(pc);
        let entry = self
            .pc_handler
            .get(pc_idx)
            .ok_or_else(|| ExecutionError::PcOutOfBounds {
                pc,
                pc_base: self.pc_base,
                program_len: self.pc_handler.len(),
            })?;
        // SAFETY: `execution_frequencies` has the same length as `pc_handler` so `get_pc_entry`
        // already does the bounds check
        unsafe {
            *self.execution_frequencies.get_unchecked_mut(pc_idx) += 1;
        };
        // SAFETY: the `executor_idx` comes from ExecutorInventory, which ensures that
        // `executor_idx` is within bounds
        let executor = unsafe {
            self.executors
                .get_unchecked_mut(entry.executor_idx as usize)
        };

        Ok((executor, entry))
    }

    pub fn filtered_execution_frequencies(&self) -> Vec<u32>
    where
        E: Sync,
    {
        self.pc_handler
            .par_iter()
            .enumerate()
            .filter_map(|(i, entry)| entry.is_some().then(|| self.execution_frequencies[i]))
            .collect()
    }
}

// For CPU backend only
pub struct ProgramChip<SC: StarkGenericConfig> {
    /// `i` -> frequency of instruction in `i`th row of trace matrix. This requires filtering
    /// `program.instructions_and_debug_infos` to remove gaps.
    pub(super) filtered_exec_frequencies: Vec<u32>,
    pub(super) cached: Option<CommittedTraceData<CpuBackend<SC>>>,
}

impl<SC: StarkGenericConfig> ProgramChip<SC> {
    pub(super) fn unloaded() -> Self {
        Self {
            filtered_exec_frequencies: Vec::new(),
            cached: None,
        }
    }
}<|MERGE_RESOLUTION|>--- conflicted
+++ resolved
@@ -1,12 +1,8 @@
-<<<<<<< HEAD
-use openvm_instructions::{instruction::Instruction, program::Program, LocalOpcode, SystemOpcode};
-=======
 use openvm_instructions::{
     instruction::Instruction,
     program::{Program, DEFAULT_PC_STEP},
-    LocalOpcode, SystemOpcode, VmOpcode,
+    LocalOpcode, SystemOpcode,
 };
->>>>>>> 41c2b4b0
 use openvm_stark_backend::{
     config::StarkGenericConfig,
     p3_field::Field,
