--- conflicted
+++ resolved
@@ -162,10 +162,10 @@
         self.execution.records.last().unwrap().final_state
     }
 
-<<<<<<< HEAD
     fn streams_mut(&mut self) -> &mut Streams<F> {
         &mut self.streams
-=======
+    }
+
     fn get_default_register(&mut self, increment: usize) -> usize {
         self.default_register += increment;
         self.default_register - increment
@@ -197,7 +197,6 @@
         let pointer = self.get_default_pointer(pointer_increment);
         self.write_heap(register, pointer, writes);
         (register, pointer)
->>>>>>> 4b71e7cd
     }
 }
 
