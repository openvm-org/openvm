--- conflicted
+++ resolved
@@ -11,7 +11,7 @@
 use serde::{Deserialize, Serialize};
 use thiserror::Error;
 
-use super::{E1Ctx, E1E2ExecutionCtx, MeteredCtx, Streams};
+use super::{E1E2ExecutionCtx, MeteredCtx, Streams};
 use crate::system::{
     memory::{
         online::{GuestMemory, TracingMemory},
@@ -115,29 +115,20 @@
 pub trait InsExecutorE1<F> {
     fn execute_e1<Ctx>(
         &mut self,
-<<<<<<< HEAD
-        state: &mut VmStateMut<Mem, Ctx>,
+        state: &mut VmStateMut<GuestMemory, Ctx>,
         instruction: &Instruction<F>,
     ) -> Result<()>
     where
         F: PrimeField32,
-        Mem: GuestMemory,
         Ctx: E1E2ExecutionCtx;
 
-    fn execute_e2<Mem>(
-        &mut self,
-        state: &mut VmStateMut<Mem, MeteredCtx>,
+    fn execute_e2(
+        &mut self,
+        state: &mut VmStateMut<GuestMemory, MeteredCtx>,
         instruction: &Instruction<F>,
         chip_index: usize,
     ) -> Result<()>
     where
-        Mem: GuestMemory,
-=======
-        state: VmStateMut<GuestMemory, Ctx>,
-        instruction: &Instruction<F>,
-    ) -> Result<()>
-    where
->>>>>>> 00bab477
         F: PrimeField32;
 }
 
@@ -147,29 +138,23 @@
 {
     fn execute_e1<Ctx>(
         &mut self,
-<<<<<<< HEAD
-        state: &mut VmStateMut<Mem, Ctx>,
-=======
-        state: VmStateMut<GuestMemory, Ctx>,
->>>>>>> 00bab477
+        state: &mut VmStateMut<GuestMemory, Ctx>,
         instruction: &Instruction<F>,
     ) -> Result<()>
     where
         F: PrimeField32,
-        Mem: GuestMemory,
         Ctx: E1E2ExecutionCtx,
     {
         self.borrow_mut().execute_e1(state, instruction)
     }
 
-    fn execute_e2<Mem>(
-        &mut self,
-        state: &mut VmStateMut<Mem, MeteredCtx>,
+    fn execute_e2(
+        &mut self,
+        state: &mut VmStateMut<GuestMemory, MeteredCtx>,
         instruction: &Instruction<F>,
         chip_index: usize,
     ) -> Result<()>
     where
-        Mem: GuestMemory,
         F: PrimeField32,
     {
         self.borrow_mut().execute_e2(state, instruction, chip_index)
