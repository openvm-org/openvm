use std::cell::RefCell;

use openvm_circuit_primitives_derive::AlignedBorrow;
use openvm_instructions::{
    instruction::Instruction, program::DEFAULT_PC_STEP, PhantomDiscriminant, VmOpcode,
};
use openvm_stark_backend::{
    interaction::{BusIndex, InteractionBuilder, PermutationCheckBus},
<<<<<<< HEAD
    p3_field::{Field, FieldAlgebra},
=======
    p3_field::{FieldAlgebra, PrimeField32},
>>>>>>> 1c252218
};
use serde::{Deserialize, Serialize};
use thiserror::Error;

<<<<<<< HEAD
use super::Streams;
use crate::system::{
    memory::{online::TracingMemory, MemoryController},
=======
use super::{Streams, VmExecutionState};
use crate::system::{
    memory::{online::GuestMemory, MemoryController},
>>>>>>> 1c252218
    program::ProgramBus,
};

pub type Result<T> = std::result::Result<T, ExecutionError>;

#[derive(Error, Debug)]
pub enum ExecutionError {
    #[error("execution failed at pc {pc}")]
    Fail { pc: u32 },
    #[error("pc {pc} not found for program of length {program_len}, with pc_base {pc_base} and step = {step}")]
    PcNotFound {
        pc: u32,
        step: u32,
        pc_base: u32,
        program_len: usize,
    },
    #[error("pc {pc} out of bounds for program of length {program_len}, with pc_base {pc_base} and step = {step}")]
    PcOutOfBounds {
        pc: u32,
        step: u32,
        pc_base: u32,
        program_len: usize,
    },
    #[error("at pc {pc}, opcode {opcode} was not enabled")]
    DisabledOperation { pc: u32, opcode: VmOpcode },
    #[error("at pc = {pc}")]
    HintOutOfBounds { pc: u32 },
    #[error("at pc {pc}, tried to publish into index {public_value_index} when num_public_values = {num_public_values}")]
    PublicValueIndexOutOfBounds {
        pc: u32,
        num_public_values: usize,
        public_value_index: usize,
    },
    #[error("at pc {pc}, tried to publish {new_value} into index {public_value_index} but already had {existing_value}")]
    PublicValueNotEqual {
        pc: u32,
        public_value_index: usize,
        existing_value: usize,
        new_value: usize,
    },
    #[error("at pc {pc}, phantom sub-instruction not found for discriminant {}", .discriminant.0)]
    PhantomNotFound {
        pc: u32,
        discriminant: PhantomDiscriminant,
    },
    #[error("at pc {pc}, discriminant {}, phantom error: {inner}", .discriminant.0)]
    Phantom {
        pc: u32,
        discriminant: PhantomDiscriminant,
        inner: eyre::Error,
    },
    #[error("program must terminate")]
    DidNotTerminate,
    #[error("program exit code {0}")]
    FailedWithExitCode(u32),
    #[error("trace buffer out of bounds: requested {requested} but capacity is {capacity}")]
    TraceBufferOutOfBounds { requested: usize, capacity: usize },
}

/// Global VM state accessible during instruction execution.
/// The state is generic in guest memory `MEM` and additional host state `CTX`.
/// The host state is execution context specific.
pub struct VmStateMut<'a, MEM, CTX> {
    pub pc: &'a mut u32,
    pub memory: &'a mut MEM,
    pub ctx: &'a mut CTX,
}

impl<CTX> VmStateMut<'_, TracingMemory, CTX> {
    // TODO: store as u32 directly
    pub fn ins_start<F: Field>(&self, from_state: &mut ExecutionState<F>) {
        from_state.pc = F::from_canonical_u32(*self.pc);
        from_state.timestamp = F::from_canonical_u32(self.memory.timestamp);
    }
}

// TODO: old
pub trait InstructionExecutor<F> {
    /// Runtime execution of the instruction, if the instruction is owned by the
    /// current instance. May internally store records of this call for later trace generation.
    fn execute(
        &mut self,
        memory: &mut MemoryController<F>,
        instruction: &Instruction<F>,
        from_state: ExecutionState<u32>,
    ) -> Result<ExecutionState<u32>>;

    /// For display purposes. From absolute opcode as `usize`, return the string name of the opcode
    /// if it is a supported opcode by the present executor.
    fn get_opcode_name(&self, opcode: usize) -> String;
}

/// New trait for instruction execution
pub trait InsExecutorE1<Mem, Ctx, F>
where
    Mem: GuestMemory,
    F: PrimeField32,
{
    fn execute_e1(
        &mut self,
        state: &mut VmExecutionState<Mem, Ctx>,
        instruction: &Instruction<F>,
    ) -> Result<()>;
}

impl<F, C: InstructionExecutor<F>> InstructionExecutor<F> for RefCell<C> {
    fn execute(
        &mut self,
        memory: &mut MemoryController<F>,
        instruction: &Instruction<F>,
        prev_state: ExecutionState<u32>,
    ) -> Result<ExecutionState<u32>> {
        self.borrow_mut().execute(memory, instruction, prev_state)
    }

    fn get_opcode_name(&self, opcode: usize) -> String {
        self.borrow().get_opcode_name(opcode)
    }
}

#[repr(C)]
#[derive(Clone, Copy, Debug, PartialEq, Default, AlignedBorrow, Serialize, Deserialize)]
pub struct ExecutionState<T> {
    pub pc: T,
    pub timestamp: T,
}

#[derive(Clone, Copy, Debug)]
pub struct ExecutionBus {
    pub inner: PermutationCheckBus,
}

impl ExecutionBus {
    pub const fn new(index: BusIndex) -> Self {
        Self {
            inner: PermutationCheckBus::new(index),
        }
    }

    #[inline(always)]
    pub fn index(&self) -> BusIndex {
        self.inner.index
    }
}

#[derive(Copy, Clone, Debug)]
pub struct ExecutionBridge {
    execution_bus: ExecutionBus,
    program_bus: ProgramBus,
}

pub struct ExecutionBridgeInteractor<AB: InteractionBuilder> {
    execution_bus: ExecutionBus,
    program_bus: ProgramBus,
    opcode: AB::Expr,
    operands: Vec<AB::Expr>,
    from_state: ExecutionState<AB::Expr>,
    to_state: ExecutionState<AB::Expr>,
}

pub enum PcIncOrSet<T> {
    Inc(T),
    Set(T),
}

impl<T> ExecutionState<T> {
    pub fn new(pc: impl Into<T>, timestamp: impl Into<T>) -> Self {
        Self {
            pc: pc.into(),
            timestamp: timestamp.into(),
        }
    }

    #[allow(clippy::should_implement_trait)]
    pub fn from_iter<I: Iterator<Item = T>>(iter: &mut I) -> Self {
        let mut next = || iter.next().unwrap();
        Self {
            pc: next(),
            timestamp: next(),
        }
    }

    pub fn flatten(self) -> [T; 2] {
        [self.pc, self.timestamp]
    }

    pub fn get_width() -> usize {
        2
    }

    pub fn map<U: Clone, F: Fn(T) -> U>(self, function: F) -> ExecutionState<U> {
        ExecutionState::from_iter(&mut self.flatten().map(function).into_iter())
    }
}

impl ExecutionBus {
    /// Caller must constrain that `enabled` is boolean.
    pub fn execute_and_increment_pc<AB: InteractionBuilder>(
        &self,
        builder: &mut AB,
        enabled: impl Into<AB::Expr>,
        prev_state: ExecutionState<AB::Expr>,
        timestamp_change: impl Into<AB::Expr>,
    ) {
        let next_state = ExecutionState {
            pc: prev_state.pc.clone() + AB::F::ONE,
            timestamp: prev_state.timestamp.clone() + timestamp_change.into(),
        };
        self.execute(builder, enabled, prev_state, next_state);
    }

    /// Caller must constrain that `enabled` is boolean.
    pub fn execute<AB: InteractionBuilder>(
        &self,
        builder: &mut AB,
        enabled: impl Into<AB::Expr>,
        prev_state: ExecutionState<impl Into<AB::Expr>>,
        next_state: ExecutionState<impl Into<AB::Expr>>,
    ) {
        let enabled = enabled.into();
        self.inner.receive(
            builder,
            [prev_state.pc.into(), prev_state.timestamp.into()],
            enabled.clone(),
        );
        self.inner.send(
            builder,
            [next_state.pc.into(), next_state.timestamp.into()],
            enabled,
        );
    }
}

impl ExecutionBridge {
    pub fn new(execution_bus: ExecutionBus, program_bus: ProgramBus) -> Self {
        Self {
            execution_bus,
            program_bus,
        }
    }

    /// If `to_pc` is `Some`, then `pc_inc` is ignored and the `to_state` uses `to_pc`. Otherwise
    /// `to_pc = from_pc + pc_inc`.
    pub fn execute_and_increment_or_set_pc<AB: InteractionBuilder>(
        &self,
        opcode: impl Into<AB::Expr>,
        operands: impl IntoIterator<Item = impl Into<AB::Expr>>,
        from_state: ExecutionState<impl Into<AB::Expr> + Clone>,
        timestamp_change: impl Into<AB::Expr>,
        pc_kind: impl Into<PcIncOrSet<AB::Expr>>,
    ) -> ExecutionBridgeInteractor<AB> {
        let to_state = ExecutionState {
            pc: match pc_kind.into() {
                PcIncOrSet::Set(to_pc) => to_pc,
                PcIncOrSet::Inc(pc_inc) => from_state.pc.clone().into() + pc_inc,
            },
            timestamp: from_state.timestamp.clone().into() + timestamp_change.into(),
        };
        self.execute(opcode, operands, from_state, to_state)
    }

    pub fn execute_and_increment_pc<AB: InteractionBuilder>(
        &self,
        opcode: impl Into<AB::Expr>,
        operands: impl IntoIterator<Item = impl Into<AB::Expr>>,
        from_state: ExecutionState<impl Into<AB::Expr> + Clone>,
        timestamp_change: impl Into<AB::Expr>,
    ) -> ExecutionBridgeInteractor<AB> {
        let to_state = ExecutionState {
            pc: from_state.pc.clone().into() + AB::Expr::from_canonical_u32(DEFAULT_PC_STEP),
            timestamp: from_state.timestamp.clone().into() + timestamp_change.into(),
        };
        self.execute(opcode, operands, from_state, to_state)
    }

    pub fn execute<AB: InteractionBuilder>(
        &self,
        opcode: impl Into<AB::Expr>,
        operands: impl IntoIterator<Item = impl Into<AB::Expr>>,
        from_state: ExecutionState<impl Into<AB::Expr> + Clone>,
        to_state: ExecutionState<impl Into<AB::Expr>>,
    ) -> ExecutionBridgeInteractor<AB> {
        ExecutionBridgeInteractor {
            execution_bus: self.execution_bus,
            program_bus: self.program_bus,
            opcode: opcode.into(),
            operands: operands.into_iter().map(Into::into).collect(),
            from_state: from_state.map(Into::into),
            to_state: to_state.map(Into::into),
        }
    }
}

impl<AB: InteractionBuilder> ExecutionBridgeInteractor<AB> {
    /// Caller must constrain that `enabled` is boolean.
    pub fn eval(self, builder: &mut AB, enabled: impl Into<AB::Expr>) {
        let enabled = enabled.into();

        // Interaction with program
        self.program_bus.lookup_instruction(
            builder,
            self.from_state.pc.clone(),
            self.opcode,
            self.operands,
            enabled.clone(),
        );

        self.execution_bus
            .execute(builder, enabled, self.from_state, self.to_state);
    }
}

impl<T: FieldAlgebra> From<(u32, Option<T>)> for PcIncOrSet<T> {
    fn from((pc_inc, to_pc): (u32, Option<T>)) -> Self {
        match to_pc {
            None => PcIncOrSet::Inc(T::from_canonical_u32(pc_inc)),
            Some(to_pc) => PcIncOrSet::Set(to_pc),
        }
    }
}

/// Phantom sub-instructions affect the runtime of the VM and the trace matrix values.
/// However they all have no AIR constraints besides advancing the pc by
/// [DEFAULT_PC_STEP](openvm_instructions::program::DEFAULT_PC_STEP).
///
/// They should not mutate memory, but they can mutate the input & hint streams.
///
/// Phantom sub-instructions are only allowed to use operands
/// `a,b` and `c_upper = c.as_canonical_u32() >> 16`.
pub trait PhantomSubExecutor<F>: Send {
    fn phantom_execute(
        &mut self,
        memory: &MemoryController<F>,
        streams: &mut Streams<F>,
        discriminant: PhantomDiscriminant,
        a: F,
        b: F,
        c_upper: u16,
    ) -> eyre::Result<()>;
}<|MERGE_RESOLUTION|>--- conflicted
+++ resolved
@@ -6,24 +6,17 @@
 };
 use openvm_stark_backend::{
     interaction::{BusIndex, InteractionBuilder, PermutationCheckBus},
-<<<<<<< HEAD
-    p3_field::{Field, FieldAlgebra},
-=======
-    p3_field::{FieldAlgebra, PrimeField32},
->>>>>>> 1c252218
+    p3_field::{Field, FieldAlgebra, PrimeField32},
 };
 use serde::{Deserialize, Serialize};
 use thiserror::Error;
 
-<<<<<<< HEAD
-use super::Streams;
-use crate::system::{
-    memory::{online::TracingMemory, MemoryController},
-=======
 use super::{Streams, VmExecutionState};
 use crate::system::{
-    memory::{online::GuestMemory, MemoryController},
->>>>>>> 1c252218
+    memory::{
+        online::{GuestMemory, TracingMemory},
+        MemoryController,
+    },
     program::ProgramBus,
 };
 
