use openvm_instructions::riscv::{
    RV32_IMM_AS, RV32_NUM_REGISTERS, RV32_REGISTER_AS, RV32_REGISTER_NUM_LIMBS,
};
use openvm_stark_backend::{p3_field::PrimeField32, ChipUsageGetter};

use super::{
    memory_ctx::MemoryCtx,
    segment_ctx::{Segment, SegmentationCtx},
};
use crate::{
    arch::{
        execution_mode::{E1ExecutionCtx, E2ExecutionCtx},
        VmChipComplex, VmSegmentState,
    },
    system::memory::dimensions::MemoryDimensions,
};

pub const DEFAULT_PAGE_BITS: usize = 6;

#[derive(Debug)]
pub struct MeteredCtx<const PAGE_BITS: usize = DEFAULT_PAGE_BITS> {
    pub trace_heights: Vec<u32>,
    pub is_trace_height_constant: Vec<bool>,

    pub memory_ctx: MemoryCtx<PAGE_BITS>,
    pub segmentation_ctx: SegmentationCtx,
<<<<<<< HEAD
    pub instret_end: u64,
=======
    pub continuations_enabled: bool,
>>>>>>> 9315f1a4
}

impl<const PAGE_BITS: usize> MeteredCtx<PAGE_BITS> {
    pub fn new<F: PrimeField32, E: ChipUsageGetter, P: ChipUsageGetter>(
        chip_complex: &VmChipComplex<F, E, P>,
        interactions: Vec<usize>,
    ) -> Self {
        let constant_trace_heights: Vec<_> = chip_complex.constant_trace_heights().collect();
        let has_public_values_chip = chip_complex.config().has_public_values_chip();
        let continuation_enabled = chip_complex.config().continuation_enabled;
        let as_alignment = chip_complex
            .memory_controller()
            .memory
            .address_space_alignment();
        let memory_dimensions = chip_complex.config().memory_config.memory_dimensions();
        let air_names = chip_complex.air_names();
        let widths = chip_complex.get_air_widths();
        Self::new_impl(
            constant_trace_heights,
            has_public_values_chip,
            continuation_enabled,
            as_alignment,
            memory_dimensions,
            air_names,
            widths,
            interactions,
        )
    }
    #[allow(clippy::too_many_arguments)]
    pub fn new_impl(
        constant_trace_heights: Vec<Option<usize>>,
        has_public_values_chip: bool,
        continuations_enabled: bool,
        as_byte_alignment_bits: Vec<u8>,
        memory_dimensions: MemoryDimensions,
        air_names: Vec<String>,
        widths: Vec<usize>,
        interactions: Vec<usize>,
    ) -> Self {
        let (trace_heights, is_trace_height_constant): (Vec<u32>, Vec<bool>) =
            constant_trace_heights
                .iter()
                .map(|&constant_height| {
                    if let Some(height) = constant_height {
                        (height as u32, true)
                    } else {
                        (0, false)
                    }
                })
                .unzip();

        let memory_ctx = MemoryCtx::new(
            has_public_values_chip,
            continuations_enabled,
            as_byte_alignment_bits,
            memory_dimensions,
        );

        // Assert that the indices are correct
        debug_assert_eq!(&air_names[memory_ctx.boundary_idx], "Boundary");
        if let Some(merkle_tree_index) = memory_ctx.merkle_tree_index {
            debug_assert_eq!(&air_names[merkle_tree_index], "Merkle");
        }
        debug_assert_eq!(&air_names[memory_ctx.adapter_offset], "AccessAdapter<2>");

        let segmentation_ctx = SegmentationCtx::new(air_names, widths, interactions);

        let mut ctx = Self {
            trace_heights,
            is_trace_height_constant,
            memory_ctx,
            segmentation_ctx,
            continuations_enabled,
        };

        // Add merkle height contributions for all registers
        ctx.add_register_merkle_heights();

        ctx
    }

    fn add_register_merkle_heights(&mut self) {
        if self.continuations_enabled {
            self.memory_ctx.update_boundary_merkle_heights(
                &mut self.trace_heights,
                RV32_REGISTER_AS,
                0,
                (RV32_NUM_REGISTERS * RV32_REGISTER_NUM_LIMBS) as u32,
            );
        }
<<<<<<< HEAD

        Self {
            trace_heights,
            is_trace_height_constant,
            memory_ctx,
            segmentation_ctx,
            instret_end: u64::MAX,
        }
=======
>>>>>>> 9315f1a4
    }

    pub fn with_max_trace_height(mut self, max_trace_height: u32) -> Self {
        self.segmentation_ctx.set_max_trace_height(max_trace_height);
        self
    }

    pub fn with_max_cells(mut self, max_cells: usize) -> Self {
        self.segmentation_ctx.set_max_cells(max_cells);
        self
    }

    pub fn with_max_interactions(mut self, max_interactions: usize) -> Self {
        self.segmentation_ctx.set_max_interactions(max_interactions);
        self
    }

    pub fn with_segment_check_insns(mut self, segment_check_insns: u64) -> Self {
        self.segmentation_ctx
            .set_segment_check_insns(segment_check_insns);
        self
    }

    pub fn with_instret_end(mut self, target_instret: u64) -> Self {
        self.instret_end = target_instret;
        self
    }

    pub fn segments(&self) -> &[Segment] {
        &self.segmentation_ctx.segments
    }

    pub fn into_segments(self) -> Vec<Segment> {
        self.segmentation_ctx.segments
    }

    fn reset_segment(&mut self) {
        self.memory_ctx.clear();
        for (i, &is_constant) in self.is_trace_height_constant.iter().enumerate() {
            if !is_constant {
                self.trace_heights[i] = 0;
            }
        }

        // Add merkle height contributions for all registers
        self.add_register_merkle_heights();
    }

    pub fn check_and_segment(&mut self, instret: u64) {
        let did_segment = self.segmentation_ctx.check_and_segment(
            instret,
            &self.trace_heights,
            &self.is_trace_height_constant,
        );

        if did_segment {
            self.reset_segment();
        }
    }

    #[allow(dead_code)]
    pub fn print_heights(&self) {
        println!("{:>10} {:<30}", "Height", "Air Name");
        println!("{}", "-".repeat(42));
        for (i, height) in self.trace_heights.iter().enumerate() {
            let air_name = self
                .segmentation_ctx
                .air_names
                .get(i)
                .map(|s| s.as_str())
                .unwrap_or("Unknown");
            println!("{:>10} {:<30}", height, air_name);
        }
    }
}

impl<const PAGE_BITS: usize> E1ExecutionCtx for MeteredCtx<PAGE_BITS> {
    #[inline(always)]
    fn on_memory_operation(&mut self, address_space: u32, ptr: u32, size: u32) {
        debug_assert!(
            address_space != RV32_IMM_AS,
            "address space must not be immediate"
        );
        debug_assert!(
            size.is_power_of_two(),
            "size must be a power of 2, got {}",
            size
        );

        // Handle access adapter updates
        let size_bits = size.ilog2();
        self.memory_ctx
            .update_adapter_heights(&mut self.trace_heights, address_space, size_bits);

        // Handle merkle tree updates
        if address_space != RV32_REGISTER_AS {
            self.memory_ctx.update_boundary_merkle_heights(
                &mut self.trace_heights,
                address_space,
                ptr,
                size,
            );
        }
    }

    #[inline(always)]
    fn should_suspend<F>(vm_state: &mut VmSegmentState<F, Self>) -> bool {
        vm_state.ctx.check_and_segment(vm_state.instret);
        vm_state.instret == vm_state.ctx.instret_end
    }

    #[inline(always)]
    fn on_terminate<F>(vm_state: &mut VmSegmentState<F, Self>) {
        vm_state
            .ctx
            .segmentation_ctx
            .segment(vm_state.instret, &vm_state.ctx.trace_heights);
    }
}

impl<const PAGE_BITS: usize> E2ExecutionCtx for MeteredCtx<PAGE_BITS> {
    #[inline(always)]
    fn on_height_change(&mut self, chip_idx: usize, height_delta: u32) {
        self.trace_heights[chip_idx] += height_delta;
    }
}<|MERGE_RESOLUTION|>--- conflicted
+++ resolved
@@ -24,11 +24,8 @@
 
     pub memory_ctx: MemoryCtx<PAGE_BITS>,
     pub segmentation_ctx: SegmentationCtx,
-<<<<<<< HEAD
     pub instret_end: u64,
-=======
     pub continuations_enabled: bool,
->>>>>>> 9315f1a4
 }
 
 impl<const PAGE_BITS: usize> MeteredCtx<PAGE_BITS> {
@@ -101,6 +98,7 @@
             is_trace_height_constant,
             memory_ctx,
             segmentation_ctx,
+            instret_end: u64::MAX,
             continuations_enabled,
         };
 
@@ -119,17 +117,6 @@
                 (RV32_NUM_REGISTERS * RV32_REGISTER_NUM_LIMBS) as u32,
             );
         }
-<<<<<<< HEAD
-
-        Self {
-            trace_heights,
-            is_trace_height_constant,
-            memory_ctx,
-            segmentation_ctx,
-            instret_end: u64::MAX,
-        }
-=======
->>>>>>> 9315f1a4
     }
 
     pub fn with_max_trace_height(mut self, max_trace_height: u32) -> Self {
