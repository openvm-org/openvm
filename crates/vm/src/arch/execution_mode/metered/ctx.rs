use openvm_instructions::riscv::{
    RV32_IMM_AS, RV32_NUM_REGISTERS, RV32_REGISTER_AS, RV32_REGISTER_NUM_LIMBS,
};

use super::{
    memory_ctx::MemoryCtx,
    segment_ctx::{Segment, SegmentationCtx},
};
use crate::{arch::execution_mode::E1E2ExecutionCtx, system::memory::dimensions::MemoryDimensions};

#[derive(Debug)]
pub struct MeteredCtx<const PAGE_BITS: usize = 6> {
    pub trace_heights: Vec<u32>,
    pub is_trace_height_constant: Vec<bool>,

    pub memory_ctx: MemoryCtx<PAGE_BITS>,
    pub segmentation_ctx: SegmentationCtx,
}

impl<const PAGE_BITS: usize> MeteredCtx<PAGE_BITS> {
    #[allow(clippy::too_many_arguments)]
    pub fn new(
        constant_trace_heights: Vec<Option<usize>>,
        has_public_values_chip: bool,
        continuations_enabled: bool,
        as_byte_alignment_bits: Vec<u8>,
        memory_dimensions: MemoryDimensions,
        air_names: Vec<String>,
        widths: Vec<usize>,
        interactions: Vec<usize>,
    ) -> Self {
        let (mut trace_heights, is_trace_height_constant): (Vec<u32>, Vec<bool>) =
            constant_trace_heights
                .iter()
                .map(|&constant_height| {
                    if let Some(height) = constant_height {
                        (height as u32, true)
                    } else {
                        (0, false)
                    }
                })
                .unzip();

<<<<<<< HEAD
        let mut memory_ctx = MemoryCtx::new(
=======
        let memory_ctx = MemoryCtx::new(
            has_public_values_chip,
>>>>>>> 6dffa9b4
            continuations_enabled,
            as_byte_alignment_bits,
            memory_dimensions,
        );

        // Assert that the indices are correct
        debug_assert_eq!(&air_names[memory_ctx.boundary_idx], "Boundary");
        if let Some(merkle_tree_index) = memory_ctx.merkle_tree_index {
            debug_assert_eq!(&air_names[merkle_tree_index], "Merkle");
        }
        debug_assert_eq!(&air_names[memory_ctx.adapter_offset], "AccessAdapter<2>");

        let segmentation_ctx = SegmentationCtx::new(air_names, widths, interactions);

        // Add merkle height contributions for all registers
        if continuations_enabled {
            memory_ctx.update_boundary_merkle_heights(
                &mut trace_heights,
                RV32_REGISTER_AS,
                0,
                (RV32_NUM_REGISTERS * RV32_REGISTER_NUM_LIMBS) as u32,
            );
        }

        Self {
            trace_heights,
            is_trace_height_constant,
            memory_ctx,
            segmentation_ctx,
        }
    }

    pub fn with_max_trace_height(mut self, max_trace_height: u32) -> Self {
        self.segmentation_ctx.set_max_trace_height(max_trace_height);
        self
    }

    pub fn with_max_cells(mut self, max_cells: usize) -> Self {
        self.segmentation_ctx.set_max_cells(max_cells);
        self
    }

    pub fn with_max_interactions(mut self, max_interactions: usize) -> Self {
        self.segmentation_ctx.set_max_interactions(max_interactions);
        self
    }

    pub fn with_segment_check_insns(mut self, segment_check_insns: u64) -> Self {
        self.segmentation_ctx
            .set_segment_check_insns(segment_check_insns);
        self
    }

    pub fn segments(&self) -> &[Segment] {
        &self.segmentation_ctx.segments
    }

    pub fn into_segments(self) -> Vec<Segment> {
        self.segmentation_ctx.segments
    }

    fn reset_segment(&mut self) {
        self.memory_ctx.clear();
        for (i, &is_constant) in self.is_trace_height_constant.iter().enumerate() {
            if !is_constant {
                self.trace_heights[i] = 0;
            }
        }
    }

    pub fn check_and_segment(&mut self, instret: u64) {
        let did_segment = self.segmentation_ctx.check_and_segment(
            instret,
            &self.trace_heights,
            &self.is_trace_height_constant,
        );

        if did_segment {
            self.reset_segment();
        }
    }
}

impl<const PAGE_BITS: usize> E1E2ExecutionCtx for MeteredCtx<PAGE_BITS> {
    #[inline(always)]
    fn on_memory_operation(&mut self, address_space: u32, ptr: u32, size: u32) {
        debug_assert!(
            address_space != RV32_IMM_AS,
            "address space must not be immediate"
        );
        debug_assert!(
            size.is_power_of_two(),
            "size must be a power of 2, got {}",
            size
        );

        // Handle access adapter updates
        let size_bits = size.ilog2();
        self.memory_ctx
            .update_adapter_heights(&mut self.trace_heights, address_space, size_bits);

        // Handle merkle tree updates
        if address_space != RV32_REGISTER_AS {
            self.memory_ctx.update_boundary_merkle_heights(
                &mut self.trace_heights,
                address_space,
                ptr,
                size,
            );
        }
    }
}<|MERGE_RESOLUTION|>--- conflicted
+++ resolved
@@ -41,12 +41,8 @@
                 })
                 .unzip();
 
-<<<<<<< HEAD
         let mut memory_ctx = MemoryCtx::new(
-=======
-        let memory_ctx = MemoryCtx::new(
             has_public_values_chip,
->>>>>>> 6dffa9b4
             continuations_enabled,
             as_byte_alignment_bits,
             memory_dimensions,
