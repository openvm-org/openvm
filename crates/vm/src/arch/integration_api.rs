--- conflicted
+++ resolved
@@ -187,14 +187,11 @@
             .for_each(|row_slice| {
                 self.fill_trace_row(mem_helper, row_slice);
             });
-<<<<<<< HEAD
-=======
         trace[rows_used * width..]
             .par_chunks_exact_mut(width)
             .for_each(|row_slice| {
                 self.fill_dummy_trace_row(mem_helper, row_slice);
             });
->>>>>>> 473e2afa
     }
 
     /// Populates `row_slice`. This function will always be called after
@@ -314,12 +311,6 @@
         assert!(height.checked_mul(self.width).unwrap() <= self.trace_buffer.len());
         self.trace_buffer.truncate(height * self.width);
         let mem_helper = self.mem_helper.as_borrowed();
-<<<<<<< HEAD
-        // This zip only goes through used rows.
-        // TODO: check if zero-init assumption changes
-        // The padding(=dummy) rows between rows_used..height are ASSUMED to be filled with zeros.
-=======
->>>>>>> 473e2afa
         self.step
             .fill_trace(&mem_helper, &mut self.trace_buffer, self.width, rows_used);
         drop(self.mem_helper);
