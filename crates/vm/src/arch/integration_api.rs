--- conflicted
+++ resolved
@@ -141,6 +141,8 @@
 
 // TODO[jpw]: this might be temporary trait before moving trace to CTX
 pub trait RowMajorMatrixArena<F> {
+    /// Set the arena's capacity based on the projected trace height.
+    fn set_capacity(&mut self, trace_height: usize);
     fn with_capacity(height: usize, width: usize) -> Self;
     fn width(&self) -> usize;
     fn trace_offset(&self) -> usize;
@@ -291,6 +293,12 @@
 }
 
 impl<F: Field> RowMajorMatrixArena<F> for MatrixRecordArena<F> {
+    fn set_capacity(&mut self, trace_height: usize) {
+        let size = trace_height * self.width;
+        // PERF: use memset
+        self.trace_buffer.resize(size, F::ZERO);
+    }
+
     fn with_capacity(height: usize, width: usize) -> Self {
         let trace_buffer = F::zero_vec(height * width);
         Self {
@@ -371,13 +379,7 @@
 pub struct NewVmChipWrapper<F, AIR, STEP, RA> {
     pub air: AIR,
     pub step: STEP,
-<<<<<<< HEAD
     pub arena: RA,
-=======
-    pub trace_buffer: Vec<F>,
-    width: usize,
-    buffer_idx: usize,
->>>>>>> 9364d656
     mem_helper: SharedMemoryHelper<F>,
 }
 
@@ -387,36 +389,24 @@
     AIR: BaseAir<F>,
     RA: RowMajorMatrixArena<F>,
 {
-<<<<<<< HEAD
-    pub fn new(air: AIR, step: STEP, height: usize, mem_helper: SharedMemoryHelper<F>) -> Self {
+    pub fn new(air: AIR, step: STEP, mem_helper: SharedMemoryHelper<F>) -> Self {
         let width = air.width();
-        assert!(height == 0 || height.is_power_of_two());
         assert!(
             align_of::<F>() >= align_of::<u32>(),
             "type {} should have at least alignment of u32",
             type_name::<F>()
         );
-        let arena = RA::with_capacity(height, width);
+        let arena = RA::with_capacity(0, width);
         Self {
             air,
             step,
             arena,
-=======
-    pub fn new(air: AIR, step: STEP, mem_helper: SharedMemoryHelper<F>) -> Self {
-        let width = air.width();
-        Self {
-            air,
-            step,
-            trace_buffer: vec![],
-            width,
-            buffer_idx: 0,
->>>>>>> 9364d656
             mem_helper,
         }
     }
 
     pub fn set_trace_buffer_height(&mut self, height: usize) {
-        self.trace_buffer.resize(height * self.width, F::ZERO);
+        self.arena.set_capacity(height);
     }
 }
 
@@ -590,6 +580,7 @@
     F: PrimeField32,
     S: StepExecutorE1<F>,
     A: BaseAir<F>,
+    RA: RowMajorMatrixArena<F>,
 {
     fn execute_e1<Ctx>(
         &self,
