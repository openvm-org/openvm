use std::{
    any::type_name,
    array::from_fn,
    borrow::{Borrow, BorrowMut},
    marker::PhantomData,
    ptr::slice_from_raw_parts_mut,
    sync::Arc,
};

use openvm_circuit_primitives::utils::next_power_of_two_or_zero;
use openvm_circuit_primitives_derive::AlignedBorrow;
use openvm_instructions::{instruction::Instruction, LocalOpcode};
use openvm_stark_backend::{
    config::{StarkGenericConfig, Val},
    p3_air::{Air, AirBuilder, BaseAir},
    p3_field::{Field, FieldAlgebra, PrimeField32},
    p3_matrix::{dense::RowMajorMatrix, Matrix},
    p3_maybe_rayon::prelude::*,
    prover::types::AirProofInput,
    rap::{get_air_name, AnyRap, BaseAirWithPublicValues, PartitionedBaseAir},
    AirRef, Chip, ChipUsageGetter,
};
use serde::{Deserialize, Serialize};

use super::{
    execution_mode::{metered::MeteredCtx, E1E2ExecutionCtx},
    ExecutionState, InsExecutorE1, InstructionExecutor, Result, VmStateMut,
};
use crate::system::memory::{
    online::{GuestMemory, TracingMemory},
    MemoryAuxColsFactory, MemoryController, SharedMemoryHelper,
};

/// The interface between primitive AIR and machine adapter AIR.
pub trait VmAdapterInterface<T> {
    /// The memory read data that should be exposed for downstream use
    type Reads;
    /// The memory write data that are expected to be provided by the integrator
    type Writes;
    /// The parts of the instruction that should be exposed to the integrator.
    /// This will typically include `is_valid`, which indicates whether the trace row
    /// is being used and `opcode` to indicate which opcode is being executed if the
    /// VmChip supports multiple opcodes.
    type ProcessedInstruction;
}

pub trait VmAdapterAir<AB: AirBuilder>: BaseAir<AB::F> {
    type Interface: VmAdapterInterface<AB::Expr>;

    /// [Air](openvm_stark_backend::p3_air::Air) constraints owned by the adapter.
    /// The `interface` is given as abstract expressions so it can be directly used in other AIR
    /// constraints.
    ///
    /// Adapters should document the max constraint degree as a function of the constraint degrees
    /// of `reads, writes, instruction`.
    fn eval(
        &self,
        builder: &mut AB,
        local: &[AB::Var],
        interface: AdapterAirContext<AB::Expr, Self::Interface>,
    );

    /// Return the `from_pc` expression.
    fn get_from_pc(&self, local: &[AB::Var]) -> AB::Var;
}

pub trait VmCoreAir<AB, I>: BaseAirWithPublicValues<AB::F>
where
    AB: AirBuilder,
    I: VmAdapterInterface<AB::Expr>,
{
    /// Returns `(to_pc, interface)`.
    fn eval(
        &self,
        builder: &mut AB,
        local_core: &[AB::Var],
        from_pc: AB::Var,
    ) -> AdapterAirContext<AB::Expr, I>;

    /// The offset the opcodes by this chip start from.
    /// This is usually just `CorrespondingOpcode::CLASS_OFFSET`,
    /// but sometimes (for modular chips, for example) it also depends on something else.
    fn start_offset(&self) -> usize;

    fn start_offset_expr(&self) -> AB::Expr {
        AB::Expr::from_canonical_usize(self.start_offset())
    }

    fn expr_to_global_expr(&self, local_expr: impl Into<AB::Expr>) -> AB::Expr {
        self.start_offset_expr() + local_expr.into()
    }

    fn opcode_to_global_expr(&self, local_opcode: impl LocalOpcode) -> AB::Expr {
        self.expr_to_global_expr(AB::Expr::from_canonical_usize(local_opcode.local_usize()))
    }
}

pub struct AdapterAirContext<T, I: VmAdapterInterface<T>> {
    /// Leave as `None` to allow the adapter to decide the `to_pc` automatically.
    pub to_pc: Option<T>,
    pub reads: I::Reads,
    pub writes: I::Writes,
    pub instruction: I::ProcessedInstruction,
}

/// Given some minimum metadata of type `Layout` that specifies the record size, the `RecordArena`
/// should allocate a buffer, of size possibly larger than the record, and then return mutable
/// pointers to the record within the buffer.
pub trait RecordArena<'a, Layout, RecordMut> {
    /// Allocates underlying buffer and returns a mutable reference `RecordMut`.
    /// Note that calling this function may not call an underlying memory allocation as the record
    /// arena may be virtual.
    fn alloc(&'a mut self, layout: Layout) -> RecordMut;
}

/// Interface for trace generation of a single instruction.The trace is provided as a mutable
/// buffer during both instruction execution and trace generation.
/// It is expected that no additional memory allocation is necessary and the trace buffer
/// is sufficient, with possible overwriting.
pub trait TraceStep<F, CTX> {
    type RecordLayout;
    type RecordMut<'a>;

    fn execute<'buf, RA>(
        &mut self,
        state: VmStateMut<TracingMemory<F>, CTX>,
        instruction: &Instruction<F>,
        arena: &'buf mut RA,
    ) -> Result<()>
    where
        RA: RecordArena<'buf, Self::RecordLayout, Self::RecordMut<'buf>>;

    /// Returns a list of public values to publish.
    fn generate_public_values(&self) -> Vec<F> {
        vec![]
    }

    /// Displayable opcode name for logging and debugging purposes.
    fn get_opcode_name(&self, opcode: usize) -> String;
}

// TODO[jpw]: this might be temporary trait before moving trace to CTX
pub trait RowMajorMatrixArena<F> {
    fn with_capacity(height: usize, width: usize) -> Self;
    fn width(&self) -> usize;
    fn trace_offset(&self) -> usize;
    fn into_matrix(self) -> RowMajorMatrix<F>;
}

// TODO[jpw]: revisit if this trait makes sense
pub trait TraceFiller<F, CTX> {
    /// Populates `trace`. This function will always be called after
    /// [`TraceStep::execute`], so the `trace` should already contain the records necessary to fill
    /// in the rest of it.
    // TODO(ayush): come up with a better abstraction for chips that fill a dynamic number of rows
    fn fill_trace(
        &self,
        mem_helper: &MemoryAuxColsFactory<F>,
        trace: &mut RowMajorMatrix<F>,
        rows_used: usize,
    ) where
        Self: Send + Sync,
        F: Send + Sync + Clone,
    {
        let width = trace.width();
        trace.values[..rows_used * width]
            .par_chunks_exact_mut(width)
            .for_each(|row_slice| {
                self.fill_trace_row(mem_helper, row_slice);
            });
        trace.values[rows_used * width..]
            .par_chunks_exact_mut(width)
            .for_each(|row_slice| {
                self.fill_dummy_trace_row(mem_helper, row_slice);
            });
    }

    /// Populates `row_slice`. This function will always be called after
    /// [`TraceStep::execute`], so the `row_slice` should already contain context necessary to
    /// fill in the rest of the row. This function will be called for each row in the trace which
    /// is being used, and for all other rows in the trace see `fill_dummy_trace_row`.
    ///
    /// The provided `row_slice` will have length equal to the width of the AIR.
    fn fill_trace_row(&self, _mem_helper: &MemoryAuxColsFactory<F>, _row_slice: &mut [F]) {
        unreachable!("fill_trace_row is not implemented")
    }

    /// Populates `row_slice`. This function will be called on dummy rows.
    /// By default the trace is padded with empty (all 0) rows to make the height a power of 2.
    ///
    /// The provided `row_slice` will have length equal to the width of the AIR.
    fn fill_dummy_trace_row(&self, _mem_helper: &MemoryAuxColsFactory<F>, _row_slice: &mut [F]) {
        // By default, the row is filled with zeroes
    }
}

/// A trait that allows for custom implementation of `borrow` given the necessary information
/// This is useful for record structs that have dynamic size
pub trait CustomBorrow<'a, T, I> {
    fn custom_borrow(&'a mut self, metadata: I) -> T;
}

/// If a struct implements `BorrowMut<T>`, then the same implementation can be used for `CustomBorrow`
impl<'a, T, I> CustomBorrow<'a, &'a mut T, I> for [u8]
where
    [u8]: BorrowMut<T>,
{
    fn custom_borrow(&'a mut self, _metadata: I) -> &'a mut T {
        self.borrow_mut()
    }
}

/// Converts a field element slice into a record type.
/// This function transmutes the `&mut [F]` to raw bytes,
/// then uses the `CustomBorrow` trait to transmute to the desired record type `T`.
/// **SAFETY**: `slice` must satisfy the requirements of the `CustomBorrow` trait.
pub unsafe fn get_record_from_slice<'a, T, F, I>(slice: &mut &'a mut [F], metadata: I) -> T
where
    [u8]: CustomBorrow<'a, T, I>,
{
    // The alignment of `[u8]` is always satisfiedƒ
    let record_buffer =
        &mut *slice_from_raw_parts_mut(slice.as_mut_ptr() as *mut u8, slice.len() * size_of::<F>());
    let record: T = record_buffer.custom_borrow(metadata);
    record
}

<<<<<<< HEAD
=======

>>>>>>> 2f81f9f1
/// Minimal layout information that [MatrixRecordArena] requires for row allocation
/// in scenarios involving chips that:
/// - have a single row per instruction
/// - have trace row = [adapter_row, core_row]
/// **NOTE**: `AS` is the adapter type that implements `AdapterTraceStep`
/// **WARNING**: `AS::WIDTH` is the number of field elements, not the size in bytes
pub struct AdapterCoreLayout<AS, I = ()> {
    pub metadata: I,
    _phantom: PhantomData<AS>,
}

impl<AS, I> AdapterCoreLayout<AS, I> {
    pub fn new() -> Self
    where
        I: Default,
    {
        Self {
            metadata: I::default(),
            _phantom: PhantomData,
        }
    }

    pub fn with_metadata(metadata: I) -> Self {
        Self {
            metadata,
            _phantom: PhantomData,
        }
    }
}

/// Type alias for empty layout. Used by Adapter+Core chips when no metadata is needed.
pub type EmptyLayout<A> = AdapterCoreLayout<A, ()>;

/// Minimal layout information that [MatrixRecordArena] requires for record allocation
/// in scenarios involving chips that:
/// - can have multiple rows per instruction
pub struct MultiRowLayout<I> {
    pub num_rows: u32,
    pub metadata: I,
}

// TEMP[jpw]: buffer should be inside CTX
pub struct MatrixRecordArena<F> {
    pub trace_buffer: Vec<F>,
    // TODO(ayush): width should be a constant?
    pub width: usize,
    pub trace_offset: usize,
}

impl<F: Field> RowMajorMatrixArena<F> for MatrixRecordArena<F> {
    fn with_capacity(height: usize, width: usize) -> Self {
        let trace_buffer = F::zero_vec(height * width);
        Self {
            trace_buffer,
            width,
            trace_offset: 0,
        }
    }

    fn width(&self) -> usize {
        self.width
    }

    fn trace_offset(&self) -> usize {
        self.trace_offset
    }

    fn into_matrix(self) -> RowMajorMatrix<F> {
        RowMajorMatrix::new(self.trace_buffer, self.width)
    }
}

/// RecordArena implementation for [MatrixRecordArena], with [AdapterCoreLayout]
/// `A` is the adapter record type and `C` is the core record type
/// `AS` is a type that implements `AdapterTraceStep`, so the width of the adapter is `AS::WIDTH`
impl<'a, F: Field, A, C, I: Clone, AS> RecordArena<'a, AdapterCoreLayout<AS, I>, (A, C)>
    for MatrixRecordArena<F>
where
    [u8]: CustomBorrow<'a, A, I> + CustomBorrow<'a, C, I>,
    AS: 'static + AdapterTraceStep<F, ()>,
{
    fn alloc(&'a mut self, layout: AdapterCoreLayout<AS, I>) -> (A, C) {
        let buffer = self.alloc_single_row();
        // Doing a unchecked split here for perf
        let (adapter_buffer, core_buffer) =
            unsafe { buffer.split_at_mut_unchecked(AS::WIDTH * size_of::<F>()) };

        let adapter_record: A = adapter_buffer.custom_borrow(layout.metadata.clone());
        let core_record: C = core_buffer.custom_borrow(layout.metadata);

        (adapter_record, core_record)
    }
}

/// RecordArena implementation for [MatrixRecordArena], with [MultiRowLayout]
/// `R` is the RecordMut type
impl<'a, I, F: Field, R> RecordArena<'a, MultiRowLayout<I>, R> for MatrixRecordArena<F>
where
    [u8]: CustomBorrow<'a, R, I>,
{
    fn alloc(&'a mut self, layout: MultiRowLayout<I>) -> R {
        let buffer = self.alloc_buffer(layout.num_rows);
        let record: R = buffer.custom_borrow(layout.metadata);
        record
    }
}

impl<F: Field> MatrixRecordArena<F> {
    pub fn alloc_single_row(&mut self) -> &mut [u8] {
<<<<<<< HEAD
        let start = self.trace_offset;
        self.trace_offset += self.width;
        let row_slice = &mut self.trace_buffer[start..self.trace_offset];
        let size = size_of_val(row_slice);
        let ptr = row_slice as *mut [F] as *mut u8;
        // SAFETY:
        // - `ptr` is non-null
        // - `size` is correct
        // - alignment of `u8` is always satisfied
        unsafe { &mut *std::ptr::slice_from_raw_parts_mut(ptr, size) }
=======
        self.alloc_buffer(1)
>>>>>>> 2f81f9f1
    }

    pub fn alloc_buffer(&mut self, num_rows: u32) -> &mut [u8] {
        let start = self.trace_offset;
        self.trace_offset += num_rows as usize * self.width;
        let row_slice = &mut self.trace_buffer[start..self.trace_offset];
        let size = size_of_val(row_slice);
        let ptr = row_slice as *mut [F] as *mut u8;
        // SAFETY:
        // - `ptr` is non-null
        // - `size` is correct
        // - alignment of `u8` is always satisfied
        unsafe { &mut *std::ptr::slice_from_raw_parts_mut(ptr, size) }
    }
}

// TODO(ayush): rename to ChipWithExecutionContext or something
pub struct NewVmChipWrapper<F, AIR, STEP, RA> {
    pub air: AIR,
    pub step: STEP,
    pub arena: RA,
    mem_helper: SharedMemoryHelper<F>,
}

impl<F, AIR, STEP, RA> NewVmChipWrapper<F, AIR, STEP, RA>
where
    F: Field,
    AIR: BaseAir<F>,
    RA: RowMajorMatrixArena<F>,
{
    pub fn new(air: AIR, step: STEP, height: usize, mem_helper: SharedMemoryHelper<F>) -> Self {
        let width = air.width();
        assert!(height == 0 || height.is_power_of_two());
        assert!(
            align_of::<F>() >= align_of::<u32>(),
            "type {} should have at least alignment of u32",
            type_name::<F>()
        );
        let arena = RA::with_capacity(height, width);
        Self {
            air,
            step,
            arena,
            mem_helper,
        }
    }
}

impl<F, AIR, STEP, RA> InstructionExecutor<F> for NewVmChipWrapper<F, AIR, STEP, RA>
where
    F: PrimeField32,
    STEP: TraceStep<F, ()> // TODO: CTX?
        + StepExecutorE1<F>,
    for<'buf> RA: RecordArena<'buf, STEP::RecordLayout, STEP::RecordMut<'buf>>,
{
    fn execute(
        &mut self,
        memory: &mut MemoryController<F>,
        instruction: &Instruction<F>,
        from_state: ExecutionState<u32>,
    ) -> Result<ExecutionState<u32>> {
        let mut pc = from_state.pc;
        let state = VmStateMut {
            pc: &mut pc,
            memory: &mut memory.memory,
            ctx: &mut (),
        };
        self.step.execute(state, instruction, &mut self.arena)?;

        Ok(ExecutionState {
            pc,
            timestamp: memory.memory.timestamp,
        })
    }

    fn get_opcode_name(&self, opcode: usize) -> String {
        self.step.get_opcode_name(opcode)
    }
}

// Note[jpw]: the statement we want is:
// - `Air` is an `Air<AB>` for all `AB: AirBuilder`s needed by stark-backend
// which is equivalent to saying it implements AirRef<SC>
// The where clauses to achieve this statement is unfortunately really verbose.
impl<SC, AIR, STEP, RA> Chip<SC> for NewVmChipWrapper<Val<SC>, AIR, STEP, RA>
where
    SC: StarkGenericConfig,
    Val<SC>: PrimeField32,
    STEP: TraceStep<Val<SC>, ()> + TraceFiller<Val<SC>, ()> + Send + Sync,
    AIR: Clone + AnyRap<SC> + 'static,
    RA: RowMajorMatrixArena<Val<SC>>,
{
    fn air(&self) -> AirRef<SC> {
        Arc::new(self.air.clone())
    }

    fn generate_air_proof_input(self) -> AirProofInput<SC> {
        let width = self.arena.width();
        assert_eq!(self.arena.trace_offset() % width, 0);
        let rows_used = self.arena.trace_offset() / width;
        let height = next_power_of_two_or_zero(rows_used);
        let mut trace = self.arena.into_matrix();
        // This should be automatic since trace_buffer's height is a power of two:
        assert!(height.checked_mul(width).unwrap() <= trace.values.len());
        trace.values.truncate(height * width);
        let mem_helper = self.mem_helper.as_borrowed();
        self.step.fill_trace(&mem_helper, &mut trace, rows_used);
        drop(self.mem_helper);

        AirProofInput::simple(trace, self.step.generate_public_values())
    }
}

impl<F, AIR, C, RA> ChipUsageGetter for NewVmChipWrapper<F, AIR, C, RA>
where
    C: Sync,
    RA: RowMajorMatrixArena<F>,
{
    fn air_name(&self) -> String {
        get_air_name(&self.air)
    }
    fn current_trace_height(&self) -> usize {
        self.arena.trace_offset() / self.arena.width()
    }
    fn trace_width(&self) -> usize {
        self.arena.width()
    }
}

/// A helper trait for expressing generic state accesses within the implementation of
/// [TraceStep]. Note that this is only a helper trait when the same interface of state access
/// is reused or shared by multiple implementations. It is not required to implement this trait if
/// it is easier to implement the [TraceStep] trait directly without this trait.
pub trait AdapterTraceStep<F, CTX> {
    const WIDTH: usize;
    type ReadData;
    type WriteData;
    // @dev This can either be a &mut _ type or a struct with &mut _ fields.
    // The latter is helpful if we want to directly write certain values in place into a trace
    // matrix.
    type RecordMut<'a>
    where
        Self: 'a;

    fn start(pc: u32, memory: &TracingMemory<F>, record: &mut Self::RecordMut<'_>);

    fn read(
        &self,
        memory: &mut TracingMemory<F>,
        instruction: &Instruction<F>,
        record: &mut Self::RecordMut<'_>,
    ) -> Self::ReadData;

    fn write(
        &self,
        memory: &mut TracingMemory<F>,
        instruction: &Instruction<F>,
        data: &Self::WriteData,
        record: &mut Self::RecordMut<'_>,
    );
}

// NOTE[jpw]: cannot reuse `TraceSubRowGenerator` trait because we need associated constant
// `WIDTH`.
pub trait AdapterTraceFiller<F, CTX>: AdapterTraceStep<F, CTX> {
    /// Post-execution filling of rest of adapter row.
    fn fill_trace_row(&self, mem_helper: &MemoryAuxColsFactory<F>, adapter_row: &mut [F]);
}

pub trait AdapterExecutorE1<F>
where
    F: PrimeField32,
{
    type ReadData;
    type WriteData;

    fn read<Ctx>(
        &self,
        state: &mut VmStateMut<GuestMemory, Ctx>,
        instruction: &Instruction<F>,
    ) -> Self::ReadData
    where
        Ctx: E1E2ExecutionCtx;

    fn write<Ctx>(
        &self,
        state: &mut VmStateMut<GuestMemory, Ctx>,
        instruction: &Instruction<F>,
        data: &Self::WriteData,
    ) where
        Ctx: E1E2ExecutionCtx;
}

// TODO: Rename core/step to operator
pub trait StepExecutorE1<F> {
    fn execute_e1<Ctx>(
        &self,
        state: &mut VmStateMut<GuestMemory, Ctx>,
        instruction: &Instruction<F>,
    ) -> Result<()>
    where
        Ctx: E1E2ExecutionCtx;

    fn execute_metered(
        &self,
        state: &mut VmStateMut<GuestMemory, MeteredCtx>,
        instruction: &Instruction<F>,
        chip_index: usize,
    ) -> Result<()>;
}

const DEFAULT_RECORDS_CAPACITY: usize = 1 << 20;

impl<F, A, S, RA> InsExecutorE1<F> for NewVmChipWrapper<F, A, S, RA>
where
    F: PrimeField32,
    S: StepExecutorE1<F>,
{
    fn execute_e1<Ctx>(
        &self,
        state: &mut VmStateMut<GuestMemory, Ctx>,
        instruction: &Instruction<F>,
    ) -> Result<()>
    where
        Ctx: E1E2ExecutionCtx,
    {
        self.step.execute_e1(state, instruction)
    }

    fn execute_metered(
        &self,
        state: &mut VmStateMut<GuestMemory, MeteredCtx>,
        instruction: &Instruction<F>,
        chip_index: usize,
    ) -> Result<()>
    where
        F: PrimeField32,
    {
        self.step.execute_metered(state, instruction, chip_index)
    }
}

#[derive(Clone, Copy, derive_new::new)]
pub struct VmAirWrapper<A, C> {
    pub adapter: A,
    pub core: C,
}

impl<F, A, C> BaseAir<F> for VmAirWrapper<A, C>
where
    A: BaseAir<F>,
    C: BaseAir<F>,
{
    fn width(&self) -> usize {
        self.adapter.width() + self.core.width()
    }
}

impl<F, A, M> BaseAirWithPublicValues<F> for VmAirWrapper<A, M>
where
    A: BaseAir<F>,
    M: BaseAirWithPublicValues<F>,
{
    fn num_public_values(&self) -> usize {
        self.core.num_public_values()
    }
}

// Current cached trace is not supported
impl<F, A, M> PartitionedBaseAir<F> for VmAirWrapper<A, M>
where
    A: BaseAir<F>,
    M: BaseAir<F>,
{
}

impl<AB, A, M> Air<AB> for VmAirWrapper<A, M>
where
    AB: AirBuilder,
    A: VmAdapterAir<AB>,
    M: VmCoreAir<AB, A::Interface>,
{
    fn eval(&self, builder: &mut AB) {
        let main = builder.main();
        let local = main.row_slice(0);
        let local: &[AB::Var] = (*local).borrow();
        let (local_adapter, local_core) = local.split_at(self.adapter.width());

        let ctx = self
            .core
            .eval(builder, local_core, self.adapter.get_from_pc(local_adapter));
        self.adapter.eval(builder, local_adapter, ctx);
    }
}

// =================================================================================================
// Concrete adapter interfaces
// =================================================================================================

/// The most common adapter interface.
/// Performs `NUM_READS` batch reads of size `READ_SIZE` and
/// `NUM_WRITES` batch writes of size `WRITE_SIZE`.
pub struct BasicAdapterInterface<
    T,
    PI,
    const NUM_READS: usize,
    const NUM_WRITES: usize,
    const READ_SIZE: usize,
    const WRITE_SIZE: usize,
>(PhantomData<T>, PhantomData<PI>);

impl<
        T,
        PI,
        const NUM_READS: usize,
        const NUM_WRITES: usize,
        const READ_SIZE: usize,
        const WRITE_SIZE: usize,
    > VmAdapterInterface<T>
    for BasicAdapterInterface<T, PI, NUM_READS, NUM_WRITES, READ_SIZE, WRITE_SIZE>
{
    type Reads = [[T; READ_SIZE]; NUM_READS];
    type Writes = [[T; WRITE_SIZE]; NUM_WRITES];
    type ProcessedInstruction = PI;
}

pub struct VecHeapAdapterInterface<
    T,
    const NUM_READS: usize,
    const BLOCKS_PER_READ: usize,
    const BLOCKS_PER_WRITE: usize,
    const READ_SIZE: usize,
    const WRITE_SIZE: usize,
>(PhantomData<T>);

impl<
        T,
        const NUM_READS: usize,
        const BLOCKS_PER_READ: usize,
        const BLOCKS_PER_WRITE: usize,
        const READ_SIZE: usize,
        const WRITE_SIZE: usize,
    > VmAdapterInterface<T>
    for VecHeapAdapterInterface<
        T,
        NUM_READS,
        BLOCKS_PER_READ,
        BLOCKS_PER_WRITE,
        READ_SIZE,
        WRITE_SIZE,
    >
{
    type Reads = [[[T; READ_SIZE]; BLOCKS_PER_READ]; NUM_READS];
    type Writes = [[T; WRITE_SIZE]; BLOCKS_PER_WRITE];
    type ProcessedInstruction = MinimalInstruction<T>;
}

pub struct VecHeapTwoReadsAdapterInterface<
    T,
    const BLOCKS_PER_READ1: usize,
    const BLOCKS_PER_READ2: usize,
    const BLOCKS_PER_WRITE: usize,
    const READ_SIZE: usize,
    const WRITE_SIZE: usize,
>(PhantomData<T>);

impl<
        T,
        const BLOCKS_PER_READ1: usize,
        const BLOCKS_PER_READ2: usize,
        const BLOCKS_PER_WRITE: usize,
        const READ_SIZE: usize,
        const WRITE_SIZE: usize,
    > VmAdapterInterface<T>
    for VecHeapTwoReadsAdapterInterface<
        T,
        BLOCKS_PER_READ1,
        BLOCKS_PER_READ2,
        BLOCKS_PER_WRITE,
        READ_SIZE,
        WRITE_SIZE,
    >
{
    type Reads = (
        [[T; READ_SIZE]; BLOCKS_PER_READ1],
        [[T; READ_SIZE]; BLOCKS_PER_READ2],
    );
    type Writes = [[T; WRITE_SIZE]; BLOCKS_PER_WRITE];
    type ProcessedInstruction = MinimalInstruction<T>;
}

/// Similar to `BasicAdapterInterface`, but it flattens the reads and writes into a single flat
/// array for each
pub struct FlatInterface<T, PI, const READ_CELLS: usize, const WRITE_CELLS: usize>(
    PhantomData<T>,
    PhantomData<PI>,
);

impl<T, PI, const READ_CELLS: usize, const WRITE_CELLS: usize> VmAdapterInterface<T>
    for FlatInterface<T, PI, READ_CELLS, WRITE_CELLS>
{
    type Reads = [T; READ_CELLS];
    type Writes = [T; WRITE_CELLS];
    type ProcessedInstruction = PI;
}

/// An interface that is fully determined during runtime. This should **only** be used as a last
/// resort when static compile-time guarantees cannot be made.
#[derive(Serialize, Deserialize)]
pub struct DynAdapterInterface<T>(PhantomData<T>);

impl<T> VmAdapterInterface<T> for DynAdapterInterface<T> {
    /// Any reads can be flattened into a single vector.
    type Reads = DynArray<T>;
    /// Any writes can be flattened into a single vector.
    type Writes = DynArray<T>;
    /// Any processed instruction can be flattened into a single vector.
    type ProcessedInstruction = DynArray<T>;
}

/// Newtype to implement `From`.
#[derive(Clone, Debug, Default)]
pub struct DynArray<T>(pub Vec<T>);

// =================================================================================================
// Definitions of ProcessedInstruction types for use in integration API
// =================================================================================================

#[repr(C)]
#[derive(AlignedBorrow)]
pub struct MinimalInstruction<T> {
    pub is_valid: T,
    /// Absolute opcode number
    pub opcode: T,
}

// This ProcessedInstruction is used by rv32_rdwrite
#[repr(C)]
#[derive(AlignedBorrow)]
pub struct ImmInstruction<T> {
    pub is_valid: T,
    /// Absolute opcode number
    pub opcode: T,
    pub immediate: T,
}

// This ProcessedInstruction is used by rv32_jalr
#[repr(C)]
#[derive(AlignedBorrow)]
pub struct SignedImmInstruction<T> {
    pub is_valid: T,
    /// Absolute opcode number
    pub opcode: T,
    pub immediate: T,
    /// Sign of the immediate (1 if negative, 0 if positive)
    pub imm_sign: T,
}

// =================================================================================================
// Conversions between adapter interfaces
// =================================================================================================

mod conversions {
    use super::*;

    // AdapterAirContext: VecHeapAdapterInterface -> DynInterface
    impl<
            T,
            const NUM_READS: usize,
            const BLOCKS_PER_READ: usize,
            const BLOCKS_PER_WRITE: usize,
            const READ_SIZE: usize,
            const WRITE_SIZE: usize,
        >
        From<
            AdapterAirContext<
                T,
                VecHeapAdapterInterface<
                    T,
                    NUM_READS,
                    BLOCKS_PER_READ,
                    BLOCKS_PER_WRITE,
                    READ_SIZE,
                    WRITE_SIZE,
                >,
            >,
        > for AdapterAirContext<T, DynAdapterInterface<T>>
    {
        fn from(
            ctx: AdapterAirContext<
                T,
                VecHeapAdapterInterface<
                    T,
                    NUM_READS,
                    BLOCKS_PER_READ,
                    BLOCKS_PER_WRITE,
                    READ_SIZE,
                    WRITE_SIZE,
                >,
            >,
        ) -> Self {
            AdapterAirContext {
                to_pc: ctx.to_pc,
                reads: ctx.reads.into(),
                writes: ctx.writes.into(),
                instruction: ctx.instruction.into(),
            }
        }
    }

    // AdapterAirContext: DynInterface -> VecHeapAdapterInterface
    impl<
            T,
            const NUM_READS: usize,
            const BLOCKS_PER_READ: usize,
            const BLOCKS_PER_WRITE: usize,
            const READ_SIZE: usize,
            const WRITE_SIZE: usize,
        > From<AdapterAirContext<T, DynAdapterInterface<T>>>
        for AdapterAirContext<
            T,
            VecHeapAdapterInterface<
                T,
                NUM_READS,
                BLOCKS_PER_READ,
                BLOCKS_PER_WRITE,
                READ_SIZE,
                WRITE_SIZE,
            >,
        >
    {
        fn from(ctx: AdapterAirContext<T, DynAdapterInterface<T>>) -> Self {
            AdapterAirContext {
                to_pc: ctx.to_pc,
                reads: ctx.reads.into(),
                writes: ctx.writes.into(),
                instruction: ctx.instruction.into(),
            }
        }
    }

    // AdapterAirContext: DynInterface -> VecHeapTwoReadsAdapterInterface
    impl<
            T: Clone,
            const BLOCKS_PER_READ1: usize,
            const BLOCKS_PER_READ2: usize,
            const BLOCKS_PER_WRITE: usize,
            const READ_SIZE: usize,
            const WRITE_SIZE: usize,
        > From<AdapterAirContext<T, DynAdapterInterface<T>>>
        for AdapterAirContext<
            T,
            VecHeapTwoReadsAdapterInterface<
                T,
                BLOCKS_PER_READ1,
                BLOCKS_PER_READ2,
                BLOCKS_PER_WRITE,
                READ_SIZE,
                WRITE_SIZE,
            >,
        >
    {
        fn from(ctx: AdapterAirContext<T, DynAdapterInterface<T>>) -> Self {
            AdapterAirContext {
                to_pc: ctx.to_pc,
                reads: ctx.reads.into(),
                writes: ctx.writes.into(),
                instruction: ctx.instruction.into(),
            }
        }
    }

    // AdapterAirContext: BasicInterface -> VecHeapAdapterInterface
    impl<
            T,
            PI: Into<MinimalInstruction<T>>,
            const BASIC_NUM_READS: usize,
            const BASIC_NUM_WRITES: usize,
            const NUM_READS: usize,
            const BLOCKS_PER_READ: usize,
            const BLOCKS_PER_WRITE: usize,
            const READ_SIZE: usize,
            const WRITE_SIZE: usize,
        >
        From<
            AdapterAirContext<
                T,
                BasicAdapterInterface<
                    T,
                    PI,
                    BASIC_NUM_READS,
                    BASIC_NUM_WRITES,
                    READ_SIZE,
                    WRITE_SIZE,
                >,
            >,
        >
        for AdapterAirContext<
            T,
            VecHeapAdapterInterface<
                T,
                NUM_READS,
                BLOCKS_PER_READ,
                BLOCKS_PER_WRITE,
                READ_SIZE,
                WRITE_SIZE,
            >,
        >
    {
        fn from(
            ctx: AdapterAirContext<
                T,
                BasicAdapterInterface<
                    T,
                    PI,
                    BASIC_NUM_READS,
                    BASIC_NUM_WRITES,
                    READ_SIZE,
                    WRITE_SIZE,
                >,
            >,
        ) -> Self {
            assert_eq!(BASIC_NUM_READS, NUM_READS * BLOCKS_PER_READ);
            let mut reads_it = ctx.reads.into_iter();
            let reads = from_fn(|_| from_fn(|_| reads_it.next().unwrap()));
            assert_eq!(BASIC_NUM_WRITES, BLOCKS_PER_WRITE);
            let mut writes_it = ctx.writes.into_iter();
            let writes = from_fn(|_| writes_it.next().unwrap());
            AdapterAirContext {
                to_pc: ctx.to_pc,
                reads,
                writes,
                instruction: ctx.instruction.into(),
            }
        }
    }

    // AdapterAirContext: FlatInterface -> BasicInterface
    impl<
            T,
            PI,
            const NUM_READS: usize,
            const NUM_WRITES: usize,
            const READ_SIZE: usize,
            const WRITE_SIZE: usize,
            const READ_CELLS: usize,
            const WRITE_CELLS: usize,
        >
        From<
            AdapterAirContext<
                T,
                BasicAdapterInterface<T, PI, NUM_READS, NUM_WRITES, READ_SIZE, WRITE_SIZE>,
            >,
        > for AdapterAirContext<T, FlatInterface<T, PI, READ_CELLS, WRITE_CELLS>>
    {
        /// ## Panics
        /// If `READ_CELLS != NUM_READS * READ_SIZE` or `WRITE_CELLS != NUM_WRITES * WRITE_SIZE`.
        /// This is a runtime assertion until Rust const generics expressions are stabilized.
        fn from(
            ctx: AdapterAirContext<
                T,
                BasicAdapterInterface<T, PI, NUM_READS, NUM_WRITES, READ_SIZE, WRITE_SIZE>,
            >,
        ) -> AdapterAirContext<T, FlatInterface<T, PI, READ_CELLS, WRITE_CELLS>> {
            assert_eq!(READ_CELLS, NUM_READS * READ_SIZE);
            assert_eq!(WRITE_CELLS, NUM_WRITES * WRITE_SIZE);
            let mut reads_it = ctx.reads.into_iter().flatten();
            let reads = from_fn(|_| reads_it.next().unwrap());
            let mut writes_it = ctx.writes.into_iter().flatten();
            let writes = from_fn(|_| writes_it.next().unwrap());
            AdapterAirContext {
                to_pc: ctx.to_pc,
                reads,
                writes,
                instruction: ctx.instruction,
            }
        }
    }

    // AdapterAirContext: BasicInterface -> FlatInterface
    impl<
            T,
            PI,
            const NUM_READS: usize,
            const NUM_WRITES: usize,
            const READ_SIZE: usize,
            const WRITE_SIZE: usize,
            const READ_CELLS: usize,
            const WRITE_CELLS: usize,
        > From<AdapterAirContext<T, FlatInterface<T, PI, READ_CELLS, WRITE_CELLS>>>
        for AdapterAirContext<
            T,
            BasicAdapterInterface<T, PI, NUM_READS, NUM_WRITES, READ_SIZE, WRITE_SIZE>,
        >
    {
        /// ## Panics
        /// If `READ_CELLS != NUM_READS * READ_SIZE` or `WRITE_CELLS != NUM_WRITES * WRITE_SIZE`.
        /// This is a runtime assertion until Rust const generics expressions are stabilized.
        fn from(
            AdapterAirContext {
                to_pc,
                reads,
                writes,
                instruction,
            }: AdapterAirContext<T, FlatInterface<T, PI, READ_CELLS, WRITE_CELLS>>,
        ) -> AdapterAirContext<
            T,
            BasicAdapterInterface<T, PI, NUM_READS, NUM_WRITES, READ_SIZE, WRITE_SIZE>,
        > {
            assert_eq!(READ_CELLS, NUM_READS * READ_SIZE);
            assert_eq!(WRITE_CELLS, NUM_WRITES * WRITE_SIZE);
            let mut reads_it = reads.into_iter();
            let reads: [[T; READ_SIZE]; NUM_READS] =
                from_fn(|_| from_fn(|_| reads_it.next().unwrap()));
            let mut writes_it = writes.into_iter();
            let writes: [[T; WRITE_SIZE]; NUM_WRITES] =
                from_fn(|_| from_fn(|_| writes_it.next().unwrap()));
            AdapterAirContext {
                to_pc,
                reads,
                writes,
                instruction,
            }
        }
    }

    impl<T> From<Vec<T>> for DynArray<T> {
        fn from(v: Vec<T>) -> Self {
            Self(v)
        }
    }

    impl<T> From<DynArray<T>> for Vec<T> {
        fn from(v: DynArray<T>) -> Vec<T> {
            v.0
        }
    }

    impl<T, const N: usize, const M: usize> From<[[T; N]; M]> for DynArray<T> {
        fn from(v: [[T; N]; M]) -> Self {
            Self(v.into_iter().flatten().collect())
        }
    }

    impl<T, const N: usize, const M: usize> From<DynArray<T>> for [[T; N]; M] {
        fn from(v: DynArray<T>) -> Self {
            assert_eq!(v.0.len(), N * M, "Incorrect vector length {}", v.0.len());
            let mut it = v.0.into_iter();
            from_fn(|_| from_fn(|_| it.next().unwrap()))
        }
    }

    impl<T, const N: usize, const M: usize, const R: usize> From<[[[T; N]; M]; R]> for DynArray<T> {
        fn from(v: [[[T; N]; M]; R]) -> Self {
            Self(
                v.into_iter()
                    .flat_map(|x| x.into_iter().flatten())
                    .collect(),
            )
        }
    }

    impl<T, const N: usize, const M: usize, const R: usize> From<DynArray<T>> for [[[T; N]; M]; R] {
        fn from(v: DynArray<T>) -> Self {
            assert_eq!(
                v.0.len(),
                N * M * R,
                "Incorrect vector length {}",
                v.0.len()
            );
            let mut it = v.0.into_iter();
            from_fn(|_| from_fn(|_| from_fn(|_| it.next().unwrap())))
        }
    }

    impl<T, const N: usize, const M1: usize, const M2: usize> From<([[T; N]; M1], [[T; N]; M2])>
        for DynArray<T>
    {
        fn from(v: ([[T; N]; M1], [[T; N]; M2])) -> Self {
            let vec =
                v.0.into_iter()
                    .flatten()
                    .chain(v.1.into_iter().flatten())
                    .collect();
            Self(vec)
        }
    }

    impl<T, const N: usize, const M1: usize, const M2: usize> From<DynArray<T>>
        for ([[T; N]; M1], [[T; N]; M2])
    {
        fn from(v: DynArray<T>) -> Self {
            assert_eq!(
                v.0.len(),
                N * (M1 + M2),
                "Incorrect vector length {}",
                v.0.len()
            );
            let mut it = v.0.into_iter();
            (
                from_fn(|_| from_fn(|_| it.next().unwrap())),
                from_fn(|_| from_fn(|_| it.next().unwrap())),
            )
        }
    }

    // AdapterAirContext: BasicInterface -> DynInterface
    impl<
            T,
            PI: Into<DynArray<T>>,
            const NUM_READS: usize,
            const NUM_WRITES: usize,
            const READ_SIZE: usize,
            const WRITE_SIZE: usize,
        >
        From<
            AdapterAirContext<
                T,
                BasicAdapterInterface<T, PI, NUM_READS, NUM_WRITES, READ_SIZE, WRITE_SIZE>,
            >,
        > for AdapterAirContext<T, DynAdapterInterface<T>>
    {
        fn from(
            ctx: AdapterAirContext<
                T,
                BasicAdapterInterface<T, PI, NUM_READS, NUM_WRITES, READ_SIZE, WRITE_SIZE>,
            >,
        ) -> Self {
            AdapterAirContext {
                to_pc: ctx.to_pc,
                reads: ctx.reads.into(),
                writes: ctx.writes.into(),
                instruction: ctx.instruction.into(),
            }
        }
    }

    // AdapterAirContext: DynInterface -> BasicInterface
    impl<
            T,
            PI,
            const NUM_READS: usize,
            const NUM_WRITES: usize,
            const READ_SIZE: usize,
            const WRITE_SIZE: usize,
        > From<AdapterAirContext<T, DynAdapterInterface<T>>>
        for AdapterAirContext<
            T,
            BasicAdapterInterface<T, PI, NUM_READS, NUM_WRITES, READ_SIZE, WRITE_SIZE>,
        >
    where
        PI: From<DynArray<T>>,
    {
        fn from(ctx: AdapterAirContext<T, DynAdapterInterface<T>>) -> Self {
            AdapterAirContext {
                to_pc: ctx.to_pc,
                reads: ctx.reads.into(),
                writes: ctx.writes.into(),
                instruction: ctx.instruction.into(),
            }
        }
    }

    // AdapterAirContext: FlatInterface -> DynInterface
    impl<T: Clone, PI: Into<DynArray<T>>, const READ_CELLS: usize, const WRITE_CELLS: usize>
        From<AdapterAirContext<T, FlatInterface<T, PI, READ_CELLS, WRITE_CELLS>>>
        for AdapterAirContext<T, DynAdapterInterface<T>>
    {
        fn from(ctx: AdapterAirContext<T, FlatInterface<T, PI, READ_CELLS, WRITE_CELLS>>) -> Self {
            AdapterAirContext {
                to_pc: ctx.to_pc,
                reads: ctx.reads.to_vec().into(),
                writes: ctx.writes.to_vec().into(),
                instruction: ctx.instruction.into(),
            }
        }
    }

    impl<T> From<MinimalInstruction<T>> for DynArray<T> {
        fn from(m: MinimalInstruction<T>) -> Self {
            Self(vec![m.is_valid, m.opcode])
        }
    }

    impl<T> From<DynArray<T>> for MinimalInstruction<T> {
        fn from(m: DynArray<T>) -> Self {
            let mut m = m.0.into_iter();
            MinimalInstruction {
                is_valid: m.next().unwrap(),
                opcode: m.next().unwrap(),
            }
        }
    }

    impl<T> From<DynArray<T>> for ImmInstruction<T> {
        fn from(m: DynArray<T>) -> Self {
            let mut m = m.0.into_iter();
            ImmInstruction {
                is_valid: m.next().unwrap(),
                opcode: m.next().unwrap(),
                immediate: m.next().unwrap(),
            }
        }
    }

    impl<T> From<ImmInstruction<T>> for DynArray<T> {
        fn from(instruction: ImmInstruction<T>) -> Self {
            DynArray::from(vec![
                instruction.is_valid,
                instruction.opcode,
                instruction.immediate,
            ])
        }
    }
}<|MERGE_RESOLUTION|>--- conflicted
+++ resolved
@@ -200,7 +200,8 @@
     fn custom_borrow(&'a mut self, metadata: I) -> T;
 }
 
-/// If a struct implements `BorrowMut<T>`, then the same implementation can be used for `CustomBorrow`
+/// If a struct implements `BorrowMut<T>`, then the same implementation can be used for
+/// `CustomBorrow`
 impl<'a, T, I> CustomBorrow<'a, &'a mut T, I> for [u8]
 where
     [u8]: BorrowMut<T>,
@@ -225,10 +226,6 @@
     record
 }
 
-<<<<<<< HEAD
-=======
-
->>>>>>> 2f81f9f1
 /// Minimal layout information that [MatrixRecordArena] requires for row allocation
 /// in scenarios involving chips that:
 /// - have a single row per instruction
@@ -338,20 +335,7 @@
 
 impl<F: Field> MatrixRecordArena<F> {
     pub fn alloc_single_row(&mut self) -> &mut [u8] {
-<<<<<<< HEAD
-        let start = self.trace_offset;
-        self.trace_offset += self.width;
-        let row_slice = &mut self.trace_buffer[start..self.trace_offset];
-        let size = size_of_val(row_slice);
-        let ptr = row_slice as *mut [F] as *mut u8;
-        // SAFETY:
-        // - `ptr` is non-null
-        // - `size` is correct
-        // - alignment of `u8` is always satisfied
-        unsafe { &mut *std::ptr::slice_from_raw_parts_mut(ptr, size) }
-=======
         self.alloc_buffer(1)
->>>>>>> 2f81f9f1
     }
 
     pub fn alloc_buffer(&mut self, num_rows: u32) -> &mut [u8] {
@@ -562,8 +546,6 @@
         chip_index: usize,
     ) -> Result<()>;
 }
-
-const DEFAULT_RECORDS_CAPACITY: usize = 1 << 20;
 
 impl<F, A, S, RA> InsExecutorE1<F> for NewVmChipWrapper<F, A, S, RA>
 where
