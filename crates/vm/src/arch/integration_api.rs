--- conflicted
+++ resolved
@@ -200,7 +200,8 @@
     fn custom_borrow(&'a mut self, metadata: I) -> T;
 }
 
-/// If a struct implements `BorrowMut<T>`, then the same implementation can be used for `CustomBorrow`
+/// If a struct implements `BorrowMut<T>`, then the same implementation can be used for
+/// `CustomBorrow`
 impl<'a, T, I> CustomBorrow<'a, &'a mut T, I> for [u8]
 where
     [u8]: BorrowMut<T>,
@@ -261,16 +262,11 @@
 /// Minimal layout information that [MatrixRecordArena] requires for record allocation
 /// in scenarios involving chips that:
 /// - can have multiple rows per instruction
-<<<<<<< HEAD
 pub struct MultiRowLayout<I = ()> {
-=======
-pub struct MultiRowLayout<I> {
->>>>>>> e6f5647a
     pub num_rows: u32,
     pub metadata: I,
 }
 
-<<<<<<< HEAD
 impl<I: Default> Default for MultiRowLayout<I> {
     fn default() -> Self {
         Self {
@@ -280,8 +276,6 @@
     }
 }
 
-=======
->>>>>>> e6f5647a
 // TEMP[jpw]: buffer should be inside CTX
 pub struct MatrixRecordArena<F> {
     pub trace_buffer: Vec<F>,
@@ -350,20 +344,7 @@
 
 impl<F: Field> MatrixRecordArena<F> {
     pub fn alloc_single_row(&mut self) -> &mut [u8] {
-<<<<<<< HEAD
-        let start = self.trace_offset;
-        self.trace_offset += self.width;
-        let row_slice = &mut self.trace_buffer[start..self.trace_offset];
-        let size = size_of_val(row_slice);
-        let ptr = row_slice as *mut [F] as *mut u8;
-        // SAFETY:
-        // - `ptr` is non-null
-        // - `size` is correct
-        // - alignment of `u8` is always satisfied
-        unsafe { &mut *std::ptr::slice_from_raw_parts_mut(ptr, size) }
-=======
         self.alloc_buffer(1)
->>>>>>> e6f5647a
     }
 
     pub fn alloc_buffer(&mut self, num_rows: u32) -> &mut [u8] {
