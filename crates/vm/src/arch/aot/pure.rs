use std::ffi::c_void;

use openvm_instructions::exe::VmExe;
use openvm_stark_backend::p3_field::PrimeField32;

use super::{
    common::{
        sync_gpr_to_xmm, sync_xmm_to_gpr, REG_D, REG_EXEC_STATE_PTR, REG_FIRST_ARG, REG_FOURTH_ARG,
        REG_INSNS_PTR, REG_INSTRET_END, REG_PC, REG_RETURN_VAL, REG_SECOND_ARG, REG_THIRD_ARG,
    },
    AotInstance, AsmRunFn,
};
use crate::{
    arch::{
        aot::{asm_to_lib, extern_handler, get_vm_address_space_addr, set_pc_shim},
        execution_mode::ExecutionCtx,
        interpreter::{
            alloc_pre_compute_buf, get_pre_compute_instructions, get_pre_compute_max_size,
            split_pre_compute_buf,
        },
        AotError, ExecutionError, Executor, ExecutorInventory, ExitCode, StaticProgramError,
        Streams, VmExecState, VmState,
    },
    system::memory::online::GuestMemory,
};

static_assertions::assert_impl_all!(AotInstance<p3_baby_bear::BabyBear, ExecutionCtx>: Send, Sync);

impl<'a, F> AotInstance<F, ExecutionCtx>
where
    F: PrimeField32,
{
    pub fn create_pure_asm<E>(
        exe: &VmExe<F>,
        inventory: &ExecutorInventory<E>,
    ) -> Result<String, StaticProgramError>
    where
        E: Executor<F>,
    {
        let mut asm_str = String::new();
        // generate the assembly based on exe.program

        // header part
        asm_str += ".intel_syntax noprefix\n";
        asm_str += ".code64\n";
        asm_str += ".section .text\n";
        asm_str += ".global asm_run\n";

        // asm_run_internal part
        asm_str += "asm_run:\n";

        asm_str += &Self::push_external_registers();

        asm_str += &format!("   mov {REG_EXEC_STATE_PTR}, {REG_FIRST_ARG}\n");
        asm_str += &format!("   mov {REG_INSNS_PTR}, {REG_SECOND_ARG}\n");
        asm_str += &format!("   mov {REG_PC}, {REG_THIRD_ARG}\n");
        asm_str += &format!("   mov {REG_INSTRET_END}, {REG_FOURTH_ARG}\n");

        let get_vm_address_space_addr_ptr = format!(
            "{:p}",
            get_vm_address_space_addr::<F, ExecutionCtx> as *const ()
        );

        asm_str += &Self::push_internal_registers();

        // Temporarily use r14 as the pointer to get_vm_address_space_addr
        asm_str += &format!("    mov r14, {get_vm_address_space_addr_ptr}\n");
        asm_str += "    mov rdi, rbx\n";
        asm_str += "    mov rsi, 1\n";
        asm_str += "    call r14\n";
        // Store the start of register address space in r15
        asm_str += "    mov r15, rax\n";
        // Store the start of address space 2 in high 64 bits of xmm0
        asm_str += "    mov rdi, rbx\n";
        asm_str += "    mov rsi, 2\n";
        asm_str += "    call r14\n";
        asm_str += "    pinsrq  xmm0, rax, 1\n";
        // Store the start of address space 3 in high 64 bits of xmm1
        asm_str += "    mov rdi, rbx\n";
        asm_str += "    mov rsi, 3\n";
        asm_str += "    call r14\n";
        asm_str += "    pinsrq  xmm1, rax, 1\n";
        // Store the start of address space 4 in high 64 bits of xmm2
        asm_str += "    mov rdi, rbx\n";
        asm_str += "    mov rsi, 4\n";
        asm_str += "    call r14\n";
        asm_str += "    pinsrq  xmm2, rax, 1\n";

        asm_str += &Self::pop_internal_registers();

        asm_str += &Self::rv32_regs_to_xmm();

        asm_str += &format!("   lea {REG_D}, [rip + map_pc_base]\n");
        asm_str += &format!("   movsxd {REG_PC}, [{REG_D} + {REG_PC}]\n");
        asm_str += &format!("   add {REG_PC}, {REG_D}\n");
        asm_str += &format!("   jmp {REG_PC}\n");

        // asm_execute_pc_{pc_num}
        // do fallback first for now but expand per instruction

        let pc_base = exe.program.pc_base;

        for i in 0..(pc_base / 4) {
            asm_str += &format!("asm_execute_pc_{}:", i * 4);
            asm_str += "\n";
        }

        let extern_handler_ptr =
            format!("{:p}", extern_handler::<F, ExecutionCtx, true> as *const ());
        let set_pc_ptr = format!("{:p}", set_pc_shim::<F, ExecutionCtx> as *const ());

        for (pc, instruction, _) in exe.program.enumerate_by_pc() {
            /* Preprocessing step, to check if we should suspend or not */
            asm_str += &format!("asm_execute_pc_{pc}:\n");

            // Check if we should suspend or not

            asm_str += &format!("    cmp {REG_INSTRET_END}, 0\n");
            asm_str += &format!("    je asm_run_end_{pc}\n");
            asm_str += &format!("    dec {REG_INSTRET_END}\n");

            if instruction.opcode.as_usize() == 0 {
                // terminal opcode has no associated executor, so can handle with default fallback
                asm_str += &Self::xmm_to_rv32_regs();
                asm_str += &Self::push_address_space_start();
                asm_str += &Self::push_internal_registers();

                asm_str += &format!("   mov {REG_FIRST_ARG}, {REG_EXEC_STATE_PTR}\n");
                asm_str += &format!("   mov {REG_SECOND_ARG}, {REG_INSNS_PTR}\n");
                asm_str += &format!("   mov {REG_THIRD_ARG}, {pc}\n");
                asm_str += &format!("   mov {REG_D}, {extern_handler_ptr}\n");
                asm_str += &format!("   call {REG_D}\n");
                asm_str += &format!("   mov {REG_PC}, {REG_D}\n");
                asm_str += &format!("   AND {REG_D}, 1\n");
                asm_str += &format!("   cmp {REG_D}, 1\n");

                asm_str += &Self::pop_internal_registers();
                asm_str += &Self::pop_address_space_start();
                asm_str += &format!("   mov {REG_FIRST_ARG}, {REG_EXEC_STATE_PTR}\n");
                asm_str += &format!("   mov {REG_SECOND_ARG}, {pc}\n");
                asm_str += &format!("   mov {REG_D}, {set_pc_ptr}\n");
                asm_str += &format!("   call {REG_D}\n");
                asm_str += &format!(
                    "   mov {REG_RETURN_VAL}, {}\n",
                    instruction.c.as_canonical_u32()
                );
                asm_str += &Self::pop_external_registers();
                asm_str += "    ret\n";

                continue;
            }

            let executor = inventory
                .get_executor(instruction.opcode)
                .expect("executor not found for opcode");

            if executor.is_aot_supported(&instruction) {
                let segment =
                    executor
                        .generate_x86_asm(&instruction, pc)
                        .map_err(|err| match err {
                            AotError::InvalidInstruction => {
                                StaticProgramError::InvalidInstruction(pc)
                            }
                            AotError::NotSupported => StaticProgramError::DisabledOperation {
                                pc,
                                opcode: instruction.opcode,
                            },
                            AotError::NoExecutorFound(opcode) => {
                                StaticProgramError::ExecutorNotFound { opcode }
                            }
                            AotError::Other(_message) => StaticProgramError::InvalidInstruction(pc),
                        })?;
                asm_str += &segment;
            } else {
                asm_str += &Self::xmm_to_rv32_regs();
                asm_str += &Self::push_address_space_start();
                asm_str += &Self::push_internal_registers();

<<<<<<< HEAD
                asm_str += &executor.call_extern_handler(pc);

                asm_str += &format!("   mov {REG_PC}, {REG_RETURN_VAL}\n");
                asm_str += &format!("   AND {REG_RETURN_VAL}, 1\n");
                asm_str += &format!("   cmp {REG_RETURN_VAL}, 1\n");

                asm_str += &Self::pop_internal_registers();
                asm_str += &Self::pop_address_space_start();
                asm_str += &Self::rv32_regs_to_xmm();
                asm_str += &format!("   je asm_run_end_{pc}\n");

                asm_str += &format!("   lea {REG_D}, [rip + map_pc_base]\n");
                asm_str += &format!("   movsxd {REG_PC}, [{REG_D} + {REG_PC}]\n");
                asm_str += &format!("   add {REG_PC}, {REG_D}\n");
                asm_str += &format!("   jmp {REG_PC}\n");
=======
                asm_str += "    mov rdi, rbx\n";
                asm_str += "    mov rsi, rbp\n";
                asm_str += &format!("    mov rdx, {pc}\n");
                asm_str += &format!("    mov rax, {extern_handler_ptr}\n");
                asm_str += "    call rax\n";

                asm_str += "    mov r13, rax\n"; // move the return value of the extern_handler into r13
                asm_str += "    AND rax, 1\n"; // check if the return value is 1
                asm_str += "    cmp rax, 1\n"; // compare the return value with 1
                asm_str += &Self::pop_internal_registers(); // pop the internal registers from the stack
                asm_str += &Self::pop_address_space_start();
                asm_str += &Self::rv32_regs_to_xmm(); // read the memory from the memory location of the RV32 registers in `GuestMemory`
                                                      // registers, to the appropriate XMM registers
                asm_str += &format!("   je asm_run_end_{pc}\n");

                asm_str += "    lea rdx, [rip + map_pc_base]\n"; // load the base address of the map_pc_base section
                asm_str += "    movsxd rcx, [rdx + r13]\n"; // load the offset of the next instruction (r13 is the next pc)
                asm_str += "    add rcx, rdx\n"; // add the base address and the offset
                asm_str += "    jmp rcx\n"; // jump to the next instruction (rcx is the next instruction)
                asm_str += "\n";
>>>>>>> 9c58d83a
            }
        }

        // asm_run_end part
        for (pc, _instruction, _) in exe.program.enumerate_by_pc() {
            asm_str += &format!("asm_run_end_{pc}:\n");
            asm_str += &Self::xmm_to_rv32_regs();
            asm_str += &format!("    mov {REG_FIRST_ARG}, rbx\n");
            asm_str += &format!("    mov {REG_SECOND_ARG}, {pc}\n");
            asm_str += &format!("    mov {REG_D}, {set_pc_ptr}\n");
            asm_str += &format!("    call {REG_D}\n");
            asm_str += &Self::pop_external_registers();
            asm_str += &format!("    xor {REG_RETURN_VAL}, {REG_RETURN_VAL}\n");
            asm_str += "    ret\n";
        }

        // map_pc_base part
        asm_str += ".section .rodata\n";
        asm_str += "map_pc_base:\n";

        for i in 0..(pc_base / 4) {
            asm_str += &format!("   .long asm_execute_pc_{} - map_pc_base\n", i * 4);
        }

        for (pc, _instruction, _) in exe.program.enumerate_by_pc() {
            asm_str += &format!("   .long asm_execute_pc_{pc} - map_pc_base\n");
        }

        // std::fs::write("/tmp/asm_dump.s", &asm_str).expect("failed to write asm_str");

        Ok(asm_str)
    }
    /// Creates a new instance for pure execution
    pub fn new<E>(
        inventory: &'a ExecutorInventory<E>,
        exe: &VmExe<F>,
    ) -> Result<Self, StaticProgramError>
    where
        E: Executor<F>,
    {
        let asm_source = Self::create_pure_asm(exe, inventory)?;
        let lib = asm_to_lib(&asm_source)?;

        let program = &exe.program;
        let pre_compute_max_size = get_pre_compute_max_size(program, inventory);
        let mut pre_compute_buf = alloc_pre_compute_buf(program, pre_compute_max_size);
        let mut split_pre_compute_buf =
            split_pre_compute_buf(program, &mut pre_compute_buf, pre_compute_max_size);
        let pre_compute_insns = get_pre_compute_instructions::<F, ExecutionCtx, E>(
            program,
            inventory,
            &mut split_pre_compute_buf,
        )?;

        let init_memory = exe.init_memory.clone();

        Ok(Self {
            system_config: inventory.config().clone(),
            pre_compute_buf,
            pre_compute_insns,
            pc_start: exe.pc_start,
            init_memory,
            lib,
        })
    }

    /// Pure AOT execution, without metering, for the given `inputs`.
    /// this function executes the program until termination
    /// Returns the final VM state when execution stops.
    pub fn execute(
        &self,
        inputs: impl Into<Streams<F>>,
        num_insns: Option<u64>,
    ) -> Result<VmState<F, GuestMemory>, ExecutionError> {
        let vm_state = VmState::initial(
            &self.system_config,
            &self.init_memory,
            self.pc_start,
            inputs,
        );
        self.execute_from_state(vm_state, num_insns)
    }

    // Runs pure execution with AOT starting with `from_state` VmState
    // Runs for `num_insns` instructions if `num_insns` is not None
    // Otherwise executes until termination
    pub fn execute_from_state(
        &self,
        from_state: VmState<F, GuestMemory>,
        num_insns: Option<u64>,
    ) -> Result<VmState<F, GuestMemory>, ExecutionError> {
        let from_state_pc = from_state.pc();
        let ctx = ExecutionCtx::new(num_insns);
        let instret_left = ctx.instret_left;

        let mut vm_exec_state: Box<VmExecState<F, GuestMemory, ExecutionCtx>> =
            Box::new(VmExecState::new(from_state, ctx));
        unsafe {
            let asm_run: libloading::Symbol<AsmRunFn> = self
                .lib
                .get(b"asm_run")
                .expect("Failed to get asm_run symbol");

            let vm_exec_state_ptr =
                vm_exec_state.as_mut() as *mut VmExecState<F, GuestMemory, ExecutionCtx>;
            let pre_compute_insns_ptr = self.pre_compute_insns.as_ptr();

            asm_run(
                vm_exec_state_ptr.cast(),
                pre_compute_insns_ptr as *const c_void,
                from_state_pc,
                instret_left,
            );
        }

        if num_insns.is_some() {
            check_exit_code(vm_exec_state.exit_code)?;
        } else {
            check_termination(vm_exec_state.exit_code)?;
        }

        Ok(vm_exec_state.vm_state)
    }
}

/// Errors if exit code is either error or terminated with non-successful exit code.
fn check_exit_code(exit_code: Result<Option<u32>, ExecutionError>) -> Result<(), ExecutionError> {
    let exit_code = exit_code?;
    if let Some(exit_code) = exit_code {
        // This means execution did terminate
        if exit_code != ExitCode::Success as u32 {
            return Err(ExecutionError::FailedWithExitCode(exit_code));
        }
    }
    Ok(())
}

/// Same as [check_exit_code] but errors if program did not terminate.
fn check_termination(exit_code: Result<Option<u32>, ExecutionError>) -> Result<(), ExecutionError> {
    let did_terminate = matches!(exit_code.as_ref(), Ok(Some(_)));
    check_exit_code(exit_code)?;
    match did_terminate {
        true => Ok(()),
        false => Err(ExecutionError::DidNotTerminate),
    }
}<|MERGE_RESOLUTION|>--- conflicted
+++ resolved
@@ -177,23 +177,6 @@
                 asm_str += &Self::push_address_space_start();
                 asm_str += &Self::push_internal_registers();
 
-<<<<<<< HEAD
-                asm_str += &executor.call_extern_handler(pc);
-
-                asm_str += &format!("   mov {REG_PC}, {REG_RETURN_VAL}\n");
-                asm_str += &format!("   AND {REG_RETURN_VAL}, 1\n");
-                asm_str += &format!("   cmp {REG_RETURN_VAL}, 1\n");
-
-                asm_str += &Self::pop_internal_registers();
-                asm_str += &Self::pop_address_space_start();
-                asm_str += &Self::rv32_regs_to_xmm();
-                asm_str += &format!("   je asm_run_end_{pc}\n");
-
-                asm_str += &format!("   lea {REG_D}, [rip + map_pc_base]\n");
-                asm_str += &format!("   movsxd {REG_PC}, [{REG_D} + {REG_PC}]\n");
-                asm_str += &format!("   add {REG_PC}, {REG_D}\n");
-                asm_str += &format!("   jmp {REG_PC}\n");
-=======
                 asm_str += "    mov rdi, rbx\n";
                 asm_str += "    mov rsi, rbp\n";
                 asm_str += &format!("    mov rdx, {pc}\n");
@@ -214,7 +197,6 @@
                 asm_str += "    add rcx, rdx\n"; // add the base address and the offset
                 asm_str += "    jmp rcx\n"; // jump to the next instruction (rcx is the next instruction)
                 asm_str += "\n";
->>>>>>> 9c58d83a
             }
         }
 
