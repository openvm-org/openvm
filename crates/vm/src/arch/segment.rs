--- conflicted
+++ resolved
@@ -16,15 +16,7 @@
 use crate::metrics::VmMetrics;
 use crate::{
     arch::{instructions::*, ExecutionState, InstructionExecutor},
-<<<<<<< HEAD
-    metrics::cycle_tracker::CycleTracker,
     system::memory::MemoryImage,
-=======
-    system::{
-        memory::{Equipartition, CHUNK},
-        poseidon2::Poseidon2PeripheryChip,
-    },
->>>>>>> 137e42df
 };
 
 /// Check segment every 100 instructions.
@@ -36,13 +28,9 @@
     VC: VmConfig<F>,
 {
     pub chip_complex: VmChipComplex<F, VC::Executor, VC::Periphery>,
-<<<<<<< HEAD
-
     pub final_memory: Option<MemoryImage<F>>,
-=======
-    pub final_memory: Option<Equipartition<F, CHUNK>>,
+
     pub since_last_segment_check: usize,
->>>>>>> 137e42df
 
     /// Air names for debug purposes only.
     pub(crate) air_names: Vec<String>,
@@ -62,13 +50,8 @@
         config: &VC,
         program: Program<F>,
         init_streams: Streams<F>,
-<<<<<<< HEAD
         initial_memory: Option<MemoryImage<F>>,
-        fn_bounds: FnBounds,
-=======
-        initial_memory: Option<Equipartition<F, CHUNK>>,
         #[allow(unused_variables)] fn_bounds: FnBounds,
->>>>>>> 137e42df
     ) -> Self {
         let mut chip_complex = config.create_chip_complex().unwrap();
         chip_complex.set_streams(init_streams);
@@ -113,15 +96,7 @@
         &mut self,
         mut pc: u32,
     ) -> Result<ExecutionSegmentState, ExecutionError> {
-<<<<<<< HEAD
         let mut timestamp = self.chip_complex.memory_controller().timestamp();
-
-        #[cfg(feature = "bench-metrics")]
-        let collect_metrics = self.system_config().collect_metrics;
-        // The backtrace for the previous instruction, if any.
-=======
-        let mut timestamp = self.chip_complex.memory_controller().borrow().timestamp();
->>>>>>> 137e42df
         let mut prev_backtrace: Option<Backtrace> = None;
 
         self.chip_complex
@@ -171,45 +146,25 @@
                         return Err(ExecutionError::Fail { pc });
                     }
                     Some(SysPhantom::CtStart) =>
-                    {
-                        #[cfg(feature = "bench-metrics")]
-                        self.metrics
-                            .cycle_tracker
-                            .start(dsl_instr.clone().unwrap_or("Default".to_string()))
+                        {
+                            #[cfg(feature = "bench-metrics")]
+                            self.metrics
+                                .cycle_tracker
+                                .start(dsl_instr.clone().unwrap_or("Default".to_string()))
                     }
                     Some(SysPhantom::CtEnd) =>
-                    {
-                        #[cfg(feature = "bench-metrics")]
-                        self.metrics
-                            .cycle_tracker
-                            .end(dsl_instr.clone().unwrap_or("Default".to_string()))
+                        {
+                            #[cfg(feature = "bench-metrics")]
+                            self.metrics
+                                .cycle_tracker
+                                .end(dsl_instr.clone().unwrap_or("Default".to_string()))
                     }
                     _ => {}
                 }
             }
             prev_backtrace = trace;
 
-<<<<<<< HEAD
-            #[cfg(feature = "function-span")]
-            if !self.fn_bounds.is_empty() && (pc < current_fn.start || pc > current_fn.end) {
-                current_fn = self
-                    .fn_bounds
-                    .range(..=pc)
-                    .next_back()
-                    .map(|(_, func)| (*func).clone())
-                    .unwrap();
-                if pc == current_fn.start {
-                    self.cycle_tracker.start(current_fn.name.clone());
-                } else {
-                    self.cycle_tracker.force_end();
-                }
-            };
-
-            #[cfg(feature = "bench-metrics")]
-            let mut opcode_name = None;
             let memory_controller = &mut self.chip_complex.base.memory_controller;
-=======
->>>>>>> 137e42df
             if let Some(executor) = self.chip_complex.inventory.get_mut_executor(&opcode) {
                 let next_state = InstructionExecutor::execute(
                     executor,
