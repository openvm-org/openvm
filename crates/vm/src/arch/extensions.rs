--- conflicted
+++ resolved
@@ -932,7 +932,6 @@
         memory_controller.set_override_trace_heights(overridden_system_heights.memory);
     }
 
-<<<<<<< HEAD
     /// Return constant trace heights of all chips in order, or None if
     /// chip has dynamic height.
     pub(crate) fn constant_trace_heights(&self) -> impl Iterator<Item = Option<usize>> + '_
@@ -957,36 +956,6 @@
         .chain([self.range_checker_chip().constant_trace_height()])
     }
 
-    /// Return dynamic trace heights of all chips in order, or 0 if
-    /// chip has constant height.
-    // Used for continuation segmentation logic, so this is performance-sensitive.
-    // Return iterator so we can break early.
-    pub(crate) fn dynamic_trace_heights(&self) -> impl Iterator<Item = usize> + '_
-    where
-        E: ChipUsageGetter,
-        P: ChipUsageGetter,
-    {
-        // program_chip, connector_chip
-        [0, 0]
-            .into_iter()
-            .chain(self._public_values_chip().map(|c| c.current_trace_height()))
-            .chain(self.memory_controller().current_trace_heights())
-            .chain(self.chips_excluding_pv_chip().map(|c| match c {
-                // executor should never be constant height
-                Either::Executor(c) => c.current_trace_height(),
-                Either::Periphery(c) => {
-                    if c.constant_trace_height().is_some() {
-                        0
-                    } else {
-                        c.current_trace_height()
-                    }
-                }
-            }))
-            .chain([0]) // range_checker_chip
-    }
-
-=======
->>>>>>> 77983f50
     /// Return trace cells of all chips in order.
     /// This returns 0 cells for chips with preprocessed trace because the number of trace cells is
     /// constant in those cases. This function is used to sample periodically and provided to
