--- conflicted
+++ resolved
@@ -8,13 +8,8 @@
 
 use crate::{
     arch::{
-<<<<<<< HEAD
-        execution_mode::tracegen::TracegenCtx, interpreter::get_pc_index, Arena, ExecutionError,
-        ExecutorId, ExecutorInventory, PreflightExecutor, StaticProgramError, VmExecState,
-=======
-        execution_mode::PreflightCtx, instructions::*, Arena, PreflightExecutor, VmExecState,
->>>>>>> 9736d5e3
-        VmStateMut,
+        execution_mode::PreflightCtx, interpreter::get_pc_index, Arena, ExecutionError, ExecutorId,
+        ExecutorInventory, PreflightExecutor, StaticProgramError, VmExecState, VmStateMut,
     },
     system::memory::online::TracingMemory,
 };
