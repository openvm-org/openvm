use std::{
    borrow::Borrow,
    collections::{HashMap, VecDeque},
    marker::PhantomData,
    sync::Arc,
};

use openvm_circuit::system::program::trace::compute_exe_commit;
use openvm_instructions::{
    exe::{SparseMemoryImage, VmExe},
    program::Program,
};
use openvm_stark_backend::{
    config::{Com, Domain, StarkGenericConfig, Val},
    engine::StarkEngine,
    keygen::types::{LinearConstraint, MultiStarkProvingKey, MultiStarkVerifyingKey},
    p3_commit::PolynomialSpace,
    p3_field::{FieldAlgebra, PrimeField32},
    p3_util::log2_strict_usize,
    proof::Proof,
    prover::types::ProofInput,
    verifier::VerificationError,
    Chip,
};
use serde::{Deserialize, Serialize};
use thiserror::Error;
use tracing::info_span;

use super::{
    ChipId, ExecutionError, InsExecutorE1, MemoryConfig, VmChipComplex, VmComplexTraceHeights,
    VmConfig, VmInventoryError, CONNECTOR_AIR_ID, MERKLE_AIR_ID, PROGRAM_AIR_ID,
    PROGRAM_CACHED_TRACE_INDEX, PUBLIC_VALUES_AIR_ID,
};
#[cfg(feature = "bench-metrics")]
use crate::metrics::VmMetrics;
use crate::{
    arch::{
        execution_mode::{
            e1::E1ExecutionControl,
            metered::{bounded::Segment, MeteredCtx, MeteredExecutionControl},
            tracegen::TracegenExecutionControl,
        },
        hasher::poseidon2::vm_poseidon2_hasher,
        VmSegmentExecutor, VmSegmentState,
    },
    system::{
        connector::{VmConnectorPvs, DEFAULT_SUSPEND_EXIT_CODE},
        memory::{
            merkle::MemoryMerklePvs,
            online::GuestMemory,
            paged_vec::AddressMap,
            tree::public_values::{UserPublicValuesProof, UserPublicValuesProofError},
            MemoryImage, CHUNK,
        },
        program::trace::VmCommittedExe,
    },
};

#[derive(Error, Debug)]
pub enum GenerationError {
    #[error("generated trace heights violate constraints")]
    TraceHeightsLimitExceeded,
    #[error(transparent)]
    Execution(#[from] ExecutionError),
}

/// A trait for key-value store for `Streams`.
pub trait KvStore: Send + Sync {
    fn get(&self, key: &[u8]) -> Option<&[u8]>;
}

impl KvStore for HashMap<Vec<u8>, Vec<u8>> {
    fn get(&self, key: &[u8]) -> Option<&[u8]> {
        self.get(key).map(|v| v.as_slice())
    }
}

#[derive(Clone)]
pub struct Streams<F> {
    pub input_stream: VecDeque<Vec<F>>,
    pub hint_stream: VecDeque<F>,
    pub hint_space: Vec<Vec<F>>,
    /// The key-value store for hints. Both key and value are byte arrays. Executors which
    /// read `kv_store` need to encode the key and decode the value.
    pub kv_store: Arc<dyn KvStore>,
}

impl<F> Streams<F> {
    pub fn new(input_stream: impl Into<VecDeque<Vec<F>>>) -> Self {
        Self {
            input_stream: input_stream.into(),
            hint_stream: VecDeque::default(),
            hint_space: Vec::default(),
            kv_store: Arc::new(HashMap::new()),
        }
    }
}

impl<F> Default for Streams<F> {
    fn default() -> Self {
        Self::new(VecDeque::default())
    }
}

impl<F> From<VecDeque<Vec<F>>> for Streams<F> {
    fn from(value: VecDeque<Vec<F>>) -> Self {
        Streams::new(value)
    }
}

impl<F> From<Vec<Vec<F>>> for Streams<F> {
    fn from(value: Vec<Vec<F>>) -> Self {
        Streams::new(value)
    }
}

pub struct VmExecutor<F, VC> {
    pub config: VC,
    pub overridden_heights: Option<VmComplexTraceHeights>,
    pub trace_height_constraints: Vec<LinearConstraint>,
    _marker: PhantomData<F>,
}

#[repr(i32)]
pub enum ExitCode {
    Success = 0,
    Error = 1,
    Suspended = -1, // Continuations
}

pub struct VmExecutorResult<SC: StarkGenericConfig> {
    pub per_segment: Vec<ProofInput<SC>>,
    /// When VM is running on persistent mode, public values are stored in a special memory space.
    pub final_memory: Option<MemoryImage>,
}

pub struct VmState<F>
where
    F: PrimeField32,
{
    pub instret: u64,
    pub pc: u32,
    pub memory: MemoryImage,
    pub input: Streams<F>,
    #[cfg(feature = "bench-metrics")]
    pub metrics: VmMetrics,
}

impl<F: PrimeField32> VmState<F> {
    pub fn new(instret: u64, pc: u32, memory: MemoryImage, input: impl Into<Streams<F>>) -> Self {
        Self {
            instret,
            pc,
            memory,
            input: input.into(),
            #[cfg(feature = "bench-metrics")]
            metrics: VmMetrics::default(),
        }
    }
}

pub struct VmExecutorOneSegmentResult<F, VC>
where
    F: PrimeField32,
    VC: VmConfig<F>,
{
    pub segment: VmSegmentExecutor<F, VC, TracegenExecutionControl>,
    pub next_state: Option<VmState<F>>,
}

impl<F, VC> VmExecutor<F, VC>
where
    F: PrimeField32,
    VC: VmConfig<F>,
    VC::Executor: InsExecutorE1<F>,
{
    /// Create a new VM executor with a given config.
    ///
    /// The VM will start with a single segment, which is created from the initial state.
    pub fn new(config: VC) -> Self {
        Self::new_with_overridden_trace_heights(config, None)
    }

    pub fn set_override_trace_heights(&mut self, overridden_heights: VmComplexTraceHeights) {
        self.overridden_heights = Some(overridden_heights);
    }

    pub fn new_with_overridden_trace_heights(
        config: VC,
        overridden_heights: Option<VmComplexTraceHeights>,
    ) -> Self {
        Self {
            config,
            overridden_heights,
            trace_height_constraints: vec![],
            _marker: Default::default(),
        }
    }

    pub fn continuation_enabled(&self) -> bool {
        self.config.system().continuation_enabled
    }

    /// Base E1 execution function that operates from a given state
    pub fn execute_e1_from_state(
        &self,
        exe: VmExe<F>,
        state: VmState<F>,
        num_insns: Option<u64>,
    ) -> Result<VmState<F>, ExecutionError> {
        let instret_end = num_insns.map(|n| state.instret + n);

        let chip_complex =
            create_and_initialize_chip_complex(&self.config, exe.program.clone(), None, None)
                .unwrap();
        let mut segment = VmSegmentExecutor::<F, VC, _>::new(
            chip_complex,
            self.trace_height_constraints.clone(),
            exe.fn_bounds.clone(),
            E1ExecutionControl::new(instret_end),
        );
        #[cfg(feature = "bench-metrics")]
        {
            segment.metrics = state.metrics;
        }

        let mut exec_state = VmSegmentState::new(
            state.instret,
            state.pc,
            Some(GuestMemory::new(state.memory)),
            state.input,
            (),
        );
        segment.execute_spanned("execute_e1", &mut exec_state)?;

        if let Some(exit_code) = exec_state.exit_code {
            check_exit_code(exit_code)?;
        }
        if let Some(instret_end) = instret_end {
            assert_eq!(exec_state.instret, instret_end);
        }

        let state = VmState {
            instret: exec_state.instret,
            pc: exec_state.pc,
            memory: exec_state.memory.unwrap().memory,
            input: exec_state.streams,
            #[cfg(feature = "bench-metrics")]
            metrics: segment.metrics.partial_take(),
        };

        Ok(state)
    }

    pub fn execute_e1(
        &self,
        exe: impl Into<VmExe<F>>,
        input: impl Into<Streams<F>>,
        num_insns: Option<u64>,
    ) -> Result<VmState<F>, ExecutionError> {
        let exe = exe.into();
        let state = create_initial_state(&self.config.system().memory_config, &exe, input);
        self.execute_e1_from_state(exe, state, num_insns)
    }

    /// Base metered execution function that operates from a given state
    pub fn execute_metered_from_state(
        &self,
        exe: VmExe<F>,
        state: VmState<F>,
        widths: &[usize],
        interactions: &[usize],
    ) -> Result<Vec<Segment>, ExecutionError> {
        let _span = info_span!("execute_metered").entered();

        let chip_complex =
            create_and_initialize_chip_complex(&self.config, exe.program.clone(), None, None)
                .unwrap();
        let air_names = chip_complex.air_names();
        // TODO(ayush): get rid of segmentation_strategy altogether
        let ctrl = MeteredExecutionControl::new(&air_names, widths, interactions)
            .with_max_trace_height(
                self.config
                    .system()
                    .segmentation_strategy
                    .max_trace_height() as u32,
            )
            .with_max_cells(self.config.system().segmentation_strategy.max_cells());
        let mut executor = VmSegmentExecutor::<F, VC, _>::new(
            chip_complex,
            self.trace_height_constraints.clone(),
            exe.fn_bounds.clone(),
            ctrl,
        );

        #[cfg(feature = "bench-metrics")]
        {
            executor.metrics = state.metrics;
        }

        let continuations_enabled = executor
            .chip_complex
            .memory_controller()
            .continuation_enabled();
        let num_access_adapters = executor
            .chip_complex
            .memory_controller()
            .memory
            .access_adapter_inventory
            .num_access_adapters();
        let ctx = MeteredCtx::new(
            widths.len(),
            continuations_enabled,
            num_access_adapters as u8,
            executor
                .chip_complex
                .memory_controller()
                .memory
                .min_block_size
                .iter()
                .map(|&x| log2_strict_usize(x as usize) as u8)
                .collect(),
            executor
                .chip_complex
                .memory_controller()
                .mem_config()
                .memory_dimensions(),
        );

        let mut exec_state = VmSegmentState::new(
            state.instret,
            state.pc,
            Some(GuestMemory::new(state.memory)),
            state.input,
            ctx,
        );
        executor.execute_spanned("execute_metered", &mut exec_state)?;

        check_termination(exec_state.exit_code)?;

        Ok(exec_state.ctx.segments)
    }

    pub fn execute_metered(
        &self,
        exe: impl Into<VmExe<F>>,
        input: impl Into<Streams<F>>,
        widths: &[usize],
        interactions: &[usize],
    ) -> Result<Vec<Segment>, ExecutionError> {
        let exe = exe.into();
        let state = create_initial_state(&self.config.system().memory_config, &exe, input);
        self.execute_metered_from_state(exe, state, widths, interactions)
    }

    /// Base execution function that operates from a given state
    /// After each segment is executed, call the provided closure on the execution result.
    /// Returns the results from each closure, one per segment.
    ///
    /// The closure takes `f(segment_idx, segment) -> R`.
    pub fn execute_and_then_from_state<R, E>(
        &self,
        exe: VmExe<F>,
        mut state: VmState<F>,
        segments: &[Segment],
        mut f: impl FnMut(usize, VmSegmentExecutor<F, VC, TracegenExecutionControl>) -> Result<R, E>,
        map_err: impl Fn(ExecutionError) -> E,
    ) -> Result<Vec<R>, E> {
        // assert that segments are valid
        assert_eq!(segments.first().unwrap().instret_start, state.instret);
        for (prev, current) in segments.iter().zip(segments.iter().skip(1)) {
            assert_eq!(current.instret_start, prev.instret_start + prev.num_insns);
        }

        let mut results = Vec::new();
        for (
            segment_idx,
            Segment {
                num_insns,
                trace_heights,
                ..
            },
        ) in segments.iter().enumerate()
        {
            let _span = info_span!("execute_segment", segment = segment_idx).entered();
            let chip_complex = create_and_initialize_chip_complex(
                &self.config,
                exe.program.clone(),
                Some(state.memory),
                Some(trace_heights),
            )
            .unwrap();

            let ctrl = TracegenExecutionControl::new(Some(state.instret + num_insns));
            let mut segment = VmSegmentExecutor::<_, VC, _>::new(
                chip_complex,
                self.trace_height_constraints.clone(),
                exe.fn_bounds.clone(),
                ctrl,
            );

            #[cfg(feature = "bench-metrics")]
            {
                segment.metrics = state.metrics;
            }

            let mut exec_state =
                VmSegmentState::new(state.instret, state.pc, None, state.input, ());
            segment
                .execute_spanned("execute_e3", &mut exec_state)
                .map_err(&map_err)?;

            assert_eq!(
                exec_state.pc,
                segment.chip_complex.connector_chip().boundary_states[1]
                    .unwrap()
                    .pc
            );

            state = VmState {
                instret: exec_state.instret,
                pc: exec_state.pc,
                memory: segment
                    .chip_complex
                    .base
                    .memory_controller
                    .memory_image()
                    .clone(),
                input: exec_state.streams,
                #[cfg(feature = "bench-metrics")]
                metrics: segment.metrics.partial_take(),
            };

            results.push(f(segment_idx, segment)?);
        }
        tracing::debug!("Number of continuation segments: {}", results.len());
        #[cfg(feature = "bench-metrics")]
        metrics::counter!("num_segments").absolute(results.len() as u64);

        Ok(results)
    }

    pub fn execute_and_then<R, E>(
        &self,
        exe: impl Into<VmExe<F>>,
        input: impl Into<Streams<F>>,
        segments: &[Segment],
        f: impl FnMut(usize, VmSegmentExecutor<F, VC, TracegenExecutionControl>) -> Result<R, E>,
        map_err: impl Fn(ExecutionError) -> E,
    ) -> Result<Vec<R>, E> {
        let exe = exe.into();
        let state = create_initial_state(&self.config.system().memory_config, &exe, input);
        self.execute_and_then_from_state(exe, state, segments, f, map_err)
    }

    pub fn execute_from_state(
        &self,
        exe: VmExe<F>,
        state: VmState<F>,
        segments: &[Segment],
    ) -> Result<Option<MemoryImage>, ExecutionError> {
        let executors =
            self.execute_and_then_from_state(exe, state, segments, |_, seg| Ok(seg), |err| err)?;
        let last = executors
            .last()
            .expect("at least one segment must be executed");
        let final_memory = Some(
            last.chip_complex
                .base
                .memory_controller
                .memory_image()
                .clone(),
        );
        let end_state =
            last.chip_complex.connector_chip().boundary_states[1].expect("end state must be set");
        if end_state.is_terminate != 1 {
            return Err(ExecutionError::DidNotTerminate);
        }
        check_exit_code(end_state.exit_code)?;
        Ok(final_memory)
    }

    pub fn execute(
        &self,
        exe: impl Into<VmExe<F>>,
        input: impl Into<Streams<F>>,
        segments: &[Segment],
    ) -> Result<Option<MemoryImage>, ExecutionError> {
        let exe = exe.into();
        let state = create_initial_state(&self.config.system().memory_config, &exe, input);
        self.execute_from_state(exe, state, segments)
    }

    // TODO(ayush): this is required in dummy keygen because it expects heights
    //              in VmComplexTraceHeights format. should be removed later
    pub fn execute_segments(
        &self,
        exe: impl Into<VmExe<F>>,
        input: impl Into<Streams<F>>,
        segments: &[Segment],
    ) -> Result<Vec<VmSegmentExecutor<F, VC, TracegenExecutionControl>>, ExecutionError> {
        self.execute_and_then(exe, input, segments, |_, seg| Ok(seg), |err| err)
    }

    pub fn execute_from_state_and_generate<SC>(
        &self,
        exe: VmExe<F>,
        state: VmState<F>,
        segments: &[Segment],
    ) -> Result<VmExecutorResult<SC>, GenerationError>
    where
        SC: StarkGenericConfig,
        Domain<SC>: PolynomialSpace<Val = F>,
        VC::Executor: Chip<SC>,
        VC::Periphery: Chip<SC>,
    {
        let mut final_memory = None;
        let per_segment = self.execute_and_then_from_state(
            exe,
            state,
            segments,
            |seg_idx, seg| {
                final_memory = Some(seg.chip_complex.memory_controller().memory_image().clone());
                tracing::info_span!("trace_gen", segment = seg_idx)
                    .in_scope(|| seg.generate_proof_input(None))
            },
            GenerationError::Execution,
        )?;

        Ok(VmExecutorResult {
            per_segment,
            final_memory,
        })
    }

    pub fn execute_and_generate<SC>(
        &self,
        exe: impl Into<VmExe<F>>,
        input: impl Into<Streams<F>>,
        segments: &[Segment],
    ) -> Result<VmExecutorResult<SC>, GenerationError>
    where
        SC: StarkGenericConfig,
        Domain<SC>: PolynomialSpace<Val = F>,
        VC::Executor: Chip<SC>,
        VC::Periphery: Chip<SC>,
    {
        let exe = exe.into();
        let state = create_initial_state(&self.config.system().memory_config, &exe, input);
        self.execute_from_state_and_generate(exe, state, segments)
    }

    pub fn execute_and_generate_with_cached_program<SC: StarkGenericConfig>(
        &self,
        committed_exe: Arc<VmCommittedExe<SC>>,
        input: impl Into<Streams<F>>,
        segments: &[Segment],
    ) -> Result<VmExecutorResult<SC>, GenerationError>
    where
        Domain<SC>: PolynomialSpace<Val = F>,
        VC::Executor: Chip<SC> + InsExecutorE1<F>,
        VC::Periphery: Chip<SC>,
    {
        let mut final_memory = None;
        let per_segment = self.execute_and_then(
            committed_exe.exe.clone(),
            input,
            segments,
            |seg_idx, seg| {
                final_memory = Some(seg.chip_complex.memory_controller().memory_image().clone());
                tracing::info_span!("trace_gen", segment = seg_idx).in_scope(|| {
                    seg.generate_proof_input(Some(committed_exe.committed_program.clone()))
                })
            },
            GenerationError::Execution,
        )?;

        Ok(VmExecutorResult {
            per_segment,
            final_memory,
        })
    }

    pub fn set_trace_height_constraints(&mut self, constraints: Vec<LinearConstraint>) {
        self.trace_height_constraints = constraints;
    }
}

/// A single segment VM.
pub struct SingleSegmentVmExecutor<F, VC> {
    pub config: VC,
    pub overridden_heights: Option<VmComplexTraceHeights>,
    pub trace_height_constraints: Vec<LinearConstraint>,
    _marker: PhantomData<F>,
}

/// Execution result of a single segment VM execution.
pub struct SingleSegmentVmExecutionResult<F> {
    /// All user public values
    pub public_values: Vec<Option<F>>,
    /// Heights of each AIR, ordered by AIR ID.
    pub air_heights: Vec<usize>,
    /// Heights of (SystemBase, Inventory), in an internal ordering.
    pub vm_heights: VmComplexTraceHeights,
}

impl<F, VC> SingleSegmentVmExecutor<F, VC>
where
    F: PrimeField32,
    VC: VmConfig<F>,
    VC::Executor: InsExecutorE1<F>,
{
    pub fn new(config: VC) -> Self {
        Self::new_with_overridden_trace_heights(config, None)
    }

    pub fn new_with_overridden_trace_heights(
        config: VC,
        overridden_heights: Option<VmComplexTraceHeights>,
    ) -> Self {
        assert!(
            !config.system().continuation_enabled,
            "Single segment VM doesn't support continuation mode"
        );
        Self {
            config,
            overridden_heights,
            trace_height_constraints: vec![],
            _marker: Default::default(),
        }
    }

    pub fn set_override_trace_heights(&mut self, overridden_heights: VmComplexTraceHeights) {
        self.overridden_heights = Some(overridden_heights);
    }

    pub fn set_trace_height_constraints(&mut self, constraints: Vec<LinearConstraint>) {
        self.trace_height_constraints = constraints;
    }

<<<<<<< HEAD
    /// Executes a program, compute the trace heights, and returns the public values.
    pub fn execute_and_compute_heights(
        &self,
        exe: impl Into<VmExe<F>>,
        input: impl Into<Streams<F>>,
    ) -> Result<SingleSegmentVmExecutionResult<F>, ExecutionError> {
        let segment = {
            let mut segment = self.execute_impl(exe.into(), input.into(), None)?;
            segment.chip_complex.finalize_memory();
            segment
        };
        let air_heights = segment.chip_complex.current_trace_heights();
        let vm_heights = segment.chip_complex.get_internal_trace_heights();
        let public_values = if let Some(pv_chip) = segment.chip_complex.public_values_chip() {
            pv_chip.step.get_custom_public_values()
        } else {
            vec![]
        };
        Ok(SingleSegmentVmExecutionResult {
            public_values,
            air_heights,
            vm_heights,
        })
    }

    /// Executes a program and returns its proof input.
    pub fn execute_and_generate<SC: StarkGenericConfig>(
        &self,
        committed_exe: Arc<VmCommittedExe<SC>>,
        input: impl Into<Streams<F>>,
    ) -> Result<ProofInput<SC>, GenerationError>
    where
        Domain<SC>: PolynomialSpace<Val = F>,
        VC::Executor: Chip<SC>,
        VC::Periphery: Chip<SC>,
    {
        let segment = self.execute_impl(committed_exe.exe.clone(), input, None)?;
        let proof_input = tracing::info_span!("trace_gen").in_scope(|| {
            segment.generate_proof_input(Some(committed_exe.committed_program.clone()))
        })?;
        Ok(proof_input)
    }

    fn execute_impl(
        &self,
        exe: VmExe<F>,
        input: impl Into<Streams<F>>,
        trace_heights: Option<&[u32]>,
    ) -> Result<VmSegmentExecutor<F, VC, TracegenExecutionControl>, ExecutionError> {
        let chip_complex = create_and_initialize_chip_complex(
            &self.config,
            exe.program.clone(),
            None,
            trace_heights,
        )
        .unwrap();

        let ctrl = TracegenExecutionControl::default();
        let mut segment = VmSegmentExecutor::new(
            chip_complex,
            self.trace_height_constraints.clone(),
            exe.fn_bounds.clone(),
            ctrl,
        );

        if let Some(overridden_heights) = self.overridden_heights.as_ref() {
            segment.set_override_trace_heights(overridden_heights.clone());
        }

        let mut exec_state = VmSegmentState::new(0, exe.pc_start, None, input.into(), ());
        segment.execute_spanned("execute_e3", &mut exec_state)?;
        Ok(segment)
    }

=======
>>>>>>> df0a38a1
    pub fn execute_e1(
        &self,
        exe: VmExe<F>,
        input: impl Into<Streams<F>>,
    ) -> Result<(), ExecutionError> {
        let memory =
            create_memory_image(&self.config.system().memory_config, exe.init_memory.clone());
        let chip_complex =
            create_and_initialize_chip_complex(&self.config, exe.program.clone(), None, None)
                .unwrap();
        let ctrl = E1ExecutionControl::default();
        let mut executor = VmSegmentExecutor::<F, VC, _>::new(
            chip_complex,
            self.trace_height_constraints.clone(),
            exe.fn_bounds.clone(),
            ctrl,
        );

        let ctx = ();

        let mut exec_state = VmSegmentState::new(
            0,
            exe.pc_start,
            Some(GuestMemory::new(memory)),
            input.into(),
            ctx,
        );
        executor.execute_spanned("execute_e1", &mut exec_state)?;

        check_termination(exec_state.exit_code)?;

        Ok(())
    }

    pub fn execute_metered(
        &self,
        exe: VmExe<F>,
        input: impl Into<Streams<F>>,
        widths: &[usize],
        interactions: &[usize],
    ) -> Result<Vec<u32>, ExecutionError> {
        let memory =
            create_memory_image(&self.config.system().memory_config, exe.init_memory.clone());
        let chip_complex =
            create_and_initialize_chip_complex(&self.config, exe.program.clone(), None, None)
                .unwrap();
        let air_names = chip_complex.air_names();
        let ctrl = MeteredExecutionControl::new(&air_names, widths, interactions)
            .with_max_trace_height(
                self.config
                    .system()
                    .segmentation_strategy
                    .max_trace_height() as u32,
            )
            .with_max_cells(self.config.system().segmentation_strategy.max_cells())
            // TODO(ayush): this is temporary way to prevent segmentation
            //              add a metered execution mode with no segmentation
            .with_segment_check_insns(u64::MAX);
        let mut executor = VmSegmentExecutor::<F, VC, _>::new(
            chip_complex,
            self.trace_height_constraints.clone(),
            exe.fn_bounds.clone(),
            ctrl,
        );

        let num_access_adapters = executor
            .chip_complex
            .memory_controller()
            .memory
            .access_adapter_inventory
            .num_access_adapters();
        let ctx = MeteredCtx::new(
            widths.len(),
            self.config.system().continuation_enabled,
            num_access_adapters as u8,
            executor
                .chip_complex
                .memory_controller()
                .memory
                .min_block_size
                .iter()
                .map(|&x| log2_strict_usize(x as usize) as u8)
                .collect(),
            self.config.system().memory_config.memory_dimensions(),
        );

        let mut exec_state = VmSegmentState::new(
            0,
            exe.pc_start,
            Some(GuestMemory::new(memory)),
            input.into(),
            ctx,
        );
        executor.execute_spanned("execute_metered", &mut exec_state)?;

        check_termination(exec_state.exit_code)?;

        // Check segment count
        assert_eq!(
            exec_state.ctx.segments.len(),
            1,
            "Expected exactly 1 segment, but got {}",
            exec_state.ctx.segments.len()
        );
        let segment = exec_state.ctx.segments.into_iter().next().unwrap();
        Ok(segment.trace_heights)
    }

    fn execute_impl(
        &self,
        exe: VmExe<F>,
        input: impl Into<Streams<F>>,
        trace_heights: Option<&[u32]>,
    ) -> Result<VmSegmentExecutor<F, VC, TracegenExecutionControl>, ExecutionError> {
        let chip_complex = create_and_initialize_chip_complex(
            &self.config,
            exe.program.clone(),
            None,
            trace_heights,
        )
        .unwrap();

        let ctrl = TracegenExecutionControl::default();
        let mut segment = VmSegmentExecutor::new(
            chip_complex,
            self.trace_height_constraints.clone(),
            exe.fn_bounds.clone(),
            ctrl,
        );

        if let Some(overridden_heights) = self.overridden_heights.as_ref() {
            segment.set_override_trace_heights(overridden_heights.clone());
        }

        let mut exec_state = VmSegmentState::new(0, exe.pc_start, None, input.into(), ());
        metrics_span("execute_time_ms", || {
            segment.execute_from_state(&mut exec_state)
        })?;
        Ok(segment)
    }

    /// Executes a program and returns its proof input.
    pub fn execute_and_generate<SC: StarkGenericConfig>(
        &self,
        committed_exe: Arc<VmCommittedExe<SC>>,
        input: impl Into<Streams<F>>,
        max_trace_heights: &[u32],
    ) -> Result<ProofInput<SC>, GenerationError>
    where
        Domain<SC>: PolynomialSpace<Val = F>,
        VC::Executor: Chip<SC>,
        VC::Periphery: Chip<SC>,
    {
        let segment =
            self.execute_impl(committed_exe.exe.clone(), input, Some(max_trace_heights))?;
        let proof_input = tracing::info_span!("trace_gen").in_scope(|| {
            segment.generate_proof_input(Some(committed_exe.committed_program.clone()))
        })?;
        Ok(proof_input)
    }

    /// Executes a program, compute the trace heights, and returns the public values.
    pub fn execute_and_compute_heights(
        &self,
        exe: impl Into<VmExe<F>>,
        input: impl Into<Streams<F>>,
        max_trace_heights: &[u32],
    ) -> Result<SingleSegmentVmExecutionResult<F>, ExecutionError> {
        let executor = {
            let mut executor =
                self.execute_impl(exe.into(), input.into(), Some(max_trace_heights))?;
            executor.chip_complex.finalize_memory();
            executor
        };
        let air_heights = executor.chip_complex.current_trace_heights();
        let vm_heights = executor.chip_complex.get_internal_trace_heights();
        let public_values = if let Some(pv_chip) = executor.chip_complex.public_values_chip() {
            pv_chip.step.get_custom_public_values()
        } else {
            vec![]
        };
        Ok(SingleSegmentVmExecutionResult {
            public_values,
            air_heights,
            vm_heights,
        })
    }
}

#[derive(Error, Debug)]
pub enum VmVerificationError {
    #[error("no proof is provided")]
    ProofNotFound,

    #[error("program commit mismatch (index of mismatch proof: {index}")]
    ProgramCommitMismatch { index: usize },

    #[error("initial pc mismatch (initial: {initial}, prev_final: {prev_final})")]
    InitialPcMismatch { initial: u32, prev_final: u32 },

    #[error("initial memory root mismatch")]
    InitialMemoryRootMismatch,

    #[error("is terminate mismatch (expected: {expected}, actual: {actual})")]
    IsTerminateMismatch { expected: bool, actual: bool },

    #[error("exit code mismatch")]
    ExitCodeMismatch { expected: u32, actual: u32 },

    #[error("AIR has unexpected public values (expected: {expected}, actual: {actual})")]
    UnexpectedPvs { expected: usize, actual: usize },

    #[error("missing system AIR with ID {air_id}")]
    SystemAirMissing { air_id: usize },

    #[error("stark verification error: {0}")]
    StarkError(#[from] VerificationError),

    #[error("user public values proof error: {0}")]
    UserPublicValuesError(#[from] UserPublicValuesProofError),
}

pub struct VirtualMachine<SC: StarkGenericConfig, E, VC> {
    /// Proving engine
    pub engine: E,
    /// Runtime executor
    pub executor: VmExecutor<Val<SC>, VC>,
    _marker: PhantomData<SC>,
}

impl<F, SC, E, VC> VirtualMachine<SC, E, VC>
where
    F: PrimeField32,
    SC: StarkGenericConfig,
    E: StarkEngine<SC>,
    Domain<SC>: PolynomialSpace<Val = F>,
    VC: VmConfig<F>,
    VC::Executor: Chip<SC> + InsExecutorE1<F>,
    VC::Periphery: Chip<SC>,
{
    pub fn new(engine: E, config: VC) -> Self {
        let executor = VmExecutor::new(config);
        Self {
            engine,
            executor,
            _marker: PhantomData,
        }
    }

    pub fn new_with_overridden_trace_heights(
        engine: E,
        config: VC,
        overridden_heights: Option<VmComplexTraceHeights>,
    ) -> Self {
        let executor = VmExecutor::new_with_overridden_trace_heights(config, overridden_heights);
        Self {
            engine,
            executor,
            _marker: PhantomData,
        }
    }

    pub fn config(&self) -> &VC {
        &self.executor.config
    }

    pub fn keygen(&self) -> MultiStarkProvingKey<SC> {
        let mut keygen_builder = self.engine.keygen_builder();
        let chip_complex = self.config().create_chip_complex().unwrap();
        for air in chip_complex.airs() {
            keygen_builder.add_air(air);
        }
        keygen_builder.generate_pk()
    }

    pub fn set_trace_height_constraints(
        &mut self,
        trace_height_constraints: Vec<LinearConstraint>,
    ) {
        self.executor
            .set_trace_height_constraints(trace_height_constraints);
    }

    pub fn commit_exe(&self, exe: impl Into<VmExe<F>>) -> Arc<VmCommittedExe<SC>> {
        let exe = exe.into();
        Arc::new(VmCommittedExe::commit(exe, self.engine.config().pcs()))
    }

    pub fn execute_metered(
        &self,
        exe: impl Into<VmExe<F>>,
        input: impl Into<Streams<F>>,
        widths: &[usize],
        interactions: &[usize],
    ) -> Result<Vec<Segment>, ExecutionError> {
        self.executor
            .execute_metered(exe, input, widths, interactions)
    }

    pub fn execute(
        &self,
        exe: impl Into<VmExe<F>>,
        input: impl Into<Streams<F>>,
        segments: &[Segment],
    ) -> Result<Option<MemoryImage>, ExecutionError> {
        self.executor.execute(exe, input, segments)
    }

    pub fn execute_and_generate(
        &self,
        exe: impl Into<VmExe<F>>,
        input: impl Into<Streams<F>>,
        segments: &[Segment],
    ) -> Result<VmExecutorResult<SC>, GenerationError> {
        self.executor.execute_and_generate(exe, input, segments)
    }

    pub fn prove_single(
        &self,
        pk: &MultiStarkProvingKey<SC>,
        proof_input: ProofInput<SC>,
    ) -> Proof<SC> {
        self.engine.prove(pk, proof_input)
    }

    pub fn prove(
        &self,
        pk: &MultiStarkProvingKey<SC>,
        results: VmExecutorResult<SC>,
    ) -> Vec<Proof<SC>> {
        results
            .per_segment
            .into_iter()
            .enumerate()
            .map(|(seg_idx, proof_input)| {
                tracing::info_span!("prove_segment", segment = seg_idx)
                    .in_scope(|| self.engine.prove(pk, proof_input))
            })
            .collect()
    }

    /// Verify segment proofs, checking continuation boundary conditions between segments if VM
    /// memory is persistent The behavior of this function differs depending on whether
    /// continuations is enabled or not. We recommend to call the functions [`verify_segments`]
    /// or [`verify_single`] directly instead.
    pub fn verify(
        &self,
        vk: &MultiStarkVerifyingKey<SC>,
        proofs: Vec<Proof<SC>>,
    ) -> Result<(), VmVerificationError>
    where
        Val<SC>: PrimeField32,
        Com<SC>: AsRef<[Val<SC>; CHUNK]> + From<[Val<SC>; CHUNK]>,
    {
        if self.config().system().continuation_enabled {
            verify_segments(&self.engine, vk, &proofs).map(|_| ())
        } else {
            assert_eq!(proofs.len(), 1);
            verify_single(&self.engine, vk, &proofs.into_iter().next().unwrap())
                .map_err(VmVerificationError::StarkError)
        }
    }
}

/// Verifies a single proof. This should be used for proof of VM without continuations.
///
/// ## Note
/// This function does not check any public values or extract the starting pc or commitment
/// to the [VmCommittedExe].
pub fn verify_single<SC, E>(
    engine: &E,
    vk: &MultiStarkVerifyingKey<SC>,
    proof: &Proof<SC>,
) -> Result<(), VerificationError>
where
    SC: StarkGenericConfig,
    E: StarkEngine<SC>,
{
    engine.verify(vk, proof)
}

/// The payload of a verified guest VM execution.
pub struct VerifiedExecutionPayload<F> {
    /// The Merklelized hash of:
    /// - Program code commitment (commitment of the cached trace)
    /// - Merkle root of the initial memory
    /// - Starting program counter (`pc_start`)
    ///
    /// The Merklelization uses Poseidon2 as a cryptographic hash function (for the leaves)
    /// and a cryptographic compression function (for internal nodes).
    pub exe_commit: [F; CHUNK],
    /// The Merkle root of the final memory state.
    pub final_memory_root: [F; CHUNK],
}

/// Verify segment proofs with boundary condition checks for continuation between segments.
///
/// Assumption:
/// - `vk` is a valid verifying key of a VM circuit.
///
/// Returns:
/// - The commitment to the [VmCommittedExe] extracted from `proofs`. It is the responsibility of
///   the caller to check that the returned commitment matches the VM executable that the VM was
///   supposed to execute.
/// - The Merkle root of the final memory state.
///
/// ## Note
/// This function does not extract or verify any user public values from the final memory state.
/// This verification requires an additional Merkle proof with respect to the Merkle root of
/// the final memory state.
// @dev: This function doesn't need to be generic in `VC`.
pub fn verify_segments<SC, E>(
    engine: &E,
    vk: &MultiStarkVerifyingKey<SC>,
    proofs: &[Proof<SC>],
) -> Result<VerifiedExecutionPayload<Val<SC>>, VmVerificationError>
where
    SC: StarkGenericConfig,
    E: StarkEngine<SC>,
    Val<SC>: PrimeField32,
    Com<SC>: AsRef<[Val<SC>; CHUNK]>,
{
    if proofs.is_empty() {
        return Err(VmVerificationError::ProofNotFound);
    }
    let mut prev_final_memory_root = None;
    let mut prev_final_pc = None;
    let mut start_pc = None;
    let mut initial_memory_root = None;
    let mut program_commit = None;

    for (i, proof) in proofs.iter().enumerate() {
        let res = engine.verify(vk, proof);
        match res {
            Ok(_) => (),
            Err(e) => return Err(VmVerificationError::StarkError(e)),
        };

        let mut program_air_present = false;
        let mut connector_air_present = false;
        let mut merkle_air_present = false;

        // Check public values.
        for air_proof_data in proof.per_air.iter() {
            let pvs = &air_proof_data.public_values;
            let air_vk = &vk.inner.per_air[air_proof_data.air_id];
            if air_proof_data.air_id == PROGRAM_AIR_ID {
                program_air_present = true;
                if i == 0 {
                    program_commit =
                        Some(proof.commitments.main_trace[PROGRAM_CACHED_TRACE_INDEX].as_ref());
                } else if program_commit.unwrap()
                    != proof.commitments.main_trace[PROGRAM_CACHED_TRACE_INDEX].as_ref()
                {
                    return Err(VmVerificationError::ProgramCommitMismatch { index: i });
                }
            } else if air_proof_data.air_id == CONNECTOR_AIR_ID {
                connector_air_present = true;
                let pvs: &VmConnectorPvs<_> = pvs.as_slice().borrow();

                if i != 0 {
                    // Check initial pc matches the previous final pc.
                    if pvs.initial_pc != prev_final_pc.unwrap() {
                        return Err(VmVerificationError::InitialPcMismatch {
                            initial: pvs.initial_pc.as_canonical_u32(),
                            prev_final: prev_final_pc.unwrap().as_canonical_u32(),
                        });
                    }
                } else {
                    start_pc = Some(pvs.initial_pc);
                }
                prev_final_pc = Some(pvs.final_pc);

                let expected_is_terminate = i == proofs.len() - 1;
                if pvs.is_terminate != FieldAlgebra::from_bool(expected_is_terminate) {
                    return Err(VmVerificationError::IsTerminateMismatch {
                        expected: expected_is_terminate,
                        actual: pvs.is_terminate.as_canonical_u32() != 0,
                    });
                }

                let expected_exit_code = if expected_is_terminate {
                    ExitCode::Success as u32
                } else {
                    DEFAULT_SUSPEND_EXIT_CODE
                };
                if pvs.exit_code != FieldAlgebra::from_canonical_u32(expected_exit_code) {
                    return Err(VmVerificationError::ExitCodeMismatch {
                        expected: expected_exit_code,
                        actual: pvs.exit_code.as_canonical_u32(),
                    });
                }
            } else if air_proof_data.air_id == MERKLE_AIR_ID {
                merkle_air_present = true;
                let pvs: &MemoryMerklePvs<_, CHUNK> = pvs.as_slice().borrow();

                // Check that initial root matches the previous final root.
                if i != 0 {
                    if pvs.initial_root != prev_final_memory_root.unwrap() {
                        return Err(VmVerificationError::InitialMemoryRootMismatch);
                    }
                } else {
                    initial_memory_root = Some(pvs.initial_root);
                }
                prev_final_memory_root = Some(pvs.final_root);
            } else {
                if !pvs.is_empty() {
                    return Err(VmVerificationError::UnexpectedPvs {
                        expected: 0,
                        actual: pvs.len(),
                    });
                }
                // We assume the vk is valid, so this is only a debug assert.
                debug_assert_eq!(air_vk.params.num_public_values, 0);
            }
        }
        if !program_air_present {
            return Err(VmVerificationError::SystemAirMissing {
                air_id: PROGRAM_AIR_ID,
            });
        }
        if !connector_air_present {
            return Err(VmVerificationError::SystemAirMissing {
                air_id: CONNECTOR_AIR_ID,
            });
        }
        if !merkle_air_present {
            return Err(VmVerificationError::SystemAirMissing {
                air_id: MERKLE_AIR_ID,
            });
        }
    }
    let exe_commit = compute_exe_commit(
        &vm_poseidon2_hasher(),
        program_commit.unwrap(),
        initial_memory_root.as_ref().unwrap(),
        start_pc.unwrap(),
    );
    Ok(VerifiedExecutionPayload {
        exe_commit,
        final_memory_root: prev_final_memory_root.unwrap(),
    })
}

#[derive(Serialize, Deserialize)]
#[serde(bound(
    serialize = "Com<SC>: Serialize",
    deserialize = "Com<SC>: Deserialize<'de>"
))]
pub struct ContinuationVmProof<SC: StarkGenericConfig> {
    pub per_segment: Vec<Proof<SC>>,
    pub user_public_values: UserPublicValuesProof<{ CHUNK }, Val<SC>>,
}

impl<SC: StarkGenericConfig> Clone for ContinuationVmProof<SC>
where
    Com<SC>: Clone,
{
    fn clone(&self) -> Self {
        Self {
            per_segment: self.per_segment.clone(),
            user_public_values: self.user_public_values.clone(),
        }
    }
}

pub fn create_memory_image(
    memory_config: &MemoryConfig,
    init_memory: SparseMemoryImage,
) -> MemoryImage {
    AddressMap::from_sparse(
        memory_config.as_offset,
        1 << memory_config.as_height,
        1 << memory_config.pointer_max_bits,
        init_memory,
    )
}

pub fn create_initial_state<F>(
    memory_config: &MemoryConfig,
    exe: &VmExe<F>,
    input: impl Into<Streams<F>>,
) -> VmState<F>
where
    F: PrimeField32,
{
    let memory = create_memory_image(memory_config, exe.init_memory.clone());
    #[cfg(feature = "bench-metrics")]
    let mut state = VmState::new(0, exe.pc_start, memory, input);
    #[cfg(not(feature = "bench-metrics"))]
    let state = VmState::new(0, exe.pc_start, memory, input);
    #[cfg(feature = "bench-metrics")]
    {
        state.metrics.fn_bounds = exe.fn_bounds.clone();
    }
    state
}

/// Create and initialize a chip complex with program, streams, optional memory, and optional trace
/// heights
pub fn create_and_initialize_chip_complex<F, VC>(
    config: &VC,
    program: Program<F>,
    initial_memory: Option<MemoryImage>,
    max_trace_heights: Option<&[u32]>,
) -> Result<VmChipComplex<F, VC::Executor, VC::Periphery>, VmInventoryError>
where
    F: PrimeField32,
    VC: VmConfig<F>,
    VC::Executor: InsExecutorE1<F>,
{
    let mut chip_complex = config.create_chip_complex()?;

    // Strip debug info if profiling is disabled
    let program = if !config.system().profiling {
        program.strip_debug_infos()
    } else {
        program
    };

    chip_complex.set_program(program);

    if let Some(initial_memory) = initial_memory {
        chip_complex.set_initial_memory(initial_memory);
    }

    if let Some(max_trace_heights) = max_trace_heights {
        let executor_chip_offset = if chip_complex.config().has_public_values_chip() {
            PUBLIC_VALUES_AIR_ID + 1 + chip_complex.memory_controller().num_airs()
        } else {
            PUBLIC_VALUES_AIR_ID + chip_complex.memory_controller().num_airs()
        };

        for (i, chip_id) in chip_complex
            .inventory
            .insertion_order
            .iter()
            .rev()
            .enumerate()
        {
            if let ChipId::Executor(exec_id) = chip_id {
                if let Some(height_index) = executor_chip_offset.checked_add(i) {
                    if let Some(&height) = max_trace_heights.get(height_index) {
                        if let Some(executor) = chip_complex.inventory.executors.get_mut(*exec_id) {
                            // TODO(ayush): remove conversion
                            executor.set_trace_height(height.next_power_of_two() as usize);
                        }
                    }
                }
            }
        }
    }

    Ok(chip_complex)
}

fn check_exit_code(exit_code: u32) -> Result<(), ExecutionError> {
    if exit_code != ExitCode::Success as u32 {
        return Err(ExecutionError::FailedWithExitCode(exit_code));
    }
    Ok(())
}

fn check_termination(exit_code: Option<u32>) -> Result<(), ExecutionError> {
    match exit_code {
        Some(code) => check_exit_code(code),
        None => Err(ExecutionError::DidNotTerminate),
    }
}<|MERGE_RESOLUTION|>--- conflicted
+++ resolved
@@ -638,83 +638,6 @@
         self.trace_height_constraints = constraints;
     }
 
-<<<<<<< HEAD
-    /// Executes a program, compute the trace heights, and returns the public values.
-    pub fn execute_and_compute_heights(
-        &self,
-        exe: impl Into<VmExe<F>>,
-        input: impl Into<Streams<F>>,
-    ) -> Result<SingleSegmentVmExecutionResult<F>, ExecutionError> {
-        let segment = {
-            let mut segment = self.execute_impl(exe.into(), input.into(), None)?;
-            segment.chip_complex.finalize_memory();
-            segment
-        };
-        let air_heights = segment.chip_complex.current_trace_heights();
-        let vm_heights = segment.chip_complex.get_internal_trace_heights();
-        let public_values = if let Some(pv_chip) = segment.chip_complex.public_values_chip() {
-            pv_chip.step.get_custom_public_values()
-        } else {
-            vec![]
-        };
-        Ok(SingleSegmentVmExecutionResult {
-            public_values,
-            air_heights,
-            vm_heights,
-        })
-    }
-
-    /// Executes a program and returns its proof input.
-    pub fn execute_and_generate<SC: StarkGenericConfig>(
-        &self,
-        committed_exe: Arc<VmCommittedExe<SC>>,
-        input: impl Into<Streams<F>>,
-    ) -> Result<ProofInput<SC>, GenerationError>
-    where
-        Domain<SC>: PolynomialSpace<Val = F>,
-        VC::Executor: Chip<SC>,
-        VC::Periphery: Chip<SC>,
-    {
-        let segment = self.execute_impl(committed_exe.exe.clone(), input, None)?;
-        let proof_input = tracing::info_span!("trace_gen").in_scope(|| {
-            segment.generate_proof_input(Some(committed_exe.committed_program.clone()))
-        })?;
-        Ok(proof_input)
-    }
-
-    fn execute_impl(
-        &self,
-        exe: VmExe<F>,
-        input: impl Into<Streams<F>>,
-        trace_heights: Option<&[u32]>,
-    ) -> Result<VmSegmentExecutor<F, VC, TracegenExecutionControl>, ExecutionError> {
-        let chip_complex = create_and_initialize_chip_complex(
-            &self.config,
-            exe.program.clone(),
-            None,
-            trace_heights,
-        )
-        .unwrap();
-
-        let ctrl = TracegenExecutionControl::default();
-        let mut segment = VmSegmentExecutor::new(
-            chip_complex,
-            self.trace_height_constraints.clone(),
-            exe.fn_bounds.clone(),
-            ctrl,
-        );
-
-        if let Some(overridden_heights) = self.overridden_heights.as_ref() {
-            segment.set_override_trace_heights(overridden_heights.clone());
-        }
-
-        let mut exec_state = VmSegmentState::new(0, exe.pc_start, None, input.into(), ());
-        segment.execute_spanned("execute_e3", &mut exec_state)?;
-        Ok(segment)
-    }
-
-=======
->>>>>>> df0a38a1
     pub fn execute_e1(
         &self,
         exe: VmExe<F>,
@@ -850,9 +773,7 @@
         }
 
         let mut exec_state = VmSegmentState::new(0, exe.pc_start, None, input.into(), ());
-        metrics_span("execute_time_ms", || {
-            segment.execute_from_state(&mut exec_state)
-        })?;
+        segment.execute_spanned("execute_e3", &mut exec_state)?;
         Ok(segment)
     }
 
