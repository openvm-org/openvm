use std::{
    borrow::Borrow,
    collections::{HashMap, VecDeque},
    marker::PhantomData,
    sync::Arc,
};

use openvm_circuit::system::program::trace::compute_exe_commit;
use openvm_instructions::{exe::VmExe, program::Program};
use openvm_stark_backend::{
    config::{Com, Domain, StarkGenericConfig, Val},
    engine::StarkEngine,
    keygen::types::{LinearConstraint, MultiStarkProvingKey, MultiStarkVerifyingKey},
    p3_commit::PolynomialSpace,
    p3_field::{FieldAlgebra, PrimeField32},
    p3_util::log2_strict_usize,
    proof::Proof,
    prover::types::{CommittedTraceData, ProofInput},
    utils::metrics_span,
    verifier::VerificationError,
    Chip,
};
use serde::{Deserialize, Serialize};
use thiserror::Error;
use tracing::info_span;

use super::{
    execution_mode::tracegen::TracegenExecutionControlWithSegmentation, ChipId, ExecutionError,
    InsExecutorE1, VmChipComplex, VmComplexTraceHeights, VmConfig, VmInventoryError,
    CONNECTOR_AIR_ID, MERKLE_AIR_ID, PROGRAM_AIR_ID, PROGRAM_CACHED_TRACE_INDEX,
    PUBLIC_VALUES_AIR_ID,
};
#[cfg(feature = "bench-metrics")]
use crate::metrics::VmMetrics;
use crate::{
    arch::{
        execution_control::ExecutionControl,
        execution_mode::{
            e1::E1ExecutionControl,
            metered::{bounded::Segment, MeteredCtx, MeteredExecutionControl},
            tracegen::{TracegenCtx, TracegenExecutionControl},
        },
        hasher::poseidon2::vm_poseidon2_hasher,
        VmSegmentExecutor, VmSegmentState,
    },
    system::{
        connector::{VmConnectorPvs, DEFAULT_SUSPEND_EXIT_CODE},
        memory::{
            merkle::MemoryMerklePvs,
            online::GuestMemory,
            paged_vec::AddressMap,
            tree::public_values::{UserPublicValuesProof, UserPublicValuesProofError},
            MemoryImage, CHUNK,
        },
        program::trace::VmCommittedExe,
    },
};

#[derive(Error, Debug)]
pub enum GenerationError {
    #[error("generated trace heights violate constraints")]
    TraceHeightsLimitExceeded,
    #[error(transparent)]
    Execution(#[from] ExecutionError),
}

/// VM memory state for continuations.

/// A trait for key-value store for `Streams`.
pub trait KvStore: Send + Sync {
    fn get(&self, key: &[u8]) -> Option<&[u8]>;
}

impl KvStore for HashMap<Vec<u8>, Vec<u8>> {
    fn get(&self, key: &[u8]) -> Option<&[u8]> {
        self.get(key).map(|v| v.as_slice())
    }
}

#[derive(Clone)]
pub struct Streams<F> {
    pub input_stream: VecDeque<Vec<F>>,
    pub hint_stream: VecDeque<F>,
    pub hint_space: Vec<Vec<F>>,
    /// The key-value store for hints. Both key and value are byte arrays. Executors which
    /// read `kv_store` need to encode the key and decode the value.
    pub kv_store: Arc<dyn KvStore>,
}

impl<F> Streams<F> {
    pub fn new(input_stream: impl Into<VecDeque<Vec<F>>>) -> Self {
        Self {
            input_stream: input_stream.into(),
            hint_stream: VecDeque::default(),
            hint_space: Vec::default(),
            kv_store: Arc::new(HashMap::new()),
        }
    }
}

impl<F> Default for Streams<F> {
    fn default() -> Self {
        Self::new(VecDeque::default())
    }
}

impl<F> From<VecDeque<Vec<F>>> for Streams<F> {
    fn from(value: VecDeque<Vec<F>>) -> Self {
        Streams::new(value)
    }
}

impl<F> From<Vec<Vec<F>>> for Streams<F> {
    fn from(value: Vec<Vec<F>>) -> Self {
        Streams::new(value)
    }
}

pub struct VmExecutor<F, VC> {
    pub config: VC,
    pub overridden_heights: Option<VmComplexTraceHeights>,
    pub trace_height_constraints: Vec<LinearConstraint>,
    _marker: PhantomData<F>,
}

#[repr(i32)]
pub enum ExitCode {
    Success = 0,
    Error = 1,
    Suspended = -1, // Continuations
}

pub struct VmExecutorResult<SC: StarkGenericConfig> {
    pub per_segment: Vec<ProofInput<SC>>,
    /// When VM is running on persistent mode, public values are stored in a special memory space.
    pub final_memory: Option<MemoryImage>,
}

pub struct VmState<F>
where
    F: PrimeField32,
{
    pub clk: u64,
    pub pc: u32,
    pub memory: MemoryImage,
    pub input: Streams<F>,
    #[cfg(feature = "bench-metrics")]
    pub metrics: VmMetrics,
}

impl<F: PrimeField32> VmState<F> {
    pub fn new(clk: u64, pc: u32, memory: MemoryImage, input: impl Into<Streams<F>>) -> Self {
        Self {
            clk,
            pc,
            memory,
            input: input.into(),
            #[cfg(feature = "bench-metrics")]
            metrics: VmMetrics::default(),
        }
    }
}

pub struct VmExecutorOneSegmentResult<F, VC>
where
    F: PrimeField32,
    VC: VmConfig<F>,
{
    pub segment: VmSegmentExecutor<F, VC, TracegenExecutionControlWithSegmentation>,
    pub next_state: Option<VmState<F>>,
}

impl<F, VC> VmExecutor<F, VC>
where
    F: PrimeField32,
    VC: VmConfig<F>,
    VC::Executor: InsExecutorE1<F>,
{
    /// Create a new VM executor with a given config.
    ///
    /// The VM will start with a single segment, which is created from the initial state.
    pub fn new(config: VC) -> Self {
        Self::new_with_overridden_trace_heights(config, None)
    }

    pub fn set_override_trace_heights(&mut self, overridden_heights: VmComplexTraceHeights) {
        self.overridden_heights = Some(overridden_heights);
    }

    pub fn new_with_overridden_trace_heights(
        config: VC,
        overridden_heights: Option<VmComplexTraceHeights>,
    ) -> Self {
        Self {
            config,
            overridden_heights,
            trace_height_constraints: vec![],
            _marker: Default::default(),
        }
    }

    pub fn continuation_enabled(&self) -> bool {
        self.config.system().continuation_enabled
    }

    /// Executes the program in segments.
    /// After each segment is executed, call the provided closure on the execution result.
    /// Returns the results from each closure, one per segment.
    ///
    /// The closure takes `f(segment_idx, segment) -> R`.
    pub fn execute_and_then<R, E>(
        &self,
        exe: impl Into<VmExe<F>>,
        input: impl Into<Streams<F>>,
        mut f: impl FnMut(
            usize,
            VmSegmentExecutor<F, VC, TracegenExecutionControlWithSegmentation>,
        ) -> Result<R, E>,
        map_err: impl Fn(ExecutionError) -> E,
    ) -> Result<Vec<R>, E> {
        let exe = exe.into();
        let mut state = {
            let memory = {
                let mem_config = self.config.system().memory_config;
                AddressMap::from_sparse(
                    mem_config.as_offset,
                    1 << mem_config.as_height,
                    1 << mem_config.pointer_max_bits,
                    exe.init_memory.clone(),
                )
            };
            VmState::new(0, exe.pc_start, memory, input)
        };
        #[cfg(feature = "bench-metrics")]
        {
            state.metrics.fn_bounds = exe.fn_bounds.clone();
        }

        let mut segment_results = vec![];
        loop {
            let segment_idx = segment_results.len();
            let _span = info_span!("execute_segment", segment = segment_idx).entered();
            let one_segment_result = self
                .execute_until_segment(exe.clone(), state)
                .map_err(&map_err)?;
            segment_results.push(f(segment_idx, one_segment_result.segment)?);
            if one_segment_result.next_state.is_none() {
                break;
            }
            state = one_segment_result.next_state.unwrap();
        }
        tracing::debug!("Number of continuation segments: {}", segment_results.len());
        #[cfg(feature = "bench-metrics")]
        metrics::counter!("num_segments").absolute(segment_results.len() as u64);

        Ok(segment_results)
    }

    pub fn execute_segments(
        &self,
        exe: impl Into<VmExe<F>>,
        input: impl Into<Streams<F>>,
    ) -> Result<
        Vec<VmSegmentExecutor<F, VC, TracegenExecutionControlWithSegmentation>>,
        ExecutionError,
    > {
        self.execute_and_then(exe, input, |_, seg| Ok(seg), |err| err)
    }

    /// Executes a program until a segmentation happens.
    /// Returns the last segment and the vm state for next segment.
    /// This is so that the tracegen and proving of this segment can be immediately started (on a
    /// separate machine).
    pub fn execute_until_segment(
        &self,
        exe: impl Into<VmExe<F>>,
        from_state: VmState<F>,
    ) -> Result<VmExecutorOneSegmentResult<F, VC>, ExecutionError> {
        let exe = exe.into();

        let chip_complex = create_and_initialize_chip_complex(
            &self.config,
            exe.program.clone(),
            Some(from_state.memory),
            None,
        )
        .unwrap();
        let ctrl = TracegenExecutionControlWithSegmentation::new(chip_complex.air_names());
        let ctx = ExecutionControl::<F, VC>::initialize_context(&ctrl);
        let mut segment = VmSegmentExecutor::new(
            chip_complex,
            self.trace_height_constraints.clone(),
            exe.fn_bounds.clone(),
            ctrl,
        );

        #[cfg(feature = "bench-metrics")]
        {
            segment.metrics = from_state.metrics;
        }
        if let Some(overridden_heights) = self.overridden_heights.as_ref() {
            segment.set_override_trace_heights(overridden_heights.clone());
        }

        let mut exec_state =
            VmSegmentState::new(from_state.clk, from_state.pc, None, from_state.input, ctx);
        metrics_span("execute_time_ms", || {
            segment.execute_from_state(&mut exec_state)
        })?;

        if exec_state.exit_code.is_some() {
            return Ok(VmExecutorOneSegmentResult {
                segment,
                next_state: None,
            });
        }

        assert!(
            self.continuation_enabled(),
            "multiple segments require to enable continuations"
        );
        assert_eq!(
            exec_state.pc,
            segment.chip_complex.connector_chip().boundary_states[1]
                .unwrap()
                .pc
        );
        let streams = exec_state.streams;
        #[cfg(feature = "bench-metrics")]
        let metrics = segment.metrics.partial_take();

        // TODO(ayush): this can probably be avoided
        let memory = segment
            .chip_complex
            .base
            .memory_controller
            .memory_image()
            .clone();
        Ok(VmExecutorOneSegmentResult {
            segment,
            next_state: Some(VmState {
                clk: exec_state.clk,
                pc: exec_state.pc,
                memory,
                input: streams,
                #[cfg(feature = "bench-metrics")]
                metrics,
            }),
        })
    }

    pub fn execute(
        &self,
        exe: impl Into<VmExe<F>>,
        input: impl Into<Streams<F>>,
    ) -> Result<Option<MemoryImage>, ExecutionError> {
        let mut last = None;
        self.execute_and_then(
            exe,
            input,
            |_, seg| {
                last = Some(seg);
                Ok(())
            },
            |err| err,
        )?;
        let last = last.expect("at least one segment must be executed");
        let final_memory = Some(
            last.chip_complex
                .base
                .memory_controller
                .memory_image()
                .clone(),
        );
        let end_state =
            last.chip_complex.connector_chip().boundary_states[1].expect("end state must be set");
        if end_state.is_terminate != 1 {
            return Err(ExecutionError::DidNotTerminate);
        }
        if end_state.exit_code != ExitCode::Success as u32 {
            return Err(ExecutionError::FailedWithExitCode(end_state.exit_code));
        }
        Ok(final_memory)
    }

    pub fn execute_e1(
        &self,
        exe: impl Into<VmExe<F>>,
        input: impl Into<Streams<F>>,
        num_cycles: Option<u64>,
    ) -> Result<VmState<F>, ExecutionError> {
        let exe = exe.into();
        let memory = {
            let mem_config = self.config.system().memory_config;
            GuestMemory::new(AddressMap::from_sparse(
                mem_config.as_offset,
                1 << mem_config.as_height,
                1 << mem_config.pointer_max_bits,
                exe.init_memory.clone(),
            ))
        };

        let chip_complex =
            create_and_initialize_chip_complex(&self.config, exe.program.clone(), None, None)
                .unwrap();
        let mut segment = VmSegmentExecutor::<F, VC, _>::new(
            chip_complex,
            self.trace_height_constraints.clone(),
            exe.fn_bounds.clone(),
            E1ExecutionControl::new(num_cycles),
        );
        #[cfg(feature = "bench-metrics")]
        {
            segment.metrics = Default::default();
        }

        let mut exec_state = VmSegmentState::new(0, exe.pc_start, Some(memory), input.into(), ());
        metrics_span("execute_e1_time_ms", || {
            segment.execute_from_state(&mut exec_state)
        })?;

        if let Some(end_cycle) = num_cycles {
            assert_eq!(exec_state.clk, end_cycle);
        } else {
            match exec_state.exit_code {
                Some(code) => {
                    if code != ExitCode::Success as u32 {
                        return Err(ExecutionError::FailedWithExitCode(code));
                    }
                }
                None => return Err(ExecutionError::DidNotTerminate),
            };
        }

        let state = VmState {
            clk: exec_state.clk,
            pc: exec_state.pc,
            memory: exec_state.memory.unwrap().memory,
            input: exec_state.streams,
            #[cfg(feature = "bench-metrics")]
            metrics: segment.metrics.partial_take(),
        };

        Ok(state)
    }

    pub fn execute_metered(
        &self,
        exe: impl Into<VmExe<F>>,
        input: impl Into<Streams<F>>,
        widths: Vec<usize>,
        interactions: Vec<usize>,
    ) -> Result<Vec<Segment>, ExecutionError> {
        let exe = exe.into();

        let memory = {
            let mem_config = self.config.system().memory_config;
            GuestMemory::new(AddressMap::from_sparse(
                mem_config.as_offset,
                1 << mem_config.as_height,
                1 << mem_config.pointer_max_bits,
                exe.init_memory.clone(),
            ))
        };

        let _span = info_span!("execute_metered").entered();

        let chip_complex =
            create_and_initialize_chip_complex(&self.config, exe.program.clone(), None, None)
                .unwrap();
        let air_names = chip_complex.air_names();
        // TODO(ayush): get rid of segmentation_strategy altogether
        let ctrl = MeteredExecutionControl::new(&air_names, &widths, &interactions)
            .with_max_trace_height(
                self.config
                    .system()
                    .segmentation_strategy
                    .max_trace_height() as u32,
            )
            .with_max_cells(self.config.system().segmentation_strategy.max_cells());
        let mut executor = VmSegmentExecutor::<F, VC, _>::new(
            chip_complex,
            self.trace_height_constraints.clone(),
            exe.fn_bounds.clone(),
            ctrl,
        );

        #[cfg(feature = "bench-metrics")]
        {
            executor.metrics = Default::default();
        }

        let continuations_enabled = executor
            .chip_complex
            .memory_controller()
            .continuation_enabled();
        let num_access_adapters = executor
            .chip_complex
            .memory_controller()
            .memory
            .access_adapter_inventory
            .num_access_adapters();
        let ctx = MeteredCtx::new(
            widths.len(),
            continuations_enabled,
            num_access_adapters as u8,
            executor
                .chip_complex
                .memory_controller()
                .memory
                .min_block_size
                .iter()
                .map(|&x| log2_strict_usize(x as usize) as u8)
                .collect(),
            executor
                .chip_complex
                .memory_controller()
                .mem_config()
                .memory_dimensions(),
        );

        let mut exec_state = VmSegmentState::new(0, exe.pc_start, Some(memory), input.into(), ctx);
        metrics_span("execute_metered_time_ms", || {
            executor.execute_from_state(&mut exec_state)
        })?;

        // Check exit code
        match exec_state.exit_code {
            Some(code) => {
                if code != ExitCode::Success as u32 {
                    return Err(ExecutionError::FailedWithExitCode(code));
                }
            }
            None => return Err(ExecutionError::DidNotTerminate),
        };

        Ok(exec_state.ctx.segments)
    }

    pub fn execute_and_generate<SC: StarkGenericConfig>(
        &self,
        exe: impl Into<VmExe<F>>,
        input: impl Into<Streams<F>>,
    ) -> Result<VmExecutorResult<SC>, GenerationError>
    where
        Domain<SC>: PolynomialSpace<Val = F>,
        VC::Executor: Chip<SC> + InsExecutorE1<F>,
        VC::Periphery: Chip<SC>,
    {
        self.execute_and_generate_impl(exe.into(), None, input)
    }

    pub fn execute_and_generate_with_cached_program<SC: StarkGenericConfig>(
        &self,
        committed_exe: Arc<VmCommittedExe<SC>>,
        input: impl Into<Streams<F>>,
    ) -> Result<VmExecutorResult<SC>, GenerationError>
    where
        Domain<SC>: PolynomialSpace<Val = F>,
        VC::Executor: Chip<SC> + InsExecutorE1<F>,
        VC::Periphery: Chip<SC>,
    {
        self.execute_and_generate_impl(
            committed_exe.exe.clone(),
            Some(committed_exe.committed_program.clone()),
            input,
        )
    }

    fn execute_and_generate_impl<SC: StarkGenericConfig>(
        &self,
        exe: VmExe<F>,
        committed_program: Option<CommittedTraceData<SC>>,
        input: impl Into<Streams<F>>,
    ) -> Result<VmExecutorResult<SC>, GenerationError>
    where
        Domain<SC>: PolynomialSpace<Val = F>,
        VC::Executor: Chip<SC> + InsExecutorE1<F>,
        VC::Periphery: Chip<SC>,
    {
        let mut final_memory = None;
        let per_segment = self.execute_and_then(
            exe,
            input,
            |seg_idx, seg| {
                // Note: this will only be Some on the last segment; otherwise it is
                // already moved into next segment state
                final_memory = Some(seg.chip_complex.memory_controller().memory_image().clone());
                tracing::info_span!("trace_gen", segment = seg_idx)
                    .in_scope(|| seg.generate_proof_input(committed_program.clone()))
            },
            GenerationError::Execution,
        )?;

        Ok(VmExecutorResult {
            per_segment,
            final_memory,
        })
    }
    pub fn execute_with_segments(
        &self,
        exe: impl Into<VmExe<F>>,
        input: impl Into<Streams<F>>,
        segments: &[Segment],
    ) -> Result<Option<MemoryImage>, ExecutionError> {
        let executors =
            self.execute_with_segments_and_then(exe, input, segments, |_, seg| Ok(seg), |err| err)?;
        let last = executors
            .last()
            .expect("at least one segment must be executed");
        let final_memory = Some(
            last.chip_complex
                .base
                .memory_controller
                .memory_image()
                .clone(),
        );
        let end_state =
            last.chip_complex.connector_chip().boundary_states[1].expect("end state must be set");
        if end_state.is_terminate != 1 {
            return Err(ExecutionError::DidNotTerminate);
        }
        if end_state.exit_code != ExitCode::Success as u32 {
            return Err(ExecutionError::FailedWithExitCode(end_state.exit_code));
        }
        Ok(final_memory)
    }

    pub fn execute_with_segments_and_then<R, E>(
        &self,
        exe: impl Into<VmExe<F>>,
        input: impl Into<Streams<F>>,
        segments: &[Segment],
        mut f: impl FnMut(usize, VmSegmentExecutor<F, VC, TracegenExecutionControl>) -> Result<R, E>,
        map_err: impl Fn(ExecutionError) -> E,
    ) -> Result<Vec<R>, E> {
        let exe = exe.into();
        let mut state = {
            let mem_config = self.config.system().memory_config;
            let memory = AddressMap::from_sparse(
                mem_config.as_offset,
                1 << mem_config.as_height,
                1 << mem_config.pointer_max_bits,
                exe.init_memory.clone(),
            );
            VmState::new(0, exe.pc_start, memory, input)
        };
        #[cfg(feature = "bench-metrics")]
        {
            state.metrics.fn_bounds = exe.fn_bounds.clone();
        }

        // assert that segments are valid
        assert_eq!(segments.first().unwrap().clk_start, 0);
        for (prev, current) in segments.iter().zip(segments.iter().skip(1)) {
            assert_eq!(current.clk_start, prev.clk_start + prev.num_cycles,);
        }

        let mut results = Vec::new();
        for (
            segment_idx,
            Segment {
                num_cycles,
                trace_heights,
                ..
            },
        ) in segments.iter().enumerate()
        {
            let _span = info_span!("execute_segment", segment = segment_idx).entered();
            let chip_complex = create_and_initialize_chip_complex(
                &self.config,
                exe.program.clone(),
                Some(state.memory),
                Some(trace_heights),
            )
            .unwrap();

            let ctrl = TracegenExecutionControl::new(state.clk + num_cycles);
            let mut segment = VmSegmentExecutor::<_, VC, _>::new(
                chip_complex,
                self.trace_height_constraints.clone(),
                exe.fn_bounds.clone(),
                ctrl,
            );

            #[cfg(feature = "bench-metrics")]
            {
                segment.metrics = state.metrics;
            }

            let mut exec_state = VmSegmentState::new(state.clk, state.pc, None, state.input, ());
            metrics_span("execute_time_ms", || {
                segment.execute_from_state(&mut exec_state)
            })
            .map_err(&map_err)?;

            assert_eq!(
                exec_state.pc,
                segment.chip_complex.connector_chip().boundary_states[1]
                    .unwrap()
                    .pc
            );

            state = VmState {
                clk: exec_state.clk,
                pc: exec_state.pc,
                memory: segment
                    .chip_complex
                    .base
                    .memory_controller
                    .memory_image()
                    .clone(),
                input: exec_state.streams,
                #[cfg(feature = "bench-metrics")]
                metrics: segment.metrics.partial_take(),
            };

            results.push(f(segment_idx, segment)?);
        }
        tracing::debug!("Number of continuation segments: {}", results.len());
        #[cfg(feature = "bench-metrics")]
        metrics::counter!("num_segments").absolute(results.len() as u64);

        Ok(results)
    }

    pub fn execute_with_segments_and_generate<SC>(
        &self,
        exe: impl Into<VmExe<F>>,
        input: impl Into<Streams<F>>,
        segments: &[Segment],
    ) -> Result<VmExecutorResult<SC>, GenerationError>
    where
        SC: StarkGenericConfig,
        Domain<SC>: PolynomialSpace<Val = F>,
        VC::Executor: Chip<SC>,
        VC::Periphery: Chip<SC>,
    {
        let mut final_memory = None;
        let per_segment = self.execute_with_segments_and_then(
            exe,
            input,
            segments,
            |seg_idx, seg| {
                final_memory = Some(seg.chip_complex.memory_controller().memory_image().clone());
                tracing::info_span!("trace_gen", segment = seg_idx)
                    .in_scope(|| seg.generate_proof_input(None))
            },
            GenerationError::Execution,
        )?;

        Ok(VmExecutorResult {
            per_segment,
            final_memory,
        })
    }

    pub fn execute_with_segments_and_generate_with_cached_program<SC: StarkGenericConfig>(
        &self,
        committed_exe: Arc<VmCommittedExe<SC>>,
        input: impl Into<Streams<F>>,
        segments: &[Segment],
    ) -> Result<VmExecutorResult<SC>, GenerationError>
    where
        Domain<SC>: PolynomialSpace<Val = F>,
        VC::Executor: Chip<SC> + InsExecutorE1<F>,
        VC::Periphery: Chip<SC>,
    {
        let mut final_memory = None;
        let per_segment = self.execute_with_segments_and_then(
            committed_exe.exe.clone(),
            input,
<<<<<<< HEAD
            |seg_idx, seg| {
                // Note: this will only be Some on the last segment; otherwise it is
                // already moved into next segment state
=======
            segments,
            |seg_idx, seg| {
>>>>>>> 9364d656
                final_memory = Some(seg.chip_complex.memory_controller().memory_image().clone());
                tracing::info_span!("trace_gen", segment = seg_idx).in_scope(|| {
                    seg.generate_proof_input(Some(committed_exe.committed_program.clone()))
                })
            },
            GenerationError::Execution,
        )?;

        Ok(VmExecutorResult {
            per_segment,
            final_memory,
        })
    }

    pub fn set_trace_height_constraints(&mut self, constraints: Vec<LinearConstraint>) {
        self.trace_height_constraints = constraints;
    }
}

/// A single segment VM.
pub struct SingleSegmentVmExecutor<F, VC> {
    pub config: VC,
    pub overridden_heights: Option<VmComplexTraceHeights>,
    pub trace_height_constraints: Vec<LinearConstraint>,
    _marker: PhantomData<F>,
}

/// Execution result of a single segment VM execution.
pub struct SingleSegmentVmExecutionResult<F> {
    /// All user public values
    pub public_values: Vec<Option<F>>,
    /// Heights of each AIR, ordered by AIR ID.
    pub air_heights: Vec<usize>,
    /// Heights of (SystemBase, Inventory), in an internal ordering.
    pub vm_heights: VmComplexTraceHeights,
}

impl<F, VC> SingleSegmentVmExecutor<F, VC>
where
    F: PrimeField32,
    VC: VmConfig<F>,
    VC::Executor: InsExecutorE1<F>,
{
    pub fn new(config: VC) -> Self {
        Self::new_with_overridden_trace_heights(config, None)
    }

    pub fn new_with_overridden_trace_heights(
        config: VC,
        overridden_heights: Option<VmComplexTraceHeights>,
    ) -> Self {
        assert!(
            !config.system().continuation_enabled,
            "Single segment VM doesn't support continuation mode"
        );
        Self {
            config,
            overridden_heights,
            trace_height_constraints: vec![],
            _marker: Default::default(),
        }
    }

    pub fn set_override_trace_heights(&mut self, overridden_heights: VmComplexTraceHeights) {
        self.overridden_heights = Some(overridden_heights);
    }

    pub fn set_trace_height_constraints(&mut self, constraints: Vec<LinearConstraint>) {
        self.trace_height_constraints = constraints;
    }

    /// Executes a program, compute the trace heights, and returns the public values.
    pub fn execute_and_compute_heights(
        &self,
        exe: impl Into<VmExe<F>>,
        input: impl Into<Streams<F>>,
    ) -> Result<SingleSegmentVmExecutionResult<F>, ExecutionError> {
        let segment = {
            let mut segment = self.execute_impl(exe.into(), input.into(), None)?;
            segment.chip_complex.finalize_memory();
            segment
        };
        let air_heights = segment.chip_complex.current_trace_heights();
        let vm_heights = segment.chip_complex.get_internal_trace_heights();
        let public_values = if let Some(pv_chip) = segment.chip_complex.public_values_chip() {
            pv_chip.step.get_custom_public_values()
        } else {
            vec![]
        };
        Ok(SingleSegmentVmExecutionResult {
            public_values,
            air_heights,
            vm_heights,
        })
    }

    /// Executes a program and returns its proof input.
    pub fn execute_and_generate<SC: StarkGenericConfig>(
        &self,
        committed_exe: Arc<VmCommittedExe<SC>>,
        input: impl Into<Streams<F>>,
    ) -> Result<ProofInput<SC>, GenerationError>
    where
        Domain<SC>: PolynomialSpace<Val = F>,
        VC::Executor: Chip<SC>,
        VC::Periphery: Chip<SC>,
    {
        let segment = self.execute_impl(committed_exe.exe.clone(), input, None)?;
        let proof_input = tracing::info_span!("trace_gen").in_scope(|| {
            segment.generate_proof_input(Some(committed_exe.committed_program.clone()))
        })?;
        Ok(proof_input)
    }

    fn execute_impl(
        &self,
        exe: VmExe<F>,
        input: impl Into<Streams<F>>,
        trace_heights: Option<&[u32]>,
    ) -> Result<VmSegmentExecutor<F, VC, TracegenExecutionControlWithSegmentation>, ExecutionError>
    {
        let chip_complex = create_and_initialize_chip_complex(
            &self.config,
            exe.program.clone(),
            None,
            trace_heights,
        )
        .unwrap();

        let ctrl = TracegenExecutionControlWithSegmentation::new(chip_complex.air_names());
        let mut segment = VmSegmentExecutor::new(
            chip_complex,
            self.trace_height_constraints.clone(),
            exe.fn_bounds.clone(),
            ctrl,
        );

        if let Some(overridden_heights) = self.overridden_heights.as_ref() {
            segment.set_override_trace_heights(overridden_heights.clone());
        }

        let mut exec_state = VmSegmentState::new(
            0,
            exe.pc_start,
            None,
            input.into(),
            TracegenCtx {
                since_last_segment_check: 0,
            },
        );
        metrics_span("execute_time_ms", || {
            segment.execute_from_state(&mut exec_state)
        })?;
        Ok(segment)
    }

    pub fn execute_e1(
        &self,
        exe: VmExe<F>,
        input: impl Into<Streams<F>>,
    ) -> Result<(), ExecutionError> {
        let memory = {
            let mem_config = self.config.system().memory_config;
            Some(GuestMemory::new(AddressMap::from_sparse(
                mem_config.as_offset,
                1 << mem_config.as_height,
                1 << mem_config.pointer_max_bits,
                exe.init_memory.clone(),
            )))
        };

        let chip_complex =
            create_and_initialize_chip_complex(&self.config, exe.program.clone(), None, None)
                .unwrap();
        let ctrl = E1ExecutionControl::default();
        let mut executor = VmSegmentExecutor::<F, VC, _>::new(
            chip_complex,
            self.trace_height_constraints.clone(),
            exe.fn_bounds.clone(),
            ctrl,
        );

        let ctx = ();

        let mut exec_state = VmSegmentState::new(0, exe.pc_start, memory, input.into(), ctx);
        metrics_span("execute_e1_time_ms", || {
            executor.execute_from_state(&mut exec_state)
        })?;

        // Check exit code
        match exec_state.exit_code {
            Some(code) => {
                if code != ExitCode::Success as u32 {
                    return Err(ExecutionError::FailedWithExitCode(code));
                }
            }
            None => return Err(ExecutionError::DidNotTerminate),
        };

        Ok(())
    }

    pub fn execute_metered(
        &self,
        exe: VmExe<F>,
        input: impl Into<Streams<F>>,
        widths: Vec<usize>,
        interactions: Vec<usize>,
    ) -> Result<Vec<u32>, ExecutionError> {
        let memory = {
            let mem_config = self.config.system().memory_config;
            Some(GuestMemory::new(AddressMap::from_sparse(
                mem_config.as_offset,
                1 << mem_config.as_height,
                1 << mem_config.pointer_max_bits,
                exe.init_memory.clone(),
            )))
        };

        let chip_complex =
            create_and_initialize_chip_complex(&self.config, exe.program.clone(), None, None)
                .unwrap();
        let air_names = chip_complex.air_names();
        let ctrl = MeteredExecutionControl::new(&air_names, &widths, &interactions)
            .with_max_trace_height(
                self.config
                    .system()
                    .segmentation_strategy
                    .max_trace_height() as u32,
            )
            .with_max_cells(self.config.system().segmentation_strategy.max_cells());
        let mut executor = VmSegmentExecutor::<F, VC, _>::new(
            chip_complex,
            self.trace_height_constraints.clone(),
            exe.fn_bounds.clone(),
            ctrl,
        );

        let num_access_adapters = executor
            .chip_complex
            .memory_controller()
            .memory
            .access_adapter_inventory
            .num_access_adapters();
        let ctx = MeteredCtx::new(
            widths.len(),
            self.config.system().continuation_enabled,
            num_access_adapters as u8,
            executor
                .chip_complex
                .memory_controller()
                .memory
                .min_block_size
                .iter()
                .map(|&x| log2_strict_usize(x as usize) as u8)
                .collect(),
            self.config.system().memory_config.memory_dimensions(),
        );

        let mut exec_state = VmSegmentState::new(0, exe.pc_start, memory, input.into(), ctx);
        metrics_span("execute_metered_time_ms", || {
            executor.execute_from_state(&mut exec_state)
        })?;

        // Check exit code
        match exec_state.exit_code {
            Some(code) => {
                if code != ExitCode::Success as u32 {
                    return Err(ExecutionError::FailedWithExitCode(code));
                }
            }
            None => return Err(ExecutionError::DidNotTerminate),
        };
        // Check segment count
        assert_eq!(
            exec_state.ctx.segments.len(),
            1,
            "Expected exactly 1 segment, but got {}",
            exec_state.ctx.segments.len()
        );
        let segment = exec_state.ctx.segments.into_iter().next().unwrap();
        Ok(segment.trace_heights)
    }

    /// Executes a program and returns its proof input.
    pub fn execute_with_max_heights_and_generate<SC: StarkGenericConfig>(
        &self,
        committed_exe: Arc<VmCommittedExe<SC>>,
        input: impl Into<Streams<F>>,
        max_trace_heights: &[u32],
    ) -> Result<ProofInput<SC>, GenerationError>
    where
        Domain<SC>: PolynomialSpace<Val = F>,
        VC::Executor: Chip<SC>,
        VC::Periphery: Chip<SC>,
    {
        let segment =
            self.execute_impl(committed_exe.exe.clone(), input, Some(max_trace_heights))?;
        let proof_input = tracing::info_span!("trace_gen").in_scope(|| {
            segment.generate_proof_input(Some(committed_exe.committed_program.clone()))
        })?;
        Ok(proof_input)
    }

    /// Executes a program, compute the trace heights, and returns the public values.
    pub fn execute_with_max_heights_and_compute_heights(
        &self,
        exe: impl Into<VmExe<F>>,
        input: impl Into<Streams<F>>,
        max_trace_heights: &[u32],
    ) -> Result<SingleSegmentVmExecutionResult<F>, ExecutionError> {
        let executor = {
            let mut executor =
                self.execute_impl(exe.into(), input.into(), Some(max_trace_heights))?;
            executor.chip_complex.finalize_memory();
            executor
        };
        let air_heights = executor.chip_complex.current_trace_heights();
        let vm_heights = executor.chip_complex.get_internal_trace_heights();
        let public_values = if let Some(pv_chip) = executor.chip_complex.public_values_chip() {
            pv_chip.step.get_custom_public_values()
        } else {
            vec![]
        };
        Ok(SingleSegmentVmExecutionResult {
            public_values,
            air_heights,
            vm_heights,
        })
    }
}

#[derive(Error, Debug)]
pub enum VmVerificationError {
    #[error("no proof is provided")]
    ProofNotFound,

    #[error("program commit mismatch (index of mismatch proof: {index}")]
    ProgramCommitMismatch { index: usize },

    #[error("initial pc mismatch (initial: {initial}, prev_final: {prev_final})")]
    InitialPcMismatch { initial: u32, prev_final: u32 },

    #[error("initial memory root mismatch")]
    InitialMemoryRootMismatch,

    #[error("is terminate mismatch (expected: {expected}, actual: {actual})")]
    IsTerminateMismatch { expected: bool, actual: bool },

    #[error("exit code mismatch")]
    ExitCodeMismatch { expected: u32, actual: u32 },

    #[error("AIR has unexpected public values (expected: {expected}, actual: {actual})")]
    UnexpectedPvs { expected: usize, actual: usize },

    #[error("missing system AIR with ID {air_id}")]
    SystemAirMissing { air_id: usize },

    #[error("stark verification error: {0}")]
    StarkError(#[from] VerificationError),

    #[error("user public values proof error: {0}")]
    UserPublicValuesError(#[from] UserPublicValuesProofError),
}

pub struct VirtualMachine<SC: StarkGenericConfig, E, VC> {
    /// Proving engine
    pub engine: E,
    /// Runtime executor
    pub executor: VmExecutor<Val<SC>, VC>,
    _marker: PhantomData<SC>,
}

impl<F, SC, E, VC> VirtualMachine<SC, E, VC>
where
    F: PrimeField32,
    SC: StarkGenericConfig,
    E: StarkEngine<SC>,
    Domain<SC>: PolynomialSpace<Val = F>,
    VC: VmConfig<F>,
    VC::Executor: Chip<SC> + InsExecutorE1<F>,
    VC::Periphery: Chip<SC>,
{
    pub fn new(engine: E, config: VC) -> Self {
        let executor = VmExecutor::new(config);
        Self {
            engine,
            executor,
            _marker: PhantomData,
        }
    }

    pub fn new_with_overridden_trace_heights(
        engine: E,
        config: VC,
        overridden_heights: Option<VmComplexTraceHeights>,
    ) -> Self {
        let executor = VmExecutor::new_with_overridden_trace_heights(config, overridden_heights);
        Self {
            engine,
            executor,
            _marker: PhantomData,
        }
    }

    pub fn config(&self) -> &VC {
        &self.executor.config
    }

    pub fn keygen(&self) -> MultiStarkProvingKey<SC> {
        let mut keygen_builder = self.engine.keygen_builder();
        let chip_complex = self.config().create_chip_complex().unwrap();
        for air in chip_complex.airs() {
            keygen_builder.add_air(air);
        }
        keygen_builder.generate_pk()
    }

    pub fn set_trace_height_constraints(
        &mut self,
        trace_height_constraints: Vec<LinearConstraint>,
    ) {
        self.executor
            .set_trace_height_constraints(trace_height_constraints);
    }

    pub fn commit_exe(&self, exe: impl Into<VmExe<F>>) -> Arc<VmCommittedExe<SC>> {
        let exe = exe.into();
        Arc::new(VmCommittedExe::commit(exe, self.engine.config().pcs()))
    }

    pub fn execute_metered(
        &self,
        exe: impl Into<VmExe<F>>,
        input: impl Into<Streams<F>>,
        widths: Vec<usize>,
        interactions: Vec<usize>,
    ) -> Result<Vec<Segment>, ExecutionError> {
        self.executor
            .execute_metered(exe, input, widths, interactions)
    }

    pub fn execute(
        &self,
        exe: impl Into<VmExe<F>>,
        input: impl Into<Streams<F>>,
    ) -> Result<Option<MemoryImage>, ExecutionError> {
        self.executor.execute(exe, input)
    }

    pub fn execute_and_generate(
        &self,
        exe: impl Into<VmExe<F>>,
        input: impl Into<Streams<F>>,
    ) -> Result<VmExecutorResult<SC>, GenerationError> {
        self.executor.execute_and_generate(exe, input)
    }

    pub fn execute_with_segments(
        &self,
        exe: impl Into<VmExe<F>>,
        input: impl Into<Streams<F>>,
        segments: &[Segment],
    ) -> Result<Option<MemoryImage>, ExecutionError> {
        self.executor.execute_with_segments(exe, input, segments)
    }

    pub fn execute_with_segments_and_generate(
        &self,
        exe: impl Into<VmExe<F>>,
        input: impl Into<Streams<F>>,
        segments: &[Segment],
    ) -> Result<VmExecutorResult<SC>, GenerationError> {
        self.executor
            .execute_with_segments_and_generate(exe, input, segments)
    }

    pub fn execute_and_generate_with_cached_program(
        &self,
        committed_exe: Arc<VmCommittedExe<SC>>,
        input: impl Into<Streams<F>>,
    ) -> Result<VmExecutorResult<SC>, GenerationError>
    where
        Domain<SC>: PolynomialSpace<Val = F>,
    {
        self.executor
            .execute_and_generate_with_cached_program(committed_exe, input)
    }

    pub fn prove_single(
        &self,
        pk: &MultiStarkProvingKey<SC>,
        proof_input: ProofInput<SC>,
    ) -> Proof<SC> {
        self.engine.prove(pk, proof_input)
    }

    pub fn prove(
        &self,
        pk: &MultiStarkProvingKey<SC>,
        results: VmExecutorResult<SC>,
    ) -> Vec<Proof<SC>> {
        results
            .per_segment
            .into_iter()
            .enumerate()
            .map(|(seg_idx, proof_input)| {
                tracing::info_span!("prove_segment", segment = seg_idx)
                    .in_scope(|| self.engine.prove(pk, proof_input))
            })
            .collect()
    }

    /// Verify segment proofs, checking continuation boundary conditions between segments if VM
    /// memory is persistent The behavior of this function differs depending on whether
    /// continuations is enabled or not. We recommend to call the functions [`verify_segments`]
    /// or [`verify_single`] directly instead.
    pub fn verify(
        &self,
        vk: &MultiStarkVerifyingKey<SC>,
        proofs: Vec<Proof<SC>>,
    ) -> Result<(), VmVerificationError>
    where
        Val<SC>: PrimeField32,
        Com<SC>: AsRef<[Val<SC>; CHUNK]> + From<[Val<SC>; CHUNK]>,
    {
        if self.config().system().continuation_enabled {
            verify_segments(&self.engine, vk, &proofs).map(|_| ())
        } else {
            assert_eq!(proofs.len(), 1);
            verify_single(&self.engine, vk, &proofs.into_iter().next().unwrap())
                .map_err(VmVerificationError::StarkError)
        }
    }
}

/// Verifies a single proof. This should be used for proof of VM without continuations.
///
/// ## Note
/// This function does not check any public values or extract the starting pc or commitment
/// to the [VmCommittedExe].
pub fn verify_single<SC, E>(
    engine: &E,
    vk: &MultiStarkVerifyingKey<SC>,
    proof: &Proof<SC>,
) -> Result<(), VerificationError>
where
    SC: StarkGenericConfig,
    E: StarkEngine<SC>,
{
    engine.verify(vk, proof)
}

/// The payload of a verified guest VM execution.
pub struct VerifiedExecutionPayload<F> {
    /// The Merklelized hash of:
    /// - Program code commitment (commitment of the cached trace)
    /// - Merkle root of the initial memory
    /// - Starting program counter (`pc_start`)
    ///
    /// The Merklelization uses Poseidon2 as a cryptographic hash function (for the leaves)
    /// and a cryptographic compression function (for internal nodes).
    pub exe_commit: [F; CHUNK],
    /// The Merkle root of the final memory state.
    pub final_memory_root: [F; CHUNK],
}

/// Verify segment proofs with boundary condition checks for continuation between segments.
///
/// Assumption:
/// - `vk` is a valid verifying key of a VM circuit.
///
/// Returns:
/// - The commitment to the [VmCommittedExe] extracted from `proofs`. It is the responsibility of
///   the caller to check that the returned commitment matches the VM executable that the VM was
///   supposed to execute.
/// - The Merkle root of the final memory state.
///
/// ## Note
/// This function does not extract or verify any user public values from the final memory state.
/// This verification requires an additional Merkle proof with respect to the Merkle root of
/// the final memory state.
// @dev: This function doesn't need to be generic in `VC`.
pub fn verify_segments<SC, E>(
    engine: &E,
    vk: &MultiStarkVerifyingKey<SC>,
    proofs: &[Proof<SC>],
) -> Result<VerifiedExecutionPayload<Val<SC>>, VmVerificationError>
where
    SC: StarkGenericConfig,
    E: StarkEngine<SC>,
    Val<SC>: PrimeField32,
    Com<SC>: AsRef<[Val<SC>; CHUNK]>,
{
    if proofs.is_empty() {
        return Err(VmVerificationError::ProofNotFound);
    }
    let mut prev_final_memory_root = None;
    let mut prev_final_pc = None;
    let mut start_pc = None;
    let mut initial_memory_root = None;
    let mut program_commit = None;

    for (i, proof) in proofs.iter().enumerate() {
        let res = engine.verify(vk, proof);
        match res {
            Ok(_) => (),
            Err(e) => return Err(VmVerificationError::StarkError(e)),
        };

        let mut program_air_present = false;
        let mut connector_air_present = false;
        let mut merkle_air_present = false;

        // Check public values.
        for air_proof_data in proof.per_air.iter() {
            let pvs = &air_proof_data.public_values;
            let air_vk = &vk.inner.per_air[air_proof_data.air_id];
            if air_proof_data.air_id == PROGRAM_AIR_ID {
                program_air_present = true;
                if i == 0 {
                    program_commit =
                        Some(proof.commitments.main_trace[PROGRAM_CACHED_TRACE_INDEX].as_ref());
                } else if program_commit.unwrap()
                    != proof.commitments.main_trace[PROGRAM_CACHED_TRACE_INDEX].as_ref()
                {
                    return Err(VmVerificationError::ProgramCommitMismatch { index: i });
                }
            } else if air_proof_data.air_id == CONNECTOR_AIR_ID {
                connector_air_present = true;
                let pvs: &VmConnectorPvs<_> = pvs.as_slice().borrow();

                if i != 0 {
                    // Check initial pc matches the previous final pc.
                    if pvs.initial_pc != prev_final_pc.unwrap() {
                        return Err(VmVerificationError::InitialPcMismatch {
                            initial: pvs.initial_pc.as_canonical_u32(),
                            prev_final: prev_final_pc.unwrap().as_canonical_u32(),
                        });
                    }
                } else {
                    start_pc = Some(pvs.initial_pc);
                }
                prev_final_pc = Some(pvs.final_pc);

                let expected_is_terminate = i == proofs.len() - 1;
                if pvs.is_terminate != FieldAlgebra::from_bool(expected_is_terminate) {
                    return Err(VmVerificationError::IsTerminateMismatch {
                        expected: expected_is_terminate,
                        actual: pvs.is_terminate.as_canonical_u32() != 0,
                    });
                }

                let expected_exit_code = if expected_is_terminate {
                    ExitCode::Success as u32
                } else {
                    DEFAULT_SUSPEND_EXIT_CODE
                };
                if pvs.exit_code != FieldAlgebra::from_canonical_u32(expected_exit_code) {
                    return Err(VmVerificationError::ExitCodeMismatch {
                        expected: expected_exit_code,
                        actual: pvs.exit_code.as_canonical_u32(),
                    });
                }
            } else if air_proof_data.air_id == MERKLE_AIR_ID {
                merkle_air_present = true;
                let pvs: &MemoryMerklePvs<_, CHUNK> = pvs.as_slice().borrow();

                // Check that initial root matches the previous final root.
                if i != 0 {
                    if pvs.initial_root != prev_final_memory_root.unwrap() {
                        return Err(VmVerificationError::InitialMemoryRootMismatch);
                    }
                } else {
                    initial_memory_root = Some(pvs.initial_root);
                }
                prev_final_memory_root = Some(pvs.final_root);
            } else {
                if !pvs.is_empty() {
                    return Err(VmVerificationError::UnexpectedPvs {
                        expected: 0,
                        actual: pvs.len(),
                    });
                }
                // We assume the vk is valid, so this is only a debug assert.
                debug_assert_eq!(air_vk.params.num_public_values, 0);
            }
        }
        if !program_air_present {
            return Err(VmVerificationError::SystemAirMissing {
                air_id: PROGRAM_AIR_ID,
            });
        }
        if !connector_air_present {
            return Err(VmVerificationError::SystemAirMissing {
                air_id: CONNECTOR_AIR_ID,
            });
        }
        if !merkle_air_present {
            return Err(VmVerificationError::SystemAirMissing {
                air_id: MERKLE_AIR_ID,
            });
        }
    }
    let exe_commit = compute_exe_commit(
        &vm_poseidon2_hasher(),
        program_commit.unwrap(),
        initial_memory_root.as_ref().unwrap(),
        start_pc.unwrap(),
    );
    Ok(VerifiedExecutionPayload {
        exe_commit,
        final_memory_root: prev_final_memory_root.unwrap(),
    })
}

#[derive(Serialize, Deserialize)]
#[serde(bound(
    serialize = "Com<SC>: Serialize",
    deserialize = "Com<SC>: Deserialize<'de>"
))]
pub struct ContinuationVmProof<SC: StarkGenericConfig> {
    pub per_segment: Vec<Proof<SC>>,
    pub user_public_values: UserPublicValuesProof<{ CHUNK }, Val<SC>>,
}

impl<SC: StarkGenericConfig> Clone for ContinuationVmProof<SC>
where
    Com<SC>: Clone,
{
    fn clone(&self) -> Self {
        Self {
            per_segment: self.per_segment.clone(),
            user_public_values: self.user_public_values.clone(),
        }
    }
}

/// Create and initialize a chip complex with program, streams, optional memory, and optional trace
/// heights
pub fn create_and_initialize_chip_complex<F, VC>(
    config: &VC,
    program: Program<F>,
    initial_memory: Option<MemoryImage>,
    max_trace_heights: Option<&[u32]>,
) -> Result<VmChipComplex<F, VC::Executor, VC::Periphery>, VmInventoryError>
where
    F: PrimeField32,
    VC: VmConfig<F>,
    VC::Executor: InsExecutorE1<F>,
{
    let mut chip_complex = config.create_chip_complex()?;

    // Strip debug info if profiling is disabled
    let program = if !config.system().profiling {
        program.strip_debug_infos()
    } else {
        program
    };

    chip_complex.set_program(program);

    if let Some(initial_memory) = initial_memory {
        chip_complex.set_initial_memory(initial_memory);
    }

    if let Some(max_trace_heights) = max_trace_heights {
        let executor_chip_offset = if chip_complex.config().has_public_values_chip() {
            PUBLIC_VALUES_AIR_ID + 1 + chip_complex.memory_controller().num_airs()
        } else {
            PUBLIC_VALUES_AIR_ID + chip_complex.memory_controller().num_airs()
        };

        for (i, chip_id) in chip_complex
            .inventory
            .insertion_order
            .iter()
            .rev()
            .enumerate()
        {
            if let ChipId::Executor(exec_id) = chip_id {
                if let Some(height_index) = executor_chip_offset.checked_add(i) {
                    if let Some(&height) = max_trace_heights.get(height_index) {
                        if let Some(executor) = chip_complex.inventory.executors.get_mut(*exec_id) {
                            // TODO(ayush): remove conversion
                            executor.set_trace_height(height.next_power_of_two() as usize);
                        }
                    }
                }
            }
        }
    }

    Ok(chip_complex)
}<|MERGE_RESOLUTION|>--- conflicted
+++ resolved
@@ -770,14 +770,8 @@
         let per_segment = self.execute_with_segments_and_then(
             committed_exe.exe.clone(),
             input,
-<<<<<<< HEAD
-            |seg_idx, seg| {
-                // Note: this will only be Some on the last segment; otherwise it is
-                // already moved into next segment state
-=======
             segments,
             |seg_idx, seg| {
->>>>>>> 9364d656
                 final_memory = Some(seg.chip_complex.memory_controller().memory_image().clone());
                 tracing::info_span!("trace_gen", segment = seg_idx).in_scope(|| {
                     seg.generate_proof_input(Some(committed_exe.committed_program.clone()))
