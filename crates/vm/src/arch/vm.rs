use std::{
    borrow::Borrow,
    collections::{HashMap, VecDeque},
    marker::PhantomData,
    sync::Arc,
};

use openvm_circuit::system::program::trace::compute_exe_commit;
use openvm_instructions::{
    exe::{SparseMemoryImage, VmExe},
    program::Program,
};
use openvm_stark_backend::{
    config::{Com, Domain, StarkGenericConfig, Val},
    engine::StarkEngine,
    keygen::types::{LinearConstraint, MultiStarkProvingKey, MultiStarkVerifyingKey},
    p3_commit::PolynomialSpace,
    p3_field::{FieldAlgebra, PrimeField32},
    p3_util::log2_strict_usize,
    proof::Proof,
    prover::types::ProofInput,
    verifier::VerificationError,
    Chip,
};
use rand::{rngs::StdRng, SeedableRng};
use serde::{Deserialize, Serialize};
use thiserror::Error;
use tracing::info_span;

use super::{
    ChipId, ExecutionError, InsExecutorE1, MemoryConfig, VmChipComplex, VmComplexTraceHeights,
    VmConfig, VmInventoryError, CONNECTOR_AIR_ID, MERKLE_AIR_ID, PROGRAM_AIR_ID,
    PROGRAM_CACHED_TRACE_INDEX, PUBLIC_VALUES_AIR_ID,
};
#[cfg(feature = "bench-metrics")]
use crate::metrics::VmMetrics;
use crate::{
    arch::{
        execution_mode::{
            e1::E1ExecutionControl,
            metered::{bounded::Segment, MeteredCtx, MeteredExecutionControl},
            tracegen::TracegenExecutionControl,
        },
        hasher::poseidon2::vm_poseidon2_hasher,
        VmSegmentExecutor, VmSegmentState,
    },
    system::{
        connector::{VmConnectorPvs, DEFAULT_SUSPEND_EXIT_CODE},
        memory::{
            merkle::MemoryMerklePvs,
            online::GuestMemory,
            paged_vec::AddressMap,
            tree::public_values::{UserPublicValuesProof, UserPublicValuesProofError},
            MemoryImage, CHUNK,
        },
        program::trace::VmCommittedExe,
    },
};

#[derive(Error, Debug)]
pub enum GenerationError {
    #[error("generated trace heights violate constraints")]
    TraceHeightsLimitExceeded,
    #[error(transparent)]
    Execution(#[from] ExecutionError),
}

/// A trait for key-value store for `Streams`.
pub trait KvStore: Send + Sync {
    fn get(&self, key: &[u8]) -> Option<&[u8]>;
}

impl KvStore for HashMap<Vec<u8>, Vec<u8>> {
    fn get(&self, key: &[u8]) -> Option<&[u8]> {
        self.get(key).map(|v| v.as_slice())
    }
}

#[derive(Clone)]
pub struct Streams<F> {
    pub input_stream: VecDeque<Vec<F>>,
    pub hint_stream: VecDeque<F>,
    pub hint_space: Vec<Vec<F>>,
    /// The key-value store for hints. Both key and value are byte arrays. Executors which
    /// read `kv_store` need to encode the key and decode the value.
    pub kv_store: Arc<dyn KvStore>,
}

impl<F> Streams<F> {
    pub fn new(input_stream: impl Into<VecDeque<Vec<F>>>) -> Self {
        Self {
            input_stream: input_stream.into(),
            hint_stream: VecDeque::default(),
            hint_space: Vec::default(),
            kv_store: Arc::new(HashMap::new()),
        }
    }
}

impl<F> Default for Streams<F> {
    fn default() -> Self {
        Self::new(VecDeque::default())
    }
}

impl<F> From<VecDeque<Vec<F>>> for Streams<F> {
    fn from(value: VecDeque<Vec<F>>) -> Self {
        Streams::new(value)
    }
}

impl<F> From<Vec<Vec<F>>> for Streams<F> {
    fn from(value: Vec<Vec<F>>) -> Self {
        Streams::new(value)
    }
}

pub struct VmExecutor<F, VC> {
    pub config: VC,
    pub overridden_heights: Option<VmComplexTraceHeights>,
    pub trace_height_constraints: Vec<LinearConstraint>,
    _marker: PhantomData<F>,
}

#[repr(i32)]
pub enum ExitCode {
    Success = 0,
    Error = 1,
    Suspended = -1, // Continuations
}

pub struct VmExecutorResult<SC: StarkGenericConfig> {
    pub per_segment: Vec<ProofInput<SC>>,
    /// When VM is running on persistent mode, public values are stored in a special memory space.
    pub final_memory: Option<MemoryImage>,
}

pub struct VmState<F>
where
    F: PrimeField32,
{
    pub instret: u64,
    pub pc: u32,
    pub memory: MemoryImage,
    pub input: Streams<F>,
    // TODO(ayush): make generic over SeedableRng
    pub rng: StdRng,
    #[cfg(feature = "bench-metrics")]
    pub metrics: VmMetrics,
}

impl<F: PrimeField32> VmState<F> {
    pub fn new(
        instret: u64,
        pc: u32,
        memory: MemoryImage,
        input: impl Into<Streams<F>>,
        seed: u64,
    ) -> Self {
        Self {
            instret,
            pc,
            memory,
            input: input.into(),
            rng: StdRng::seed_from_u64(seed),
            #[cfg(feature = "bench-metrics")]
            metrics: VmMetrics::default(),
        }
    }
}

pub struct VmExecutorOneSegmentResult<F, VC>
where
    F: PrimeField32,
    VC: VmConfig<F>,
{
    pub segment: VmSegmentExecutor<F, VC, TracegenExecutionControl>,
    pub next_state: Option<VmState<F>>,
}

impl<F, VC> VmExecutor<F, VC>
where
    F: PrimeField32,
    VC: VmConfig<F>,
    VC::Executor: InsExecutorE1<F>,
{
    /// Create a new VM executor with a given config.
    ///
    /// The VM will start with a single segment, which is created from the initial state.
    pub fn new(config: VC) -> Self {
        Self::new_with_overridden_trace_heights(config, None)
    }

    pub fn set_override_trace_heights(&mut self, overridden_heights: VmComplexTraceHeights) {
        self.overridden_heights = Some(overridden_heights);
    }

    pub fn new_with_overridden_trace_heights(
        config: VC,
        overridden_heights: Option<VmComplexTraceHeights>,
    ) -> Self {
        Self {
            config,
            overridden_heights,
            trace_height_constraints: vec![],
            _marker: Default::default(),
        }
    }

    pub fn continuation_enabled(&self) -> bool {
        self.config.system().continuation_enabled
    }

    /// Base E1 execution function that operates from a given state
    pub fn execute_e1_from_state(
        &self,
        exe: VmExe<F>,
        state: VmState<F>,
        num_insns: Option<u64>,
    ) -> Result<VmState<F>, ExecutionError> {
        let instret_end = num_insns.map(|n| state.instret + n);

        let chip_complex =
            create_and_initialize_chip_complex(&self.config, exe.program.clone(), None, None)
                .unwrap();
        let mut segment = VmSegmentExecutor::<F, VC, _>::new(
            chip_complex,
            self.trace_height_constraints.clone(),
            exe.fn_bounds.clone(),
            E1ExecutionControl::new(instret_end),
        );
        #[cfg(feature = "bench-metrics")]
        {
            segment.metrics = state.metrics;
        }

        let mut exec_state = VmSegmentState::new(
            state.instret,
            state.pc,
            Some(GuestMemory::new(state.memory)),
            state.input,
            state.rng,
            (),
        );
        segment.execute_spanned("execute_e1", &mut exec_state)?;

        if let Some(exit_code) = exec_state.exit_code {
            check_exit_code(exit_code)?;
        }
        if let Some(instret_end) = instret_end {
            assert_eq!(exec_state.instret, instret_end);
        }

        let state = VmState {
            instret: exec_state.instret,
            pc: exec_state.pc,
            memory: exec_state.memory.unwrap().memory,
            input: exec_state.streams,
            rng: exec_state.rng,
            #[cfg(feature = "bench-metrics")]
            metrics: segment.metrics.partial_take(),
        };

        Ok(state)
    }

    pub fn execute_e1(
        &self,
        exe: impl Into<VmExe<F>>,
        input: impl Into<Streams<F>>,
        num_insns: Option<u64>,
    ) -> Result<VmState<F>, ExecutionError> {
        let exe = exe.into();
        let state = create_initial_state(&self.config.system().memory_config, &exe, input, 0);
        self.execute_e1_from_state(exe, state, num_insns)
    }

    /// Base metered execution function that operates from a given state
    pub fn execute_metered_from_state(
        &self,
        exe: VmExe<F>,
        state: VmState<F>,
        widths: &[usize],
        interactions: &[usize],
    ) -> Result<Vec<Segment>, ExecutionError> {
        let _span = info_span!("execute_metered").entered();

        let chip_complex =
            create_and_initialize_chip_complex(&self.config, exe.program.clone(), None, None)
                .unwrap();
        let air_names = chip_complex.air_names();
        // TODO(ayush): get rid of segmentation_strategy altogether
        let ctrl = MeteredExecutionControl::new(&air_names, widths, interactions)
            .with_max_trace_height(
                self.config
                    .system()
                    .segmentation_strategy
                    .max_trace_height() as u32,
            )
            .with_max_cells(self.config.system().segmentation_strategy.max_cells());
        let mut executor = VmSegmentExecutor::<F, VC, _>::new(
            chip_complex,
            self.trace_height_constraints.clone(),
            exe.fn_bounds.clone(),
            ctrl,
        );

        #[cfg(feature = "bench-metrics")]
        {
            executor.metrics = state.metrics;
        }

        let continuations_enabled = executor
            .chip_complex
            .memory_controller()
            .continuation_enabled();
        let num_access_adapters = executor
            .chip_complex
            .memory_controller()
            .memory
            .access_adapter_inventory
            .num_access_adapters();
        let ctx = MeteredCtx::new(
            widths.len(),
            continuations_enabled,
            num_access_adapters as u8,
            executor
                .chip_complex
                .memory_controller()
                .memory
                .min_block_size
                .iter()
                .map(|&x| log2_strict_usize(x as usize) as u8)
                .collect(),
            executor
                .chip_complex
                .memory_controller()
                .mem_config()
                .memory_dimensions(),
        );

        let mut exec_state = VmSegmentState::new(
            state.instret,
            state.pc,
            Some(GuestMemory::new(state.memory)),
            state.input,
            state.rng,
            ctx,
        );
        executor.execute_spanned("execute_metered", &mut exec_state)?;

        check_termination(exec_state.exit_code)?;

        Ok(exec_state.ctx.segments)
    }

    pub fn execute_metered(
        &self,
        exe: impl Into<VmExe<F>>,
        input: impl Into<Streams<F>>,
        widths: &[usize],
        interactions: &[usize],
    ) -> Result<Vec<Segment>, ExecutionError> {
        let exe = exe.into();
        let state = create_initial_state(&self.config.system().memory_config, &exe, input, 0);
        self.execute_metered_from_state(exe, state, widths, interactions)
    }

    /// Base execution function that operates from a given state
    /// After each segment is executed, call the provided closure on the execution result.
    /// Returns the results from each closure, one per segment.
    ///
    /// The closure takes `f(segment_idx, segment) -> R`.
    pub fn execute_and_then_from_state<R, E>(
        &self,
        exe: VmExe<F>,
        mut state: VmState<F>,
        segments: &[Segment],
        mut f: impl FnMut(usize, VmSegmentExecutor<F, VC, TracegenExecutionControl>) -> Result<R, E>,
        map_err: impl Fn(ExecutionError) -> E,
    ) -> Result<Vec<R>, E> {
        // assert that segments are valid
        assert_eq!(segments.first().unwrap().instret_start, state.instret);
        for (prev, current) in segments.iter().zip(segments.iter().skip(1)) {
            assert_eq!(current.instret_start, prev.instret_start + prev.num_insns);
        }

        let mut results = Vec::new();
        for (
            segment_idx,
            Segment {
                num_insns,
                trace_heights,
                ..
            },
        ) in segments.iter().enumerate()
        {
            let _span = info_span!("execute_segment", segment = segment_idx).entered();
            let chip_complex = create_and_initialize_chip_complex(
                &self.config,
                exe.program.clone(),
                Some(state.memory),
                Some(trace_heights),
            )
            .unwrap();

            let ctrl = TracegenExecutionControl::new(Some(state.instret + num_insns));
            let mut segment = VmSegmentExecutor::<_, VC, _>::new(
                chip_complex,
                self.trace_height_constraints.clone(),
                exe.fn_bounds.clone(),
                ctrl,
            );

            #[cfg(feature = "bench-metrics")]
            {
                segment.metrics = state.metrics;
            }

            let mut exec_state =
<<<<<<< HEAD
                VmSegmentState::new(state.instret, state.pc, None, state.input, ());
            segment
                .execute_spanned("execute_e3", &mut exec_state)
                .map_err(&map_err)?;
=======
                VmSegmentState::new(state.instret, state.pc, None, state.input, state.rng, ());
            metrics_span("execute_time_ms", || {
                segment.execute_from_state(&mut exec_state)
            })
            .map_err(&map_err)?;
>>>>>>> 87301186

            assert_eq!(
                exec_state.pc,
                segment.chip_complex.connector_chip().boundary_states[1]
                    .unwrap()
                    .pc
            );

            state = VmState {
                instret: exec_state.instret,
                pc: exec_state.pc,
                memory: segment
                    .chip_complex
                    .base
                    .memory_controller
                    .memory_image()
                    .clone(),
                input: exec_state.streams,
                rng: exec_state.rng,
                #[cfg(feature = "bench-metrics")]
                metrics: segment.metrics.partial_take(),
            };

            results.push(f(segment_idx, segment)?);
        }
        tracing::debug!("Number of continuation segments: {}", results.len());
        #[cfg(feature = "bench-metrics")]
        metrics::counter!("num_segments").absolute(results.len() as u64);

        Ok(results)
    }

    pub fn execute_and_then<R, E>(
        &self,
        exe: impl Into<VmExe<F>>,
        input: impl Into<Streams<F>>,
        segments: &[Segment],
        f: impl FnMut(usize, VmSegmentExecutor<F, VC, TracegenExecutionControl>) -> Result<R, E>,
        map_err: impl Fn(ExecutionError) -> E,
    ) -> Result<Vec<R>, E> {
        let exe = exe.into();
        let state = create_initial_state(&self.config.system().memory_config, &exe, input, 0);
        self.execute_and_then_from_state(exe, state, segments, f, map_err)
    }

    pub fn execute_from_state(
        &self,
        exe: VmExe<F>,
        state: VmState<F>,
        segments: &[Segment],
    ) -> Result<Option<MemoryImage>, ExecutionError> {
        let executors =
            self.execute_and_then_from_state(exe, state, segments, |_, seg| Ok(seg), |err| err)?;
        let last = executors
            .last()
            .expect("at least one segment must be executed");
        let final_memory = Some(
            last.chip_complex
                .base
                .memory_controller
                .memory_image()
                .clone(),
        );
        let end_state =
            last.chip_complex.connector_chip().boundary_states[1].expect("end state must be set");
        if end_state.is_terminate != 1 {
            return Err(ExecutionError::DidNotTerminate);
        }
        check_exit_code(end_state.exit_code)?;
        Ok(final_memory)
    }

    pub fn execute(
        &self,
        exe: impl Into<VmExe<F>>,
        input: impl Into<Streams<F>>,
        segments: &[Segment],
    ) -> Result<Option<MemoryImage>, ExecutionError> {
        let exe = exe.into();
        let state = create_initial_state(&self.config.system().memory_config, &exe, input, 0);
        self.execute_from_state(exe, state, segments)
    }

    // TODO(ayush): this is required in dummy keygen because it expects heights
    //              in VmComplexTraceHeights format. should be removed later
    pub fn execute_segments(
        &self,
        exe: impl Into<VmExe<F>>,
        input: impl Into<Streams<F>>,
        segments: &[Segment],
    ) -> Result<Vec<VmSegmentExecutor<F, VC, TracegenExecutionControl>>, ExecutionError> {
        self.execute_and_then(exe, input, segments, |_, seg| Ok(seg), |err| err)
    }

    pub fn execute_from_state_and_generate<SC>(
        &self,
        exe: VmExe<F>,
        state: VmState<F>,
        segments: &[Segment],
    ) -> Result<VmExecutorResult<SC>, GenerationError>
    where
        SC: StarkGenericConfig,
        Domain<SC>: PolynomialSpace<Val = F>,
        VC::Executor: Chip<SC>,
        VC::Periphery: Chip<SC>,
    {
        let mut final_memory = None;
        let per_segment = self.execute_and_then_from_state(
            exe,
            state,
            segments,
            |seg_idx, seg| {
                final_memory = Some(seg.chip_complex.memory_controller().memory_image().clone());
                tracing::info_span!("trace_gen", segment = seg_idx)
                    .in_scope(|| seg.generate_proof_input(None))
            },
            GenerationError::Execution,
        )?;

        Ok(VmExecutorResult {
            per_segment,
            final_memory,
        })
    }

    pub fn execute_and_generate<SC>(
        &self,
        exe: impl Into<VmExe<F>>,
        input: impl Into<Streams<F>>,
        segments: &[Segment],
    ) -> Result<VmExecutorResult<SC>, GenerationError>
    where
        SC: StarkGenericConfig,
        Domain<SC>: PolynomialSpace<Val = F>,
        VC::Executor: Chip<SC>,
        VC::Periphery: Chip<SC>,
    {
        let exe = exe.into();
        let state = create_initial_state(&self.config.system().memory_config, &exe, input, 0);
        self.execute_from_state_and_generate(exe, state, segments)
    }

    pub fn execute_and_generate_with_cached_program<SC: StarkGenericConfig>(
        &self,
        committed_exe: Arc<VmCommittedExe<SC>>,
        input: impl Into<Streams<F>>,
        segments: &[Segment],
    ) -> Result<VmExecutorResult<SC>, GenerationError>
    where
        Domain<SC>: PolynomialSpace<Val = F>,
        VC::Executor: Chip<SC> + InsExecutorE1<F>,
        VC::Periphery: Chip<SC>,
    {
        let mut final_memory = None;
        let per_segment = self.execute_and_then(
            committed_exe.exe.clone(),
            input,
            segments,
            |seg_idx, seg| {
                final_memory = Some(seg.chip_complex.memory_controller().memory_image().clone());
                tracing::info_span!("trace_gen", segment = seg_idx).in_scope(|| {
                    seg.generate_proof_input(Some(committed_exe.committed_program.clone()))
                })
            },
            GenerationError::Execution,
        )?;

        Ok(VmExecutorResult {
            per_segment,
            final_memory,
        })
    }

    pub fn set_trace_height_constraints(&mut self, constraints: Vec<LinearConstraint>) {
        self.trace_height_constraints = constraints;
    }
}

/// A single segment VM.
pub struct SingleSegmentVmExecutor<F, VC> {
    pub config: VC,
    pub overridden_heights: Option<VmComplexTraceHeights>,
    pub trace_height_constraints: Vec<LinearConstraint>,
    _marker: PhantomData<F>,
}

/// Execution result of a single segment VM execution.
pub struct SingleSegmentVmExecutionResult<F> {
    /// All user public values
    pub public_values: Vec<Option<F>>,
    /// Heights of each AIR, ordered by AIR ID.
    pub air_heights: Vec<usize>,
    /// Heights of (SystemBase, Inventory), in an internal ordering.
    pub vm_heights: VmComplexTraceHeights,
}

impl<F, VC> SingleSegmentVmExecutor<F, VC>
where
    F: PrimeField32,
    VC: VmConfig<F>,
    VC::Executor: InsExecutorE1<F>,
{
    pub fn new(config: VC) -> Self {
        Self::new_with_overridden_trace_heights(config, None)
    }

    pub fn new_with_overridden_trace_heights(
        config: VC,
        overridden_heights: Option<VmComplexTraceHeights>,
    ) -> Self {
        assert!(
            !config.system().continuation_enabled,
            "Single segment VM doesn't support continuation mode"
        );
        Self {
            config,
            overridden_heights,
            trace_height_constraints: vec![],
            _marker: Default::default(),
        }
    }

    pub fn set_override_trace_heights(&mut self, overridden_heights: VmComplexTraceHeights) {
        self.overridden_heights = Some(overridden_heights);
    }

    pub fn set_trace_height_constraints(&mut self, constraints: Vec<LinearConstraint>) {
        self.trace_height_constraints = constraints;
    }

    pub fn execute_e1(
        &self,
        exe: VmExe<F>,
        input: impl Into<Streams<F>>,
    ) -> Result<(), ExecutionError> {
        let memory =
            create_memory_image(&self.config.system().memory_config, exe.init_memory.clone());
        let rng = StdRng::seed_from_u64(0);
        let chip_complex =
            create_and_initialize_chip_complex(&self.config, exe.program.clone(), None, None)
                .unwrap();
        let ctrl = E1ExecutionControl::default();
        let mut executor = VmSegmentExecutor::<F, VC, _>::new(
            chip_complex,
            self.trace_height_constraints.clone(),
            exe.fn_bounds.clone(),
            ctrl,
        );

        let ctx = ();

        let mut exec_state = VmSegmentState::new(
            0,
            exe.pc_start,
            Some(GuestMemory::new(memory)),
            input.into(),
            rng,
            ctx,
        );
        executor.execute_spanned("execute_e1", &mut exec_state)?;

        check_termination(exec_state.exit_code)?;

        Ok(())
    }

    pub fn execute_metered(
        &self,
        exe: VmExe<F>,
        input: impl Into<Streams<F>>,
        widths: &[usize],
        interactions: &[usize],
    ) -> Result<Vec<u32>, ExecutionError> {
        let memory =
            create_memory_image(&self.config.system().memory_config, exe.init_memory.clone());
        let rng = StdRng::seed_from_u64(0);
        let chip_complex =
            create_and_initialize_chip_complex(&self.config, exe.program.clone(), None, None)
                .unwrap();
        let air_names = chip_complex.air_names();
        let ctrl = MeteredExecutionControl::new(&air_names, widths, interactions)
            .with_max_trace_height(
                self.config
                    .system()
                    .segmentation_strategy
                    .max_trace_height() as u32,
            )
            .with_max_cells(self.config.system().segmentation_strategy.max_cells())
            // TODO(ayush): this is temporary way to prevent segmentation
            //              add a metered execution mode with no segmentation
            .with_segment_check_insns(u64::MAX);
        let mut executor = VmSegmentExecutor::<F, VC, _>::new(
            chip_complex,
            self.trace_height_constraints.clone(),
            exe.fn_bounds.clone(),
            ctrl,
        );

        let num_access_adapters = executor
            .chip_complex
            .memory_controller()
            .memory
            .access_adapter_inventory
            .num_access_adapters();
        let ctx = MeteredCtx::new(
            widths.len(),
            self.config.system().continuation_enabled,
            num_access_adapters as u8,
            executor
                .chip_complex
                .memory_controller()
                .memory
                .min_block_size
                .iter()
                .map(|&x| log2_strict_usize(x as usize) as u8)
                .collect(),
            self.config.system().memory_config.memory_dimensions(),
        );

        let mut exec_state = VmSegmentState::new(
            0,
            exe.pc_start,
            Some(GuestMemory::new(memory)),
            input.into(),
            rng,
            ctx,
        );
        executor.execute_spanned("execute_metered", &mut exec_state)?;

        check_termination(exec_state.exit_code)?;

        // Check segment count
        assert_eq!(
            exec_state.ctx.segments.len(),
            1,
            "Expected exactly 1 segment, but got {}",
            exec_state.ctx.segments.len()
        );
        let segment = exec_state.ctx.segments.into_iter().next().unwrap();
        Ok(segment.trace_heights)
    }

    fn execute_impl(
        &self,
        exe: VmExe<F>,
        input: impl Into<Streams<F>>,
        trace_heights: Option<&[u32]>,
    ) -> Result<VmSegmentExecutor<F, VC, TracegenExecutionControl>, ExecutionError> {
        let rng = StdRng::seed_from_u64(0);
        let chip_complex = create_and_initialize_chip_complex(
            &self.config,
            exe.program.clone(),
            None,
            trace_heights,
        )
        .unwrap();

        let ctrl = TracegenExecutionControl::default();
        let mut segment = VmSegmentExecutor::new(
            chip_complex,
            self.trace_height_constraints.clone(),
            exe.fn_bounds.clone(),
            ctrl,
        );

        if let Some(overridden_heights) = self.overridden_heights.as_ref() {
            segment.set_override_trace_heights(overridden_heights.clone());
        }

<<<<<<< HEAD
        let mut exec_state = VmSegmentState::new(0, exe.pc_start, None, input.into(), ());
        segment.execute_spanned("execute_e3", &mut exec_state)?;
=======
        let mut exec_state = VmSegmentState::new(0, exe.pc_start, None, input.into(), rng, ());
        metrics_span("execute_time_ms", || {
            segment.execute_from_state(&mut exec_state)
        })?;
>>>>>>> 87301186
        Ok(segment)
    }

    /// Executes a program and returns its proof input.
    pub fn execute_and_generate<SC: StarkGenericConfig>(
        &self,
        committed_exe: Arc<VmCommittedExe<SC>>,
        input: impl Into<Streams<F>>,
        max_trace_heights: &[u32],
    ) -> Result<ProofInput<SC>, GenerationError>
    where
        Domain<SC>: PolynomialSpace<Val = F>,
        VC::Executor: Chip<SC>,
        VC::Periphery: Chip<SC>,
    {
        let segment =
            self.execute_impl(committed_exe.exe.clone(), input, Some(max_trace_heights))?;
        let proof_input = tracing::info_span!("trace_gen").in_scope(|| {
            segment.generate_proof_input(Some(committed_exe.committed_program.clone()))
        })?;
        Ok(proof_input)
    }

    /// Executes a program, compute the trace heights, and returns the public values.
    pub fn execute_and_compute_heights(
        &self,
        exe: impl Into<VmExe<F>>,
        input: impl Into<Streams<F>>,
        max_trace_heights: &[u32],
    ) -> Result<SingleSegmentVmExecutionResult<F>, ExecutionError> {
        let executor = {
            let mut executor =
                self.execute_impl(exe.into(), input.into(), Some(max_trace_heights))?;
            executor.chip_complex.finalize_memory();
            executor
        };
        let air_heights = executor.chip_complex.current_trace_heights();
        let vm_heights = executor.chip_complex.get_internal_trace_heights();
        let public_values = if let Some(pv_chip) = executor.chip_complex.public_values_chip() {
            pv_chip.step.get_custom_public_values()
        } else {
            vec![]
        };
        Ok(SingleSegmentVmExecutionResult {
            public_values,
            air_heights,
            vm_heights,
        })
    }
}

#[derive(Error, Debug)]
pub enum VmVerificationError {
    #[error("no proof is provided")]
    ProofNotFound,

    #[error("program commit mismatch (index of mismatch proof: {index}")]
    ProgramCommitMismatch { index: usize },

    #[error("initial pc mismatch (initial: {initial}, prev_final: {prev_final})")]
    InitialPcMismatch { initial: u32, prev_final: u32 },

    #[error("initial memory root mismatch")]
    InitialMemoryRootMismatch,

    #[error("is terminate mismatch (expected: {expected}, actual: {actual})")]
    IsTerminateMismatch { expected: bool, actual: bool },

    #[error("exit code mismatch")]
    ExitCodeMismatch { expected: u32, actual: u32 },

    #[error("AIR has unexpected public values (expected: {expected}, actual: {actual})")]
    UnexpectedPvs { expected: usize, actual: usize },

    #[error("missing system AIR with ID {air_id}")]
    SystemAirMissing { air_id: usize },

    #[error("stark verification error: {0}")]
    StarkError(#[from] VerificationError),

    #[error("user public values proof error: {0}")]
    UserPublicValuesError(#[from] UserPublicValuesProofError),
}

pub struct VirtualMachine<SC: StarkGenericConfig, E, VC> {
    /// Proving engine
    pub engine: E,
    /// Runtime executor
    pub executor: VmExecutor<Val<SC>, VC>,
    _marker: PhantomData<SC>,
}

impl<F, SC, E, VC> VirtualMachine<SC, E, VC>
where
    F: PrimeField32,
    SC: StarkGenericConfig,
    E: StarkEngine<SC>,
    Domain<SC>: PolynomialSpace<Val = F>,
    VC: VmConfig<F>,
    VC::Executor: Chip<SC> + InsExecutorE1<F>,
    VC::Periphery: Chip<SC>,
{
    pub fn new(engine: E, config: VC) -> Self {
        let executor = VmExecutor::new(config);
        Self {
            engine,
            executor,
            _marker: PhantomData,
        }
    }

    pub fn new_with_overridden_trace_heights(
        engine: E,
        config: VC,
        overridden_heights: Option<VmComplexTraceHeights>,
    ) -> Self {
        let executor = VmExecutor::new_with_overridden_trace_heights(config, overridden_heights);
        Self {
            engine,
            executor,
            _marker: PhantomData,
        }
    }

    pub fn config(&self) -> &VC {
        &self.executor.config
    }

    pub fn keygen(&self) -> MultiStarkProvingKey<SC> {
        let mut keygen_builder = self.engine.keygen_builder();
        let chip_complex = self.config().create_chip_complex().unwrap();
        for air in chip_complex.airs() {
            keygen_builder.add_air(air);
        }
        keygen_builder.generate_pk()
    }

    pub fn set_trace_height_constraints(
        &mut self,
        trace_height_constraints: Vec<LinearConstraint>,
    ) {
        self.executor
            .set_trace_height_constraints(trace_height_constraints);
    }

    pub fn commit_exe(&self, exe: impl Into<VmExe<F>>) -> Arc<VmCommittedExe<SC>> {
        let exe = exe.into();
        Arc::new(VmCommittedExe::commit(exe, self.engine.config().pcs()))
    }

    pub fn execute_metered(
        &self,
        exe: impl Into<VmExe<F>>,
        input: impl Into<Streams<F>>,
        widths: &[usize],
        interactions: &[usize],
    ) -> Result<Vec<Segment>, ExecutionError> {
        self.executor
            .execute_metered(exe, input, widths, interactions)
    }

    pub fn execute(
        &self,
        exe: impl Into<VmExe<F>>,
        input: impl Into<Streams<F>>,
        segments: &[Segment],
    ) -> Result<Option<MemoryImage>, ExecutionError> {
        self.executor.execute(exe, input, segments)
    }

    pub fn execute_and_generate(
        &self,
        exe: impl Into<VmExe<F>>,
        input: impl Into<Streams<F>>,
        segments: &[Segment],
    ) -> Result<VmExecutorResult<SC>, GenerationError> {
        self.executor.execute_and_generate(exe, input, segments)
    }

    pub fn prove_single(
        &self,
        pk: &MultiStarkProvingKey<SC>,
        proof_input: ProofInput<SC>,
    ) -> Proof<SC> {
        self.engine.prove(pk, proof_input)
    }

    pub fn prove(
        &self,
        pk: &MultiStarkProvingKey<SC>,
        results: VmExecutorResult<SC>,
    ) -> Vec<Proof<SC>> {
        results
            .per_segment
            .into_iter()
            .enumerate()
            .map(|(seg_idx, proof_input)| {
                tracing::info_span!("prove_segment", segment = seg_idx)
                    .in_scope(|| self.engine.prove(pk, proof_input))
            })
            .collect()
    }

    /// Verify segment proofs, checking continuation boundary conditions between segments if VM
    /// memory is persistent The behavior of this function differs depending on whether
    /// continuations is enabled or not. We recommend to call the functions [`verify_segments`]
    /// or [`verify_single`] directly instead.
    pub fn verify(
        &self,
        vk: &MultiStarkVerifyingKey<SC>,
        proofs: Vec<Proof<SC>>,
    ) -> Result<(), VmVerificationError>
    where
        Val<SC>: PrimeField32,
        Com<SC>: AsRef<[Val<SC>; CHUNK]> + From<[Val<SC>; CHUNK]>,
    {
        if self.config().system().continuation_enabled {
            verify_segments(&self.engine, vk, &proofs).map(|_| ())
        } else {
            assert_eq!(proofs.len(), 1);
            verify_single(&self.engine, vk, &proofs.into_iter().next().unwrap())
                .map_err(VmVerificationError::StarkError)
        }
    }
}

/// Verifies a single proof. This should be used for proof of VM without continuations.
///
/// ## Note
/// This function does not check any public values or extract the starting pc or commitment
/// to the [VmCommittedExe].
pub fn verify_single<SC, E>(
    engine: &E,
    vk: &MultiStarkVerifyingKey<SC>,
    proof: &Proof<SC>,
) -> Result<(), VerificationError>
where
    SC: StarkGenericConfig,
    E: StarkEngine<SC>,
{
    engine.verify(vk, proof)
}

/// The payload of a verified guest VM execution.
pub struct VerifiedExecutionPayload<F> {
    /// The Merklelized hash of:
    /// - Program code commitment (commitment of the cached trace)
    /// - Merkle root of the initial memory
    /// - Starting program counter (`pc_start`)
    ///
    /// The Merklelization uses Poseidon2 as a cryptographic hash function (for the leaves)
    /// and a cryptographic compression function (for internal nodes).
    pub exe_commit: [F; CHUNK],
    /// The Merkle root of the final memory state.
    pub final_memory_root: [F; CHUNK],
}

/// Verify segment proofs with boundary condition checks for continuation between segments.
///
/// Assumption:
/// - `vk` is a valid verifying key of a VM circuit.
///
/// Returns:
/// - The commitment to the [VmCommittedExe] extracted from `proofs`. It is the responsibility of
///   the caller to check that the returned commitment matches the VM executable that the VM was
///   supposed to execute.
/// - The Merkle root of the final memory state.
///
/// ## Note
/// This function does not extract or verify any user public values from the final memory state.
/// This verification requires an additional Merkle proof with respect to the Merkle root of
/// the final memory state.
// @dev: This function doesn't need to be generic in `VC`.
pub fn verify_segments<SC, E>(
    engine: &E,
    vk: &MultiStarkVerifyingKey<SC>,
    proofs: &[Proof<SC>],
) -> Result<VerifiedExecutionPayload<Val<SC>>, VmVerificationError>
where
    SC: StarkGenericConfig,
    E: StarkEngine<SC>,
    Val<SC>: PrimeField32,
    Com<SC>: AsRef<[Val<SC>; CHUNK]>,
{
    if proofs.is_empty() {
        return Err(VmVerificationError::ProofNotFound);
    }
    let mut prev_final_memory_root = None;
    let mut prev_final_pc = None;
    let mut start_pc = None;
    let mut initial_memory_root = None;
    let mut program_commit = None;

    for (i, proof) in proofs.iter().enumerate() {
        let res = engine.verify(vk, proof);
        match res {
            Ok(_) => (),
            Err(e) => return Err(VmVerificationError::StarkError(e)),
        };

        let mut program_air_present = false;
        let mut connector_air_present = false;
        let mut merkle_air_present = false;

        // Check public values.
        for air_proof_data in proof.per_air.iter() {
            let pvs = &air_proof_data.public_values;
            let air_vk = &vk.inner.per_air[air_proof_data.air_id];
            if air_proof_data.air_id == PROGRAM_AIR_ID {
                program_air_present = true;
                if i == 0 {
                    program_commit =
                        Some(proof.commitments.main_trace[PROGRAM_CACHED_TRACE_INDEX].as_ref());
                } else if program_commit.unwrap()
                    != proof.commitments.main_trace[PROGRAM_CACHED_TRACE_INDEX].as_ref()
                {
                    return Err(VmVerificationError::ProgramCommitMismatch { index: i });
                }
            } else if air_proof_data.air_id == CONNECTOR_AIR_ID {
                connector_air_present = true;
                let pvs: &VmConnectorPvs<_> = pvs.as_slice().borrow();

                if i != 0 {
                    // Check initial pc matches the previous final pc.
                    if pvs.initial_pc != prev_final_pc.unwrap() {
                        return Err(VmVerificationError::InitialPcMismatch {
                            initial: pvs.initial_pc.as_canonical_u32(),
                            prev_final: prev_final_pc.unwrap().as_canonical_u32(),
                        });
                    }
                } else {
                    start_pc = Some(pvs.initial_pc);
                }
                prev_final_pc = Some(pvs.final_pc);

                let expected_is_terminate = i == proofs.len() - 1;
                if pvs.is_terminate != FieldAlgebra::from_bool(expected_is_terminate) {
                    return Err(VmVerificationError::IsTerminateMismatch {
                        expected: expected_is_terminate,
                        actual: pvs.is_terminate.as_canonical_u32() != 0,
                    });
                }

                let expected_exit_code = if expected_is_terminate {
                    ExitCode::Success as u32
                } else {
                    DEFAULT_SUSPEND_EXIT_CODE
                };
                if pvs.exit_code != FieldAlgebra::from_canonical_u32(expected_exit_code) {
                    return Err(VmVerificationError::ExitCodeMismatch {
                        expected: expected_exit_code,
                        actual: pvs.exit_code.as_canonical_u32(),
                    });
                }
            } else if air_proof_data.air_id == MERKLE_AIR_ID {
                merkle_air_present = true;
                let pvs: &MemoryMerklePvs<_, CHUNK> = pvs.as_slice().borrow();

                // Check that initial root matches the previous final root.
                if i != 0 {
                    if pvs.initial_root != prev_final_memory_root.unwrap() {
                        return Err(VmVerificationError::InitialMemoryRootMismatch);
                    }
                } else {
                    initial_memory_root = Some(pvs.initial_root);
                }
                prev_final_memory_root = Some(pvs.final_root);
            } else {
                if !pvs.is_empty() {
                    return Err(VmVerificationError::UnexpectedPvs {
                        expected: 0,
                        actual: pvs.len(),
                    });
                }
                // We assume the vk is valid, so this is only a debug assert.
                debug_assert_eq!(air_vk.params.num_public_values, 0);
            }
        }
        if !program_air_present {
            return Err(VmVerificationError::SystemAirMissing {
                air_id: PROGRAM_AIR_ID,
            });
        }
        if !connector_air_present {
            return Err(VmVerificationError::SystemAirMissing {
                air_id: CONNECTOR_AIR_ID,
            });
        }
        if !merkle_air_present {
            return Err(VmVerificationError::SystemAirMissing {
                air_id: MERKLE_AIR_ID,
            });
        }
    }
    let exe_commit = compute_exe_commit(
        &vm_poseidon2_hasher(),
        program_commit.unwrap(),
        initial_memory_root.as_ref().unwrap(),
        start_pc.unwrap(),
    );
    Ok(VerifiedExecutionPayload {
        exe_commit,
        final_memory_root: prev_final_memory_root.unwrap(),
    })
}

#[derive(Serialize, Deserialize)]
#[serde(bound(
    serialize = "Com<SC>: Serialize",
    deserialize = "Com<SC>: Deserialize<'de>"
))]
pub struct ContinuationVmProof<SC: StarkGenericConfig> {
    pub per_segment: Vec<Proof<SC>>,
    pub user_public_values: UserPublicValuesProof<{ CHUNK }, Val<SC>>,
}

impl<SC: StarkGenericConfig> Clone for ContinuationVmProof<SC>
where
    Com<SC>: Clone,
{
    fn clone(&self) -> Self {
        Self {
            per_segment: self.per_segment.clone(),
            user_public_values: self.user_public_values.clone(),
        }
    }
}

pub fn create_memory_image(
    memory_config: &MemoryConfig,
    init_memory: SparseMemoryImage,
) -> MemoryImage {
    AddressMap::from_sparse(
        memory_config.as_offset,
        1 << memory_config.as_height,
        1 << memory_config.pointer_max_bits,
        init_memory,
    )
}

pub fn create_initial_state<F>(
    memory_config: &MemoryConfig,
    exe: &VmExe<F>,
    input: impl Into<Streams<F>>,
    seed: u64,
) -> VmState<F>
where
    F: PrimeField32,
{
    let memory = create_memory_image(memory_config, exe.init_memory.clone());
    #[cfg(feature = "bench-metrics")]
    let mut state = VmState::new(0, exe.pc_start, memory, input, seed);
    #[cfg(not(feature = "bench-metrics"))]
    let state = VmState::new(0, exe.pc_start, memory, input, seed);
    #[cfg(feature = "bench-metrics")]
    {
        state.metrics.fn_bounds = exe.fn_bounds.clone();
    }
    state
}

/// Create and initialize a chip complex with program, streams, optional memory, and optional trace
/// heights
pub fn create_and_initialize_chip_complex<F, VC>(
    config: &VC,
    program: Program<F>,
    initial_memory: Option<MemoryImage>,
    max_trace_heights: Option<&[u32]>,
) -> Result<VmChipComplex<F, VC::Executor, VC::Periphery>, VmInventoryError>
where
    F: PrimeField32,
    VC: VmConfig<F>,
    VC::Executor: InsExecutorE1<F>,
{
    let mut chip_complex = config.create_chip_complex()?;

    // Strip debug info if profiling is disabled
    let program = if !config.system().profiling {
        program.strip_debug_infos()
    } else {
        program
    };

    chip_complex.set_program(program);

    if let Some(initial_memory) = initial_memory {
        chip_complex.set_initial_memory(initial_memory);
    }

    if let Some(max_trace_heights) = max_trace_heights {
        let executor_chip_offset = if chip_complex.config().has_public_values_chip() {
            PUBLIC_VALUES_AIR_ID + 1 + chip_complex.memory_controller().num_airs()
        } else {
            PUBLIC_VALUES_AIR_ID + chip_complex.memory_controller().num_airs()
        };

        for (i, chip_id) in chip_complex
            .inventory
            .insertion_order
            .iter()
            .rev()
            .enumerate()
        {
            if let ChipId::Executor(exec_id) = chip_id {
                if let Some(height_index) = executor_chip_offset.checked_add(i) {
                    if let Some(&height) = max_trace_heights.get(height_index) {
                        if let Some(executor) = chip_complex.inventory.executors.get_mut(*exec_id) {
                            // TODO(ayush): remove conversion
                            executor.set_trace_height(height.next_power_of_two() as usize);
                        }
                    }
                }
            }
        }
    }

    Ok(chip_complex)
}

fn check_exit_code(exit_code: u32) -> Result<(), ExecutionError> {
    if exit_code != ExitCode::Success as u32 {
        return Err(ExecutionError::FailedWithExitCode(exit_code));
    }
    Ok(())
}

fn check_termination(exit_code: Option<u32>) -> Result<(), ExecutionError> {
    match exit_code {
        Some(code) => check_exit_code(code),
        None => Err(ExecutionError::DidNotTerminate),
    }
}<|MERGE_RESOLUTION|>--- conflicted
+++ resolved
@@ -418,18 +418,10 @@
             }
 
             let mut exec_state =
-<<<<<<< HEAD
-                VmSegmentState::new(state.instret, state.pc, None, state.input, ());
+                VmSegmentState::new(state.instret, state.pc, None, state.input, state.rng, ());
             segment
                 .execute_spanned("execute_e3", &mut exec_state)
                 .map_err(&map_err)?;
-=======
-                VmSegmentState::new(state.instret, state.pc, None, state.input, state.rng, ());
-            metrics_span("execute_time_ms", || {
-                segment.execute_from_state(&mut exec_state)
-            })
-            .map_err(&map_err)?;
->>>>>>> 87301186
 
             assert_eq!(
                 exec_state.pc,
@@ -799,15 +791,8 @@
             segment.set_override_trace_heights(overridden_heights.clone());
         }
 
-<<<<<<< HEAD
-        let mut exec_state = VmSegmentState::new(0, exe.pc_start, None, input.into(), ());
+        let mut exec_state = VmSegmentState::new(0, exe.pc_start, None, input.into(), rng, ());
         segment.execute_spanned("execute_e3", &mut exec_state)?;
-=======
-        let mut exec_state = VmSegmentState::new(0, exe.pc_start, None, input.into(), rng, ());
-        metrics_span("execute_time_ms", || {
-            segment.execute_from_state(&mut exec_state)
-        })?;
->>>>>>> 87301186
         Ok(segment)
     }
 
