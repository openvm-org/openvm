<<<<<<< HEAD
use std::{borrow::Borrow, collections::VecDeque, marker::PhantomData, sync::Arc};
=======
use std::{
    borrow::Borrow,
    collections::{HashMap, VecDeque},
    marker::PhantomData,
    mem,
    sync::Arc,
};
>>>>>>> 152b6b6c

use openvm_circuit::system::program::trace::compute_exe_commit;
use openvm_instructions::{exe::VmExe, program::Program};
use openvm_stark_backend::{
    config::{Com, Domain, StarkGenericConfig, Val},
    engine::StarkEngine,
    keygen::types::{LinearConstraint, MultiStarkProvingKey, MultiStarkVerifyingKey},
    p3_commit::PolynomialSpace,
    p3_field::{FieldAlgebra, PrimeField32},
    p3_util::log2_strict_usize,
    proof::Proof,
    prover::types::{CommittedTraceData, ProofInput},
    utils::metrics_span,
    verifier::VerificationError,
    Chip,
};
use serde::{Deserialize, Serialize};
use thiserror::Error;
use tracing::info_span;

use super::{
    execution_mode::tracegen::TracegenExecutionControlWithSegmentation, ExecutionError,
    InsExecutorE1, VmChipComplex, VmComplexTraceHeights, VmConfig, VmInventoryError,
    CONNECTOR_AIR_ID, MERKLE_AIR_ID, PROGRAM_AIR_ID, PROGRAM_CACHED_TRACE_INDEX,
};
#[cfg(feature = "bench-metrics")]
use crate::metrics::VmMetrics;
use crate::{
    arch::{
        execution_control::ExecutionControl,
        execution_mode::{
            e1::E1ExecutionControl,
            metered::{bounded::Segment, MeteredCtx, MeteredExecutionControl},
            tracegen::{TracegenCtx, TracegenExecutionControl},
        },
        hasher::poseidon2::vm_poseidon2_hasher,
        VmSegmentExecutor, VmSegmentState,
    },
    system::{
        connector::{VmConnectorPvs, DEFAULT_SUSPEND_EXIT_CODE},
        memory::{
            merkle::MemoryMerklePvs,
            online::GuestMemory,
            paged_vec::AddressMap,
            tree::public_values::{UserPublicValuesProof, UserPublicValuesProofError},
            MemoryImage, CHUNK,
        },
        program::trace::VmCommittedExe,
    },
};

#[derive(Error, Debug)]
pub enum GenerationError {
    #[error("generated trace heights violate constraints")]
    TraceHeightsLimitExceeded,
    #[error(transparent)]
    Execution(#[from] ExecutionError),
}

/// VM memory state for continuations.

/// A trait for key-value store for `Streams`.
pub trait KvStore: Send + Sync {
    fn get(&self, key: &[u8]) -> Option<&[u8]>;
}

impl KvStore for HashMap<Vec<u8>, Vec<u8>> {
    fn get(&self, key: &[u8]) -> Option<&[u8]> {
        self.get(key).map(|v| v.as_slice())
    }
}

#[derive(Clone)]
pub struct Streams<F> {
    pub input_stream: VecDeque<Vec<F>>,
    pub hint_stream: VecDeque<F>,
    pub hint_space: Vec<Vec<F>>,
    /// The key-value store for hints. Both key and value are byte arrays. Executors which
    /// read `kv_store` need to encode the key and decode the value.
    pub kv_store: Arc<dyn KvStore>,
}

impl<F> Streams<F> {
    pub fn new(input_stream: impl Into<VecDeque<Vec<F>>>) -> Self {
        Self {
            input_stream: input_stream.into(),
            hint_stream: VecDeque::default(),
            hint_space: Vec::default(),
            kv_store: Arc::new(HashMap::new()),
        }
    }
}

impl<F> Default for Streams<F> {
    fn default() -> Self {
        Self::new(VecDeque::default())
    }
}

impl<F> From<VecDeque<Vec<F>>> for Streams<F> {
    fn from(value: VecDeque<Vec<F>>) -> Self {
        Streams::new(value)
    }
}

impl<F> From<Vec<Vec<F>>> for Streams<F> {
    fn from(value: Vec<Vec<F>>) -> Self {
        Streams::new(value)
    }
}

pub struct VmExecutor<F, VC> {
    pub config: VC,
    pub overridden_heights: Option<VmComplexTraceHeights>,
    pub trace_height_constraints: Vec<LinearConstraint>,
    _marker: PhantomData<F>,
}

#[repr(i32)]
pub enum ExitCode {
    Success = 0,
    Error = 1,
    Suspended = -1, // Continuations
}

pub struct VmExecutorResult<SC: StarkGenericConfig> {
    pub per_segment: Vec<ProofInput<SC>>,
    /// When VM is running on persistent mode, public values are stored in a special memory space.
    pub final_memory: Option<MemoryImage>,
}

pub struct VmState<F>
where
    F: PrimeField32,
{
    pub clk: u64,
    pub pc: u32,
    pub memory: MemoryImage,
    pub input: Streams<F>,
    #[cfg(feature = "bench-metrics")]
    pub metrics: VmMetrics,
}

impl<F: PrimeField32> VmState<F> {
    pub fn new(clk: u64, pc: u32, memory: MemoryImage, input: impl Into<Streams<F>>) -> Self {
        Self {
            clk,
            pc,
            memory,
            input: input.into(),
            #[cfg(feature = "bench-metrics")]
            metrics: VmMetrics::default(),
        }
    }
}

pub struct VmExecutorOneSegmentResult<F, VC>
where
    F: PrimeField32,
    VC: VmConfig<F>,
{
    pub segment: VmSegmentExecutor<F, VC, TracegenExecutionControlWithSegmentation>,
    pub next_state: Option<VmState<F>>,
}

impl<F, VC> VmExecutor<F, VC>
where
    F: PrimeField32,
    VC: VmConfig<F>,
{
    /// Create a new VM executor with a given config.
    ///
    /// The VM will start with a single segment, which is created from the initial state.
    pub fn new(config: VC) -> Self {
        Self::new_with_overridden_trace_heights(config, None)
    }

    pub fn set_override_trace_heights(&mut self, overridden_heights: VmComplexTraceHeights) {
        self.overridden_heights = Some(overridden_heights);
    }

    pub fn new_with_overridden_trace_heights(
        config: VC,
        overridden_heights: Option<VmComplexTraceHeights>,
    ) -> Self {
        Self {
            config,
            overridden_heights,
            trace_height_constraints: vec![],
            _marker: Default::default(),
        }
    }

    pub fn continuation_enabled(&self) -> bool {
        self.config.system().continuation_enabled
    }

    /// Executes the program in segments.
    /// After each segment is executed, call the provided closure on the execution result.
    /// Returns the results from each closure, one per segment.
    ///
    /// The closure takes `f(segment_idx, segment) -> R`.
    pub fn execute_and_then<R, E>(
        &self,
        exe: impl Into<VmExe<F>>,
        input: impl Into<Streams<F>>,
        mut f: impl FnMut(
            usize,
            VmSegmentExecutor<F, VC, TracegenExecutionControlWithSegmentation>,
        ) -> Result<R, E>,
        map_err: impl Fn(ExecutionError) -> E,
    ) -> Result<Vec<R>, E> {
        let mem_config = self.config.system().memory_config;
        let exe = exe.into();
        let memory = AddressMap::from_sparse(
            mem_config.as_offset,
            1 << mem_config.as_height,
            1 << mem_config.pointer_max_bits,
            exe.init_memory.clone(),
        );

        let pc = exe.pc_start;
        let mut state = VmState::new(0, pc, memory, input);

        #[cfg(feature = "bench-metrics")]
        {
            state.metrics.fn_bounds = exe.fn_bounds.clone();
        }

        let mut segment_results = vec![];
        loop {
            let segment_idx = segment_results.len();
            let _span = info_span!("execute_segment", segment = segment_idx).entered();
            let one_segment_result = self
                .execute_until_segment(exe.clone(), state)
                .map_err(&map_err)?;
            segment_results.push(f(segment_idx, one_segment_result.segment)?);
            if one_segment_result.next_state.is_none() {
                break;
            }
            state = one_segment_result.next_state.unwrap();
        }
        tracing::debug!("Number of continuation segments: {}", segment_results.len());
        #[cfg(feature = "bench-metrics")]
        metrics::counter!("num_segments").absolute(segment_results.len() as u64);

        Ok(segment_results)
    }

    pub fn execute_segments(
        &self,
        exe: impl Into<VmExe<F>>,
        input: impl Into<Streams<F>>,
    ) -> Result<
        Vec<VmSegmentExecutor<F, VC, TracegenExecutionControlWithSegmentation>>,
        ExecutionError,
    > {
        self.execute_and_then(exe, input, |_, seg| Ok(seg), |err| err)
    }

    /// Executes a program until a segmentation happens.
    /// Returns the last segment and the vm state for next segment.
    /// This is so that the tracegen and proving of this segment can be immediately started (on a
    /// separate machine).
    pub fn execute_until_segment(
        &self,
        exe: impl Into<VmExe<F>>,
        from_state: VmState<F>,
    ) -> Result<VmExecutorOneSegmentResult<F, VC>, ExecutionError> {
        let exe = exe.into();

        let chip_complex = create_and_initialize_chip_complex(
            &self.config,
            exe.program.clone(),
            Some(from_state.memory),
        )
        .unwrap();
        let ctrl = TracegenExecutionControlWithSegmentation::new(chip_complex.air_names());
        let ctx = ExecutionControl::<F, VC>::initialize_context(&ctrl);
        let mut segment = VmSegmentExecutor::new(
            chip_complex,
            self.trace_height_constraints.clone(),
            exe.fn_bounds.clone(),
            ctrl,
        );

        #[cfg(feature = "bench-metrics")]
        {
            segment.metrics = from_state.metrics;
        }
        if let Some(overridden_heights) = self.overridden_heights.as_ref() {
            segment.set_override_trace_heights(overridden_heights.clone());
        }

        let mut exec_state =
            VmSegmentState::new(from_state.clk, from_state.pc, None, from_state.input, ctx);
        metrics_span("execute_time_ms", || {
            segment.execute_from_state(&mut exec_state)
        })?;

        if exec_state.exit_code.is_some() {
            return Ok(VmExecutorOneSegmentResult {
                segment,
                next_state: None,
            });
        }

        assert!(
            self.continuation_enabled(),
            "multiple segments require to enable continuations"
        );
        assert_eq!(
            exec_state.pc,
            segment.chip_complex.connector_chip().boundary_states[1]
                .unwrap()
                .pc
        );
        let streams = exec_state.streams;
        #[cfg(feature = "bench-metrics")]
        let metrics = segment.metrics.partial_take();

        // TODO(ayush): this can probably be avoided
        let memory = segment
            .chip_complex
            .base
            .memory_controller
            .memory_image()
            .clone();
        Ok(VmExecutorOneSegmentResult {
            segment,
            next_state: Some(VmState {
                clk: exec_state.clk,
                pc: exec_state.pc,
                memory,
                input: streams,
                #[cfg(feature = "bench-metrics")]
                metrics,
            }),
        })
    }

    pub fn execute(
        &self,
        exe: impl Into<VmExe<F>>,
        input: impl Into<Streams<F>>,
    ) -> Result<Option<MemoryImage>, ExecutionError> {
        let mut last = None;
        self.execute_and_then(
            exe,
            input,
            |_, seg| {
                last = Some(seg);
                Ok(())
            },
            |err| err,
        )?;
        let last = last.expect("at least one segment must be executed");
        let final_memory = Some(
            last.chip_complex
                .base
                .memory_controller
                .memory_image()
                .clone(),
        );
        let end_state =
            last.chip_complex.connector_chip().boundary_states[1].expect("end state must be set");
        if end_state.is_terminate != 1 {
            return Err(ExecutionError::DidNotTerminate);
        }
        if end_state.exit_code != ExitCode::Success as u32 {
            return Err(ExecutionError::FailedWithExitCode(end_state.exit_code));
        }
        Ok(final_memory)
    }

    pub fn execute_e1(
        &self,
        exe: impl Into<VmExe<F>>,
        input: impl Into<Streams<F>>,
        num_cycles: Option<u64>,
    ) -> Result<VmState<F>, ExecutionError>
    where
        VC::Executor: InsExecutorE1<F>,
    {
        let mem_config = self.config.system().memory_config;
        let exe = exe.into();
        let memory = Some(GuestMemory::new(AddressMap::from_sparse(
            mem_config.as_offset,
            1 << mem_config.as_height,
            1 << mem_config.pointer_max_bits,
            exe.init_memory.clone(),
        )));

        let _span = info_span!("execute_e1_until_cycle").entered();

        let chip_complex =
            create_and_initialize_chip_complex(&self.config, exe.program.clone(), None).unwrap();
        let mut segment = VmSegmentExecutor::<F, VC, _>::new(
            chip_complex,
            self.trace_height_constraints.clone(),
            exe.fn_bounds.clone(),
            E1ExecutionControl::new(num_cycles),
        );
        #[cfg(feature = "bench-metrics")]
        {
            segment.metrics = Default::default();
        }

        let mut exec_state = VmSegmentState::new(0, exe.pc_start, memory, input.into(), ());
        metrics_span("execute_time_ms", || {
            segment.execute_from_state(&mut exec_state)
        })?;

        if let Some(end_cycle) = num_cycles {
            assert_eq!(exec_state.clk, end_cycle);
        } else {
            match exec_state.exit_code {
                Some(code) => {
                    if code != ExitCode::Success as u32 {
                        return Err(ExecutionError::FailedWithExitCode(code));
                    }
                }
                None => return Err(ExecutionError::DidNotTerminate),
            };
        }

        let state = VmState {
            clk: exec_state.clk,
            pc: exec_state.pc,
            memory: exec_state.memory.unwrap().memory,
            input: exec_state.streams,
            #[cfg(feature = "bench-metrics")]
            metrics: segment.metrics.partial_take(),
        };

        Ok(state)
    }

    pub fn execute_metered(
        &self,
        exe: impl Into<VmExe<F>>,
        input: impl Into<Streams<F>>,
        widths: Vec<usize>,
        interactions: Vec<usize>,
    ) -> Result<Vec<Segment>, ExecutionError>
    where
        VC::Executor: InsExecutorE1<F>,
    {
        let mem_config = self.config.system().memory_config;
        let exe = exe.into();

        let memory = Some(GuestMemory::new(AddressMap::from_sparse(
            mem_config.as_offset,
            1 << mem_config.as_height,
            1 << mem_config.pointer_max_bits,
            exe.init_memory.clone(),
        )));

        let _span = info_span!("execute_metered").entered();

        let chip_complex =
            create_and_initialize_chip_complex(&self.config, exe.program.clone(), None).unwrap();
        let air_names = chip_complex.air_names();
        let ctrl = MeteredExecutionControl::new(&air_names, &widths, &interactions);
        let mut executor = VmSegmentExecutor::<F, VC, _>::new(
            chip_complex,
            self.trace_height_constraints.clone(),
            exe.fn_bounds.clone(),
            ctrl,
        );

        #[cfg(feature = "bench-metrics")]
        {
            executor.metrics = Default::default();
        }

        let continuations_enabled = executor
            .chip_complex
            .memory_controller()
            .continuation_enabled();
        let num_access_adapters = executor
            .chip_complex
            .memory_controller()
            .memory
            .access_adapter_inventory
            .num_access_adapters();
        let ctx = MeteredCtx::new(
            widths.len(),
            continuations_enabled,
            num_access_adapters as u8,
            executor
                .chip_complex
                .memory_controller()
                .memory
                .min_block_size
                .iter()
                .map(|&x| log2_strict_usize(x as usize) as u8)
                .collect(),
            executor
                .chip_complex
                .memory_controller()
                .mem_config()
                .memory_dimensions(),
        );

        let mut exec_state = VmSegmentState::new(0, exe.pc_start, memory, input.into(), ctx);
        metrics_span("execute_time_ms", || {
            executor.execute_from_state(&mut exec_state)
        })?;

        // Check exit code
        match exec_state.exit_code {
            Some(code) => {
                if code != ExitCode::Success as u32 {
                    return Err(ExecutionError::FailedWithExitCode(code));
                }
            }
            None => return Err(ExecutionError::DidNotTerminate),
        };

        Ok(exec_state.ctx.segments)
    }

    pub fn execute_and_generate<SC: StarkGenericConfig>(
        &self,
        exe: impl Into<VmExe<F>>,
        input: impl Into<Streams<F>>,
    ) -> Result<VmExecutorResult<SC>, GenerationError>
    where
        Domain<SC>: PolynomialSpace<Val = F>,
        VC::Executor: Chip<SC>,
        VC::Periphery: Chip<SC>,
    {
        self.execute_and_generate_impl(exe.into(), None, input)
    }

    pub fn execute_and_generate_segment<SC: StarkGenericConfig>(
        &self,
        exe: impl Into<VmExe<F>>,
        state: VmState<F>,
        num_cycles: u64,
    ) -> Result<VmExecutorResult<SC>, GenerationError>
    where
        Domain<SC>: PolynomialSpace<Val = F>,
        VC::Executor: Chip<SC>,
        VC::Periphery: Chip<SC>,
    {
        let _span = info_span!("execute_and_generate_segment").entered();

        let exe = exe.into();
        let chip_complex = create_and_initialize_chip_complex(
            &self.config,
            exe.program.clone(),
            Some(state.memory),
        )
        .unwrap();
        let ctrl = TracegenExecutionControl::new(state.clk + num_cycles);
        let mut segment = VmSegmentExecutor::<_, VC, _>::new(
            chip_complex,
            self.trace_height_constraints.clone(),
            exe.fn_bounds.clone(),
            ctrl,
        );

        // TODO(ayush): do i need this?
        if let Some(overridden_heights) = self.overridden_heights.as_ref() {
            segment.set_override_trace_heights(overridden_heights.clone());
        }

        let mut exec_state = VmSegmentState::new(state.clk, state.pc, None, state.input, ());
        metrics_span("execute_from_state", || {
            segment.execute_from_state(&mut exec_state)
        })?;

        assert_eq!(
            exec_state.pc,
            segment.chip_complex.connector_chip().boundary_states[1]
                .unwrap()
                .pc
        );

        let final_memory = Some(
            segment
                .chip_complex
                .base
                .memory_controller
                .memory_image()
                .clone(),
        );
        let proof_input = tracing::info_span!("generate_proof_input")
            .in_scope(|| segment.generate_proof_input(None))?;

        Ok(VmExecutorResult {
            per_segment: vec![proof_input],
            final_memory,
        })
    }

    pub fn execute_and_generate_with_cached_program<SC: StarkGenericConfig>(
        &self,
        committed_exe: Arc<VmCommittedExe<SC>>,
        input: impl Into<Streams<F>>,
    ) -> Result<VmExecutorResult<SC>, GenerationError>
    where
        Domain<SC>: PolynomialSpace<Val = F>,
        VC::Executor: Chip<SC>,
        VC::Periphery: Chip<SC>,
    {
        self.execute_and_generate_impl(
            committed_exe.exe.clone(),
            Some(committed_exe.committed_program.clone()),
            input,
        )
    }

    fn execute_and_generate_impl<SC: StarkGenericConfig>(
        &self,
        exe: VmExe<F>,
        committed_program: Option<CommittedTraceData<SC>>,
        input: impl Into<Streams<F>>,
    ) -> Result<VmExecutorResult<SC>, GenerationError>
    where
        Domain<SC>: PolynomialSpace<Val = F>,
        VC::Executor: Chip<SC>,
        VC::Periphery: Chip<SC>,
    {
        let mut final_memory = None;
        let per_segment = self.execute_and_then(
            exe,
            input,
            |seg_idx, seg| {
                // Note: this will only be Some on the last segment; otherwise it is
                // already moved into next segment state
                final_memory = Some(seg.chip_complex.memory_controller().memory_image().clone());
                tracing::info_span!("trace_gen", segment = seg_idx)
                    .in_scope(|| seg.generate_proof_input(committed_program.clone()))
            },
            GenerationError::Execution,
        )?;

        Ok(VmExecutorResult {
            per_segment,
            final_memory,
        })
    }

    pub fn set_trace_height_constraints(&mut self, constraints: Vec<LinearConstraint>) {
        self.trace_height_constraints = constraints;
    }
}

/// A single segment VM.
pub struct SingleSegmentVmExecutor<F, VC> {
    pub config: VC,
    pub overridden_heights: Option<VmComplexTraceHeights>,
    pub trace_height_constraints: Vec<LinearConstraint>,
    _marker: PhantomData<F>,
}

/// Execution result of a single segment VM execution.
pub struct SingleSegmentVmExecutionResult<F> {
    /// All user public values
    pub public_values: Vec<Option<F>>,
    /// Heights of each AIR, ordered by AIR ID.
    pub air_heights: Vec<usize>,
    /// Heights of (SystemBase, Inventory), in an internal ordering.
    pub vm_heights: VmComplexTraceHeights,
}

impl<F, VC> SingleSegmentVmExecutor<F, VC>
where
    F: PrimeField32,
    VC: VmConfig<F>,
{
    pub fn new(config: VC) -> Self {
        Self::new_with_overridden_trace_heights(config, None)
    }

    pub fn new_with_overridden_trace_heights(
        config: VC,
        overridden_heights: Option<VmComplexTraceHeights>,
    ) -> Self {
        assert!(
            !config.system().continuation_enabled,
            "Single segment VM doesn't support continuation mode"
        );
        Self {
            config,
            overridden_heights,
            trace_height_constraints: vec![],
            _marker: Default::default(),
        }
    }

    pub fn set_override_trace_heights(&mut self, overridden_heights: VmComplexTraceHeights) {
        self.overridden_heights = Some(overridden_heights);
    }

    pub fn set_trace_height_constraints(&mut self, constraints: Vec<LinearConstraint>) {
        self.trace_height_constraints = constraints;
    }

    /// Executes a program, compute the trace heights, and returns the public values.
    pub fn execute_and_compute_heights(
        &self,
        exe: impl Into<VmExe<F>>,
        input: impl Into<Streams<F>>,
    ) -> Result<SingleSegmentVmExecutionResult<F>, ExecutionError> {
        let segment = {
            let mut segment = self.execute_impl(exe.into(), input.into())?;
            segment.chip_complex.finalize_memory();
            segment
        };
        let air_heights = segment.chip_complex.current_trace_heights();
        let vm_heights = segment.chip_complex.get_internal_trace_heights();
        let public_values = if let Some(pv_chip) = segment.chip_complex.public_values_chip() {
            pv_chip.step.get_custom_public_values()
        } else {
            vec![]
        };
        Ok(SingleSegmentVmExecutionResult {
            public_values,
            air_heights,
            vm_heights,
        })
    }

    /// Executes a program and returns its proof input.
    pub fn execute_and_generate<SC: StarkGenericConfig>(
        &self,
        committed_exe: Arc<VmCommittedExe<SC>>,
        input: impl Into<Streams<F>>,
    ) -> Result<ProofInput<SC>, GenerationError>
    where
        Domain<SC>: PolynomialSpace<Val = F>,
        VC::Executor: Chip<SC>,
        VC::Periphery: Chip<SC>,
    {
        let segment = self.execute_impl(committed_exe.exe.clone(), input)?;
        let proof_input = tracing::info_span!("trace_gen").in_scope(|| {
            segment.generate_proof_input(Some(committed_exe.committed_program.clone()))
        })?;
        Ok(proof_input)
    }

    fn execute_impl(
        &self,
        exe: VmExe<F>,
        input: impl Into<Streams<F>>,
    ) -> Result<VmSegmentExecutor<F, VC, TracegenExecutionControlWithSegmentation>, ExecutionError>
    {
        let chip_complex =
            create_and_initialize_chip_complex(&self.config, exe.program.clone(), None).unwrap();
        let ctrl = TracegenExecutionControlWithSegmentation::new(chip_complex.air_names());
        let mut segment = VmSegmentExecutor::new(
            chip_complex,
            self.trace_height_constraints.clone(),
            exe.fn_bounds.clone(),
            ctrl,
        );

        if let Some(overridden_heights) = self.overridden_heights.as_ref() {
            segment.set_override_trace_heights(overridden_heights.clone());
        }

        let mut exec_state = VmSegmentState::new(
            0,
            exe.pc_start,
            None,
            input.into(),
            TracegenCtx {
                since_last_segment_check: 0,
            },
        );
        metrics_span("execute_time_ms", || {
            segment.execute_from_state(&mut exec_state)
        })?;
        Ok(segment)
    }
}

#[derive(Error, Debug)]
pub enum VmVerificationError {
    #[error("no proof is provided")]
    ProofNotFound,

    #[error("program commit mismatch (index of mismatch proof: {index}")]
    ProgramCommitMismatch { index: usize },

    #[error("initial pc mismatch (initial: {initial}, prev_final: {prev_final})")]
    InitialPcMismatch { initial: u32, prev_final: u32 },

    #[error("initial memory root mismatch")]
    InitialMemoryRootMismatch,

    #[error("is terminate mismatch (expected: {expected}, actual: {actual})")]
    IsTerminateMismatch { expected: bool, actual: bool },

    #[error("exit code mismatch")]
    ExitCodeMismatch { expected: u32, actual: u32 },

    #[error("AIR has unexpected public values (expected: {expected}, actual: {actual})")]
    UnexpectedPvs { expected: usize, actual: usize },

    #[error("missing system AIR with ID {air_id}")]
    SystemAirMissing { air_id: usize },

    #[error("stark verification error: {0}")]
    StarkError(#[from] VerificationError),

    #[error("user public values proof error: {0}")]
    UserPublicValuesError(#[from] UserPublicValuesProofError),
}

pub struct VirtualMachine<SC: StarkGenericConfig, E, VC> {
    /// Proving engine
    pub engine: E,
    /// Runtime executor
    pub executor: VmExecutor<Val<SC>, VC>,
    _marker: PhantomData<SC>,
}

impl<F, SC, E, VC> VirtualMachine<SC, E, VC>
where
    F: PrimeField32,
    SC: StarkGenericConfig,
    E: StarkEngine<SC>,
    Domain<SC>: PolynomialSpace<Val = F>,
    VC: VmConfig<F>,
    VC::Executor: Chip<SC>,
    VC::Periphery: Chip<SC>,
{
    pub fn new(engine: E, config: VC) -> Self {
        let executor = VmExecutor::new(config);
        Self {
            engine,
            executor,
            _marker: PhantomData,
        }
    }

    pub fn new_with_overridden_trace_heights(
        engine: E,
        config: VC,
        overridden_heights: Option<VmComplexTraceHeights>,
    ) -> Self {
        let executor = VmExecutor::new_with_overridden_trace_heights(config, overridden_heights);
        Self {
            engine,
            executor,
            _marker: PhantomData,
        }
    }

    pub fn config(&self) -> &VC {
        &self.executor.config
    }

    pub fn keygen(&self) -> MultiStarkProvingKey<SC> {
        let mut keygen_builder = self.engine.keygen_builder();
        let chip_complex = self.config().create_chip_complex().unwrap();
        for air in chip_complex.airs() {
            keygen_builder.add_air(air);
        }
        keygen_builder.generate_pk()
    }

    pub fn set_trace_height_constraints(
        &mut self,
        trace_height_constraints: Vec<LinearConstraint>,
    ) {
        self.executor
            .set_trace_height_constraints(trace_height_constraints);
    }

    pub fn commit_exe(&self, exe: impl Into<VmExe<F>>) -> Arc<VmCommittedExe<SC>> {
        let exe = exe.into();
        Arc::new(VmCommittedExe::commit(exe, self.engine.config().pcs()))
    }

    pub fn execute(
        &self,
        exe: impl Into<VmExe<F>>,
        input: impl Into<Streams<F>>,
    ) -> Result<Option<MemoryImage>, ExecutionError> {
        self.executor.execute(exe, input)
    }

    pub fn execute_and_generate(
        &self,
        exe: impl Into<VmExe<F>>,
        input: impl Into<Streams<F>>,
    ) -> Result<VmExecutorResult<SC>, GenerationError> {
        self.executor.execute_and_generate(exe, input)
    }

    pub fn execute_and_generate_with_cached_program(
        &self,
        committed_exe: Arc<VmCommittedExe<SC>>,
        input: impl Into<Streams<F>>,
    ) -> Result<VmExecutorResult<SC>, GenerationError>
    where
        Domain<SC>: PolynomialSpace<Val = F>,
    {
        self.executor
            .execute_and_generate_with_cached_program(committed_exe, input)
    }

    pub fn prove_single(
        &self,
        pk: &MultiStarkProvingKey<SC>,
        proof_input: ProofInput<SC>,
    ) -> Proof<SC> {
        self.engine.prove(pk, proof_input)
    }

    pub fn prove(
        &self,
        pk: &MultiStarkProvingKey<SC>,
        results: VmExecutorResult<SC>,
    ) -> Vec<Proof<SC>> {
        results
            .per_segment
            .into_iter()
            .enumerate()
            .map(|(seg_idx, proof_input)| {
                tracing::info_span!("prove_segment", segment = seg_idx)
                    .in_scope(|| self.engine.prove(pk, proof_input))
            })
            .collect()
    }

    /// Verify segment proofs, checking continuation boundary conditions between segments if VM
    /// memory is persistent The behavior of this function differs depending on whether
    /// continuations is enabled or not. We recommend to call the functions [`verify_segments`]
    /// or [`verify_single`] directly instead.
    pub fn verify(
        &self,
        vk: &MultiStarkVerifyingKey<SC>,
        proofs: Vec<Proof<SC>>,
    ) -> Result<(), VmVerificationError>
    where
        Val<SC>: PrimeField32,
        Com<SC>: AsRef<[Val<SC>; CHUNK]> + From<[Val<SC>; CHUNK]>,
    {
        if self.config().system().continuation_enabled {
            verify_segments(&self.engine, vk, &proofs).map(|_| ())
        } else {
            assert_eq!(proofs.len(), 1);
            verify_single(&self.engine, vk, &proofs.into_iter().next().unwrap())
                .map_err(VmVerificationError::StarkError)
        }
    }
}

/// Verifies a single proof. This should be used for proof of VM without continuations.
///
/// ## Note
/// This function does not check any public values or extract the starting pc or commitment
/// to the [VmCommittedExe].
pub fn verify_single<SC, E>(
    engine: &E,
    vk: &MultiStarkVerifyingKey<SC>,
    proof: &Proof<SC>,
) -> Result<(), VerificationError>
where
    SC: StarkGenericConfig,
    E: StarkEngine<SC>,
{
    engine.verify(vk, proof)
}

/// The payload of a verified guest VM execution.
pub struct VerifiedExecutionPayload<F> {
    /// The Merklelized hash of:
    /// - Program code commitment (commitment of the cached trace)
    /// - Merkle root of the initial memory
    /// - Starting program counter (`pc_start`)
    ///
    /// The Merklelization uses Poseidon2 as a cryptographic hash function (for the leaves)
    /// and a cryptographic compression function (for internal nodes).
    pub exe_commit: [F; CHUNK],
    /// The Merkle root of the final memory state.
    pub final_memory_root: [F; CHUNK],
}

/// Verify segment proofs with boundary condition checks for continuation between segments.
///
/// Assumption:
/// - `vk` is a valid verifying key of a VM circuit.
///
/// Returns:
/// - The commitment to the [VmCommittedExe] extracted from `proofs`. It is the responsibility of
///   the caller to check that the returned commitment matches the VM executable that the VM was
///   supposed to execute.
/// - The Merkle root of the final memory state.
///
/// ## Note
/// This function does not extract or verify any user public values from the final memory state.
/// This verification requires an additional Merkle proof with respect to the Merkle root of
/// the final memory state.
// @dev: This function doesn't need to be generic in `VC`.
pub fn verify_segments<SC, E>(
    engine: &E,
    vk: &MultiStarkVerifyingKey<SC>,
    proofs: &[Proof<SC>],
) -> Result<VerifiedExecutionPayload<Val<SC>>, VmVerificationError>
where
    SC: StarkGenericConfig,
    E: StarkEngine<SC>,
    Val<SC>: PrimeField32,
    Com<SC>: AsRef<[Val<SC>; CHUNK]>,
{
    if proofs.is_empty() {
        return Err(VmVerificationError::ProofNotFound);
    }
    let mut prev_final_memory_root = None;
    let mut prev_final_pc = None;
    let mut start_pc = None;
    let mut initial_memory_root = None;
    let mut program_commit = None;

    for (i, proof) in proofs.iter().enumerate() {
        let res = engine.verify(vk, proof);
        match res {
            Ok(_) => (),
            Err(e) => return Err(VmVerificationError::StarkError(e)),
        };

        let mut program_air_present = false;
        let mut connector_air_present = false;
        let mut merkle_air_present = false;

        // Check public values.
        for air_proof_data in proof.per_air.iter() {
            let pvs = &air_proof_data.public_values;
            let air_vk = &vk.inner.per_air[air_proof_data.air_id];
            if air_proof_data.air_id == PROGRAM_AIR_ID {
                program_air_present = true;
                if i == 0 {
                    program_commit =
                        Some(proof.commitments.main_trace[PROGRAM_CACHED_TRACE_INDEX].as_ref());
                } else if program_commit.unwrap()
                    != proof.commitments.main_trace[PROGRAM_CACHED_TRACE_INDEX].as_ref()
                {
                    return Err(VmVerificationError::ProgramCommitMismatch { index: i });
                }
            } else if air_proof_data.air_id == CONNECTOR_AIR_ID {
                connector_air_present = true;
                let pvs: &VmConnectorPvs<_> = pvs.as_slice().borrow();

                if i != 0 {
                    // Check initial pc matches the previous final pc.
                    if pvs.initial_pc != prev_final_pc.unwrap() {
                        return Err(VmVerificationError::InitialPcMismatch {
                            initial: pvs.initial_pc.as_canonical_u32(),
                            prev_final: prev_final_pc.unwrap().as_canonical_u32(),
                        });
                    }
                } else {
                    start_pc = Some(pvs.initial_pc);
                }
                prev_final_pc = Some(pvs.final_pc);

                let expected_is_terminate = i == proofs.len() - 1;
                if pvs.is_terminate != FieldAlgebra::from_bool(expected_is_terminate) {
                    return Err(VmVerificationError::IsTerminateMismatch {
                        expected: expected_is_terminate,
                        actual: pvs.is_terminate.as_canonical_u32() != 0,
                    });
                }

                let expected_exit_code = if expected_is_terminate {
                    ExitCode::Success as u32
                } else {
                    DEFAULT_SUSPEND_EXIT_CODE
                };
                if pvs.exit_code != FieldAlgebra::from_canonical_u32(expected_exit_code) {
                    return Err(VmVerificationError::ExitCodeMismatch {
                        expected: expected_exit_code,
                        actual: pvs.exit_code.as_canonical_u32(),
                    });
                }
            } else if air_proof_data.air_id == MERKLE_AIR_ID {
                merkle_air_present = true;
                let pvs: &MemoryMerklePvs<_, CHUNK> = pvs.as_slice().borrow();

                // Check that initial root matches the previous final root.
                if i != 0 {
                    if pvs.initial_root != prev_final_memory_root.unwrap() {
                        return Err(VmVerificationError::InitialMemoryRootMismatch);
                    }
                } else {
                    initial_memory_root = Some(pvs.initial_root);
                }
                prev_final_memory_root = Some(pvs.final_root);
            } else {
                if !pvs.is_empty() {
                    return Err(VmVerificationError::UnexpectedPvs {
                        expected: 0,
                        actual: pvs.len(),
                    });
                }
                // We assume the vk is valid, so this is only a debug assert.
                debug_assert_eq!(air_vk.params.num_public_values, 0);
            }
        }
        if !program_air_present {
            return Err(VmVerificationError::SystemAirMissing {
                air_id: PROGRAM_AIR_ID,
            });
        }
        if !connector_air_present {
            return Err(VmVerificationError::SystemAirMissing {
                air_id: CONNECTOR_AIR_ID,
            });
        }
        if !merkle_air_present {
            return Err(VmVerificationError::SystemAirMissing {
                air_id: MERKLE_AIR_ID,
            });
        }
    }
    let exe_commit = compute_exe_commit(
        &vm_poseidon2_hasher(),
        program_commit.unwrap(),
        initial_memory_root.as_ref().unwrap(),
        start_pc.unwrap(),
    );
    Ok(VerifiedExecutionPayload {
        exe_commit,
        final_memory_root: prev_final_memory_root.unwrap(),
    })
}

#[derive(Serialize, Deserialize)]
#[serde(bound(
    serialize = "Com<SC>: Serialize",
    deserialize = "Com<SC>: Deserialize<'de>"
))]
pub struct ContinuationVmProof<SC: StarkGenericConfig> {
    pub per_segment: Vec<Proof<SC>>,
    pub user_public_values: UserPublicValuesProof<{ CHUNK }, Val<SC>>,
}

impl<SC: StarkGenericConfig> Clone for ContinuationVmProof<SC>
where
    Com<SC>: Clone,
{
    fn clone(&self) -> Self {
        Self {
            per_segment: self.per_segment.clone(),
            user_public_values: self.user_public_values.clone(),
        }
    }
}

/// Create and initialize a chip complex with program, streams, and optional memory
pub fn create_and_initialize_chip_complex<F, VC>(
    config: &VC,
    program: Program<F>,
    initial_memory: Option<MemoryImage>,
) -> Result<VmChipComplex<F, VC::Executor, VC::Periphery>, VmInventoryError>
where
    F: PrimeField32,
    VC: VmConfig<F>,
{
    let mut chip_complex = config.create_chip_complex()?;

    // Strip debug info if profiling is disabled
    let program = if !config.system().profiling {
        program.strip_debug_infos()
    } else {
        program
    };

    chip_complex.set_program(program);

    if let Some(initial_memory) = initial_memory {
        chip_complex.set_initial_memory(initial_memory);
    }

    Ok(chip_complex)
}<|MERGE_RESOLUTION|>--- conflicted
+++ resolved
@@ -1,14 +1,9 @@
-<<<<<<< HEAD
-use std::{borrow::Borrow, collections::VecDeque, marker::PhantomData, sync::Arc};
-=======
 use std::{
     borrow::Borrow,
     collections::{HashMap, VecDeque},
     marker::PhantomData,
-    mem,
     sync::Arc,
 };
->>>>>>> 152b6b6c
 
 use openvm_circuit::system::program::trace::compute_exe_commit;
 use openvm_instructions::{exe::VmExe, program::Program};
