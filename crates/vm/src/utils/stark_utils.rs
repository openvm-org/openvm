use openvm_instructions::exe::VmExe;
use openvm_stark_backend::{
    config::{Com, Val},
    engine::VerificationData,
    p3_field::PrimeField32,
};
use openvm_stark_sdk::{
    config::{baby_bear_poseidon2::BabyBearPoseidon2Config, setup_tracing, FriParameters},
    engine::{StarkFriEngine, VerificationDataWithFriParams},
    p3_baby_bear::BabyBear,
};

#[cfg(feature = "aot")]
use crate::arch::{SystemConfig, VmState};
#[cfg(feature = "aot")]
use crate::system::memory::online::GuestMemory;
use crate::{
    arch::{
        debug_proving_ctx, execution_mode::Segment, vm::VirtualMachine, Executor, ExitCode,
        MeteredExecutor, PreflightExecutionOutput, PreflightExecutor, Streams, VmBuilder,
        VmCircuitConfig, VmConfig, VmExecutionConfig,
    },
    system::memory::{MemoryImage, CHUNK},
};

cfg_if::cfg_if! {
    if #[cfg(feature = "cuda")] {
        pub use openvm_cuda_backend::{engine::GpuBabyBearPoseidon2Engine as TestStarkEngine, chip::cpu_proving_ctx_to_gpu};
        use crate::arch::DenseRecordArena;
        pub type TestRecordArena = DenseRecordArena;
    } else {
        pub use openvm_stark_sdk::config::baby_bear_poseidon2::BabyBearPoseidon2Engine as TestStarkEngine;
        use crate::arch::MatrixRecordArena;
        pub type TestRecordArena = MatrixRecordArena<BabyBear>;
    }
}
type RA = TestRecordArena;

// NOTE on trait bounds: the compiler cannot figure out Val<SC>=BabyBear without the
// VmExecutionConfig and VmCircuitConfig bounds even though VmProverBuilder already includes them.
// The compiler also seems to need the extra VC even though VC=VB::VmConfig
pub fn air_test<VB, VC>(builder: VB, config: VC, exe: impl Into<VmExe<BabyBear>>)
where
    VB: VmBuilder<TestStarkEngine, VmConfig = VC, RecordArena = RA>,
    VC: VmExecutionConfig<BabyBear>
        + VmCircuitConfig<BabyBearPoseidon2Config>
        + VmConfig<BabyBearPoseidon2Config>,
    <VC as VmExecutionConfig<BabyBear>>::Executor:
        Executor<BabyBear> + MeteredExecutor<BabyBear> + PreflightExecutor<BabyBear, RA>,
{
    air_test_with_min_segments(builder, config, exe, Streams::default(), 1);
}

/// Executes and proves the VM and returns the final memory state.
pub fn air_test_with_min_segments<VB, VC>(
    builder: VB,
    config: VC,
    exe: impl Into<VmExe<BabyBear>>,
    input: impl Into<Streams<BabyBear>>,
    min_segments: usize,
) -> Option<MemoryImage>
where
    VB: VmBuilder<TestStarkEngine, VmConfig = VC, RecordArena = RA>,
    VC: VmExecutionConfig<BabyBear>
        + VmCircuitConfig<BabyBearPoseidon2Config>
        + VmConfig<BabyBearPoseidon2Config>,
    <VC as VmExecutionConfig<BabyBear>>::Executor:
        Executor<BabyBear> + MeteredExecutor<BabyBear> + PreflightExecutor<BabyBear, RA>,
{
    let mut log_blowup = 1;
    while config.as_ref().max_constraint_degree > (1 << log_blowup) + 1 {
        log_blowup += 1;
    }
    let fri_params = FriParameters::new_for_testing(log_blowup);
    let debug = std::env::var("OPENVM_SKIP_DEBUG") != Result::Ok(String::from("1"));
    let (final_memory, _) = air_test_impl::<TestStarkEngine, VB>(
        fri_params,
        builder,
        config,
        exe,
        input,
        min_segments,
        debug,
    )
    .unwrap();
    final_memory
}

// Compares the output of the interpreter and the AOT instance for pure and metered execution
#[cfg(feature = "aot")]
pub fn check_aot_equivalence<E, VB>(
    vm: &VirtualMachine<E, VB>,
    config: &VB::VmConfig,
    exe: &VmExe<Val<E::SC>>,
    input: &Streams<Val<E::SC>>,
) -> eyre::Result<()>
where
    E: StarkFriEngine,
    Val<E::SC>: PrimeField32,
    VB: VmBuilder<E>,
    <VB::VmConfig as VmExecutionConfig<Val<E::SC>>>::Executor: Executor<Val<E::SC>>
        + MeteredExecutor<Val<E::SC>>
        + PreflightExecutor<Val<E::SC>, VB::RecordArena>,
    Com<E::SC>: AsRef<[Val<E::SC>; CHUNK]> + From<[Val<E::SC>; CHUNK]>,
{
    /*
    Assertions for Pure Execution AOT
    */
    {
        let interp_state_pure = vm
            .naive_interpreter(exe)?
            .execute(input.clone(), None)
            .expect("Failed to execute");

        let aot_state_pure = vm
            .get_aot_instance(exe)?
            .execute(input.clone(), None)
            .expect("Failed to execute");

        let system_config: &SystemConfig = config.as_ref();
        let addr_spaces = &system_config.memory_config.addr_spaces;
        let assert_vm_state_eq =
            |lhs: &VmState<Val<E::SC>, GuestMemory>, rhs: &VmState<Val<E::SC>, GuestMemory>| {
                assert_eq!(lhs.pc(), rhs.pc());
                for r in 0..addr_spaces[1].num_cells {
                    let a = unsafe { lhs.memory.read::<u8, 1>(1, r as u32) };
                    let b = unsafe { rhs.memory.read::<u8, 1>(1, r as u32) };
                    assert_eq!(a, b);
                }
            };
        assert_vm_state_eq(&interp_state_pure, &aot_state_pure);
    }

    /*
    Assertions for Metered AOT
    */
    println!("Checking metered AOT equivalence");
    {
        let metered_ctx = vm.build_metered_ctx(exe);
        let (aot_segments, aot_state_metered) = vm
            .get_metered_aot_instance(exe)?
            .execute_metered(input.clone(), metered_ctx.clone())?;

        let (segments, interp_state_metered) = vm
            .naive_metered_interpreter(exe)?
            .execute_metered(input.clone(), metered_ctx.clone())?;

        assert_eq!(interp_state_metered.pc(), aot_state_metered.pc());

        let system_config: &SystemConfig = config.as_ref();
        let addr_spaces = &system_config.memory_config.addr_spaces;

        for r in 0..addr_spaces[1].num_cells {
            let interp = unsafe { interp_state_metered.memory.read::<u8, 1>(1, r as u32) };
            let aot_interp = unsafe { aot_state_metered.memory.read::<u8, 1>(1, r as u32) };
            assert_eq!(interp, aot_interp);
        }

        assert_eq!(segments.len(), aot_segments.len());
        for i in 0..segments.len() {
            assert_eq!(segments[i].instret_start, aot_segments[i].instret_start);
            assert_eq!(segments[i].num_insns, aot_segments[i].num_insns);
            assert_eq!(segments[i].trace_heights, aot_segments[i].trace_heights);
        }
    }

    Ok(())
}

/// Executes and proves the VM and returns the final memory state.
/// If `debug` is true, runs the debug prover.
//
// Same implementation as VmLocalProver, but we need to do something special to run the debug prover
#[allow(clippy::type_complexity)]
pub fn air_test_impl<E, VB>(
    fri_params: FriParameters,
    builder: VB,
    config: VB::VmConfig,
    exe: impl Into<VmExe<Val<E::SC>>>,
    input: impl Into<Streams<Val<E::SC>>>,
    min_segments: usize,
    debug: bool,
) -> eyre::Result<(
    Option<MemoryImage>,
    Vec<VerificationDataWithFriParams<E::SC>>,
)>
where
    E: StarkFriEngine,
    Val<E::SC>: PrimeField32,
    VB: VmBuilder<E>,
    <VB::VmConfig as VmExecutionConfig<Val<E::SC>>>::Executor: Executor<Val<E::SC>>
        + MeteredExecutor<Val<E::SC>>
        + PreflightExecutor<Val<E::SC>, VB::RecordArena>,
    Com<E::SC>: AsRef<[Val<E::SC>; CHUNK]> + From<[Val<E::SC>; CHUNK]>,
{
    setup_tracing();
    let engine = E::new(fri_params);
<<<<<<< HEAD
    println!("start");
    let (mut vm, pk) = VirtualMachine::<E, VB>::new_with_keygen(engine, builder, config)?;
    println!("A");
=======
    let (mut vm, pk) = VirtualMachine::<E, VB>::new_with_keygen(engine, builder, config.clone())?;
>>>>>>> 6d0b6282
    let vk = pk.get_vk();
    let exe = exe.into();
    let input = input.into();
    let metered_ctx = vm.build_metered_ctx(&exe);

    #[cfg(feature = "aot")]
    check_aot_equivalence(&vm, &config, &exe, &input)?;

    let (segments, _) = vm
        .metered_interpreter(&exe)?
<<<<<<< HEAD
        .execute_metered(input.clone(), metered_ctx)?;
    println!("B");
=======
        .execute_metered(input.clone(), metered_ctx.clone())?;

>>>>>>> 6d0b6282
    let cached_program_trace = vm.commit_program_on_device(&exe.program);
    vm.load_program(cached_program_trace);
    let mut preflight_interpreter = vm.preflight_interpreter(&exe)?;
    println!("C");
    let mut state = Some(vm.create_initial_state(&exe, input));
    let mut proofs = Vec::new();
    let mut exit_code = None;
    for segment in segments {
        let Segment {
            num_insns,
            trace_heights,
            ..
        } = segment;
        let from_state = Option::take(&mut state).unwrap();
        vm.transport_init_memory_to_device(&from_state.memory);
        let PreflightExecutionOutput {
            system_records,
            record_arenas,
            to_state,
        } = vm.execute_preflight(
            &mut preflight_interpreter,
            from_state,
            Some(num_insns),
            &trace_heights,
        )?;
        println!("D");
        state = Some(to_state);
        exit_code = system_records.exit_code;

        let ctx = vm.generate_proving_ctx(system_records, record_arenas)?;
        println!("E");
        if debug {
            debug_proving_ctx(&vm, &pk, &ctx);
        }
        let proof = vm.engine.prove(vm.pk(), ctx);
        proofs.push(proof);
    }
    assert!(proofs.len() >= min_segments);
    vm.verify(&vk, &proofs)
        .expect("segment proofs should verify");
    let state = state.unwrap();
    let final_memory = (exit_code == Some(ExitCode::Success as u32)).then_some(state.memory.memory);
    let vdata = proofs
        .into_iter()
        .map(|proof| VerificationDataWithFriParams {
            data: VerificationData {
                vk: vk.clone(),
                proof,
            },
            fri_params: vm.engine.fri_params(),
        })
        .collect();

    Ok((final_memory, vdata))
}<|MERGE_RESOLUTION|>--- conflicted
+++ resolved
@@ -195,13 +195,7 @@
 {
     setup_tracing();
     let engine = E::new(fri_params);
-<<<<<<< HEAD
-    println!("start");
-    let (mut vm, pk) = VirtualMachine::<E, VB>::new_with_keygen(engine, builder, config)?;
-    println!("A");
-=======
     let (mut vm, pk) = VirtualMachine::<E, VB>::new_with_keygen(engine, builder, config.clone())?;
->>>>>>> 6d0b6282
     let vk = pk.get_vk();
     let exe = exe.into();
     let input = input.into();
@@ -212,17 +206,10 @@
 
     let (segments, _) = vm
         .metered_interpreter(&exe)?
-<<<<<<< HEAD
         .execute_metered(input.clone(), metered_ctx)?;
-    println!("B");
-=======
-        .execute_metered(input.clone(), metered_ctx.clone())?;
-
->>>>>>> 6d0b6282
     let cached_program_trace = vm.commit_program_on_device(&exe.program);
     vm.load_program(cached_program_trace);
     let mut preflight_interpreter = vm.preflight_interpreter(&exe)?;
-    println!("C");
     let mut state = Some(vm.create_initial_state(&exe, input));
     let mut proofs = Vec::new();
     let mut exit_code = None;
@@ -244,12 +231,10 @@
             Some(num_insns),
             &trace_heights,
         )?;
-        println!("D");
         state = Some(to_state);
         exit_code = system_records.exit_code;
 
         let ctx = vm.generate_proving_ctx(system_records, record_arenas)?;
-        println!("E");
         if debug {
             debug_proving_ctx(&vm, &pk, &ctx);
         }
