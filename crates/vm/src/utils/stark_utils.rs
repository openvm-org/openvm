use openvm_instructions::exe::VmExe;
use openvm_stark_backend::{
    config::{Com, Val},
    engine::VerificationData,
    p3_field::PrimeField32,
};
use openvm_stark_sdk::{
    config::{baby_bear_poseidon2::BabyBearPoseidon2Config, setup_tracing, FriParameters},
    engine::{StarkFriEngine, VerificationDataWithFriParams},
    p3_baby_bear::BabyBear,
};

<<<<<<< HEAD
#[cfg(feature = "bench-metrics")]
use crate::arch::vm::VmExecutor;
use crate::{
    arch::{
        execution_mode::{
            e1::E1Ctx,
            metered::{ctx::DEFAULT_PAGE_BITS, MeteredCtx},
        },
        interpreter::InterpretedInstance,
        vm::VirtualMachine,
        InsExecutorE1, Streams, VmConfig,
    },
    system::memory::MemoryImage,
=======
use crate::{
    arch::{
        debug_proving_ctx, execution_mode::Segment, vm::VirtualMachine, Executor, ExitCode,
        MeteredExecutor, PreflightExecutionOutput, PreflightExecutor, Streams, VmBuilder,
        VmCircuitConfig, VmConfig, VmExecutionConfig,
    },
    system::memory::{MemoryImage, CHUNK},
>>>>>>> 8141dacc
};

cfg_if::cfg_if! {
    if #[cfg(feature = "cuda")] {
        pub use openvm_cuda_backend::{engine::GpuBabyBearPoseidon2Engine as TestStarkEngine, chip::cpu_proving_ctx_to_gpu};
        use crate::arch::DenseRecordArena;
        pub type TestRecordArena = DenseRecordArena;
    } else {
        pub use openvm_stark_sdk::config::baby_bear_poseidon2::BabyBearPoseidon2Engine as TestStarkEngine;
        use crate::arch::MatrixRecordArena;
        pub type TestRecordArena = MatrixRecordArena<BabyBear>;
    }
}
type RA = TestRecordArena;

// NOTE on trait bounds: the compiler cannot figure out Val<SC>=BabyBear without the
// VmExecutionConfig and VmCircuitConfig bounds even though VmProverBuilder already includes them.
// The compiler also seems to need the extra VC even though VC=VB::VmConfig
pub fn air_test<VB, VC>(builder: VB, config: VC, exe: impl Into<VmExe<BabyBear>>)
where
<<<<<<< HEAD
    VC: VmConfig<BabyBear>,
    VC::Executor: Chip<BabyBearPoseidon2Config> + InsExecutorE1<BabyBear>,
    VC::Periphery: Chip<BabyBearPoseidon2Config>,
=======
    VB: VmBuilder<TestStarkEngine, VmConfig = VC, RecordArena = RA>,
    VC: VmExecutionConfig<BabyBear>
        + VmCircuitConfig<BabyBearPoseidon2Config>
        + VmConfig<BabyBearPoseidon2Config>,
    <VC as VmExecutionConfig<BabyBear>>::Executor:
        Executor<BabyBear> + MeteredExecutor<BabyBear> + PreflightExecutor<BabyBear, RA>,
>>>>>>> 8141dacc
{
    air_test_with_min_segments(builder, config, exe, Streams::default(), 1);
}

/// Executes and proves the VM and returns the final memory state.
pub fn air_test_with_min_segments<VB, VC>(
    builder: VB,
    config: VC,
    exe: impl Into<VmExe<BabyBear>>,
    input: impl Into<Streams<BabyBear>>,
    min_segments: usize,
) -> Option<MemoryImage>
where
<<<<<<< HEAD
    VC: VmConfig<BabyBear>,
    VC::Executor: Chip<BabyBearPoseidon2Config> + InsExecutorE1<BabyBear>,
    VC::Periphery: Chip<BabyBearPoseidon2Config>,
=======
    VB: VmBuilder<TestStarkEngine, VmConfig = VC, RecordArena = RA>,
    VC: VmExecutionConfig<BabyBear>
        + VmCircuitConfig<BabyBearPoseidon2Config>
        + VmConfig<BabyBearPoseidon2Config>,
    <VC as VmExecutionConfig<BabyBear>>::Executor:
        Executor<BabyBear> + MeteredExecutor<BabyBear> + PreflightExecutor<BabyBear, RA>,
>>>>>>> 8141dacc
{
    let mut log_blowup = 1;
    while config.as_ref().max_constraint_degree > (1 << log_blowup) + 1 {
        log_blowup += 1;
    }
    let fri_params = FriParameters::new_for_testing(log_blowup);
    let debug = std::env::var("OPENVM_SKIP_DEBUG") != Result::Ok(String::from("1"));
    let (final_memory, _) = air_test_impl::<TestStarkEngine, VB>(
        fri_params,
        builder,
        config,
        exe,
        input,
        min_segments,
        debug,
    )
    .unwrap();
    final_memory
}

/// Executes and proves the VM and returns the final memory state.
/// If `debug` is true, runs the debug prover.
//
// Same implementation as VmLocalProver, but we need to do something special to run the debug prover
#[allow(clippy::type_complexity)]
pub fn air_test_impl<E, VB>(
    fri_params: FriParameters,
    builder: VB,
    config: VB::VmConfig,
    exe: impl Into<VmExe<Val<E::SC>>>,
    input: impl Into<Streams<Val<E::SC>>>,
    min_segments: usize,
    debug: bool,
<<<<<<< HEAD
) -> Option<MemoryImage>
where
    VC: VmConfig<BabyBear>,
    VC::Executor: Chip<BabyBearPoseidon2Config> + InsExecutorE1<BabyBear>,
    VC::Periphery: Chip<BabyBearPoseidon2Config>,
{
    setup_tracing();
    let exe = exe.into();
    let input = input.into();
    {
        let executor = InterpretedInstance::<BabyBear, _>::new(config.clone(), exe.clone());
        executor
            .execute(E1Ctx::new(None), input.clone())
            .expect("Failed to execute");
    }
    let mut log_blowup = 1;
    while config.system().max_constraint_degree > (1 << log_blowup) + 1 {
        log_blowup += 1;
    }
    let engine = BabyBearPoseidon2Engine::new(FriParameters::new_for_testing(log_blowup));
    let vm = VirtualMachine::new(engine, config.clone());
    let pk = vm.keygen();
    let vk = pk.get_vk();
    let chip_complex = vm.config().create_chip_complex().unwrap();
    {
        let executor = InterpretedInstance::<BabyBear, _>::new(config.clone(), exe.clone());
        let ctx = MeteredCtx::<DEFAULT_PAGE_BITS>::new(&chip_complex, vk.num_interactions())
            .with_max_trace_height(config.system().segmentation_strategy.max_trace_height() as u32)
            .with_max_cells(config.system().segmentation_strategy.max_cells());
        let final_state = executor
            .execute_e2(ctx, input.clone())
            .expect("Failed to execute");
        assert!(final_state.ctx.segments().len() >= min_segments);
    }

    let segments = vm
        .executor
        .execute_metered(exe.clone(), input.clone(), &vk.num_interactions())
        .unwrap();
    let mut result = vm.execute_and_generate(exe, input, &segments).unwrap();
    let final_memory = Option::take(&mut result.final_memory);
    let global_airs = chip_complex.airs();
    if debug {
        for proof_input in &result.per_segment {
            let (airs, pks, air_proof_inputs): (Vec<_>, Vec<_>, Vec<_>) =
                multiunzip(proof_input.per_air.iter().map(|(air_id, air_proof_input)| {
                    (
                        global_airs[*air_id].clone(),
                        pk.per_air[*air_id].clone(),
                        air_proof_input.clone(),
                    )
                }));
            vm.engine.debug(&airs, &pks, &air_proof_inputs);
        }
    }
    let proofs = vm.prove(&pk, result);
=======
) -> eyre::Result<(
    Option<MemoryImage>,
    Vec<VerificationDataWithFriParams<E::SC>>,
)>
where
    E: StarkFriEngine,
    Val<E::SC>: PrimeField32,
    VB: VmBuilder<E>,
    <VB::VmConfig as VmExecutionConfig<Val<E::SC>>>::Executor: Executor<Val<E::SC>>
        + MeteredExecutor<Val<E::SC>>
        + PreflightExecutor<Val<E::SC>, VB::RecordArena>,
    Com<E::SC>: AsRef<[Val<E::SC>; CHUNK]> + From<[Val<E::SC>; CHUNK]>,
{
    setup_tracing();
    let engine = E::new(fri_params);
    let (mut vm, pk) = VirtualMachine::<E, VB>::new_with_keygen(engine, builder, config)?;
    let vk = pk.get_vk();
    let exe = exe.into();
    let input = input.into();
    let metered_ctx = vm.build_metered_ctx(&exe);
    let (segments, _) = vm
        .metered_interpreter(&exe)?
        .execute_metered(input.clone(), metered_ctx)?;
    let cached_program_trace = vm.commit_program_on_device(&exe.program);
    vm.load_program(cached_program_trace);
    let mut preflight_interpreter = vm.preflight_interpreter(&exe)?;
>>>>>>> 8141dacc

    let mut state = Some(vm.create_initial_state(&exe, input));
    let mut proofs = Vec::new();
    let mut exit_code = None;
    for segment in segments {
        let Segment {
            instret_start,
            num_insns,
            trace_heights,
        } = segment;
        assert_eq!(state.as_ref().unwrap().instret(), instret_start);
        let from_state = Option::take(&mut state).unwrap();
        vm.transport_init_memory_to_device(&from_state.memory);
        let PreflightExecutionOutput {
            system_records,
            record_arenas,
            to_state,
        } = vm.execute_preflight(
            &mut preflight_interpreter,
            from_state,
            Some(num_insns),
            &trace_heights,
        )?;
        state = Some(to_state);
        exit_code = system_records.exit_code;

<<<<<<< HEAD
/// Generates the VM STARK circuit, in the form of AIRs and traces, but does not
/// do any proving. Output is the payload of everything the prover needs.
///
/// The output AIRs and traces are sorted by height in descending order.
pub fn gen_vm_program_test_proof_input<SC, VC, E>(
    program: Program<Val<SC>>,
    input_stream: impl Into<Streams<Val<SC>>> + Clone,
    #[allow(unused_mut)] mut config: VC,
) -> ProofInputForTest<SC>
where
    E: StarkFriEngine<SC>,
    SC: StarkGenericConfig,
    Val<SC>: PrimeField32,
    VC: VmConfig<Val<SC>> + Clone,
    VC::Executor: Chip<SC> + InsExecutorE1<Val<SC>>,
    VC::Periphery: Chip<SC>,
{
    let program_exe = VmExe::new(program);
    let input = input_stream.into();

    let airs = config.create_chip_complex().unwrap().airs();
    let engine = E::new(FriParameters::new_for_testing(1));
    let vm = VirtualMachine::new(engine, config.clone());

    let pk = vm.keygen();
    let vk = pk.get_vk();
    let segments = vm
        .executor
        .execute_metered(program_exe.clone(), input.clone(), &vk.num_interactions())
        .unwrap();

    cfg_if::cfg_if! {
        if #[cfg(feature = "bench-metrics")] {
            // Run once with metrics collection enabled, which can improve runtime performance
            config.system_mut().profiling = true;
            {
                let executor = VmExecutor::<Val<SC>, VC>::new(config.clone());
                executor.execute(program_exe.clone(), input.clone(), &segments).unwrap();
            }
            // Run again with metrics collection disabled and measure trace generation time
            config.system_mut().profiling = false;
            let start = std::time::Instant::now();
=======
        let ctx = vm.generate_proving_ctx(system_records, record_arenas)?;
        if debug {
            debug_proving_ctx(&vm, &pk, &ctx);
>>>>>>> 8141dacc
        }
        let proof = vm.engine.prove(vm.pk(), ctx);
        proofs.push(proof);
    }
<<<<<<< HEAD
    let mut result = vm
        .executor
        .execute_and_generate(program_exe, input, &segments)
        .unwrap();

    assert_eq!(
        result.per_segment.len(),
        1,
        "only proving one segment for now"
    );

    let result = result.per_segment.pop().unwrap();
    #[cfg(feature = "bench-metrics")]
    metrics::gauge!("execute_and_trace_gen_time_ms").set(start.elapsed().as_millis() as f64);
    // Filter out unused AIRS (where trace is empty)
    let (used_airs, per_air) = result
        .per_air
=======
    assert!(proofs.len() >= min_segments);
    vm.verify(&vk, &proofs)
        .expect("segment proofs should verify");
    let state = state.unwrap();
    let final_memory = (exit_code == Some(ExitCode::Success as u32)).then_some(state.memory.memory);
    let vdata = proofs
>>>>>>> 8141dacc
        .into_iter()
        .map(|proof| VerificationDataWithFriParams {
            data: VerificationData {
                vk: vk.clone(),
                proof,
            },
            fri_params: vm.engine.fri_params(),
        })
        .collect();

<<<<<<< HEAD
type ExecuteAndProveResult<SC> = Result<VerificationDataWithFriParams<SC>, VerificationError>;

/// Executes program and runs simple STARK prover test (keygen, prove, verify).
pub fn execute_and_prove_program<SC: StarkGenericConfig, E: StarkFriEngine<SC>, VC>(
    program: Program<Val<SC>>,
    input_stream: impl Into<Streams<Val<SC>>> + Clone,
    config: VC,
    engine: &E,
) -> ExecuteAndProveResult<SC>
where
    Val<SC>: PrimeField32,
    VC: VmConfig<Val<SC>> + Clone,
    VC::Executor: Chip<SC> + InsExecutorE1<Val<SC>>,
    VC::Periphery: Chip<SC>,
{
    let span = tracing::info_span!("execute_and_prove_program").entered();
    let test_proof_input =
        gen_vm_program_test_proof_input::<_, _, E>(program, input_stream, config);
    let vparams = test_proof_input.run_test(engine)?;
    span.exit();
    Ok(vparams)
=======
    Ok((final_memory, vdata))
>>>>>>> 8141dacc
}<|MERGE_RESOLUTION|>--- conflicted
+++ resolved
@@ -10,21 +10,6 @@
     p3_baby_bear::BabyBear,
 };
 
-<<<<<<< HEAD
-#[cfg(feature = "bench-metrics")]
-use crate::arch::vm::VmExecutor;
-use crate::{
-    arch::{
-        execution_mode::{
-            e1::E1Ctx,
-            metered::{ctx::DEFAULT_PAGE_BITS, MeteredCtx},
-        },
-        interpreter::InterpretedInstance,
-        vm::VirtualMachine,
-        InsExecutorE1, Streams, VmConfig,
-    },
-    system::memory::MemoryImage,
-=======
 use crate::{
     arch::{
         debug_proving_ctx, execution_mode::Segment, vm::VirtualMachine, Executor, ExitCode,
@@ -32,7 +17,6 @@
         VmCircuitConfig, VmConfig, VmExecutionConfig,
     },
     system::memory::{MemoryImage, CHUNK},
->>>>>>> 8141dacc
 };
 
 cfg_if::cfg_if! {
@@ -53,18 +37,12 @@
 // The compiler also seems to need the extra VC even though VC=VB::VmConfig
 pub fn air_test<VB, VC>(builder: VB, config: VC, exe: impl Into<VmExe<BabyBear>>)
 where
-<<<<<<< HEAD
-    VC: VmConfig<BabyBear>,
-    VC::Executor: Chip<BabyBearPoseidon2Config> + InsExecutorE1<BabyBear>,
-    VC::Periphery: Chip<BabyBearPoseidon2Config>,
-=======
     VB: VmBuilder<TestStarkEngine, VmConfig = VC, RecordArena = RA>,
     VC: VmExecutionConfig<BabyBear>
         + VmCircuitConfig<BabyBearPoseidon2Config>
         + VmConfig<BabyBearPoseidon2Config>,
     <VC as VmExecutionConfig<BabyBear>>::Executor:
         Executor<BabyBear> + MeteredExecutor<BabyBear> + PreflightExecutor<BabyBear, RA>,
->>>>>>> 8141dacc
 {
     air_test_with_min_segments(builder, config, exe, Streams::default(), 1);
 }
@@ -78,18 +56,12 @@
     min_segments: usize,
 ) -> Option<MemoryImage>
 where
-<<<<<<< HEAD
-    VC: VmConfig<BabyBear>,
-    VC::Executor: Chip<BabyBearPoseidon2Config> + InsExecutorE1<BabyBear>,
-    VC::Periphery: Chip<BabyBearPoseidon2Config>,
-=======
     VB: VmBuilder<TestStarkEngine, VmConfig = VC, RecordArena = RA>,
     VC: VmExecutionConfig<BabyBear>
         + VmCircuitConfig<BabyBearPoseidon2Config>
         + VmConfig<BabyBearPoseidon2Config>,
     <VC as VmExecutionConfig<BabyBear>>::Executor:
         Executor<BabyBear> + MeteredExecutor<BabyBear> + PreflightExecutor<BabyBear, RA>,
->>>>>>> 8141dacc
 {
     let mut log_blowup = 1;
     while config.as_ref().max_constraint_degree > (1 << log_blowup) + 1 {
@@ -123,64 +95,6 @@
     input: impl Into<Streams<Val<E::SC>>>,
     min_segments: usize,
     debug: bool,
-<<<<<<< HEAD
-) -> Option<MemoryImage>
-where
-    VC: VmConfig<BabyBear>,
-    VC::Executor: Chip<BabyBearPoseidon2Config> + InsExecutorE1<BabyBear>,
-    VC::Periphery: Chip<BabyBearPoseidon2Config>,
-{
-    setup_tracing();
-    let exe = exe.into();
-    let input = input.into();
-    {
-        let executor = InterpretedInstance::<BabyBear, _>::new(config.clone(), exe.clone());
-        executor
-            .execute(E1Ctx::new(None), input.clone())
-            .expect("Failed to execute");
-    }
-    let mut log_blowup = 1;
-    while config.system().max_constraint_degree > (1 << log_blowup) + 1 {
-        log_blowup += 1;
-    }
-    let engine = BabyBearPoseidon2Engine::new(FriParameters::new_for_testing(log_blowup));
-    let vm = VirtualMachine::new(engine, config.clone());
-    let pk = vm.keygen();
-    let vk = pk.get_vk();
-    let chip_complex = vm.config().create_chip_complex().unwrap();
-    {
-        let executor = InterpretedInstance::<BabyBear, _>::new(config.clone(), exe.clone());
-        let ctx = MeteredCtx::<DEFAULT_PAGE_BITS>::new(&chip_complex, vk.num_interactions())
-            .with_max_trace_height(config.system().segmentation_strategy.max_trace_height() as u32)
-            .with_max_cells(config.system().segmentation_strategy.max_cells());
-        let final_state = executor
-            .execute_e2(ctx, input.clone())
-            .expect("Failed to execute");
-        assert!(final_state.ctx.segments().len() >= min_segments);
-    }
-
-    let segments = vm
-        .executor
-        .execute_metered(exe.clone(), input.clone(), &vk.num_interactions())
-        .unwrap();
-    let mut result = vm.execute_and_generate(exe, input, &segments).unwrap();
-    let final_memory = Option::take(&mut result.final_memory);
-    let global_airs = chip_complex.airs();
-    if debug {
-        for proof_input in &result.per_segment {
-            let (airs, pks, air_proof_inputs): (Vec<_>, Vec<_>, Vec<_>) =
-                multiunzip(proof_input.per_air.iter().map(|(air_id, air_proof_input)| {
-                    (
-                        global_airs[*air_id].clone(),
-                        pk.per_air[*air_id].clone(),
-                        air_proof_input.clone(),
-                    )
-                }));
-            vm.engine.debug(&airs, &pks, &air_proof_inputs);
-        }
-    }
-    let proofs = vm.prove(&pk, result);
-=======
 ) -> eyre::Result<(
     Option<MemoryImage>,
     Vec<VerificationDataWithFriParams<E::SC>>,
@@ -207,7 +121,6 @@
     let cached_program_trace = vm.commit_program_on_device(&exe.program);
     vm.load_program(cached_program_trace);
     let mut preflight_interpreter = vm.preflight_interpreter(&exe)?;
->>>>>>> 8141dacc
 
     let mut state = Some(vm.create_initial_state(&exe, input));
     let mut proofs = Vec::new();
@@ -234,84 +147,19 @@
         state = Some(to_state);
         exit_code = system_records.exit_code;
 
-<<<<<<< HEAD
-/// Generates the VM STARK circuit, in the form of AIRs and traces, but does not
-/// do any proving. Output is the payload of everything the prover needs.
-///
-/// The output AIRs and traces are sorted by height in descending order.
-pub fn gen_vm_program_test_proof_input<SC, VC, E>(
-    program: Program<Val<SC>>,
-    input_stream: impl Into<Streams<Val<SC>>> + Clone,
-    #[allow(unused_mut)] mut config: VC,
-) -> ProofInputForTest<SC>
-where
-    E: StarkFriEngine<SC>,
-    SC: StarkGenericConfig,
-    Val<SC>: PrimeField32,
-    VC: VmConfig<Val<SC>> + Clone,
-    VC::Executor: Chip<SC> + InsExecutorE1<Val<SC>>,
-    VC::Periphery: Chip<SC>,
-{
-    let program_exe = VmExe::new(program);
-    let input = input_stream.into();
-
-    let airs = config.create_chip_complex().unwrap().airs();
-    let engine = E::new(FriParameters::new_for_testing(1));
-    let vm = VirtualMachine::new(engine, config.clone());
-
-    let pk = vm.keygen();
-    let vk = pk.get_vk();
-    let segments = vm
-        .executor
-        .execute_metered(program_exe.clone(), input.clone(), &vk.num_interactions())
-        .unwrap();
-
-    cfg_if::cfg_if! {
-        if #[cfg(feature = "bench-metrics")] {
-            // Run once with metrics collection enabled, which can improve runtime performance
-            config.system_mut().profiling = true;
-            {
-                let executor = VmExecutor::<Val<SC>, VC>::new(config.clone());
-                executor.execute(program_exe.clone(), input.clone(), &segments).unwrap();
-            }
-            // Run again with metrics collection disabled and measure trace generation time
-            config.system_mut().profiling = false;
-            let start = std::time::Instant::now();
-=======
         let ctx = vm.generate_proving_ctx(system_records, record_arenas)?;
         if debug {
             debug_proving_ctx(&vm, &pk, &ctx);
->>>>>>> 8141dacc
         }
         let proof = vm.engine.prove(vm.pk(), ctx);
         proofs.push(proof);
     }
-<<<<<<< HEAD
-    let mut result = vm
-        .executor
-        .execute_and_generate(program_exe, input, &segments)
-        .unwrap();
-
-    assert_eq!(
-        result.per_segment.len(),
-        1,
-        "only proving one segment for now"
-    );
-
-    let result = result.per_segment.pop().unwrap();
-    #[cfg(feature = "bench-metrics")]
-    metrics::gauge!("execute_and_trace_gen_time_ms").set(start.elapsed().as_millis() as f64);
-    // Filter out unused AIRS (where trace is empty)
-    let (used_airs, per_air) = result
-        .per_air
-=======
     assert!(proofs.len() >= min_segments);
     vm.verify(&vk, &proofs)
         .expect("segment proofs should verify");
     let state = state.unwrap();
     let final_memory = (exit_code == Some(ExitCode::Success as u32)).then_some(state.memory.memory);
     let vdata = proofs
->>>>>>> 8141dacc
         .into_iter()
         .map(|proof| VerificationDataWithFriParams {
             data: VerificationData {
@@ -322,29 +170,5 @@
         })
         .collect();
 
-<<<<<<< HEAD
-type ExecuteAndProveResult<SC> = Result<VerificationDataWithFriParams<SC>, VerificationError>;
-
-/// Executes program and runs simple STARK prover test (keygen, prove, verify).
-pub fn execute_and_prove_program<SC: StarkGenericConfig, E: StarkFriEngine<SC>, VC>(
-    program: Program<Val<SC>>,
-    input_stream: impl Into<Streams<Val<SC>>> + Clone,
-    config: VC,
-    engine: &E,
-) -> ExecuteAndProveResult<SC>
-where
-    Val<SC>: PrimeField32,
-    VC: VmConfig<Val<SC>> + Clone,
-    VC::Executor: Chip<SC> + InsExecutorE1<Val<SC>>,
-    VC::Periphery: Chip<SC>,
-{
-    let span = tracing::info_span!("execute_and_prove_program").entered();
-    let test_proof_input =
-        gen_vm_program_test_proof_input::<_, _, E>(program, input_stream, config);
-    let vparams = test_proof_input.run_test(engine)?;
-    span.exit();
-    Ok(vparams)
-=======
     Ok((final_memory, vdata))
->>>>>>> 8141dacc
 }