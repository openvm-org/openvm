use std::{collections::BTreeMap, sync::Arc};

use derive_more::derive::From;
use openvm_circuit::{
    arch::{
        hasher::{poseidon2::vm_poseidon2_hasher, Hasher},
        ChipId, ExecutionSegment, ExitCode, MemoryConfig, SingleSegmentVmExecutor, Streams,
        SystemConfig, SystemExecutor, SystemPeriphery, SystemTraceHeights, VirtualMachine,
        VmChipComplex, VmComplexTraceHeights, VmConfig, VmExecutorResult, VmInventoryError,
        VmInventoryTraceHeights,
    },
    derive::{AnyEnum, InstructionExecutor, VmConfig},
    system::{
        memory::{
            tree::public_values::UserPublicValuesProof, MemoryTraceHeights,
            VolatileMemoryTraceHeights, CHUNK,
        },
        program::trace::VmCommittedExe,
    },
    utils::{air_test, air_test_with_min_segments},
};
use openvm_circuit_primitives_derive::{Chip, ChipUsageGetter};
use openvm_instructions::{
    exe::VmExe,
    instruction::Instruction,
    program::{Program, DEFAULT_PC_STEP},
    PhantomDiscriminant,
    PublishOpcode::PUBLISH,
    SysPhantom,
    SystemOpcode::*,
    UsizeOpcode,
};
use openvm_keccak256_circuit::{
    utils::keccak256, Keccak256, Keccak256Executor, Keccak256Periphery,
};
use openvm_keccak256_transpiler::Rv32KeccakOpcode::*;
use openvm_native_circuit::{Native, NativeConfig, NativeExecutor, NativePeriphery};
use openvm_native_compiler::{
    FieldArithmeticOpcode::*, FieldExtensionOpcode::*, NativeBranchEqualOpcode, NativeJalOpcode::*,
    NativeLoadStoreOpcode::*, NativePhantom,
};
use openvm_rv32im_transpiler::BranchEqualOpcode::*;
use openvm_stark_backend::{
    config::StarkGenericConfig,
    engine::StarkEngine,
    p3_field::{FieldAlgebra, PrimeField32},
};
use openvm_stark_sdk::{
    config::{
        baby_bear_poseidon2::{BabyBearPoseidon2Config, BabyBearPoseidon2Engine},
        fri_params::standard_fri_params_with_100_bits_conjectured_security,
        setup_tracing, FriParameters,
    },
    engine::StarkFriEngine,
    p3_baby_bear::BabyBear,
};
use rand::Rng;
use serde::{Deserialize, Serialize};
use test_log::test;

const LIMB_BITS: usize = 29;

pub fn gen_pointer<R>(rng: &mut R, len: usize) -> usize
where
    R: Rng + ?Sized,
{
    const MAX_MEMORY: usize = 1 << 29;
    rng.gen_range(0..MAX_MEMORY - len) / len * len
}

#[test]
fn test_vm_1() {
    let n = 6;
    /*
    Instruction 0 assigns word[0]_1 to n.
    Instruction 4 terminates
    The remainder is a loop that decrements word[0]_1 until it reaches 0, then terminates.
    Instruction 1 checks if word[0]_1 is 0 yet, and if so sets pc to 5 in order to terminate
    Instruction 2 decrements word[0]_1 (using word[1]_1)
    Instruction 3 uses JAL as a simple jump to go back to instruction 1 (repeating the loop).
     */
    let instructions = vec![
        // word[0]_1 <- word[n]_0
        Instruction::large_from_isize(ADD.global_opcode(), 0, n, 0, 1, 0, 0, 0),
        // if word[0]_1 == 0 then pc += 3 * DEFAULT_PC_STEP
        Instruction::from_isize(
            NativeBranchEqualOpcode(BEQ).global_opcode(),
            0,
            0,
            3 * DEFAULT_PC_STEP as isize,
            1,
            0,
        ),
        // word[0]_1 <- word[0]_1 - word[1]_0
        Instruction::large_from_isize(SUB.global_opcode(), 0, 0, 1, 1, 1, 0, 0),
        // word[2]_1 <- pc + DEFAULT_PC_STEP, pc -= 2 * DEFAULT_PC_STEP
        Instruction::from_isize(
            JAL.global_opcode(),
            2,
            -2 * DEFAULT_PC_STEP as isize,
            0,
            1,
            0,
        ),
        // terminate
        Instruction::from_isize(TERMINATE.global_opcode(), 0, 0, 0, 0, 0),
    ];

    let program = Program::from_instructions(&instructions);

    air_test(NativeConfig::default(), program);
}

#[test]
fn test_vm_override_executor_height() {
    let fri_params = FriParameters::standard_fast();
    let e = BabyBearPoseidon2Engine::new(fri_params);
    let program = Program::<BabyBear>::from_instructions(&[
        Instruction::large_from_isize(ADD.global_opcode(), 0, 4, 0, 1, 0, 0, 0),
        Instruction::from_isize(TERMINATE.global_opcode(), 0, 0, 0, 0, 0),
    ]);
    let committed_exe = Arc::new(VmCommittedExe::<BabyBearPoseidon2Config>::commit(
        program.into(),
        e.config().pcs(),
    ));

    // Test getting heights.
    let vm_config = NativeConfig::aggregation(8, 3);

    let executor = SingleSegmentVmExecutor::new(vm_config.clone());
    let res = executor
        .execute_and_compute_heights(committed_exe.exe.clone(), vec![])
        .unwrap();
    // Memory trace heights are not computed during execution.
    assert_eq!(
        res.internal_heights.system,
        SystemTraceHeights {
            memory: MemoryTraceHeights::Volatile(VolatileMemoryTraceHeights {
                boundary: 1,
                access_adapters: vec![0, 0, 0],
            }),
        }
    );
    assert_eq!(
        res.internal_heights.inventory,
        VmInventoryTraceHeights {
            chips: vec![
                (ChipId::Executor(0), 0),
                (ChipId::Executor(1), 0),
                (ChipId::Executor(2), 0),
                (ChipId::Executor(3), 0),
                (ChipId::Executor(4), 0),
                (ChipId::Executor(5), 0),
                (ChipId::Executor(6), 1), // corresponds to FieldArithmeticChip
                (ChipId::Executor(7), 0),
                (ChipId::Executor(8), 0),
                (ChipId::Executor(9), 0),
            ]
            .into_iter()
            .collect(),
        }
    );

    // Test overriding heights.
    let system_overridden_heights = SystemTraceHeights {
        memory: MemoryTraceHeights::Volatile(VolatileMemoryTraceHeights {
            boundary: 1,
            access_adapters: vec![8, 4, 2],
        }),
    };
    let inventory_overridden_heights = VmInventoryTraceHeights {
        chips: vec![
            (ChipId::Executor(0), 16),
            (ChipId::Executor(1), 32),
            (ChipId::Executor(2), 64),
            (ChipId::Executor(3), 128),
            (ChipId::Executor(4), 256),
            (ChipId::Executor(5), 512),
            (ChipId::Executor(6), 1024),
            (ChipId::Executor(7), 2048),
            (ChipId::Executor(8), 4096),
            (ChipId::Executor(9), 8192),
        ]
        .into_iter()
        .collect(),
    };
    let overridden_heights = VmComplexTraceHeights::new(
        system_overridden_heights.clone(),
        inventory_overridden_heights.clone(),
    );
    let executor = SingleSegmentVmExecutor::new_with_overridden_trace_heights(
        vm_config,
        Some(overridden_heights),
    );
    let proof_input = executor
        .execute_and_generate(committed_exe, vec![])
        .unwrap();
    let air_heights: Vec<_> = proof_input
        .per_air
        .iter()
        .map(|(_, api)| api.main_trace_height())
        .collect();
    // It's hard to define the mapping semantically. Please recompute the following magical AIR
    // heights by hands whenever something changes.
    assert_eq!(
        air_heights,
        vec![2, 2, 16, 1, 8, 4, 2, 8192, 4096, 2048, 1024, 512, 256, 128, 64, 32, 262144]
    );
}

#[test]
fn test_vm_1_optional_air() {
    // Aggregation VmConfig has Core/Poseidon2/FieldArithmetic/FieldExtension chips. The program only
    // uses Core and FieldArithmetic. All other chips should not have AIR proof inputs.
    let config = NativeConfig::aggregation(4, 3);
    let engine =
        BabyBearPoseidon2Engine::new(standard_fri_params_with_100_bits_conjectured_security(3));
    let vm = VirtualMachine::new(engine, config);
    let pk = vm.keygen();
    let num_airs = pk.per_air.len();

    {
        let n = 6;
        let instructions = vec![
            Instruction::large_from_isize(ADD.global_opcode(), 0, n, 0, 1, 0, 0, 0),
            Instruction::large_from_isize(SUB.global_opcode(), 0, 0, 1, 1, 1, 0, 0),
            Instruction::from_isize(
                NativeBranchEqualOpcode(BNE).global_opcode(),
                0,
                0,
                -(DEFAULT_PC_STEP as isize),
                1,
                0,
            ),
            Instruction::from_isize(TERMINATE.global_opcode(), 0, 0, 0, 0, 0),
        ];

        let program = Program::from_instructions(&instructions);
        let result = vm
            .execute_and_generate(program, vec![])
            .expect("Failed to execute VM");
        assert_eq!(result.per_segment.len(), 1);
        let proof_input = result.per_segment.last().unwrap();
        assert!(
            proof_input.per_air.len() < num_airs,
            "Expect less used AIRs"
        );
        let proofs = vm.prove(&pk, result);
        vm.verify_single(&pk.get_vk(), &proofs[0])
            .expect("Verification failed");
    }
}

#[test]
fn test_vm_public_values() {
    setup_tracing();
    let num_public_values = 100;
    let config = SystemConfig::default().with_public_values(num_public_values);
    let engine =
        BabyBearPoseidon2Engine::new(standard_fri_params_with_100_bits_conjectured_security(3));
    let vm = VirtualMachine::new(engine, config.clone());
    let pk = vm.keygen();

    {
        let instructions = vec![
            Instruction::from_usize(PUBLISH.global_opcode(), [0, 12, 2, 0, 0, 0]),
            Instruction::from_isize(TERMINATE.global_opcode(), 0, 0, 0, 0, 0),
        ];

        let program = Program::from_instructions(&instructions);
        let committed_exe = Arc::new(VmCommittedExe::commit(
            program.clone().into(),
            vm.engine.config.pcs(),
        ));
        let single_vm = SingleSegmentVmExecutor::new(config);
        let exe_result = single_vm
            .execute_and_compute_heights(program, vec![])
            .unwrap();
        assert_eq!(
            exe_result.public_values,
            [
                vec![None, None, Some(BabyBear::from_canonical_u32(12))],
                vec![None; num_public_values - 3]
            ]
            .concat(),
        );
        let proof_input = single_vm
            .execute_and_generate(committed_exe, vec![])
            .unwrap();
        vm.engine
            .prove_then_verify(&pk, proof_input)
            .expect("Verification failed");
    }
}

#[test]
fn test_vm_initial_memory() {
    // Program that fails if mem[(1, 0)] != 101.
    let program = Program::from_instructions(&[
        Instruction::<BabyBear>::from_isize(
            NativeBranchEqualOpcode(BEQ).global_opcode(),
            7,
            101,
            2 * DEFAULT_PC_STEP as isize,
            1,
            0,
        ),
        Instruction::<BabyBear>::from_isize(
            PHANTOM.global_opcode(),
            0,
            0,
            SysPhantom::DebugPanic as isize,
            0,
            0,
        ),
        Instruction::<BabyBear>::from_isize(TERMINATE.global_opcode(), 0, 0, 0, 0, 0),
    ]);

    let init_memory: BTreeMap<_, _> = [((1, 7), BabyBear::from_canonical_u32(101))]
        .into_iter()
        .collect();

    let config = NativeConfig::aggregation(0, 3).with_continuations();
    let exe = VmExe {
        program,
        pc_start: 0,
        init_memory,
        fn_bounds: Default::default(),
    };
    air_test(config, exe);
}

#[test]
fn test_vm_1_persistent() {
    let engine = BabyBearPoseidon2Engine::new(FriParameters::standard_fast());
    let config = NativeConfig {
        system: SystemConfig::new(3, MemoryConfig::new(1, 1, 16, 10, 6, 64, 1024), 0),
        native: Default::default(),
    }
    .with_continuations();

    let vm = VirtualMachine::new(engine, config);
    let pk = vm.keygen();

    let n = 6;
    let instructions = vec![
        Instruction::large_from_isize(ADD.global_opcode(), 0, n, 0, 1, 0, 0, 0),
        Instruction::large_from_isize(SUB.global_opcode(), 0, 0, 1, 1, 1, 0, 0),
        Instruction::from_isize(
            NativeBranchEqualOpcode(BNE).global_opcode(),
            0,
            0,
            -(DEFAULT_PC_STEP as isize),
            1,
            0,
        ),
        Instruction::from_isize(TERMINATE.global_opcode(), 0, 0, 0, 0, 0),
    ];

    let program = Program::from_instructions(&instructions);

    let result = vm.execute_and_generate(program.clone(), vec![]).unwrap();
    {
        let proof_input = result.per_segment.into_iter().next().unwrap();

        let merkle_air_proof_input = &proof_input
            .per_air
            .iter()
            .find(|(_, info)| info.air.name() == "MemoryMerkleAir<8>")
            .unwrap()
            .1;
        assert_eq!(merkle_air_proof_input.raw.public_values.len(), 16);
        assert_eq!(
            merkle_air_proof_input.raw.public_values[..8],
            merkle_air_proof_input.raw.public_values[8..]
        );
        let mut digest = [BabyBear::ZERO; CHUNK];
        let compression = vm_poseidon2_hasher();
        for _ in 0..15 {
            digest = compression.compress(&digest, &digest);
        }
        assert_eq!(
            merkle_air_proof_input.raw.public_values[..8],
            // The value when you start with zeros and repeatedly hash the value with itself
            // 15 times. We use 15 because addr_space_max_bits = 1 and pointer_max_bits = 16,
            // so the height of the tree is 1 + 16 - 3 = 14. The leaf also must be hashed once
            // with padding for security.
            digest
        );
    }

    let result_for_proof = vm.execute_and_generate(program, vec![]).unwrap();
    let proofs = vm.prove(&pk, result_for_proof);
    vm.verify(&pk.get_vk(), proofs)
        .expect("Verification failed");
}

fn gen_continuation_test_program<F: PrimeField32>(n: isize) -> Program<F> {
    // Simple Fibonacci program to compute nth Fibonacci number mod BabyBear (with F_0 = 1).
    // Register [0]_1 <- stores the loop counter.
    // Register [1]_1 <- stores F_i at the beginning of iteration i.
    // Register [2]_1 <- stores F_{i+1} at the beginning of iteration i.
    // Register [3]_1 is used as a temporary register.
    Program::from_instructions(&[
        // [0]_1 <- 0
        Instruction::from_isize(ADD.global_opcode(), 0, 0, 0, 1, 0),
        // [1]_1 <- 0
        Instruction::from_isize(ADD.global_opcode(), 1, 0, 0, 1, 0),
        // [2]_1 <- 1
        Instruction::from_isize(ADD.global_opcode(), 2, 0, 1, 1, 0),
        // loop_start
        // [3]_1 <- [1]_1 + [2]_1
        Instruction::large_from_isize(ADD.global_opcode(), 3, 1, 2, 1, 1, 1, 0),
        // [1]_1 <- [2]_1
        Instruction::large_from_isize(ADD.global_opcode(), 1, 2, 0, 1, 1, 0, 0),
        // [2]_1 <- [3]_1
        Instruction::large_from_isize(ADD.global_opcode(), 2, 3, 0, 1, 1, 0, 0),
        // [0]_1 <- [0]_1 + 1
        Instruction::large_from_isize(ADD.global_opcode(), 0, 0, 1, 1, 1, 0, 0),
        // if [0]_1 != n, pc <- pc - 3
        Instruction::from_isize(
            NativeBranchEqualOpcode(BNE).global_opcode(),
            n,
            0,
            -4 * DEFAULT_PC_STEP as isize,
            0,
            1,
        ),
        // [0]_3 <- [1]_1
        Instruction::from_isize(ADD.global_opcode(), 0, 1, 0, 3, 1),
        Instruction::from_isize(
            TERMINATE.global_opcode(),
            0,
            0,
            ExitCode::Success as isize,
            0,
            0,
        ),
    ])
}

#[test]
fn test_vm_continuations() {
    let n = 200000;
    let program = gen_continuation_test_program(n);
    let config = NativeConfig {
        system: SystemConfig::new(3, MemoryConfig::default(), 0).with_max_segment_len(200000),
        native: Default::default(),
    }
    .with_continuations();

    let expected_output = {
        let mut a = 0;
        let mut b = 1;
        for _ in 0..n {
            (a, b) = (b, a + b);
            b %= BabyBear::ORDER_U32;
        }
        BabyBear::from_canonical_u32(a)
    };

    let memory_dimensions = config.system.memory_config.memory_dimensions();
    let final_state = air_test_with_min_segments(config, program, vec![], 3).unwrap();
    let hasher = vm_poseidon2_hasher();
    let num_public_values = 8;
    let pv_proof =
        UserPublicValuesProof::compute(memory_dimensions, num_public_values, &hasher, &final_state);
    assert_eq!(pv_proof.public_values.len(), num_public_values);
    assert_eq!(pv_proof.public_values[0], expected_output);
}

#[test]
fn test_vm_continuations_recover_state() {
    let n = 2000;
    let program = gen_continuation_test_program(n);
    let config = NativeConfig {
        system: SystemConfig::new(3, MemoryConfig::default(), 0).with_max_segment_len(500),
        native: Default::default(),
    }
    .with_continuations();
    let engine = BabyBearPoseidon2Engine::new(FriParameters::standard_fast());
    let vm = VirtualMachine::new(engine, config.clone());
    let pk = vm.keygen();
    let segments = vm
        .executor
        .execute_segments(program.clone(), Streams::default())
        .unwrap();
    // Simulate remote proving which chip complex state needs to be serialized then deserialized.
    let states: Vec<_> = segments
        .iter()
        .map(|s| bitcode::serialize(&s.store_chip_complex_state()).unwrap())
        .collect();
    let proof_inputs_per_seg = states
        .into_iter()
        .map(|s| {
            ExecutionSegment::new_for_proving(
                &config,
                program.clone(),
                bitcode::deserialize(&s).unwrap(),
            )
            .generate_proof_input(None)
        })
        .collect();
    let proofs = vm.prove(
        &pk,
        VmExecutorResult {
            per_segment: proof_inputs_per_seg,
            final_memory: None,
        },
    );
    vm.verify(&pk.get_vk(), proofs)
        .expect("Verification failed");
}

#[test]
fn test_vm_without_field_arithmetic() {
    /*
    Instruction 0 assigns word[0]_1 to 5.
    Instruction 1 checks if word[0]_1 is *not* 4, and if so jumps to instruction 4.
    Instruction 2 is never run.
    Instruction 3 terminates.
    Instruction 4 checks if word[0]_1 is 5, and if so jumps to instruction 3 to terminate.
     */
    let instructions = vec![
        // word[0]_1 <- word[5]_0
        Instruction::large_from_isize(ADD.global_opcode(), 0, 5, 0, 1, 0, 0, 0),
        // if word[0]_1 != 4 then pc += 3 * DEFAULT_PC_STEP
        Instruction::from_isize(
            NativeBranchEqualOpcode(BNE).global_opcode(),
            0,
            4,
            3 * DEFAULT_PC_STEP as isize,
            1,
            0,
        ),
        // word[2]_1 <- pc + DEFAULT_PC_STEP, pc -= 2 * DEFAULT_PC_STEP
        Instruction::from_isize(
            JAL.global_opcode(),
            2,
            -2 * DEFAULT_PC_STEP as isize,
            0,
            1,
            0,
        ),
        // terminate
        Instruction::from_isize(TERMINATE.global_opcode(), 0, 0, 0, 0, 0),
        // if word[0]_1 == 5 then pc -= 1
        Instruction::from_isize(
            NativeBranchEqualOpcode(BEQ).global_opcode(),
            0,
            5,
            -(DEFAULT_PC_STEP as isize),
            1,
            0,
        ),
    ];

    let program = Program::from_instructions(&instructions);

    air_test(NativeConfig::default(), program);
}

#[test]
fn test_vm_fibonacci_old() {
    let instructions = vec![
        Instruction::large_from_isize(ADD.global_opcode(), 0, 9, 0, 1, 0, 0, 0),
        Instruction::large_from_isize(ADD.global_opcode(), 2, 1, 0, 1, 0, 0, 0),
        Instruction::large_from_isize(ADD.global_opcode(), 3, 1, 0, 1, 0, 0, 0),
        Instruction::large_from_isize(ADD.global_opcode(), 0, 0, 0, 2, 0, 0, 0),
        Instruction::large_from_isize(ADD.global_opcode(), 1, 1, 0, 2, 0, 0, 0),
        Instruction::from_isize(
            NativeBranchEqualOpcode(BEQ).global_opcode(),
            2,
            0,
            7 * DEFAULT_PC_STEP as isize,
            1,
            1,
        ),
        Instruction::large_from_isize(ADD.global_opcode(), 2, 2, 3, 1, 1, 1, 0),
        Instruction::from_isize(LOADW.global_opcode(), 4, -2, 2, 1, 2),
        Instruction::from_isize(LOADW.global_opcode(), 5, -1, 2, 1, 2),
        Instruction::large_from_isize(ADD.global_opcode(), 6, 4, 5, 1, 1, 1, 0),
        Instruction::from_isize(STOREW.global_opcode(), 6, 0, 2, 1, 2),
        Instruction::from_isize(
            JAL.global_opcode(),
            7,
            -6 * DEFAULT_PC_STEP as isize,
            0,
            1,
            0,
        ),
        Instruction::from_isize(TERMINATE.global_opcode(), 0, 0, 0, 0, 0),
    ];

    let program = Program::from_instructions(&instructions);

    air_test(NativeConfig::default(), program);
}

#[test]
fn test_vm_fibonacci_old_cycle_tracker() {
    // NOTE: Instructions commented until cycle tracker instructions are not counted as additional assembly Instructions
    let instructions = vec![
        Instruction::debug(PhantomDiscriminant(SysPhantom::CtStart as u16)),
        Instruction::debug(PhantomDiscriminant(SysPhantom::CtStart as u16)),
        Instruction::large_from_isize(ADD.global_opcode(), 0, 9, 0, 1, 0, 0, 0),
        Instruction::large_from_isize(ADD.global_opcode(), 2, 1, 0, 1, 0, 0, 0),
        Instruction::large_from_isize(ADD.global_opcode(), 3, 1, 0, 1, 0, 0, 0),
        Instruction::large_from_isize(ADD.global_opcode(), 0, 0, 0, 2, 0, 0, 0),
        Instruction::large_from_isize(ADD.global_opcode(), 1, 1, 0, 2, 0, 0, 0),
        Instruction::debug(PhantomDiscriminant(SysPhantom::CtEnd as u16)),
        Instruction::debug(PhantomDiscriminant(SysPhantom::CtStart as u16)),
        Instruction::from_isize(
            NativeBranchEqualOpcode(BEQ).global_opcode(),
            2,
            0,
            9 * DEFAULT_PC_STEP as isize,
            1,
            1,
        ), // Instruction::from_isize(BEQ.with_default_offset(), 2, 0, 7, 1, 1),
        Instruction::large_from_isize(ADD.global_opcode(), 2, 2, 3, 1, 1, 1, 0),
        Instruction::debug(PhantomDiscriminant(SysPhantom::CtStart as u16)),
        Instruction::from_isize(LOADW.global_opcode(), 4, -2, 2, 1, 2),
        Instruction::from_isize(LOADW.global_opcode(), 5, -1, 2, 1, 2),
        Instruction::large_from_isize(ADD.global_opcode(), 6, 4, 5, 1, 1, 1, 0),
        Instruction::from_isize(STOREW.global_opcode(), 6, 0, 2, 1, 2),
        Instruction::debug(PhantomDiscriminant(SysPhantom::CtEnd as u16)),
        Instruction::from_isize(
            JAL.global_opcode(),
            7,
            -8 * DEFAULT_PC_STEP as isize,
            0,
            1,
            0,
        ),
        Instruction::debug(PhantomDiscriminant(SysPhantom::CtEnd as u16)),
        Instruction::debug(PhantomDiscriminant(SysPhantom::CtEnd as u16)),
        Instruction::from_isize(TERMINATE.global_opcode(), 0, 0, 0, 0, 0),
    ];

    let program = Program::from_instructions(&instructions);

    air_test(NativeConfig::default(), program);
}

#[test]
fn test_vm_field_extension_arithmetic() {
    let instructions = vec![
        Instruction::large_from_isize(ADD.global_opcode(), 0, 0, 1, 1, 0, 0, 0),
        Instruction::large_from_isize(ADD.global_opcode(), 1, 0, 2, 1, 0, 0, 0),
        Instruction::large_from_isize(ADD.global_opcode(), 2, 0, 1, 1, 0, 0, 0),
        Instruction::large_from_isize(ADD.global_opcode(), 3, 0, 2, 1, 0, 0, 0),
        Instruction::large_from_isize(ADD.global_opcode(), 4, 0, 2, 1, 0, 0, 0),
        Instruction::large_from_isize(ADD.global_opcode(), 5, 0, 1, 1, 0, 0, 0),
        Instruction::large_from_isize(ADD.global_opcode(), 6, 0, 1, 1, 0, 0, 0),
        Instruction::large_from_isize(ADD.global_opcode(), 7, 0, 2, 1, 0, 0, 0),
        Instruction::from_isize(FE4ADD.global_opcode(), 8, 0, 4, 1, 1),
        Instruction::from_isize(FE4ADD.global_opcode(), 8, 0, 4, 1, 1),
        Instruction::from_isize(FE4SUB.global_opcode(), 12, 0, 4, 1, 1),
        Instruction::from_isize(BBE4MUL.global_opcode(), 12, 0, 4, 1, 1),
        Instruction::from_isize(BBE4DIV.global_opcode(), 12, 0, 4, 1, 1),
        Instruction::from_isize(TERMINATE.global_opcode(), 0, 0, 0, 0, 0),
    ];

    let program = Program::from_instructions(&instructions);

    air_test(NativeConfig::default(), program);
}

#[test]
fn test_vm_max_access_adapter_8() {
    let instructions = vec![
        Instruction::large_from_isize(ADD.global_opcode(), 0, 0, 1, 1, 0, 0, 0),
        Instruction::large_from_isize(ADD.global_opcode(), 1, 0, 2, 1, 0, 0, 0),
        Instruction::large_from_isize(ADD.global_opcode(), 2, 0, 1, 1, 0, 0, 0),
        Instruction::large_from_isize(ADD.global_opcode(), 3, 0, 2, 1, 0, 0, 0),
        Instruction::large_from_isize(ADD.global_opcode(), 4, 0, 2, 1, 0, 0, 0),
        Instruction::large_from_isize(ADD.global_opcode(), 5, 0, 1, 1, 0, 0, 0),
        Instruction::large_from_isize(ADD.global_opcode(), 6, 0, 1, 1, 0, 0, 0),
        Instruction::large_from_isize(ADD.global_opcode(), 7, 0, 2, 1, 0, 0, 0),
        Instruction::from_isize(FE4ADD.global_opcode(), 8, 0, 4, 1, 1),
        Instruction::from_isize(FE4ADD.global_opcode(), 8, 0, 4, 1, 1),
        Instruction::from_isize(FE4SUB.global_opcode(), 12, 0, 4, 1, 1),
        Instruction::from_isize(BBE4MUL.global_opcode(), 12, 0, 4, 1, 1),
        Instruction::from_isize(BBE4DIV.global_opcode(), 12, 0, 4, 1, 1),
        Instruction::from_isize(TERMINATE.global_opcode(), 0, 0, 0, 0, 0),
    ];

    let program = Program::from_instructions(&instructions);

    let mut config = NativeConfig::default();
    {
        let chip_complex1 = config.create_chip_complex().unwrap();
        let mem_ctrl1 = chip_complex1.base.memory_controller;
        config.system.memory_config.max_access_adapter_n = 8;
        let chip_complex2 = config.create_chip_complex().unwrap();
        let mem_ctrl2 = chip_complex2.base.memory_controller;
        // AccessAdapterAir with N=16/32/64 are disabled.
        assert_eq!(mem_ctrl1.air_names().len(), mem_ctrl2.air_names().len() + 3);
        assert_eq!(
            mem_ctrl1.airs::<BabyBearPoseidon2Config>().len(),
            mem_ctrl2.airs::<BabyBearPoseidon2Config>().len() + 3
        );
        assert_eq!(
            mem_ctrl1.current_trace_heights().len(),
            mem_ctrl2.current_trace_heights().len() + 3
        );
    }
    air_test(config, program);
}

#[test]
fn test_vm_field_extension_arithmetic_persistent() {
    let instructions = vec![
        Instruction::large_from_isize(ADD.global_opcode(), 0, 0, 1, 1, 0, 0, 0),
        Instruction::large_from_isize(ADD.global_opcode(), 1, 0, 2, 1, 0, 0, 0),
        Instruction::large_from_isize(ADD.global_opcode(), 2, 0, 1, 1, 0, 0, 0),
        Instruction::large_from_isize(ADD.global_opcode(), 3, 0, 2, 1, 0, 0, 0),
        Instruction::large_from_isize(ADD.global_opcode(), 4, 0, 2, 1, 0, 0, 0),
        Instruction::large_from_isize(ADD.global_opcode(), 5, 0, 1, 1, 0, 0, 0),
        Instruction::large_from_isize(ADD.global_opcode(), 6, 0, 1, 1, 0, 0, 0),
        Instruction::large_from_isize(ADD.global_opcode(), 7, 0, 2, 1, 0, 0, 0),
        Instruction::from_isize(FE4ADD.global_opcode(), 8, 0, 4, 1, 1),
        Instruction::from_isize(FE4ADD.global_opcode(), 8, 0, 4, 1, 1),
        Instruction::from_isize(FE4SUB.global_opcode(), 12, 0, 4, 1, 1),
        Instruction::from_isize(BBE4MUL.global_opcode(), 12, 0, 4, 1, 1),
        Instruction::from_isize(BBE4DIV.global_opcode(), 12, 0, 4, 1, 1),
        Instruction::from_isize(TERMINATE.global_opcode(), 0, 0, 0, 0, 0),
    ];

    let program = Program::from_instructions(&instructions);
    let config = NativeConfig {
        system: SystemConfig::new(3, MemoryConfig::new(1, 1, 16, 10, 6, 64, 1024), 0)
            .with_continuations(),
        native: Default::default(),
    };
    air_test(config, program);
}

#[test]
fn test_vm_hint() {
    let instructions = vec![
        Instruction::large_from_isize(ADD.global_opcode(), 16, 0, 0, 1, 0, 0, 0),
        Instruction::large_from_isize(ADD.global_opcode(), 20, 16, 16777220, 1, 1, 0, 0),
        Instruction::large_from_isize(ADD.global_opcode(), 32, 20, 0, 1, 1, 0, 0),
        Instruction::large_from_isize(ADD.global_opcode(), 20, 20, 1, 1, 1, 0, 0),
        Instruction::from_isize(
            PHANTOM.global_opcode(),
            0,
            0,
            NativePhantom::HintInput as isize,
            0,
            0,
        ),
        Instruction::from_isize(HINT_STOREW.global_opcode(), 32, 0, 0, 1, 2),
        Instruction::from_isize(LOADW.global_opcode(), 38, 0, 32, 1, 2),
        Instruction::large_from_isize(ADD.global_opcode(), 44, 20, 0, 1, 1, 0, 0),
        Instruction::from_isize(MUL.global_opcode(), 24, 38, 1, 1, 0),
        Instruction::large_from_isize(ADD.global_opcode(), 20, 20, 24, 1, 1, 1, 0),
        Instruction::large_from_isize(ADD.global_opcode(), 50, 16, 0, 1, 1, 0, 0),
        Instruction::from_isize(
            JAL.global_opcode(),
            24,
            6 * DEFAULT_PC_STEP as isize,
            0,
            1,
            0,
        ),
        Instruction::from_isize(MUL.global_opcode(), 0, 50, 1, 1, 0),
        Instruction::large_from_isize(ADD.global_opcode(), 0, 44, 0, 1, 1, 1, 0),
        Instruction::from_isize(HINT_STOREW.global_opcode(), 0, 0, 0, 1, 2),
        Instruction::large_from_isize(ADD.global_opcode(), 50, 50, 1, 1, 1, 0, 0),
        Instruction::from_isize(
            NativeBranchEqualOpcode(BNE).global_opcode(),
            50,
            38,
            -4 * (DEFAULT_PC_STEP as isize),
            1,
            1,
        ),
        Instruction::from_isize(
            NativeBranchEqualOpcode(BNE).global_opcode(),
            50,
            38,
            -5 * (DEFAULT_PC_STEP as isize),
            1,
            1,
        ),
        Instruction::from_isize(TERMINATE.global_opcode(), 0, 0, 0, 0, 0),
    ];

    let program = Program::from_instructions(&instructions);

    type F = BabyBear;

    let input_stream: Vec<Vec<F>> = vec![vec![F::TWO]];
    let config = NativeConfig::default();
    air_test_with_min_segments(config, program, input_stream, 1);
}

<<<<<<< HEAD
#[test]
fn test_vm_compress_poseidon2_as2() {
    let mut rng = create_seeded_rng();

    let mut instructions = vec![];

    let lhs_ptr = gen_pointer(&mut rng, CHUNK) as isize;
    for i in 0..CHUNK as isize {
        // [lhs_ptr + i]_2 <- rnd()
        instructions.push(Instruction::large_from_isize(
            ADD.global_opcode(),
            lhs_ptr + i,
            rng.gen_range(1..1 << 20),
            0,
            2,
            0,
            0,
            0,
        ));
    }
    let rhs_ptr = gen_pointer(&mut rng, CHUNK) as isize;
    for i in 0..CHUNK as isize {
        // [rhs_ptr + i]_2 <- rnd()
        instructions.push(Instruction::large_from_isize(
            ADD.global_opcode(),
            rhs_ptr + i,
            rng.gen_range(1..1 << 20),
            0,
            2,
            0,
            0,
            0,
        ));
    }
    let dst_ptr = gen_pointer(&mut rng, CHUNK) as isize;

    // [11]_1 <- lhs_ptr
    instructions.push(Instruction::large_from_isize(
        ADD.global_opcode(),
        11,
        lhs_ptr,
        0,
        1,
        0,
        0,
        0,
    ));

    // [22]_1 <- rhs_ptr
    instructions.push(Instruction::large_from_isize(
        ADD.global_opcode(),
        22,
        rhs_ptr,
        0,
        1,
        0,
        0,
        0,
    ));
    // [33]_1 <- dst_ptr
    instructions.push(Instruction::large_from_isize(
        ADD.global_opcode(),
        33,
        0,
        dst_ptr,
        1,
        0,
        0,
        0,
    ));

    instructions.push(Instruction::from_isize(
        COMP_POS2.global_opcode(),
        33,
        11,
        22,
        1,
        2,
    ));
    instructions.push(Instruction::from_isize(
        TERMINATE.global_opcode(),
        0,
        0,
        0,
        0,
        0,
    ));

    let program = Program::from_instructions(&instructions);

    air_test_with_compress_poseidon2(7, program.clone(), false);
    air_test_with_compress_poseidon2(3, program.clone(), false);
    air_test_with_compress_poseidon2(7, program.clone(), true);
    air_test_with_compress_poseidon2(3, program.clone(), true);
}

=======
>>>>>>> 94f8b540
/// Add instruction to write input to memory, call KECCAK256 opcode, then check against expected output
fn instructions_for_keccak256_test(input: &[u8]) -> Vec<Instruction<BabyBear>> {
    let mut instructions = vec![];
    instructions.push(Instruction::from_isize(
        JAL.global_opcode(),
        0,
        2 * DEFAULT_PC_STEP as isize,
        0,
        1,
        0,
    )); // skip fail
    instructions.push(Instruction::from_isize(
        PHANTOM.global_opcode(),
        0,
        0,
        SysPhantom::DebugPanic as isize,
        0,
        0,
    ));

    let [a, b, c] = [4, 0, (1 << LIMB_BITS) - 4];
    // [jpw] Cheating here and assuming src, dst, len all bit in a byte so we skip writing the other register bytes
    // src = word[b]_1 <- 0
    let src = 0;
    instructions.push(Instruction::large_from_isize(
        ADD.global_opcode(),
        b,
        src,
        0,
        1,
        0,
        0,
        0,
    ));
    // dst word[a]_1 <- 3 // use weird offset
    let dst = 8;
    instructions.push(Instruction::large_from_isize(
        ADD.global_opcode(),
        a,
        dst,
        0,
        1,
        0,
        0,
        0,
    ));
    // word[c]_1 <- len // emulate stack
    instructions.push(Instruction::large_from_isize(
        ADD.global_opcode(),
        c,
        input.len() as isize,
        0,
        1,
        0,
        0,
        0,
    ));

    let expected = keccak256(input);
    tracing::debug!(?input, ?expected);

    for (i, byte) in input.iter().enumerate() {
        instructions.push(Instruction::large_from_isize(
            ADD.global_opcode(),
            src + i as isize,
            *byte as isize,
            0,
            2,
            0,
            0,
            0,
        ));
    }
    // dst = word[a]_1, src = word[b]_1, len = word[c]_1,
    // read and write io to address space 2
    instructions.push(Instruction::from_isize(
        KECCAK256.global_opcode(),
        a,
        b,
        c,
        1,
        2,
    ));

    // read expected result to check correctness
    for (i, expected_byte) in expected.into_iter().enumerate() {
        instructions.push(Instruction::from_isize(
            NativeBranchEqualOpcode(BNE).global_opcode(),
            dst + i as isize,
            expected_byte as isize,
            (-(instructions.len() as isize) + 1) * DEFAULT_PC_STEP as isize, // jump to fail
            2,
            0,
        ));
    }
    instructions
}

#[derive(Clone, Debug, VmConfig, Serialize, Deserialize)]
pub struct NativeKeccakConfig {
    #[system]
    pub system: SystemConfig,
    #[extension]
    pub native: Native,
    #[extension]
    pub keccak: Keccak256,
}

impl Default for NativeKeccakConfig {
    fn default() -> Self {
        Self {
            system: SystemConfig::default().with_continuations(),
            native: Default::default(),
            keccak: Default::default(),
        }
    }
}

#[test]
fn test_vm_keccak() {
    let inputs = [
        vec![],
        (0u8..1).collect::<Vec<_>>(),
        (0u8..135).collect::<Vec<_>>(),
        (0u8..136).collect::<Vec<_>>(),
        (0u8..200).collect::<Vec<_>>(),
    ];
    let mut instructions = inputs
        .iter()
        .flat_map(|input| instructions_for_keccak256_test(input))
        .collect::<Vec<_>>();
    instructions.push(Instruction::from_isize(
        TERMINATE.global_opcode(),
        0,
        0,
        0,
        0,
        0,
    ));

    let program = Program::from_instructions(&instructions);

    air_test(NativeKeccakConfig::default(), program);
}

// This test does one keccak in 24 rows, and then there are 8 dummy padding rows which don't make up a full round
#[test]
fn test_vm_keccak_non_full_round() {
    let inputs = [[[0u8; 32], [1u8; 32]].concat()];
    let mut instructions = inputs
        .iter()
        .flat_map(|input| instructions_for_keccak256_test(input))
        .collect::<Vec<_>>();
    instructions.push(Instruction::from_isize(
        TERMINATE.global_opcode(),
        0,
        0,
        0,
        0,
        0,
    ));

    let program = Program::from_instructions(&instructions);

    air_test(NativeKeccakConfig::default(), program);
}<|MERGE_RESOLUTION|>--- conflicted
+++ resolved
@@ -798,105 +798,6 @@
     air_test_with_min_segments(config, program, input_stream, 1);
 }
 
-<<<<<<< HEAD
-#[test]
-fn test_vm_compress_poseidon2_as2() {
-    let mut rng = create_seeded_rng();
-
-    let mut instructions = vec![];
-
-    let lhs_ptr = gen_pointer(&mut rng, CHUNK) as isize;
-    for i in 0..CHUNK as isize {
-        // [lhs_ptr + i]_2 <- rnd()
-        instructions.push(Instruction::large_from_isize(
-            ADD.global_opcode(),
-            lhs_ptr + i,
-            rng.gen_range(1..1 << 20),
-            0,
-            2,
-            0,
-            0,
-            0,
-        ));
-    }
-    let rhs_ptr = gen_pointer(&mut rng, CHUNK) as isize;
-    for i in 0..CHUNK as isize {
-        // [rhs_ptr + i]_2 <- rnd()
-        instructions.push(Instruction::large_from_isize(
-            ADD.global_opcode(),
-            rhs_ptr + i,
-            rng.gen_range(1..1 << 20),
-            0,
-            2,
-            0,
-            0,
-            0,
-        ));
-    }
-    let dst_ptr = gen_pointer(&mut rng, CHUNK) as isize;
-
-    // [11]_1 <- lhs_ptr
-    instructions.push(Instruction::large_from_isize(
-        ADD.global_opcode(),
-        11,
-        lhs_ptr,
-        0,
-        1,
-        0,
-        0,
-        0,
-    ));
-
-    // [22]_1 <- rhs_ptr
-    instructions.push(Instruction::large_from_isize(
-        ADD.global_opcode(),
-        22,
-        rhs_ptr,
-        0,
-        1,
-        0,
-        0,
-        0,
-    ));
-    // [33]_1 <- dst_ptr
-    instructions.push(Instruction::large_from_isize(
-        ADD.global_opcode(),
-        33,
-        0,
-        dst_ptr,
-        1,
-        0,
-        0,
-        0,
-    ));
-
-    instructions.push(Instruction::from_isize(
-        COMP_POS2.global_opcode(),
-        33,
-        11,
-        22,
-        1,
-        2,
-    ));
-    instructions.push(Instruction::from_isize(
-        TERMINATE.global_opcode(),
-        0,
-        0,
-        0,
-        0,
-        0,
-    ));
-
-    let program = Program::from_instructions(&instructions);
-
-    air_test_with_compress_poseidon2(7, program.clone(), false);
-    air_test_with_compress_poseidon2(3, program.clone(), false);
-    air_test_with_compress_poseidon2(7, program.clone(), true);
-    air_test_with_compress_poseidon2(3, program.clone(), true);
-}
-
-=======
->>>>>>> 94f8b540
 /// Add instruction to write input to memory, call KECCAK256 opcode, then check against expected output
 fn instructions_for_keccak256_test(input: &[u8]) -> Vec<Instruction<BabyBear>> {
     let mut instructions = vec![];
