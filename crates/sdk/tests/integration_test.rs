use std::{borrow::Borrow, path::PathBuf, sync::Arc};

use openvm_build::GuestOptions;
use openvm_circuit::{
    arch::{
        hasher::poseidon2::vm_poseidon2_hasher, ExecutionError, SingleSegmentVmExecutor,
        SystemConfig, VmConfig, VmExecutor,
    },
    system::{memory::tree::public_values::UserPublicValuesProof, program::trace::VmCommittedExe},
};
use openvm_native_circuit::{Native, NativeConfig};
use openvm_native_compiler::{conversion::CompilerOptions, prelude::*};
use openvm_native_recursion::{
    config::outer::OuterConfig, halo2::utils::CacheHalo2ParamsReader, types::InnerConfig,
    vars::StarkProofVariable,
};
use openvm_rv32im_transpiler::{Rv32ITranspilerExtension, Rv32MTranspilerExtension};
use openvm_sdk::{
<<<<<<< HEAD
    config::{
        AggConfig, AggStarkConfig, AppConfig, Halo2Config, MinimalConfig, MinimalStarkConfig,
    },
    keygen::AppProvingKey,
=======
    commit::AppExecutionCommit,
    config::{AggConfig, AggStarkConfig, AppConfig, Halo2Config},
    keygen::{AppProvingKey, RootVerifierProvingKey},
    static_verifier::StaticVerifierPvHandler,
>>>>>>> 06a568e1
    verifier::{
        common::types::{SpecialAirIds, VmVerifierPvs},
        leaf::types::{LeafVmVerifierInput, UserPublicValuesRootProof},
        root::types::RootVmVerifierPvs,
        utils::compress_babybear_var_to_bn254,
    },
    Sdk, StdIn,
};
use openvm_stark_sdk::{
    config::{
        baby_bear_poseidon2::{BabyBearPoseidon2Config, BabyBearPoseidon2Engine},
        fri_params::standard_fri_params_with_100_bits_conjectured_security,
    },
    engine::{StarkEngine, StarkFriEngine},
    openvm_stark_backend::{p3_field::FieldAlgebra, Chip},
    p3_baby_bear::BabyBear,
    p3_bn254_fr::Bn254Fr,
};
use openvm_transpiler::transpiler::Transpiler;

type SC = BabyBearPoseidon2Config;
type C = InnerConfig;
type F = BabyBear;

const NUM_PUB_VALUES: usize = 16;
const LEAF_LOG_BLOWUP: usize = 2;
const INTERNAL_LOG_BLOWUP: usize = 3;
const ROOT_LOG_BLOWUP: usize = 4;

fn run_leaf_verifier<VC: VmConfig<F>>(
    leaf_vm: &SingleSegmentVmExecutor<F, VC>,
    leaf_committed_exe: Arc<VmCommittedExe<SC>>,
    verifier_input: LeafVmVerifierInput<SC>,
) -> Result<Vec<F>, ExecutionError>
where
    VC::Executor: Chip<SC>,
    VC::Periphery: Chip<SC>,
{
    let exe_result = leaf_vm.execute_and_compute_heights(
        leaf_committed_exe.exe.clone(),
        verifier_input.write_to_stream(),
    )?;
    let runtime_pvs: Vec<_> = exe_result
        .public_values
        .iter()
        .map(|v| v.unwrap())
        .collect();
    Ok(runtime_pvs)
}

fn app_committed_exe_for_test(app_log_blowup: usize) -> Arc<VmCommittedExe<SC>> {
    let program = {
        let n = 200;
        let mut builder = Builder::<C>::default();
        let a: Felt<F> = builder.eval(F::ZERO);
        let b: Felt<F> = builder.eval(F::ONE);
        let c: Felt<F> = builder.uninit();
        builder.range(0, n).for_each(|_, builder| {
            builder.assign(&c, a + b);
            builder.assign(&a, b);
            builder.assign(&b, c);
        });
        builder.halt();
        let mut program = builder.compile_isa();
        program.max_num_public_values = NUM_PUB_VALUES;
        program
    };
    Sdk.commit_app_exe(
        standard_fri_params_with_100_bits_conjectured_security(app_log_blowup),
        program.into(),
    )
    .unwrap()
}

fn agg_config_for_test() -> AggConfig {
    AggConfig {
        agg_stark_config: agg_stark_config_for_test(),
        halo2_config: Halo2Config {
            verifier_k: 24,
            wrapper_k: None,
            profiling: false,
        },
    }
}

fn agg_stark_config_for_test() -> AggStarkConfig {
    AggStarkConfig {
        max_num_user_public_values: NUM_PUB_VALUES,
        leaf_fri_params: standard_fri_params_with_100_bits_conjectured_security(LEAF_LOG_BLOWUP),
        internal_fri_params: standard_fri_params_with_100_bits_conjectured_security(
            INTERNAL_LOG_BLOWUP,
        ),
        root_fri_params: standard_fri_params_with_100_bits_conjectured_security(ROOT_LOG_BLOWUP),
        profiling: false,
        compiler_options: CompilerOptions {
            enable_cycle_tracker: true,
            ..Default::default()
        },
    }
}

fn minimal_config_for_test(app_log_blowup: usize) -> MinimalConfig<NativeConfig> {
    MinimalConfig {
        minimal_stark_config: MinimalStarkConfig {
            max_num_user_public_values: NUM_PUB_VALUES,
            app_fri_params: standard_fri_params_with_100_bits_conjectured_security(app_log_blowup),
            app_vm_config: NativeConfig::new(
                SystemConfig::default()
                    .with_continuations()
                    .with_public_values(NUM_PUB_VALUES),
                Native,
            ),
            root_fri_params: standard_fri_params_with_100_bits_conjectured_security(
                ROOT_LOG_BLOWUP,
            ),
            profiling: true,
            compiler_options: CompilerOptions {
                enable_cycle_tracker: true,
                compile_prints: true,
                ..Default::default()
            },
        },
        halo2_config: Halo2Config {
            verifier_k: 24,
            wrapper_k: None,
        },
    }
}

fn small_test_app_config(app_log_blowup: usize) -> AppConfig<NativeConfig> {
    AppConfig {
        app_fri_params: standard_fri_params_with_100_bits_conjectured_security(app_log_blowup)
            .into(),
        app_vm_config: NativeConfig::new(
            SystemConfig::default()
                .with_max_segment_len(200)
                .with_continuations()
                .with_public_values(NUM_PUB_VALUES),
            Native,
        ),
        leaf_fri_params: standard_fri_params_with_100_bits_conjectured_security(LEAF_LOG_BLOWUP)
            .into(),
        compiler_options: CompilerOptions {
            enable_cycle_tracker: true,
            ..Default::default()
        },
    }
}

#[test]
fn test_public_values_and_leaf_verification() {
    let app_log_blowup = 3;
    let app_config = small_test_app_config(app_log_blowup);
    let app_pk = AppProvingKey::keygen(app_config);
    let app_committed_exe = app_committed_exe_for_test(app_log_blowup);

    let agg_stark_config = agg_stark_config_for_test();
    let leaf_vm_config = agg_stark_config.leaf_vm_config();
    let leaf_vm = SingleSegmentVmExecutor::new(leaf_vm_config);
    let leaf_committed_exe = app_pk.leaf_committed_exe.clone();

    let app_engine = BabyBearPoseidon2Engine::new(app_pk.app_vm_pk.fri_params);
    let app_vm = VmExecutor::new(app_pk.app_vm_pk.vm_config.clone());
    let app_vm_result = app_vm
        .execute_and_generate_with_cached_program(app_committed_exe.clone(), vec![])
        .unwrap();
    assert!(app_vm_result.per_segment.len() > 2);

    let mut app_vm_seg_proofs: Vec<_> = app_vm_result
        .per_segment
        .into_iter()
        .map(|proof_input| app_engine.prove(&app_pk.app_vm_pk.vm_pk, proof_input))
        .collect();
    let app_last_proof = app_vm_seg_proofs.pop().unwrap();

    let expected_app_commit: [F; DIGEST_SIZE] = app_committed_exe.get_program_commit().into();

    // Verify all segments except the last one.
    let (first_seg_final_pc, first_seg_final_mem_root) = {
        let runtime_pvs = run_leaf_verifier(
            &leaf_vm,
            leaf_committed_exe.clone(),
            LeafVmVerifierInput {
                proofs: app_vm_seg_proofs.clone(),
                public_values_root_proof: None,
            },
        )
        .expect("failed to verify the first segment");

        let leaf_vm_pvs: &VmVerifierPvs<F> = runtime_pvs.as_slice().borrow();

        assert_eq!(leaf_vm_pvs.app_commit, expected_app_commit);
        assert_eq!(leaf_vm_pvs.connector.is_terminate, F::ZERO);
        assert_eq!(leaf_vm_pvs.connector.initial_pc, F::ZERO);
        (
            leaf_vm_pvs.connector.final_pc,
            leaf_vm_pvs.memory.final_root,
        )
    };

    let pv_proof = UserPublicValuesProof::compute(
        app_vm.config.system.memory_config.memory_dimensions(),
        NUM_PUB_VALUES,
        &vm_poseidon2_hasher(),
        app_vm_result.final_memory.as_ref().unwrap(),
    );
    let pv_root_proof = UserPublicValuesRootProof::extract(&pv_proof);

    // Verify the last segment with the correct public values root proof.
    {
        let runtime_pvs = run_leaf_verifier(
            &leaf_vm,
            leaf_committed_exe.clone(),
            LeafVmVerifierInput {
                proofs: vec![app_last_proof.clone()],
                public_values_root_proof: Some(pv_root_proof.clone()),
            },
        )
        .expect("failed to verify the second segment");

        let leaf_vm_pvs: &VmVerifierPvs<F> = runtime_pvs.as_slice().borrow();
        assert_eq!(leaf_vm_pvs.app_commit, expected_app_commit);
        assert_eq!(leaf_vm_pvs.connector.initial_pc, first_seg_final_pc);
        assert_eq!(leaf_vm_pvs.connector.is_terminate, F::ONE);
        assert_eq!(leaf_vm_pvs.connector.exit_code, F::ZERO);
        assert_eq!(leaf_vm_pvs.memory.initial_root, first_seg_final_mem_root);
        assert_eq!(
            leaf_vm_pvs.public_values_commit,
            pv_root_proof.public_values_commit
        );
    }

    // Failure: The public value root proof has a wrong public values commit.
    {
        let mut wrong_pv_root_proof = pv_root_proof.clone();
        wrong_pv_root_proof.public_values_commit[0] += F::ONE;
        let execution_result = run_leaf_verifier(
            &leaf_vm,
            leaf_committed_exe.clone(),
            LeafVmVerifierInput {
                proofs: vec![app_last_proof.clone()],
                public_values_root_proof: Some(wrong_pv_root_proof),
            },
        );
        assert!(
            matches!(execution_result, Err(ExecutionError::Fail { .. })),
            "Expected failure: the public value root proof has a wrong pv commit: {:?}",
            execution_result
        );
    }

    // Failure: The public value root proof has a wrong path proof.
    {
        let mut wrong_pv_root_proof = pv_root_proof.clone();
        wrong_pv_root_proof.sibling_hashes[0][0] += F::ONE;
        let execution_result = run_leaf_verifier(
            &leaf_vm,
            leaf_committed_exe.clone(),
            LeafVmVerifierInput {
                proofs: vec![app_last_proof.clone()],
                public_values_root_proof: Some(wrong_pv_root_proof),
            },
        );
        assert!(
            matches!(execution_result, Err(ExecutionError::Fail { .. })),
            "Expected failure: the public value root proof has a wrong path proof: {:?}",
            execution_result
        );
    }
}

#[test]
fn test_static_verifier_custom_pv_handler() {
    // Define custom public values handler and implement StaticVerifierPvHandler trait on it
    pub struct CustomPvHandler {
        pub exe_commit: Bn254Fr,
        pub leaf_verifier_commit: Bn254Fr,
    }

    impl StaticVerifierPvHandler for CustomPvHandler {
        fn handle_public_values(
            &self,
            builder: &mut Builder<OuterConfig>,
            input: &StarkProofVariable<OuterConfig>,
            _root_verifier_pk: &RootVerifierProvingKey,
            special_air_ids: &SpecialAirIds,
        ) -> usize {
            let pv_air = builder.get(&input.per_air, special_air_ids.public_values_air_id);
            let public_values: Vec<_> = pv_air
                .public_values
                .vec()
                .into_iter()
                .map(|x| builder.cast_felt_to_var(x))
                .collect();
            let pvs = RootVmVerifierPvs::from_flatten(public_values);
            let exe_commit = compress_babybear_var_to_bn254(builder, pvs.exe_commit);
            let leaf_commit = compress_babybear_var_to_bn254(builder, pvs.leaf_verifier_commit);
            let num_public_values = pvs.public_values.len();

            println!("num_public_values: {}", num_public_values);
            println!("self.exe_commit: {:?}", self.exe_commit);
            println!("self.leaf_verifier_commit: {:?}", self.leaf_verifier_commit);

            let expected_exe_commit: Var<Bn254Fr> = builder.constant(self.exe_commit);
            let expected_leaf_commit: Var<Bn254Fr> = builder.constant(self.leaf_verifier_commit);

            builder.assert_var_eq(exe_commit, expected_exe_commit);
            builder.assert_var_eq(leaf_commit, expected_leaf_commit);

            num_public_values
        }
    }

    // Test setup
    println!("test setup");
    let app_log_blowup = 1;
    let app_config = small_test_app_config(app_log_blowup);
    let app_pk = Sdk.app_keygen(app_config.clone()).unwrap();
    let app_committed_exe = app_committed_exe_for_test(app_log_blowup);
    println!("app_config: {:?}", app_config.app_vm_config);
    println!(
        "app_committed_exe max_num_public_values: {:?}",
        app_committed_exe.exe.program.max_num_public_values
    );
    let params_reader = CacheHalo2ParamsReader::new_with_default_params_dir();

    // Generate PK using custom PV handler
    println!("generate PK using custom PV handler");
    let commits = AppExecutionCommit::compute(
        &app_config.app_vm_config,
        &app_committed_exe,
        &app_pk.leaf_committed_exe,
    );
    let exe_commit = commits.exe_commit_to_bn254();
    let leaf_verifier_commit = commits.app_config_commit_to_bn254();

    let pv_handler = CustomPvHandler {
        exe_commit,
        leaf_verifier_commit,
    };
    let agg_pk = Sdk
        .agg_keygen(agg_config_for_test(), &params_reader, Some(&pv_handler))
        .unwrap();

    // Generate verifier contract
    println!("generate verifier contract");
    let evm_verifier = Sdk
        .generate_snark_verifier_contract(&params_reader, &agg_pk)
        .unwrap();

    // Generate and verify proof
    println!("generate and verify proof");
    let evm_proof = Sdk
        .generate_evm_proof(
            &params_reader,
            Arc::new(app_pk),
            app_committed_exe,
            agg_pk,
            StdIn::default(),
        )
        .unwrap();
    assert!(Sdk.verify_evm_proof(&evm_verifier, &evm_proof));
}

#[test]
fn test_e2e_proof_generation_and_verification() {
    let app_log_blowup = 1;
    let app_config = small_test_app_config(app_log_blowup);
    let app_pk = Sdk.app_keygen(app_config).unwrap();
    let params_reader = CacheHalo2ParamsReader::new_with_default_params_dir();
    let agg_pk = Sdk
        .agg_keygen(
            agg_config_for_test(),
            &params_reader,
            None::<&RootVerifierProvingKey>,
        )
        .unwrap();
    let evm_verifier = Sdk
        .generate_snark_verifier_contract(&params_reader, &agg_pk)
        .unwrap();

    let evm_proof = Sdk
        .generate_evm_proof(
            &params_reader,
            Arc::new(app_pk),
            app_committed_exe_for_test(app_log_blowup),
            agg_pk,
            StdIn::default(),
        )
        .unwrap();
    assert!(Sdk.verify_evm_proof(&evm_verifier, &evm_proof));
}

// #[test]
// fn test_e2e_minimal_proof_generation_and_verification() {
//     let app_log_blowup = 1;
//     let app_config = small_test_app_config(app_log_blowup);
//     let app_pk = Sdk.app_keygen(app_config).unwrap();
//     let params_reader = CacheHalo2ParamsReader::new_with_default_params_dir();
//     println!("minimal_keygen");
//     let minimal_pk = Sdk
//         .minimal_keygen(minimal_config_for_test(), &params_reader)
//         .unwrap();
//     println!("generate_minimal_snark_verifier_contract");
//     let evm_verifier = Sdk
//         .generate_minimal_snark_verifier_contract(&params_reader, &minimal_pk)
//         .unwrap();

//     println!("generate_minimal_evm_proof");
//     let evm_proof = Sdk
//         .generate_minimal_evm_proof(
//             &params_reader,
//             Arc::new(app_pk),
//             app_committed_exe_for_test(app_log_blowup),
//             minimal_pk,
//             StdIn::default(),
//         )
//         .unwrap();
//     println!("verify_evm_proof");
//     assert!(Sdk.verify_evm_proof(&evm_verifier, &evm_proof));
// }

#[test]
fn test_e2e_minimal_proof_generation_and_verification() {
    let app_log_blowup = 1;
    let params_reader = CacheHalo2ParamsReader::new_with_default_params_dir();
    println!("minimal_keygen");
    let minimal_pk = Sdk
        .minimal_keygen(minimal_config_for_test(app_log_blowup), &params_reader)
        .unwrap();
    println!("generate_minimal_snark_verifier_contract");
    // let evm_verifier = Sdk
    //     .generate_minimal_snark_verifier_contract(&params_reader, &minimal_pk)
    //     .unwrap();
    println!("generate_minimal_evm_proof");
    let evm_proof = Sdk
        .generate_minimal_evm_proof(
            &params_reader,
            app_committed_exe_for_test(app_log_blowup),
            minimal_pk,
            StdIn::default(),
        )
        .unwrap();
    // println!("verify_evm_proof");
    // assert!(Sdk.verify_evm_proof(&evm_verifier, &evm_proof));
}

#[test]
fn test_sdk_guest_build_and_transpile() {
    let sdk = Sdk;
    let guest_opts = GuestOptions::default()
        // .with_features(vec!["zkvm"])
        // .with_options(vec!["--release"]);
        ;
    let mut pkg_dir = PathBuf::from(env!("CARGO_MANIFEST_DIR")).to_path_buf();
    pkg_dir.push("guest");
    let one = sdk
        .build(guest_opts.clone(), &pkg_dir, &Default::default())
        .unwrap();
    let two = sdk
        .build(guest_opts.clone(), &pkg_dir, &Default::default())
        .unwrap();
    assert_eq!(one.instructions, two.instructions);
    assert_eq!(one.instructions, two.instructions);
    let transpiler = Transpiler::<F>::default()
        .with_extension(Rv32ITranspilerExtension)
        .with_extension(Rv32MTranspilerExtension);
    let _exe = sdk.transpile(one, transpiler).unwrap();
}<|MERGE_RESOLUTION|>--- conflicted
+++ resolved
@@ -16,17 +16,10 @@
 };
 use openvm_rv32im_transpiler::{Rv32ITranspilerExtension, Rv32MTranspilerExtension};
 use openvm_sdk::{
-<<<<<<< HEAD
-    config::{
-        AggConfig, AggStarkConfig, AppConfig, Halo2Config, MinimalConfig, MinimalStarkConfig,
-    },
-    keygen::AppProvingKey,
-=======
     commit::AppExecutionCommit,
     config::{AggConfig, AggStarkConfig, AppConfig, Halo2Config},
     keygen::{AppProvingKey, RootVerifierProvingKey},
     static_verifier::StaticVerifierPvHandler,
->>>>>>> 06a568e1
     verifier::{
         common::types::{SpecialAirIds, VmVerifierPvs},
         leaf::types::{LeafVmVerifierInput, UserPublicValuesRootProof},
