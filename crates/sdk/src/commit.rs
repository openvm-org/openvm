--- conflicted
+++ resolved
@@ -5,13 +5,9 @@
 pub use openvm_circuit::system::program::trace::VmCommittedExe;
 use openvm_native_compiler::ir::DIGEST_SIZE;
 use openvm_stark_backend::{
-<<<<<<< HEAD
-    config::StarkGenericConfig, engine::StarkEngine, p3_field::PrimeField32,
-=======
     config::{Com, StarkGenericConfig, Val},
     engine::StarkEngine,
     p3_field::PrimeField32,
->>>>>>> 8ad15357
 };
 use openvm_stark_sdk::{
     config::{baby_bear_poseidon2::BabyBearPoseidon2Engine, FriParameters},
@@ -93,17 +89,6 @@
 impl AppExecutionCommit {
     /// Users should use this function to compute `AppExecutionCommit` and check it against the
     /// final proof.
-<<<<<<< HEAD
-    pub fn compute<VC: VmConfig<SC>>(
-        app_vm_config: &VC,
-        app_exe: &NonRootCommittedExe,
-        leaf_vm_verifier_exe: &NonRootCommittedExe,
-    ) -> Self {
-        let exe_commit: [F; DIGEST_SIZE] = app_exe
-            .compute_exe_commit(&app_vm_config.as_ref().memory_config)
-            .into();
-        let vm_commit: [F; DIGEST_SIZE] = leaf_vm_verifier_exe.commitment.into();
-=======
     #[instrument(name = "AppExecutionCommit::compute", skip_all)]
     pub fn compute<SC: StarkGenericConfig>(
         app_memory_config: &MemoryConfig,
@@ -124,7 +109,6 @@
         )
         .into();
         let vm_commit: [Val<SC>; DIGEST_SIZE] = leaf_verifier_program_commit.into();
->>>>>>> 8ad15357
         Self::from_field_commit(exe_commit, vm_commit)
     }
 
