use bon::Builder;
use openvm_algebra_circuit::{
    AlgebraCpuProverExt, Fp2Extension, Fp2ExtensionExecutor, ModularExtension,
    ModularExtensionExecutor,
};
use openvm_algebra_transpiler::{Fp2TranspilerExtension, ModularTranspilerExtension};
use openvm_bigint_circuit::{Int256, Int256CpuProverExt, Int256Executor};
use openvm_bigint_transpiler::Int256TranspilerExtension;
use openvm_circuit::{
<<<<<<< HEAD
    arch::{
        instructions::NATIVE_AS, InitFileGenerator, SystemConfig, SystemExecutor, SystemPeriphery,
        VmChipComplex, VmConfig, VmInventoryError,
    },
    circuit_derive::{Chip, ChipUsageGetter},
    derive::{AnyEnum, InsExecutorE1, InsExecutorE2, InstructionExecutor},
=======
    arch::{instructions::NATIVE_AS, *},
    derive::VmConfig,
    system::{SystemChipInventory, SystemCpuBuilder, SystemExecutor},
>>>>>>> 8141dacc
};
use openvm_ecc_circuit::{
    EccCpuProverExt, WeierstrassExtension, WeierstrassExtensionExecutor, P256_CONFIG,
    SECP256K1_CONFIG,
};
use openvm_ecc_transpiler::EccTranspilerExtension;
use openvm_keccak256_circuit::{Keccak256, Keccak256CpuProverExt, Keccak256Executor};
use openvm_keccak256_transpiler::Keccak256TranspilerExtension;
use openvm_native_circuit::{
    CastFExtension, CastFExtensionExecutor, Native, NativeCpuProverExt, NativeExecutor,
};
use openvm_native_transpiler::LongFormTranspilerExtension;
use openvm_pairing_circuit::{
    PairingCurve, PairingExtension, PairingExtensionExecutor, PairingProverExt,
    BLS12_381_COMPLEX_STRUCT_NAME, BN254_COMPLEX_STRUCT_NAME,
};
use openvm_pairing_transpiler::PairingTranspilerExtension;
use openvm_rv32im_circuit::{
    Rv32I, Rv32IExecutor, Rv32ImCpuProverExt, Rv32Io, Rv32IoExecutor, Rv32M, Rv32MExecutor,
};
use openvm_rv32im_transpiler::{
    Rv32ITranspilerExtension, Rv32IoTranspilerExtension, Rv32MTranspilerExtension,
};
<<<<<<< HEAD
use openvm_sha2_circuit::{Sha2, Sha2Executor, Sha2Periphery};
use openvm_sha2_transpiler::Sha2TranspilerExtension;
use openvm_stark_backend::p3_field::PrimeField32;
=======
use openvm_sha256_circuit::{Sha256, Sha256Executor, Sha2CpuProverExt};
use openvm_sha256_transpiler::Sha256TranspilerExtension;
use openvm_stark_backend::{
    config::{StarkGenericConfig, Val},
    engine::StarkEngine,
    p3_field::{Field, PrimeField32},
    prover::cpu::{CpuBackend, CpuDevice},
};
>>>>>>> 8141dacc
use openvm_transpiler::transpiler::Transpiler;
use serde::{Deserialize, Serialize};
cfg_if::cfg_if! {
    if #[cfg(feature = "cuda")] {
        use openvm_algebra_circuit::AlgebraProverExt;
        use openvm_bigint_circuit::Int256GpuProverExt;
        use openvm_circuit::system::cuda::{extensions::SystemGpuBuilder, SystemChipInventoryGPU};
        use openvm_cuda_backend::{
            engine::GpuBabyBearPoseidon2Engine, prover_backend::GpuBackend, types::SC,
        };
        use openvm_ecc_circuit::EccProverExt;
        use openvm_keccak256_circuit::Keccak256GpuProverExt;
        use openvm_native_circuit::NativeGpuProverExt;
        use openvm_rv32im_circuit::Rv32ImGpuProverExt;
        use openvm_sha256_circuit::Sha256GpuProverExt;
        pub use SdkVmGpuBuilder as SdkVmBuilder;
    } else {
        pub use SdkVmCpuBuilder as SdkVmBuilder;
    }
}

use super::AppFriParams;
use crate::{
    config::{AppConfig, TranspilerConfig},
    F,
};

/// The recommended way to construct [SdkVmConfig] is using [SdkVmConfig::from_toml].
///
/// For construction without reliance on deserialization, you can use [SdkVmConfigBuilder], which
/// follows a builder pattern. After calling [SdkVmConfigBuilder::build], call
/// [SdkVmConfig::optimize] to apply some default optimizations to built configuration for best
/// performance.
#[derive(Builder, Clone, Debug, Serialize, Deserialize)]
#[serde(from = "SdkVmConfigWithDefaultDeser")]
pub struct SdkVmConfig {
    pub system: SdkSystemConfig,
    pub rv32i: Option<UnitStruct>,
    pub io: Option<UnitStruct>,
    pub keccak: Option<UnitStruct>,
    pub sha2: Option<UnitStruct>,
    pub native: Option<UnitStruct>,
    pub castf: Option<UnitStruct>,

    /// NOTE: if enabling this together with the [Int256] extension, you should set the `rv32m`
    /// field to have the same `range_tuple_checker_sizes` as the `bigint` field for best
    /// performance.
    pub rv32m: Option<Rv32M>,
    /// NOTE: if enabling this together with the [Rv32M] extension, you should set the `rv32m`
    /// field to have the same `range_tuple_checker_sizes` as the `bigint` field for best
    /// performance.
    pub bigint: Option<Int256>,
    pub modular: Option<ModularExtension>,
    pub fp2: Option<Fp2Extension>,
    pub pairing: Option<PairingExtension>,
    pub ecc: Option<WeierstrassExtension>,
}

<<<<<<< HEAD
#[derive(
    ChipUsageGetter, Chip, InstructionExecutor, From, AnyEnum, InsExecutorE1, InsExecutorE2,
)]
pub enum SdkVmConfigExecutor<F: PrimeField32> {
    #[any_enum]
    System(SystemExecutor<F>),
    #[any_enum]
    Rv32i(Rv32IExecutor<F>),
    #[any_enum]
    Io(Rv32IoExecutor<F>),
    #[any_enum]
    Keccak(Keccak256Executor<F>),
    #[any_enum]
    Sha2(Sha2Executor<F>),
    #[any_enum]
    Native(NativeExecutor<F>),
    #[any_enum]
    Rv32m(Rv32MExecutor<F>),
    #[any_enum]
    BigInt(Int256Executor<F>),
    #[any_enum]
    Modular(ModularExtensionExecutor<F>),
    #[any_enum]
    Fp2(Fp2ExtensionExecutor<F>),
    #[any_enum]
    Pairing(PairingExtensionExecutor<F>),
    #[any_enum]
    Ecc(WeierstrassExtensionExecutor<F>),
    #[any_enum]
    CastF(CastFExtensionExecutor<F>),
}

#[derive(From, ChipUsageGetter, Chip, AnyEnum)]
pub enum SdkVmConfigPeriphery<F: PrimeField32> {
    #[any_enum]
    System(SystemPeriphery<F>),
    #[any_enum]
    Rv32i(Rv32IPeriphery<F>),
    #[any_enum]
    Io(Rv32IoPeriphery<F>),
    #[any_enum]
    Keccak(Keccak256Periphery<F>),
    #[any_enum]
    Sha2(Sha2Periphery<F>),
    #[any_enum]
    Native(NativePeriphery<F>),
    #[any_enum]
    Rv32m(Rv32MPeriphery<F>),
    #[any_enum]
    BigInt(Int256Periphery<F>),
    #[any_enum]
    Modular(ModularExtensionPeriphery<F>),
    #[any_enum]
    Fp2(Fp2ExtensionPeriphery<F>),
    #[any_enum]
    Pairing(PairingExtensionPeriphery<F>),
    #[any_enum]
    Ecc(WeierstrassExtensionPeriphery<F>),
    #[any_enum]
    CastF(CastFExtensionPeriphery<F>),
=======
impl SdkVmConfig {
    /// Standard configuration with a set of default VM extensions loaded.
    ///
    /// **Note**: To use this configuration, your `openvm.toml` must match, including the order of
    /// the moduli and elliptic curve parameters of the respective extensions:
    /// The `app_vm_config` field of your `openvm.toml` must exactly match the following:
    ///
    /// ```toml
    #[doc = include_str!("openvm_standard.toml")]
    /// ```
    pub fn standard() -> SdkVmConfig {
        let bn_config = PairingCurve::Bn254.curve_config();
        let bls_config = PairingCurve::Bls12_381.curve_config();
        SdkVmConfig::builder()
            .system(Default::default())
            .rv32i(Default::default())
            .rv32m(Default::default())
            .io(Default::default())
            .keccak(Default::default())
            .sha256(Default::default())
            .bigint(Default::default())
            .modular(ModularExtension::new(vec![
                bn_config.modulus.clone(),
                bn_config.scalar.clone(),
                SECP256K1_CONFIG.modulus.clone(),
                SECP256K1_CONFIG.scalar.clone(),
                P256_CONFIG.modulus.clone(),
                P256_CONFIG.scalar.clone(),
                bls_config.modulus.clone(),
                bls_config.scalar.clone(),
            ]))
            .fp2(Fp2Extension::new(vec![
                (
                    BN254_COMPLEX_STRUCT_NAME.to_string(),
                    bn_config.modulus.clone(),
                ),
                (
                    BLS12_381_COMPLEX_STRUCT_NAME.to_string(),
                    bls_config.modulus.clone(),
                ),
            ]))
            .ecc(WeierstrassExtension::new(vec![
                bn_config.clone(),
                SECP256K1_CONFIG.clone(),
                P256_CONFIG.clone(),
                bls_config.clone(),
            ]))
            .pairing(PairingExtension::new(vec![
                PairingCurve::Bn254,
                PairingCurve::Bls12_381,
            ]))
            .build()
            .optimize()
    }

    /// Configuration with RISC-V RV32IM and IO VM extensions loaded.
    ///
    /// **Note**: To use this configuration, your `openvm.toml` must exactly match the following:
    ///
    /// ```toml
    #[doc = include_str!("openvm_riscv32.toml")]
    /// ```
    pub fn riscv32() -> Self {
        SdkVmConfig::builder()
            .system(Default::default())
            .rv32i(Default::default())
            .rv32m(Default::default())
            .io(Default::default())
            .build()
            .optimize()
    }

    /// `openvm_toml` should be the TOML string read from an openvm.toml file.
    pub fn from_toml(openvm_toml: &str) -> Result<AppConfig<Self>, toml::de::Error> {
        toml::from_str(openvm_toml)
    }
}

impl AppConfig<SdkVmConfig> {
    pub fn standard() -> Self {
        Self::new(AppFriParams::default().fri_params, SdkVmConfig::standard())
    }

    pub fn riscv32() -> Self {
        Self::new(AppFriParams::default().fri_params, SdkVmConfig::riscv32())
    }
>>>>>>> 8141dacc
}

impl TranspilerConfig<F> for SdkVmConfig {
    fn transpiler(&self) -> Transpiler<F> {
        let mut transpiler = Transpiler::default();
        if self.rv32i.is_some() {
            transpiler = transpiler.with_extension(Rv32ITranspilerExtension);
        }
        if self.io.is_some() {
            transpiler = transpiler.with_extension(Rv32IoTranspilerExtension);
        }
        if self.keccak.is_some() {
            transpiler = transpiler.with_extension(Keccak256TranspilerExtension);
        }
        if self.sha2.is_some() {
            transpiler = transpiler.with_extension(Sha2TranspilerExtension);
        }
        if self.native.is_some() {
            transpiler = transpiler.with_extension(LongFormTranspilerExtension);
        }
        if self.rv32m.is_some() {
            transpiler = transpiler.with_extension(Rv32MTranspilerExtension);
        }
        if self.bigint.is_some() {
            transpiler = transpiler.with_extension(Int256TranspilerExtension);
        }
        if self.modular.is_some() {
            transpiler = transpiler.with_extension(ModularTranspilerExtension);
        }
        if self.fp2.is_some() {
            transpiler = transpiler.with_extension(Fp2TranspilerExtension);
        }
        if self.pairing.is_some() {
            transpiler = transpiler.with_extension(PairingTranspilerExtension);
        }
        if self.ecc.is_some() {
            transpiler = transpiler.with_extension(EccTranspilerExtension);
        }
        transpiler
    }
}

impl AsRef<SystemConfig> for SdkVmConfig {
    fn as_ref(&self) -> &SystemConfig {
        &self.system.config
    }
}

impl AsMut<SystemConfig> for SdkVmConfig {
    fn as_mut(&mut self) -> &mut SystemConfig {
        &mut self.system.config
    }
}

impl SdkVmConfig {
    pub fn optimize(mut self) -> Self {
        self.apply_optimizations();
        self
    }

    /// Apply small optimizations to the configuration.
    pub fn apply_optimizations(&mut self) {
        if self.native.is_none() && self.castf.is_none() {
            // There should be no need to write to native address space if Native extension and
            // CastF extension are not enabled.
            self.system.config.memory_config.addr_spaces[NATIVE_AS as usize].num_cells = 0;
        }
        let rv32m = self.rv32m.as_mut();
        let bigint = self.bigint.as_mut();
        if let (Some(bigint), Some(rv32m)) = (bigint, rv32m) {
            rv32m.range_tuple_checker_sizes[0] =
                rv32m.range_tuple_checker_sizes[0].max(bigint.range_tuple_checker_sizes[0]);
            rv32m.range_tuple_checker_sizes[1] =
                rv32m.range_tuple_checker_sizes[1].max(bigint.range_tuple_checker_sizes[1]);
            bigint.range_tuple_checker_sizes = rv32m.range_tuple_checker_sizes;
        }
    }

    pub fn to_inner(&self) -> SdkVmConfigInner {
        let config = self.clone().optimize();
        let system = config.system.config.clone();
        let rv32i = config.rv32i.map(|_| Rv32I);
        let io = config.io.map(|_| Rv32Io);
        let keccak = config.keccak.map(|_| Keccak256);
        let sha256 = config.sha256.map(|_| Sha256);
        let native = config.native.map(|_| Native);
        let castf = config.castf.map(|_| CastFExtension);
        let rv32m = config.rv32m;
        let bigint = config.bigint;
        let modular = config.modular.clone();
        let fp2 = config.fp2.clone();
        let pairing = config.pairing.clone();
        let ecc = config.ecc.clone();

        SdkVmConfigInner {
            system,
            rv32i,
            io,
            keccak,
            sha256,
            native,
            castf,
            rv32m,
            bigint,
            modular,
            fp2,
            pairing,
            ecc,
        }
    }
}

// ======================= Implementation of VmConfig and VmBuilder ====================

/// SDK CPU VmBuilder
#[derive(Copy, Clone, Default)]
pub struct SdkVmCpuBuilder;

/// Internal struct to use for the VmConfig derive macro.
/// Can be obtained via [`SdkVmConfig::to_inner`].
#[derive(Clone, Debug, VmConfig, Serialize, Deserialize)]
pub struct SdkVmConfigInner {
    #[config(executor = "SystemExecutor<F>")]
    pub system: SystemConfig,
    #[extension(executor = "Rv32IExecutor")]
    pub rv32i: Option<Rv32I>,
    #[extension(executor = "Rv32IoExecutor")]
    pub io: Option<Rv32Io>,
    #[extension(executor = "Keccak256Executor")]
    pub keccak: Option<Keccak256>,
    #[extension(executor = "Sha256Executor")]
    pub sha256: Option<Sha256>,
    #[extension(executor = "NativeExecutor<F>")]
    pub native: Option<Native>,
    #[extension(executor = "CastFExtensionExecutor")]
    pub castf: Option<CastFExtension>,

    #[extension(executor = "Rv32MExecutor")]
    pub rv32m: Option<Rv32M>,
    #[extension(executor = "Int256Executor")]
    pub bigint: Option<Int256>,
    #[extension(executor = "ModularExtensionExecutor")]
    pub modular: Option<ModularExtension>,
    #[extension(executor = "Fp2ExtensionExecutor")]
    pub fp2: Option<Fp2Extension>,
    #[extension(executor = "PairingExtensionExecutor<F>")]
    pub pairing: Option<PairingExtension>,
    #[extension(executor = "WeierstrassExtensionExecutor")]
    pub ecc: Option<WeierstrassExtension>,
}

// Generated by macro
pub type SdkVmConfigExecutor<F> = SdkVmConfigInnerExecutor<F>;

impl<F: Field> VmExecutionConfig<F> for SdkVmConfig
where
    SdkVmConfigInner: VmExecutionConfig<F>,
{
    type Executor = <SdkVmConfigInner as VmExecutionConfig<F>>::Executor;

    fn create_executors(
        &self,
    ) -> Result<ExecutorInventory<Self::Executor>, ExecutorInventoryError> {
        self.to_inner().create_executors()
    }
}

impl<SC: StarkGenericConfig> VmCircuitConfig<SC> for SdkVmConfig
where
    SdkVmConfigInner: VmCircuitConfig<SC>,
{
    fn create_airs(&self) -> Result<AirInventory<SC>, AirInventoryError> {
        self.to_inner().create_airs()
    }
}

impl<E, SC> VmBuilder<E> for SdkVmCpuBuilder
where
    SC: StarkGenericConfig,
    E: StarkEngine<SC = SC, PB = CpuBackend<SC>, PD = CpuDevice<SC>>,
    Val<SC>: PrimeField32,
{
    type VmConfig = SdkVmConfig;
    type SystemChipInventory = SystemChipInventory<SC>;
    type RecordArena = MatrixRecordArena<Val<SC>>;

    fn create_chip_complex(
        &self,
        config: &SdkVmConfig,
        circuit: AirInventory<SC>,
    ) -> Result<
        VmChipComplex<SC, Self::RecordArena, E::PB, Self::SystemChipInventory>,
        ChipInventoryError,
    > {
        let config = config.to_inner();
        let mut chip_complex =
            VmBuilder::<E>::create_chip_complex(&SystemCpuBuilder, &config.system, circuit)?;
        let inventory = &mut chip_complex.inventory;
        if let Some(rv32i) = &config.rv32i {
            VmProverExtension::<E, _, _>::extend_prover(&Rv32ImCpuProverExt, rv32i, inventory)?;
        }
        if let Some(io) = &config.io {
            VmProverExtension::<E, _, _>::extend_prover(&Rv32ImCpuProverExt, io, inventory)?;
        }
        if let Some(keccak) = &config.keccak {
            VmProverExtension::<E, _, _>::extend_prover(&Keccak256CpuProverExt, keccak, inventory)?;
        }
<<<<<<< HEAD
        if self.sha2.is_some() {
            complex = complex.extend(&Sha2)?;
=======
        if let Some(sha256) = &config.sha256 {
            VmProverExtension::<E, _, _>::extend_prover(&Sha2CpuProverExt, sha256, inventory)?;
>>>>>>> 8141dacc
        }
        if let Some(native) = &config.native {
            VmProverExtension::<E, _, _>::extend_prover(&NativeCpuProverExt, native, inventory)?;
        }
        if let Some(castf) = &config.castf {
            VmProverExtension::<E, _, _>::extend_prover(&NativeCpuProverExt, castf, inventory)?;
        }
        if let Some(rv32m) = &config.rv32m {
            VmProverExtension::<E, _, _>::extend_prover(&Rv32ImCpuProverExt, rv32m, inventory)?;
        }
        if let Some(bigint) = &config.bigint {
            VmProverExtension::<E, _, _>::extend_prover(&Int256CpuProverExt, bigint, inventory)?;
        }
        if let Some(modular) = &config.modular {
            VmProverExtension::<E, _, _>::extend_prover(&AlgebraCpuProverExt, modular, inventory)?;
        }
        if let Some(fp2) = &config.fp2 {
            VmProverExtension::<E, _, _>::extend_prover(&AlgebraCpuProverExt, fp2, inventory)?;
        }
        if let Some(pairing) = &config.pairing {
            VmProverExtension::<E, _, _>::extend_prover(&PairingProverExt, pairing, inventory)?;
        }
        if let Some(ecc) = &config.ecc {
            VmProverExtension::<E, _, _>::extend_prover(&EccCpuProverExt, ecc, inventory)?;
        }
        Ok(chip_complex)
    }
}

#[cfg(feature = "cuda")]
#[derive(Copy, Clone, Default)]
pub struct SdkVmGpuBuilder;

#[cfg(feature = "cuda")]
impl VmBuilder<GpuBabyBearPoseidon2Engine> for SdkVmGpuBuilder {
    type VmConfig = SdkVmConfig;
    type SystemChipInventory = SystemChipInventoryGPU;
    type RecordArena = DenseRecordArena;

    fn create_chip_complex(
        &self,
        config: &SdkVmConfig,
        circuit: AirInventory<SC>,
    ) -> Result<
        VmChipComplex<SC, Self::RecordArena, GpuBackend, Self::SystemChipInventory>,
        ChipInventoryError,
    > {
        type E = GpuBabyBearPoseidon2Engine;

        let config = config.to_inner();
        let mut chip_complex =
            VmBuilder::<E>::create_chip_complex(&SystemGpuBuilder, &config.system, circuit)?;
        let inventory = &mut chip_complex.inventory;
        if let Some(rv32i) = &config.rv32i {
            VmProverExtension::<E, _, _>::extend_prover(&Rv32ImGpuProverExt, rv32i, inventory)?;
        }
        if let Some(io) = &config.io {
            VmProverExtension::<E, _, _>::extend_prover(&Rv32ImGpuProverExt, io, inventory)?;
        }
        if let Some(keccak) = &config.keccak {
            VmProverExtension::<E, _, _>::extend_prover(&Keccak256GpuProverExt, keccak, inventory)?;
        }
        if let Some(sha256) = &config.sha256 {
            VmProverExtension::<E, _, _>::extend_prover(&Sha256GpuProverExt, sha256, inventory)?;
        }
        if let Some(native) = &config.native {
            VmProverExtension::<E, _, _>::extend_prover(&NativeGpuProverExt, native, inventory)?;
        }
        if let Some(castf) = &config.castf {
            VmProverExtension::<E, _, _>::extend_prover(&NativeGpuProverExt, castf, inventory)?;
        }
        if let Some(rv32m) = &config.rv32m {
            VmProverExtension::<E, _, _>::extend_prover(&Rv32ImGpuProverExt, rv32m, inventory)?;
        }
        if let Some(bigint) = &config.bigint {
            VmProverExtension::<E, _, _>::extend_prover(&Int256GpuProverExt, bigint, inventory)?;
        }
        if let Some(modular) = &config.modular {
            VmProverExtension::<E, _, _>::extend_prover(&AlgebraProverExt, modular, inventory)?;
        }
        if let Some(fp2) = &config.fp2 {
            VmProverExtension::<E, _, _>::extend_prover(&AlgebraProverExt, fp2, inventory)?;
        }
        if let Some(pairing) = &config.pairing {
            VmProverExtension::<E, _, _>::extend_prover(&PairingProverExt, pairing, inventory)?;
        }
        if let Some(ecc) = &config.ecc {
            VmProverExtension::<E, _, _>::extend_prover(&EccProverExt, ecc, inventory)?;
        }
        Ok(chip_complex)
    }
}

// ======================= Boilerplate ====================

impl InitFileGenerator for SdkVmConfig {
    fn generate_init_file_contents(&self) -> Option<String> {
        self.to_inner().generate_init_file_contents()
    }
}
impl InitFileGenerator for SdkVmConfigInner {
    fn generate_init_file_contents(&self) -> Option<String> {
        if self.modular.is_some() || self.fp2.is_some() || self.ecc.is_some() {
            let mut contents = String::new();
            contents.push_str(
                "// This file is automatically generated by cargo openvm. Do not rename or edit.\n",
            );

            if let Some(modular_config) = &self.modular {
                contents.push_str(&modular_config.generate_moduli_init());
                contents.push('\n');
            }

            if let Some(fp2_config) = &self.fp2 {
                assert!(
                    self.modular.is_some(),
                    "ModularExtension is required for Fp2Extension"
                );
                let modular_config = self.modular.as_ref().unwrap();
                contents.push_str(&fp2_config.generate_complex_init(modular_config));
                contents.push('\n');
            }

            if let Some(ecc_config) = &self.ecc {
                contents.push_str(&ecc_config.generate_sw_init());
                contents.push('\n');
            }

            Some(contents)
        } else {
            None
        }
    }
}

#[derive(Clone, Debug, Default, Serialize, Deserialize)]
pub struct SdkSystemConfig {
    pub config: SystemConfig,
}

// Default implementation uses no init file
impl InitFileGenerator for SdkSystemConfig {}

impl From<SystemConfig> for SdkSystemConfig {
    fn from(config: SystemConfig) -> Self {
        Self { config }
    }
}

/// A struct that is used to represent a unit struct in the config, used for
/// serialization and deserialization.
#[derive(Clone, Copy, Debug, Default, Serialize, Deserialize)]
pub struct UnitStruct {}

impl From<Rv32I> for UnitStruct {
    fn from(_: Rv32I) -> Self {
        UnitStruct {}
    }
}

impl From<Rv32Io> for UnitStruct {
    fn from(_: Rv32Io) -> Self {
        UnitStruct {}
    }
}

impl From<Keccak256> for UnitStruct {
    fn from(_: Keccak256) -> Self {
        UnitStruct {}
    }
}

impl From<Sha2> for UnitStruct {
    fn from(_: Sha2) -> Self {
        UnitStruct {}
    }
}

impl From<Native> for UnitStruct {
    fn from(_: Native) -> Self {
        UnitStruct {}
    }
}

impl From<CastFExtension> for UnitStruct {
    fn from(_: CastFExtension) -> Self {
        UnitStruct {}
    }
}

#[derive(Deserialize)]
struct SdkVmConfigWithDefaultDeser {
    #[serde(default)]
    pub system: SdkSystemConfig,

    pub rv32i: Option<UnitStruct>,
    pub io: Option<UnitStruct>,
    pub keccak: Option<UnitStruct>,
<<<<<<< HEAD
    pub sha2: Option<UnitStruct>,
=======
    pub sha256: Option<UnitStruct>,
>>>>>>> 8141dacc
    pub native: Option<UnitStruct>,
    pub castf: Option<UnitStruct>,

    pub rv32m: Option<Rv32M>,
    pub bigint: Option<Int256>,
    pub modular: Option<ModularExtension>,
    pub fp2: Option<Fp2Extension>,
    pub pairing: Option<PairingExtension>,
    pub ecc: Option<WeierstrassExtension>,
}

impl From<SdkVmConfigWithDefaultDeser> for SdkVmConfig {
    fn from(config: SdkVmConfigWithDefaultDeser) -> Self {
<<<<<<< HEAD
        let mut system = config.system;
        if config.native.is_none() && config.castf.is_none() {
            // There should be no need to write to native address space if Native extension and
            // CastF extension are not enabled.
            system.config.memory_config.addr_space_sizes[NATIVE_AS as usize] = 0;
        }
        Self {
            system,
            rv32i: config.rv32i,
            io: config.io,
            keccak: config.keccak,
            sha2: config.sha2,
=======
        let ret = Self {
            system: config.system,
            rv32i: config.rv32i,
            io: config.io,
            keccak: config.keccak,
            sha256: config.sha256,
>>>>>>> 8141dacc
            native: config.native,
            castf: config.castf,
            rv32m: config.rv32m,
            bigint: config.bigint,
            modular: config.modular,
            fp2: config.fp2,
            pairing: config.pairing,
            ecc: config.ecc,
<<<<<<< HEAD
=======
        };
        ret.optimize()
    }
}

#[cfg(test)]
mod tests {
    use itertools::zip_eq;

    use super::*;

    #[test]
    fn test_app_config_consistency() {
        let toml_config = SdkVmConfig::from_toml(include_str!("./openvm_standard.toml")).unwrap();
        for (line1, line2) in zip_eq(
            toml::to_string_pretty(&AppConfig::standard())
                .unwrap()
                .lines(),
            toml::to_string_pretty(&toml_config).unwrap().lines(),
        ) {
            assert_eq!(line1, line2);
        }

        let toml_config = SdkVmConfig::from_toml(include_str!("./openvm_riscv32.toml")).unwrap();
        for (line1, line2) in zip_eq(
            toml::to_string_pretty(&AppConfig::riscv32())
                .unwrap()
                .lines(),
            toml::to_string_pretty(&toml_config).unwrap().lines(),
        ) {
            assert_eq!(line1, line2);
>>>>>>> 8141dacc
        }
    }
}<|MERGE_RESOLUTION|>--- conflicted
+++ resolved
@@ -7,18 +7,9 @@
 use openvm_bigint_circuit::{Int256, Int256CpuProverExt, Int256Executor};
 use openvm_bigint_transpiler::Int256TranspilerExtension;
 use openvm_circuit::{
-<<<<<<< HEAD
-    arch::{
-        instructions::NATIVE_AS, InitFileGenerator, SystemConfig, SystemExecutor, SystemPeriphery,
-        VmChipComplex, VmConfig, VmInventoryError,
-    },
-    circuit_derive::{Chip, ChipUsageGetter},
-    derive::{AnyEnum, InsExecutorE1, InsExecutorE2, InstructionExecutor},
-=======
     arch::{instructions::NATIVE_AS, *},
     derive::VmConfig,
     system::{SystemChipInventory, SystemCpuBuilder, SystemExecutor},
->>>>>>> 8141dacc
 };
 use openvm_ecc_circuit::{
     EccCpuProverExt, WeierstrassExtension, WeierstrassExtensionExecutor, P256_CONFIG,
@@ -42,11 +33,6 @@
 use openvm_rv32im_transpiler::{
     Rv32ITranspilerExtension, Rv32IoTranspilerExtension, Rv32MTranspilerExtension,
 };
-<<<<<<< HEAD
-use openvm_sha2_circuit::{Sha2, Sha2Executor, Sha2Periphery};
-use openvm_sha2_transpiler::Sha2TranspilerExtension;
-use openvm_stark_backend::p3_field::PrimeField32;
-=======
 use openvm_sha256_circuit::{Sha256, Sha256Executor, Sha2CpuProverExt};
 use openvm_sha256_transpiler::Sha256TranspilerExtension;
 use openvm_stark_backend::{
@@ -55,7 +41,6 @@
     p3_field::{Field, PrimeField32},
     prover::cpu::{CpuBackend, CpuDevice},
 };
->>>>>>> 8141dacc
 use openvm_transpiler::transpiler::Transpiler;
 use serde::{Deserialize, Serialize};
 cfg_if::cfg_if! {
@@ -96,7 +81,7 @@
     pub rv32i: Option<UnitStruct>,
     pub io: Option<UnitStruct>,
     pub keccak: Option<UnitStruct>,
-    pub sha2: Option<UnitStruct>,
+    pub sha256: Option<UnitStruct>,
     pub native: Option<UnitStruct>,
     pub castf: Option<UnitStruct>,
 
@@ -114,68 +99,6 @@
     pub ecc: Option<WeierstrassExtension>,
 }
 
-<<<<<<< HEAD
-#[derive(
-    ChipUsageGetter, Chip, InstructionExecutor, From, AnyEnum, InsExecutorE1, InsExecutorE2,
-)]
-pub enum SdkVmConfigExecutor<F: PrimeField32> {
-    #[any_enum]
-    System(SystemExecutor<F>),
-    #[any_enum]
-    Rv32i(Rv32IExecutor<F>),
-    #[any_enum]
-    Io(Rv32IoExecutor<F>),
-    #[any_enum]
-    Keccak(Keccak256Executor<F>),
-    #[any_enum]
-    Sha2(Sha2Executor<F>),
-    #[any_enum]
-    Native(NativeExecutor<F>),
-    #[any_enum]
-    Rv32m(Rv32MExecutor<F>),
-    #[any_enum]
-    BigInt(Int256Executor<F>),
-    #[any_enum]
-    Modular(ModularExtensionExecutor<F>),
-    #[any_enum]
-    Fp2(Fp2ExtensionExecutor<F>),
-    #[any_enum]
-    Pairing(PairingExtensionExecutor<F>),
-    #[any_enum]
-    Ecc(WeierstrassExtensionExecutor<F>),
-    #[any_enum]
-    CastF(CastFExtensionExecutor<F>),
-}
-
-#[derive(From, ChipUsageGetter, Chip, AnyEnum)]
-pub enum SdkVmConfigPeriphery<F: PrimeField32> {
-    #[any_enum]
-    System(SystemPeriphery<F>),
-    #[any_enum]
-    Rv32i(Rv32IPeriphery<F>),
-    #[any_enum]
-    Io(Rv32IoPeriphery<F>),
-    #[any_enum]
-    Keccak(Keccak256Periphery<F>),
-    #[any_enum]
-    Sha2(Sha2Periphery<F>),
-    #[any_enum]
-    Native(NativePeriphery<F>),
-    #[any_enum]
-    Rv32m(Rv32MPeriphery<F>),
-    #[any_enum]
-    BigInt(Int256Periphery<F>),
-    #[any_enum]
-    Modular(ModularExtensionPeriphery<F>),
-    #[any_enum]
-    Fp2(Fp2ExtensionPeriphery<F>),
-    #[any_enum]
-    Pairing(PairingExtensionPeriphery<F>),
-    #[any_enum]
-    Ecc(WeierstrassExtensionPeriphery<F>),
-    #[any_enum]
-    CastF(CastFExtensionPeriphery<F>),
-=======
 impl SdkVmConfig {
     /// Standard configuration with a set of default VM extensions loaded.
     ///
@@ -262,7 +185,6 @@
     pub fn riscv32() -> Self {
         Self::new(AppFriParams::default().fri_params, SdkVmConfig::riscv32())
     }
->>>>>>> 8141dacc
 }
 
 impl TranspilerConfig<F> for SdkVmConfig {
@@ -277,8 +199,8 @@
         if self.keccak.is_some() {
             transpiler = transpiler.with_extension(Keccak256TranspilerExtension);
         }
-        if self.sha2.is_some() {
-            transpiler = transpiler.with_extension(Sha2TranspilerExtension);
+        if self.sha256.is_some() {
+            transpiler = transpiler.with_extension(Sha256TranspilerExtension);
         }
         if self.native.is_some() {
             transpiler = transpiler.with_extension(LongFormTranspilerExtension);
@@ -470,13 +392,8 @@
         if let Some(keccak) = &config.keccak {
             VmProverExtension::<E, _, _>::extend_prover(&Keccak256CpuProverExt, keccak, inventory)?;
         }
-<<<<<<< HEAD
-        if self.sha2.is_some() {
-            complex = complex.extend(&Sha2)?;
-=======
         if let Some(sha256) = &config.sha256 {
             VmProverExtension::<E, _, _>::extend_prover(&Sha2CpuProverExt, sha256, inventory)?;
->>>>>>> 8141dacc
         }
         if let Some(native) = &config.native {
             VmProverExtension::<E, _, _>::extend_prover(&NativeCpuProverExt, native, inventory)?;
@@ -649,8 +566,8 @@
     }
 }
 
-impl From<Sha2> for UnitStruct {
-    fn from(_: Sha2) -> Self {
+impl From<Sha256> for UnitStruct {
+    fn from(_: Sha256) -> Self {
         UnitStruct {}
     }
 }
@@ -675,11 +592,7 @@
     pub rv32i: Option<UnitStruct>,
     pub io: Option<UnitStruct>,
     pub keccak: Option<UnitStruct>,
-<<<<<<< HEAD
-    pub sha2: Option<UnitStruct>,
-=======
     pub sha256: Option<UnitStruct>,
->>>>>>> 8141dacc
     pub native: Option<UnitStruct>,
     pub castf: Option<UnitStruct>,
 
@@ -693,27 +606,12 @@
 
 impl From<SdkVmConfigWithDefaultDeser> for SdkVmConfig {
     fn from(config: SdkVmConfigWithDefaultDeser) -> Self {
-<<<<<<< HEAD
-        let mut system = config.system;
-        if config.native.is_none() && config.castf.is_none() {
-            // There should be no need to write to native address space if Native extension and
-            // CastF extension are not enabled.
-            system.config.memory_config.addr_space_sizes[NATIVE_AS as usize] = 0;
-        }
-        Self {
-            system,
-            rv32i: config.rv32i,
-            io: config.io,
-            keccak: config.keccak,
-            sha2: config.sha2,
-=======
         let ret = Self {
             system: config.system,
             rv32i: config.rv32i,
             io: config.io,
             keccak: config.keccak,
             sha256: config.sha256,
->>>>>>> 8141dacc
             native: config.native,
             castf: config.castf,
             rv32m: config.rv32m,
@@ -722,8 +620,6 @@
             fp2: config.fp2,
             pairing: config.pairing,
             ecc: config.ecc,
-<<<<<<< HEAD
-=======
         };
         ret.optimize()
     }
@@ -755,7 +651,6 @@
             toml::to_string_pretty(&toml_config).unwrap().lines(),
         ) {
             assert_eq!(line1, line2);
->>>>>>> 8141dacc
         }
     }
 }