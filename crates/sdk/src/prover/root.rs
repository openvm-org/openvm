--- conflicted
+++ resolved
@@ -2,11 +2,7 @@
 use itertools::zip_eq;
 use openvm_circuit::arch::{
     GenerationError, PreflightExecutionOutput, SingleSegmentVmProver, Streams, VirtualMachine,
-<<<<<<< HEAD
-    VirtualMachineError, VmLocalProver,
-=======
     VirtualMachineError, VmInstance,
->>>>>>> 8ad15357
 };
 use openvm_continuations::verifier::root::types::RootVmVerifierInput;
 use openvm_native_circuit::{NativeConfig, NativeCpuBuilder, NATIVE_MAX_TRACE_HEIGHTS};
@@ -29,11 +25,7 @@
     /// The proving key in `inner` should always have ordering of AIRs in the sorted order by fixed
     /// trace heights outside of the `prove` function.
     // This is CPU-only for now because it uses RootSC
-<<<<<<< HEAD
-    inner: VmLocalProver<BabyBearPoseidon2RootEngine, NativeCpuBuilder>,
-=======
     inner: VmInstance<BabyBearPoseidon2RootEngine, NativeCpuBuilder>,
->>>>>>> 8ad15357
     /// The constant trace heights, ordered by AIR ID (the original ordering from VmConfig).
     #[getset(get = "pub")]
     fixed_air_heights: Vec<u32>,
@@ -42,15 +34,6 @@
 }
 
 impl RootVerifierLocalProver {
-<<<<<<< HEAD
-    pub fn new(root_verifier_pk: RootVerifierProvingKey) -> Result<Self, VirtualMachineError> {
-        let inner = new_local_prover(
-            NativeCpuBuilder,
-            &root_verifier_pk.vm_pk,
-            &root_verifier_pk.root_committed_exe,
-        )?;
-        let fixed_air_heights = root_verifier_pk.air_heights;
-=======
     pub fn new(root_verifier_pk: &RootVerifierProvingKey) -> Result<Self, VirtualMachineError> {
         let inner = new_local_prover(
             NativeCpuBuilder,
@@ -58,7 +41,6 @@
             root_verifier_pk.root_committed_exe.exe.clone(),
         )?;
         let fixed_air_heights = root_verifier_pk.air_heights.clone();
->>>>>>> 8ad15357
         let air_id_perm = AirIdPermutation::compute(&fixed_air_heights);
         let mut inverse_perm = vec![0usize; air_id_perm.perm.len()];
         for (i, &perm_i) in air_id_perm.perm.iter().enumerate() {
@@ -73,10 +55,7 @@
             air_id_inv_perm,
         })
     }
-<<<<<<< HEAD
-=======
 
->>>>>>> 8ad15357
     pub fn vm_config(&self) -> &NativeConfig {
         self.inner.vm.config()
     }
@@ -84,98 +63,8 @@
     #[allow(dead_code)]
     pub(crate) fn fri_params(&self) -> &FriParameters {
         &self.inner.vm.engine.fri_params
-<<<<<<< HEAD
     }
 
-    pub fn execute_for_air_heights(
-        &mut self,
-        input: RootVmVerifierInput<SC>,
-    ) -> Result<Vec<u32>, VirtualMachineError> {
-        let exe = self.inner.exe().clone();
-        // See `SingleSegmentVmProver::prove` for explanation
-        let vm = &mut self.inner.vm;
-        Self::permute_pk(vm, &self.air_id_inv_perm);
-        assert!(!vm.config().as_ref().continuation_enabled);
-        let input = input.write();
-        let state = vm.create_initial_state(&exe, input);
-        vm.transport_init_memory_to_device(&state.memory);
-        let PreflightExecutionOutput {
-            system_records,
-            record_arenas,
-            ..
-        } = vm.execute_preflight(&exe, state, None, NATIVE_MAX_TRACE_HEIGHTS)?;
-        // Note[jpw]: we could in theory extract trace heights from just preflight execution, but
-        // that requires special logic in the chips so we will just generate the traces for now
-        let ctx = vm.generate_proving_ctx(system_records, record_arenas)?;
-        let air_heights = ctx
-            .per_air
-            .iter()
-            .map(|(_, air_ctx)| air_ctx.main_trace_height() as u32)
-            .collect();
-        Self::permute_pk(vm, &self.air_id_perm);
-        Ok(air_heights)
-    }
-
-    // ATTENTION: this must exactly match the permutation done in
-    // `AggStarkProvingKey::dummy_proof_and_keygen` except on DeviceMultiStarkProvingKey.
-    fn permute_pk(
-        vm: &mut VirtualMachine<BabyBearPoseidon2RootEngine, NativeCpuBuilder>,
-        perm: &AirIdPermutation,
-    ) {
-        perm.permute(&mut vm.pk_mut().per_air);
-        for thc in &mut vm.pk_mut().trace_height_constraints {
-            perm.permute(&mut thc.coefficients);
-        }
-=======
->>>>>>> 8ad15357
-    }
-
-<<<<<<< HEAD
-impl SingleSegmentVmProver<RootSC> for RootVerifierLocalProver {
-    // @dev: If this implementation is generalized to prover backends not using MatrixRecordArena,
-    // then it must be ensured that:
-    // - the Native extension chips can ensure that, if the record arenas have
-    //   `force_matrix_dimensions()` set, then the record arena capacity heights must equal the
-    //   trace matrix heights.
-    // - any chips that do not use record arenas (currently system memory chips) have a way to force
-    //   trace heights as well. We currently use the fact that all non-system periphery chips have
-    //   fixed height (in particular, there is no Poseidon2PeripheryChip).
-    fn prove(
-        &mut self,
-        input: impl Into<Streams<F>>,
-        _: &[u32],
-    ) -> Result<Proof<RootSC>, VirtualMachineError> {
-        assert!(!self.vm_config().as_ref().continuation_enabled);
-        // The following is unrolled from SingleSegmentVmProver for VmLocalProver and
-        // VirtualMachine::prove to add special logic around ensuring trace heights are fixed and
-        // then reordering the trace matrices so the heights are sorted.
-        let input = input.into();
-        let exe = self.inner.exe().clone();
-        let vm = &mut self.inner.vm;
-        // The root_verifier_pk has the AIRs ordered by the fixed AIR height sorted ordering, but
-        // execute_preflight and generate_proving_ctx still expect the original AIR ID ordering from
-        // VmConfig, so we apply the inverse permutation here, and then undo it after tracegen. This
-        // could maybe be replaced by only changing `executor_idx_to_air_idx`, but applying the
-        // permutation is conceptually simpler to track.
-        Self::permute_pk(vm, &self.air_id_inv_perm);
-        assert!(!vm.config().as_ref().continuation_enabled);
-        let state = vm.create_initial_state(&exe, input);
-        vm.transport_init_memory_to_device(&state.memory);
-
-        let trace_heights = &self.fixed_air_heights;
-        let PreflightExecutionOutput {
-            system_records,
-            mut record_arenas,
-            ..
-        } = vm.execute_preflight(&exe, state, None, trace_heights)?;
-        // record_arenas are created with capacity specified by trace_heights. we must ensure
-        // `generate_proving_ctx` does not resize the trace matrices to make them smaller:
-        for ra in &mut record_arenas {
-            ra.force_matrix_dimensions();
-        }
-        vm.override_system_trace_heights(trace_heights);
-
-=======
     pub fn execute_for_air_heights(
         &mut self,
         input: RootVmVerifierInput<SC>,
@@ -270,7 +159,6 @@
         }
         vm.override_system_trace_heights(trace_heights);
 
->>>>>>> 8ad15357
         let mut ctx = vm.generate_proving_ctx(system_records, record_arenas)?;
         // Sanity check: ensure all generated trace matrices actually match the fixed heights.
         for (air_idx, (fixed_height, (idx, air_ctx))) in
@@ -302,10 +190,7 @@
         // We also undo the permutation on pk because `prove` needs pk and ctx ordering to match.
         Self::permute_pk(vm, &self.air_id_perm);
         let proof = vm.engine.prove(vm.pk(), ctx);
-<<<<<<< HEAD
-=======
         *self.inner.state_mut() = Some(to_state);
->>>>>>> 8ad15357
         Ok(proof)
     }
 }