use std::sync::{Arc, OnceLock};

#[cfg(feature = "async")]
pub use async_prover::*;
use getset::Getters;
use itertools::Itertools;
use openvm_circuit::{
    arch::{
        hasher::poseidon2::{vm_poseidon2_hasher, Poseidon2Hasher},
        instructions::exe::VmExe,
        verify_segments, ContinuationVmProof, ContinuationVmProver, Executor, MeteredExecutor,
        PreflightExecutor, VerifiedExecutionPayload, VirtualMachine, VirtualMachineError,
        VmBuilder, VmExecutionConfig, VmInstance, VmVerificationError,
    },
    system::memory::CHUNK,
};
use openvm_stark_backend::{
    config::{Com, Val},
    keygen::types::MultiStarkVerifyingKey,
    p3_field::PrimeField32,
};
use openvm_stark_sdk::{
    config::baby_bear_poseidon2::BabyBearPoseidon2Engine,
    engine::{StarkEngine, StarkFriEngine},
};
use tracing::instrument;

use crate::{
    commit::{AppExecutionCommit, CommitBytes},
    keygen::AppVerifyingKey,
    prover::vm::{new_local_prover, types::VmProvingKey},
    util::check_max_constraint_degrees,
    StdIn, F, SC,
};

#[derive(Getters)]
pub struct AppProver<E, VB>
where
    E: StarkEngine,
    VB: VmBuilder<E>,
{
    pub program_name: Option<String>,
    #[getset(get = "pub")]
    instance: VmInstance<E, VB>,
    #[getset(get = "pub")]
    app_vm_vk: MultiStarkVerifyingKey<E::SC>,
    #[getset(get = "pub")]
    leaf_verifier_program_commit: Com<E::SC>,

    app_execution_commit: OnceLock<AppExecutionCommit>,
}

impl<E, VB> AppProver<E, VB>
where
    E: StarkFriEngine,
    VB: VmBuilder<E>,
    Val<E::SC>: PrimeField32,
    Com<E::SC>: AsRef<[Val<E::SC>; CHUNK]> + From<[Val<E::SC>; CHUNK]> + Into<[Val<E::SC>; CHUNK]>,
{
    /// Creates a new [AppProver] instance. This method will re-commit the `exe` program on device.
    /// If a cached version of the program already exists on device, then directly use the
    /// [`Self::new_from_instance`] constructor.
    ///
    /// The `leaf_verifier_program_commit` is the commitment to the program of the leaf verifier
    /// that verifies the App VM circuit. It can be found in the `AppProvingKey`.
    pub fn new(
        vm_builder: VB,
        app_vm_pk: &VmProvingKey<E::SC, VB::VmConfig>,
        app_exe: Arc<VmExe<Val<E::SC>>>,
        leaf_verifier_program_commit: Com<E::SC>,
    ) -> Result<Self, VirtualMachineError> {
        let instance = new_local_prover(vm_builder, app_vm_pk, app_exe)?;
        let app_vm_vk = app_vm_pk.vm_pk.get_vk();

        Ok(Self::new_from_instance(
            instance,
            app_vm_vk,
            leaf_verifier_program_commit,
        ))
    }

    pub fn new_from_instance(
        instance: VmInstance<E, VB>,
        app_vm_vk: MultiStarkVerifyingKey<E::SC>,
        leaf_verifier_program_commit: Com<E::SC>,
    ) -> Self {
        Self {
            program_name: None,
            instance,
            app_vm_vk,
            leaf_verifier_program_commit,
            app_execution_commit: OnceLock::new(),
        }
    }

    pub fn set_program_name(&mut self, program_name: impl AsRef<str>) -> &mut Self {
        self.program_name = Some(program_name.as_ref().to_string());
        self
    }
    pub fn with_program_name(mut self, program_name: impl AsRef<str>) -> Self {
        self.set_program_name(program_name);
        self
    }

    /// Returns [AppExecutionCommit], which is a commitment to **both** the App VM and the App
    /// VmExe.
    pub fn app_commit(&self) -> AppExecutionCommit {
        *self.app_execution_commit.get_or_init(|| {
            AppExecutionCommit::compute::<E::SC>(
                &self.instance().vm.config().as_ref().memory_config,
                self.instance().exe(),
                self.instance().program_commitment().clone(),
                self.leaf_verifier_program_commit.clone(),
            )
        })
    }

    pub fn app_program_commit(&self) -> Com<E::SC> {
        self.instance().program_commitment().clone()
    }

    /// Generates proof for every continuation segment
    #[instrument(
        name = "app_prove",
        skip_all,
        fields(group = self.program_name.as_ref().unwrap_or(&"app_proof".to_string()))
    )]
    pub fn prove(
        &mut self,
        input: StdIn<Val<E::SC>>,
    ) -> Result<ContinuationVmProof<E::SC>, VirtualMachineError>
    where
        <VB::VmConfig as VmExecutionConfig<Val<E::SC>>>::Executor: Executor<Val<E::SC>>
            + MeteredExecutor<Val<E::SC>>
            + PreflightExecutor<Val<E::SC>, VB::RecordArena>,
    {
        assert!(self.vm_config().as_ref().continuation_enabled);
        check_max_constraint_degrees(
            self.vm_config().as_ref(),
            &self.instance.vm.engine.fri_params(),
        );
        #[cfg(feature = "metrics")]
        metrics::counter!("fri.log_blowup")
            .absolute(self.instance.vm.engine.fri_params().log_blowup as u64);
        ContinuationVmProver::prove(&mut self.instance, input)
    }

    /// Generates proof for every continuation segment
    ///
    /// This function internally calls [verify_segments] to verify the result before returning the
    /// proof.
    ///
    /// **Note**: This function calls [`app_commit`](Self::app_commit), which is computationally
    /// intensive if it is the first time it is called within an `AppProver` instance.
    #[instrument(name = "app_prove_and_verify", skip_all)]
    pub fn prove_and_verify(
        &mut self,
        input: StdIn<Val<E::SC>>,
    ) -> Result<ContinuationVmProof<E::SC>, VirtualMachineError>
    where
        <VB::VmConfig as VmExecutionConfig<Val<E::SC>>>::Executor: Executor<Val<E::SC>>
            + MeteredExecutor<Val<E::SC>>
            + PreflightExecutor<Val<E::SC>, VB::RecordArena>,
    {
        let proofs = self.prove(input)?;
        // We skip verification of the user public values proof here because it is directly computed
        // from the merkle tree above
        let res = verify_segments(
            &self.instance.vm.engine,
            &self.app_vm_vk,
            &proofs.per_segment,
        )?;
        let app_exe_commit_u32s = self.app_commit().app_exe_commit.to_u32_digest();
        let exe_commit_u32s = res.exe_commit.map(|x| x.as_canonical_u32());
        if exe_commit_u32s != app_exe_commit_u32s {
            return Err(VmVerificationError::ExeCommitMismatch {
                expected: app_exe_commit_u32s,
                actual: exe_commit_u32s,
            }
            .into());
        }
        Ok(proofs)
    }

    /// App Exe
    pub fn exe(&self) -> Arc<VmExe<Val<E::SC>>> {
        self.instance.exe().clone()
    }

    /// App VM
    pub fn vm(&self) -> &VirtualMachine<E, VB> {
        &self.instance.vm
    }

    /// App VM config
    pub fn vm_config(&self) -> &VB::VmConfig {
        self.instance.vm.config()
    }
}

/// The payload of a verified guest VM execution with user public values extracted and
/// verified.
pub struct VerifiedAppArtifacts {
    /// The Merklelized hash of:
    /// - Program code commitment (commitment of the cached trace)
    /// - Merkle root of the initial memory
    /// - Starting program counter (`pc_start`)
    ///
    /// The Merklelization uses Poseidon2 as a cryptographic hash function (for the leaves)
    /// and a cryptographic compression function (for internal nodes).
    pub app_exe_commit: CommitBytes,
    pub user_public_values: Vec<u8>,
}

/// Verifies the [ContinuationVmProof], which is a collection of STARK proofs as well as
/// additional Merkle proof for user public values.
///
/// This function verifies the STARK proofs and additional conditions to ensure that the
/// `proof` is a valid proof of guest VM execution that terminates successfully (exit code 0)
/// _with respect to_ a commitment to some VM executable.
/// It is the responsibility of the caller to check that the commitment matches the expected
/// VM executable.
pub fn verify_app_proof(
    app_vk: &AppVerifyingKey,
    proof: &ContinuationVmProof<SC>,
) -> Result<VerifiedAppArtifacts, VmVerificationError> {
    static POSEIDON2_HASHER: OnceLock<Poseidon2Hasher<F>> = OnceLock::new();
    let engine = BabyBearPoseidon2Engine::new(app_vk.fri_params);
    let VerifiedExecutionPayload {
        exe_commit,
        final_memory_root,
    } = verify_segments(&engine, &app_vk.vk, &proof.per_segment)?;

    proof.user_public_values.verify(
        POSEIDON2_HASHER.get_or_init(vm_poseidon2_hasher),
        app_vk.memory_dimensions,
        final_memory_root,
    )?;

    let app_exe_commit = CommitBytes::from_u32_digest(&exe_commit.map(|x| x.as_canonical_u32()));
    // The user public values address space has cells have type u8
    let user_public_values = proof
        .user_public_values
        .public_values
        .iter()
        .map(|x| x.as_canonical_u32().try_into().unwrap())
        .collect_vec();
    Ok(VerifiedAppArtifacts {
        app_exe_commit,
        user_public_values,
    })
}

#[cfg(feature = "async")]
mod async_prover {
    use derivative::Derivative;
<<<<<<< HEAD
    use openvm_circuit::system::memory::merkle::public_values::UserPublicValuesProof;
=======
    use eyre::eyre;
    use openvm_circuit::{
        arch::ExecutionError, system::memory::merkle::public_values::UserPublicValuesProof,
    };
>>>>>>> 7e948899
    use openvm_stark_sdk::config::FriParameters;
    use tokio::{spawn, sync::Semaphore, task::spawn_blocking};
    use tracing::{info_span, instrument, Instrument};

    use super::*;

    /// Thread-safe asynchronous app prover.
    #[derive(Derivative, Getters)]
    #[derivative(Clone)]
    pub struct AsyncAppProver<E, VB>
    where
        E: StarkEngine,
        VB: VmBuilder<E>,
    {
        pub program_name: Option<String>,
        #[getset(get = "pub")]
        vm_builder: VB,
        #[getset(get = "pub")]
        app_vm_pk: Arc<VmProvingKey<E::SC, VB::VmConfig>>,
        app_exe: Arc<VmExe<Val<E::SC>>>,
        #[getset(get = "pub")]
        leaf_verifier_program_commit: Com<E::SC>,

        semaphore: Arc<Semaphore>,
    }

    impl<E, VB> AsyncAppProver<E, VB>
    where
        E: StarkFriEngine + 'static,
        VB: VmBuilder<E> + Clone + Send + Sync + 'static,
        VB::VmConfig: Send + Sync,
        <VB::VmConfig as VmExecutionConfig<Val<E::SC>>>::Executor: Executor<Val<E::SC>>
            + MeteredExecutor<Val<E::SC>>
            + PreflightExecutor<Val<E::SC>, VB::RecordArena>,
        Val<E::SC>: PrimeField32,
        Com<E::SC>:
            AsRef<[Val<E::SC>; CHUNK]> + From<[Val<E::SC>; CHUNK]> + Into<[Val<E::SC>; CHUNK]>,
    {
        pub fn new(
            vm_builder: VB,
            app_vm_pk: Arc<VmProvingKey<E::SC, VB::VmConfig>>,
            app_exe: Arc<VmExe<Val<E::SC>>>,
            leaf_verifier_program_commit: Com<E::SC>,
            max_concurrency: usize,
        ) -> Result<Self, VirtualMachineError> {
            Ok(Self {
                program_name: None,
                vm_builder,
                app_vm_pk,
                app_exe,
                leaf_verifier_program_commit,
                semaphore: Arc::new(Semaphore::new(max_concurrency)),
            })
        }

        pub fn set_program_name(&mut self, program_name: impl AsRef<str>) -> &mut Self {
            self.program_name = Some(program_name.as_ref().to_string());
            self
        }
        pub fn with_program_name(mut self, program_name: impl AsRef<str>) -> Self {
            self.set_program_name(program_name);
            self
        }

        /// App Exe
        pub fn exe(&self) -> Arc<VmExe<Val<E::SC>>> {
            self.app_exe.clone()
        }

        /// App VM config
        pub fn vm_config(&self) -> &VB::VmConfig {
            &self.app_vm_pk.vm_config
        }

        pub fn fri_params(&self) -> FriParameters {
            self.app_vm_pk.fri_params
        }

        /// Creates an [AppProver] within a particular thread. The former instance is not
        /// thread-safe and should **not** be moved between threads.
        pub fn local(&self) -> Result<AppProver<E, VB>, VirtualMachineError> {
            AppProver::new(
                self.vm_builder.clone(),
                &self.app_vm_pk,
                self.app_exe.clone(),
                self.leaf_verifier_program_commit.clone(),
            )
        }

        #[instrument(
            name = "app proof",
            skip_all,
            fields(
                group = self.program_name.as_ref().unwrap_or(&"app_proof".to_string())
            )
        )]
        pub async fn prove(
            self,
            input: StdIn<Val<E::SC>>,
        ) -> eyre::Result<ContinuationVmProof<E::SC>> {
            assert!(self.vm_config().as_ref().continuation_enabled);
            check_max_constraint_degrees(self.vm_config().as_ref(), &self.fri_params());
            #[cfg(feature = "metrics")]
            metrics::counter!("fri.log_blowup").absolute(self.fri_params().log_blowup as u64);

            // PERF[jpw]: it is possible to create metered_interpreter without creating vm. The
            // latter is more convenient, but does unnecessary setup (e.g., transfer pk to
            // device). Also, app_commit should be cached.
            let mut local_prover = self.local()?;
            let app_commit = local_prover.app_commit();
            local_prover.instance.reset_state(input.clone());
            let mut state = local_prover.instance.state_mut().take().unwrap();
            let vm = &mut local_prover.instance.vm;
            let metered_ctx = vm.build_metered_ctx(&self.app_exe);
            let metered_interpreter = vm.metered_interpreter(&self.app_exe)?;
            let (segments, _) = metered_interpreter.execute_metered(input, metered_ctx)?;
            drop(metered_interpreter);
            let pure_interpreter = vm.interpreter(&self.app_exe)?;
            let mut tasks = Vec::with_capacity(segments.len());
<<<<<<< HEAD
            let mut num_ins_last = 0;
=======
            let user_pv_proof: Arc<OnceLock<UserPublicValuesProof<CHUNK, Val<E::SC>>>> =
                Arc::new(OnceLock::new());
>>>>>>> 7e948899
            for (seg_idx, segment) in segments.into_iter().enumerate() {
                let semaphore = self.semaphore.clone();
                let async_worker = self.clone();
                state = pure_interpreter.execute_from_state(state, Some(num_ins_last))?;
                num_ins_last = segment.num_insns;
                let start_state = state.clone();
                let user_pv_proof = user_pv_proof.clone();
                let task = spawn(
                    async move {
                        let _permit = semaphore.acquire().await?;
                        let span = tracing::Span::current();
                        spawn_blocking(move || {
                            let _span = span.enter();
                            info_span!("prove_segment", segment = seg_idx).in_scope(
                                || -> eyre::Result<_> {
                                    // We need a separate span so the metric label includes
                                    // "segment"
                                    // from _segment_span
                                    let _prove_span = info_span!(
                                        "vm_prove",
                                        thread_id = ?std::thread::current().id()
                                    )
                                    .entered();
                                    let mut worker = async_worker.local()?;
                                    let instance = &mut worker.instance;
                                    let vm = &mut instance.vm;
                                    let preflight_interpreter = &mut instance.interpreter;
                                    let (segment_proof, final_memory) = vm.prove(
                                        preflight_interpreter,
                                        start_state,
                                        Some(segment.num_insns),
                                        &segment.trace_heights,
                                    )?;
                                    if let Some(final_memory) = final_memory {
                                        let top_tree = vm.memory_top_tree().unwrap();
                                        let proof = UserPublicValuesProof::compute(
                                            vm.config().as_ref().memory_config.memory_dimensions(),
                                            vm.config().as_ref().num_public_values,
                                            &vm_poseidon2_hasher(),
                                            &final_memory.memory,
                                            top_tree,
                                        );
                                        user_pv_proof.set(proof).map_err(|_| {
                                            eyre!("Only one segment should be terminal")
                                        })?;
                                    }
                                    Ok(segment_proof)
                                },
                            )
                        })
                        .await?
                    }
                    .in_current_span(),
                );
                tasks.push(task);
            }
<<<<<<< HEAD
            // Finish execution to termination
            state = pure_interpreter.execute_from_state(state, None)?;
            let final_memory = &state.memory.memory;
            let user_public_values = UserPublicValuesProof::compute(
                vm.config().as_ref().memory_config.memory_dimensions(),
                vm.config().as_ref().num_public_values,
                &vm_poseidon2_hasher(),
                final_memory,
            );
=======
>>>>>>> 7e948899

            let mut proofs = Vec::with_capacity(tasks.len());
            for task in tasks {
                let proof = task.await??;
                proofs.push(proof);
            }
            let user_public_values = user_pv_proof
                .get()
                .ok_or(ExecutionError::DidNotTerminate)?
                .clone();
            let cont_proof = ContinuationVmProof {
                per_segment: proofs,
                user_public_values,
            };

            // We skip verification of the user public values proof here because it is directly
            // computed from the merkle tree above
            let engine = E::new(self.fri_params());
            let res = verify_segments(
                &engine,
                &self.app_vm_pk.vm_pk.get_vk(),
                &cont_proof.per_segment,
            )?;
            let app_exe_commit_u32s = app_commit.app_exe_commit.to_u32_digest();
            let exe_commit_u32s = res.exe_commit.map(|x| x.as_canonical_u32());
            if exe_commit_u32s != app_exe_commit_u32s {
                return Err(VmVerificationError::ExeCommitMismatch {
                    expected: app_exe_commit_u32s,
                    actual: exe_commit_u32s,
                }
                .into());
            }
            Ok(cont_proof)
        }
    }
}<|MERGE_RESOLUTION|>--- conflicted
+++ resolved
@@ -254,14 +254,10 @@
 #[cfg(feature = "async")]
 mod async_prover {
     use derivative::Derivative;
-<<<<<<< HEAD
-    use openvm_circuit::system::memory::merkle::public_values::UserPublicValuesProof;
-=======
     use eyre::eyre;
     use openvm_circuit::{
         arch::ExecutionError, system::memory::merkle::public_values::UserPublicValuesProof,
     };
->>>>>>> 7e948899
     use openvm_stark_sdk::config::FriParameters;
     use tokio::{spawn, sync::Semaphore, task::spawn_blocking};
     use tracing::{info_span, instrument, Instrument};
@@ -381,12 +377,8 @@
             drop(metered_interpreter);
             let pure_interpreter = vm.interpreter(&self.app_exe)?;
             let mut tasks = Vec::with_capacity(segments.len());
-<<<<<<< HEAD
-            let mut num_ins_last = 0;
-=======
             let user_pv_proof: Arc<OnceLock<UserPublicValuesProof<CHUNK, Val<E::SC>>>> =
                 Arc::new(OnceLock::new());
->>>>>>> 7e948899
             for (seg_idx, segment) in segments.into_iter().enumerate() {
                 let semaphore = self.semaphore.clone();
                 let async_worker = self.clone();
@@ -443,18 +435,6 @@
                 );
                 tasks.push(task);
             }
-<<<<<<< HEAD
-            // Finish execution to termination
-            state = pure_interpreter.execute_from_state(state, None)?;
-            let final_memory = &state.memory.memory;
-            let user_public_values = UserPublicValuesProof::compute(
-                vm.config().as_ref().memory_config.memory_dimensions(),
-                vm.config().as_ref().num_public_values,
-                &vm_poseidon2_hasher(),
-                final_memory,
-            );
-=======
->>>>>>> 7e948899
 
             let mut proofs = Vec::with_capacity(tasks.len());
             for task in tasks {
