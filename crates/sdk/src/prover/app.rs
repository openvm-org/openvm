use std::sync::{Arc, OnceLock};

#[cfg(feature = "async")]
pub use async_prover::*;
use getset::Getters;
<<<<<<< HEAD
use openvm_circuit::{
    arch::{
        verify_segments, ContinuationVmProof, ContinuationVmProver, Executor, MeteredExecutor,
        PreflightExecutor, SingleSegmentVmProver, VirtualMachineError, VmBuilder,
        VmExecutionConfig, VmLocalProver,
    },
    system::{memory::CHUNK, program::trace::VmCommittedExe},
=======
use itertools::Itertools;
use openvm_circuit::{
    arch::{
        hasher::poseidon2::{vm_poseidon2_hasher, Poseidon2Hasher},
        instructions::exe::VmExe,
        verify_segments, ContinuationVmProof, ContinuationVmProver, Executor, MeteredExecutor,
        PreflightExecutor, VerifiedExecutionPayload, VirtualMachine, VirtualMachineError,
        VmBuilder, VmExecutionConfig, VmInstance, VmVerificationError,
    },
    system::memory::CHUNK,
>>>>>>> 8ad15357
};
use openvm_stark_backend::{
    config::{Com, Val},
    keygen::types::MultiStarkVerifyingKey,
    p3_field::PrimeField32,
<<<<<<< HEAD
    proof::Proof,
};
use openvm_stark_sdk::engine::{StarkEngine, StarkFriEngine};
use tracing::info_span;

use crate::{
    prover::vm::{new_local_prover, types::VmProvingKey},
    StdIn,
=======
};
use openvm_stark_sdk::{
    config::baby_bear_poseidon2::BabyBearPoseidon2Engine,
    engine::{StarkEngine, StarkFriEngine},
};
use tracing::instrument;

use crate::{
    commit::{AppExecutionCommit, CommitBytes},
    keygen::AppVerifyingKey,
    prover::vm::{new_local_prover, types::VmProvingKey},
    util::check_max_constraint_degrees,
    StdIn, F, SC,
>>>>>>> 8ad15357
};

#[derive(Getters)]
pub struct AppProver<E, VB>
where
    E: StarkEngine,
    VB: VmBuilder<E>,
{
    pub program_name: Option<String>,
    #[getset(get = "pub")]
<<<<<<< HEAD
    app_prover: VmLocalProver<E, VB>,
    #[getset(get = "pub")]
    app_vm_vk: MultiStarkVerifyingKey<E::SC>,
=======
    instance: VmInstance<E, VB>,
    #[getset(get = "pub")]
    app_vm_vk: MultiStarkVerifyingKey<E::SC>,
    #[getset(get = "pub")]
    leaf_verifier_program_commit: Com<E::SC>,

    app_execution_commit: OnceLock<AppExecutionCommit>,
>>>>>>> 8ad15357
}

impl<E, VB> AppProver<E, VB>
where
    E: StarkFriEngine,
    VB: VmBuilder<E>,
    Val<E::SC>: PrimeField32,
<<<<<<< HEAD
    Com<E::SC>: AsRef<[Val<E::SC>; CHUNK]>,
{
    pub fn new(
        vm_builder: VB,
        app_vm_pk: Arc<VmProvingKey<E::SC, VB::VmConfig>>,
        app_committed_exe: Arc<VmCommittedExe<E::SC>>,
    ) -> Result<Self, VirtualMachineError> {
        let app_prover = new_local_prover(vm_builder, &app_vm_pk, &app_committed_exe)?;
        let app_vm_vk = app_vm_pk.vm_pk.get_vk();
        Ok(Self {
            program_name: None,
            app_prover,
            app_vm_vk,
        })
=======
    Com<E::SC>: AsRef<[Val<E::SC>; CHUNK]> + From<[Val<E::SC>; CHUNK]> + Into<[Val<E::SC>; CHUNK]>,
{
    /// Creates a new [AppProver] instance. This method will re-commit the `exe` program on device.
    /// If a cached version of the program already exists on device, then directly use the
    /// [`Self::new_from_instance`] constructor.
    ///
    /// The `leaf_verifier_program_commit` is the commitment to the program of the leaf verifier
    /// that verifies the App VM circuit. It can be found in the `AppProvingKey`.
    pub fn new(
        vm_builder: VB,
        app_vm_pk: &VmProvingKey<E::SC, VB::VmConfig>,
        app_exe: Arc<VmExe<Val<E::SC>>>,
        leaf_verifier_program_commit: Com<E::SC>,
    ) -> Result<Self, VirtualMachineError> {
        let instance = new_local_prover(vm_builder, app_vm_pk, app_exe)?;
        let app_vm_vk = app_vm_pk.vm_pk.get_vk();

        Ok(Self::new_from_instance(
            instance,
            app_vm_vk,
            leaf_verifier_program_commit,
        ))
    }

    pub fn new_from_instance(
        instance: VmInstance<E, VB>,
        app_vm_vk: MultiStarkVerifyingKey<E::SC>,
        leaf_verifier_program_commit: Com<E::SC>,
    ) -> Self {
        Self {
            program_name: None,
            instance,
            app_vm_vk,
            leaf_verifier_program_commit,
            app_execution_commit: OnceLock::new(),
        }
>>>>>>> 8ad15357
    }

    pub fn set_program_name(&mut self, program_name: impl AsRef<str>) -> &mut Self {
        self.program_name = Some(program_name.as_ref().to_string());
        self
    }
    pub fn with_program_name(mut self, program_name: impl AsRef<str>) -> Self {
        self.set_program_name(program_name);
        self
    }

    /// Returns [AppExecutionCommit], which is a commitment to **both** the App VM and the App
    /// VmExe.
    pub fn app_commit(&self) -> AppExecutionCommit {
        *self.app_execution_commit.get_or_init(|| {
            AppExecutionCommit::compute::<E::SC>(
                &self.instance().vm.config().as_ref().memory_config,
                self.instance().exe(),
                self.instance().program_commitment().clone(),
                self.leaf_verifier_program_commit.clone(),
            )
        })
    }

    pub fn app_program_commit(&self) -> Com<E::SC> {
        self.instance().program_commitment().clone()
    }

    /// Generates proof for every continuation segment
<<<<<<< HEAD
    pub fn generate_app_proof(
=======
    #[instrument(
        name = "app_prove",
        skip_all,
        fields(group = self.program_name.as_ref().unwrap_or(&"app_proof".to_string()))
    )]
    pub fn prove(
>>>>>>> 8ad15357
        &mut self,
        input: StdIn<Val<E::SC>>,
    ) -> Result<ContinuationVmProof<E::SC>, VirtualMachineError>
    where
        <VB::VmConfig as VmExecutionConfig<Val<E::SC>>>::Executor: Executor<Val<E::SC>>
            + MeteredExecutor<Val<E::SC>>
            + PreflightExecutor<Val<E::SC>, VB::RecordArena>,
    {
<<<<<<< HEAD
        assert!(
            self.vm_config().as_ref().continuation_enabled,
            "Use generate_app_proof_without_continuations instead."
        );
        let proofs = info_span!(
            "app proof",
            group = self
                .program_name
                .as_ref()
                .unwrap_or(&"app_proof".to_string())
        )
        .in_scope(|| {
            #[cfg(feature = "metrics")]
            metrics::counter!("fri.log_blowup")
                .absolute(self.app_prover.vm.engine.fri_params().log_blowup as u64);
            ContinuationVmProver::prove(&mut self.app_prover, input)
        })?;
        // We skip verification of the user public values proof here because it is directly computed
        // from the merkle tree above
        verify_segments(
            &self.app_prover.vm.engine,
            &self.app_vm_vk,
            &proofs.per_segment,
        )?;
        Ok(proofs)
    }

    pub fn generate_app_proof_without_continuations(
        &mut self,
        input: StdIn<Val<E::SC>>,
        trace_heights: &[u32],
    ) -> Result<Proof<E::SC>, VirtualMachineError>
    where
        <VB::VmConfig as VmExecutionConfig<Val<E::SC>>>::Executor:
            PreflightExecutor<Val<E::SC>, VB::RecordArena>,
    {
        assert!(
            !self.vm_config().as_ref().continuation_enabled,
            "Use generate_app_proof instead."
        );
        info_span!(
            "app proof",
            group = self
                .program_name
                .as_ref()
                .unwrap_or(&"app_proof".to_string())
        )
        .in_scope(|| {
            #[cfg(feature = "metrics")]
            metrics::counter!("fri.log_blowup")
                .absolute(self.app_prover.vm.engine.fri_params().log_blowup as u64);
            SingleSegmentVmProver::prove(&mut self.app_prover, input, trace_heights)
        })
=======
        assert!(self.vm_config().as_ref().continuation_enabled);
        check_max_constraint_degrees(
            self.vm_config().as_ref(),
            &self.instance.vm.engine.fri_params(),
        );
        #[cfg(feature = "metrics")]
        metrics::counter!("fri.log_blowup")
            .absolute(self.instance.vm.engine.fri_params().log_blowup as u64);
        ContinuationVmProver::prove(&mut self.instance, input)
    }

    /// Generates proof for every continuation segment
    ///
    /// This function internally calls [verify_segments] to verify the result before returning the
    /// proof.
    ///
    /// **Note**: This function calls [`app_commit`](Self::app_commit), which is computationally
    /// intensive if it is the first time it is called within an `AppProver` instance.
    #[instrument(name = "app_prove_and_verify", skip_all)]
    pub fn prove_and_verify(
        &mut self,
        input: StdIn<Val<E::SC>>,
    ) -> Result<ContinuationVmProof<E::SC>, VirtualMachineError>
    where
        <VB::VmConfig as VmExecutionConfig<Val<E::SC>>>::Executor: Executor<Val<E::SC>>
            + MeteredExecutor<Val<E::SC>>
            + PreflightExecutor<Val<E::SC>, VB::RecordArena>,
    {
        let proofs = self.prove(input)?;
        // We skip verification of the user public values proof here because it is directly computed
        // from the merkle tree above
        let res = verify_segments(
            &self.instance.vm.engine,
            &self.app_vm_vk,
            &proofs.per_segment,
        )?;
        let app_exe_commit_u32s = self.app_commit().app_exe_commit.to_u32_digest();
        let exe_commit_u32s = res.exe_commit.map(|x| x.as_canonical_u32());
        if exe_commit_u32s != app_exe_commit_u32s {
            return Err(VmVerificationError::ExeCommitMismatch {
                expected: app_exe_commit_u32s,
                actual: exe_commit_u32s,
            }
            .into());
        }
        Ok(proofs)
    }

    /// App Exe
    pub fn exe(&self) -> Arc<VmExe<Val<E::SC>>> {
        self.instance.exe().clone()
    }

    /// App VM
    pub fn vm(&self) -> &VirtualMachine<E, VB> {
        &self.instance.vm
>>>>>>> 8ad15357
    }

    /// App VM config
    pub fn vm_config(&self) -> &VB::VmConfig {
<<<<<<< HEAD
        self.app_prover.vm.config()
=======
        self.instance.vm.config()
    }
}

/// The payload of a verified guest VM execution with user public values extracted and
/// verified.
pub struct VerifiedAppArtifacts {
    /// The Merklelized hash of:
    /// - Program code commitment (commitment of the cached trace)
    /// - Merkle root of the initial memory
    /// - Starting program counter (`pc_start`)
    ///
    /// The Merklelization uses Poseidon2 as a cryptographic hash function (for the leaves)
    /// and a cryptographic compression function (for internal nodes).
    pub app_exe_commit: CommitBytes,
    pub user_public_values: Vec<u8>,
}

/// Verifies the [ContinuationVmProof], which is a collection of STARK proofs as well as
/// additional Merkle proof for user public values.
///
/// This function verifies the STARK proofs and additional conditions to ensure that the
/// `proof` is a valid proof of guest VM execution that terminates successfully (exit code 0)
/// _with respect to_ a commitment to some VM executable.
/// It is the responsibility of the caller to check that the commitment matches the expected
/// VM executable.
pub fn verify_app_proof(
    app_vk: &AppVerifyingKey,
    proof: &ContinuationVmProof<SC>,
) -> Result<VerifiedAppArtifacts, VmVerificationError> {
    static POSEIDON2_HASHER: OnceLock<Poseidon2Hasher<F>> = OnceLock::new();
    let engine = BabyBearPoseidon2Engine::new(app_vk.fri_params);
    let VerifiedExecutionPayload {
        exe_commit,
        final_memory_root,
    } = verify_segments(&engine, &app_vk.vk, &proof.per_segment)?;

    proof.user_public_values.verify(
        POSEIDON2_HASHER.get_or_init(vm_poseidon2_hasher),
        app_vk.memory_dimensions,
        final_memory_root,
    )?;

    let app_exe_commit = CommitBytes::from_u32_digest(&exe_commit.map(|x| x.as_canonical_u32()));
    // The user public values address space has cells have type u8
    let user_public_values = proof
        .user_public_values
        .public_values
        .iter()
        .map(|x| x.as_canonical_u32().try_into().unwrap())
        .collect_vec();
    Ok(VerifiedAppArtifacts {
        app_exe_commit,
        user_public_values,
    })
}

#[cfg(feature = "async")]
mod async_prover {
    use derivative::Derivative;
    use eyre::eyre;
    use openvm_circuit::{
        arch::ExecutionError, system::memory::merkle::public_values::UserPublicValuesProof,
    };
    use openvm_stark_sdk::config::FriParameters;
    use tokio::{spawn, sync::Semaphore, task::spawn_blocking};
    use tracing::{info_span, instrument, Instrument};

    use super::*;

    /// Thread-safe asynchronous app prover.
    #[derive(Derivative, Getters)]
    #[derivative(Clone)]
    pub struct AsyncAppProver<E, VB>
    where
        E: StarkEngine,
        VB: VmBuilder<E>,
    {
        pub program_name: Option<String>,
        #[getset(get = "pub")]
        vm_builder: VB,
        #[getset(get = "pub")]
        app_vm_pk: Arc<VmProvingKey<E::SC, VB::VmConfig>>,
        app_exe: Arc<VmExe<Val<E::SC>>>,
        #[getset(get = "pub")]
        leaf_verifier_program_commit: Com<E::SC>,

        semaphore: Arc<Semaphore>,
    }

    impl<E, VB> AsyncAppProver<E, VB>
    where
        E: StarkFriEngine + 'static,
        VB: VmBuilder<E> + Clone + Send + Sync + 'static,
        VB::VmConfig: Send + Sync,
        <VB::VmConfig as VmExecutionConfig<Val<E::SC>>>::Executor: Executor<Val<E::SC>>
            + MeteredExecutor<Val<E::SC>>
            + PreflightExecutor<Val<E::SC>, VB::RecordArena>,
        Val<E::SC>: PrimeField32,
        Com<E::SC>:
            AsRef<[Val<E::SC>; CHUNK]> + From<[Val<E::SC>; CHUNK]> + Into<[Val<E::SC>; CHUNK]>,
    {
        pub fn new(
            vm_builder: VB,
            app_vm_pk: Arc<VmProvingKey<E::SC, VB::VmConfig>>,
            app_exe: Arc<VmExe<Val<E::SC>>>,
            leaf_verifier_program_commit: Com<E::SC>,
            max_concurrency: usize,
        ) -> Result<Self, VirtualMachineError> {
            Ok(Self {
                program_name: None,
                vm_builder,
                app_vm_pk,
                app_exe,
                leaf_verifier_program_commit,
                semaphore: Arc::new(Semaphore::new(max_concurrency)),
            })
        }

        pub fn set_program_name(&mut self, program_name: impl AsRef<str>) -> &mut Self {
            self.program_name = Some(program_name.as_ref().to_string());
            self
        }
        pub fn with_program_name(mut self, program_name: impl AsRef<str>) -> Self {
            self.set_program_name(program_name);
            self
        }

        /// App Exe
        pub fn exe(&self) -> Arc<VmExe<Val<E::SC>>> {
            self.app_exe.clone()
        }

        /// App VM config
        pub fn vm_config(&self) -> &VB::VmConfig {
            &self.app_vm_pk.vm_config
        }

        pub fn fri_params(&self) -> FriParameters {
            self.app_vm_pk.fri_params
        }

        /// Creates an [AppProver] within a particular thread. The former instance is not
        /// thread-safe and should **not** be moved between threads.
        pub fn local(&self) -> Result<AppProver<E, VB>, VirtualMachineError> {
            AppProver::new(
                self.vm_builder.clone(),
                &self.app_vm_pk,
                self.app_exe.clone(),
                self.leaf_verifier_program_commit.clone(),
            )
        }

        #[instrument(
            name = "app proof",
            skip_all,
            fields(
                group = self.program_name.as_ref().unwrap_or(&"app_proof".to_string())
            )
        )]
        pub async fn prove(
            self,
            input: StdIn<Val<E::SC>>,
        ) -> eyre::Result<ContinuationVmProof<E::SC>> {
            assert!(self.vm_config().as_ref().continuation_enabled);
            check_max_constraint_degrees(self.vm_config().as_ref(), &self.fri_params());
            #[cfg(feature = "metrics")]
            metrics::counter!("fri.log_blowup").absolute(self.fri_params().log_blowup as u64);

            // PERF[jpw]: it is possible to create metered_interpreter without creating vm. The
            // latter is more convenient, but does unnecessary setup (e.g., transfer pk to
            // device). Also, app_commit should be cached.
            let mut local_prover = self.local()?;
            let app_commit = local_prover.app_commit();
            local_prover.instance.reset_state(input.clone());
            let mut state = local_prover.instance.state_mut().take().unwrap();
            let vm = &mut local_prover.instance.vm;
            let metered_ctx = vm.build_metered_ctx(&self.app_exe);
            let metered_interpreter = vm.metered_interpreter(&self.app_exe)?;
            let (segments, _) = metered_interpreter.execute_metered(input, metered_ctx)?;
            drop(metered_interpreter);
            let pure_interpreter = vm.interpreter(&self.app_exe)?;
            let mut tasks = Vec::with_capacity(segments.len());
            let mut num_ins_last = 0;
            let user_pv_proof: Arc<OnceLock<UserPublicValuesProof<CHUNK, Val<E::SC>>>> =
                Arc::new(OnceLock::new());
            for (seg_idx, segment) in segments.into_iter().enumerate() {
                let semaphore = self.semaphore.clone();
                let async_worker = self.clone();
                state = pure_interpreter.execute_from_state(state, Some(num_ins_last))?;
                num_ins_last = segment.num_insns;
                let start_state = state.clone();
                let user_pv_proof = user_pv_proof.clone();
                let task = spawn(
                    async move {
                        let _permit = semaphore.acquire().await?;
                        let span = tracing::Span::current();
                        spawn_blocking(move || {
                            let _span = span.enter();
                            info_span!("prove_segment", segment = seg_idx).in_scope(
                                || -> eyre::Result<_> {
                                    // We need a separate span so the metric label includes
                                    // "segment"
                                    // from _segment_span
                                    let _prove_span = info_span!(
                                        "vm_prove",
                                        thread_id = ?std::thread::current().id()
                                    )
                                    .entered();
                                    let mut worker = async_worker.local()?;
                                    let instance = &mut worker.instance;
                                    let vm = &mut instance.vm;
                                    let preflight_interpreter = &mut instance.interpreter;
                                    let (segment_proof, final_memory) = vm.prove(
                                        preflight_interpreter,
                                        start_state,
                                        Some(segment.num_insns),
                                        &segment.trace_heights,
                                    )?;
                                    if let Some(final_memory) = final_memory {
                                        let top_tree = vm.memory_top_tree().unwrap();
                                        let proof = UserPublicValuesProof::compute(
                                            vm.config().as_ref().memory_config.memory_dimensions(),
                                            vm.config().as_ref().num_public_values,
                                            &vm_poseidon2_hasher(),
                                            &final_memory.memory,
                                            top_tree,
                                        );
                                        user_pv_proof.set(proof).map_err(|_| {
                                            eyre!("Only one segment should be terminal")
                                        })?;
                                    }
                                    Ok(segment_proof)
                                },
                            )
                        })
                        .await?
                    }
                    .in_current_span(),
                );
                tasks.push(task);
            }

            let mut proofs = Vec::with_capacity(tasks.len());
            for task in tasks {
                let proof = task.await??;
                proofs.push(proof);
            }
            let user_public_values = user_pv_proof
                .get()
                .ok_or(ExecutionError::DidNotTerminate)?
                .clone();
            let cont_proof = ContinuationVmProof {
                per_segment: proofs,
                user_public_values,
            };

            // We skip verification of the user public values proof here because it is directly
            // computed from the merkle tree above
            let engine = E::new(self.fri_params());
            let res = verify_segments(
                &engine,
                &self.app_vm_pk.vm_pk.get_vk(),
                &cont_proof.per_segment,
            )?;
            let app_exe_commit_u32s = app_commit.app_exe_commit.to_u32_digest();
            let exe_commit_u32s = res.exe_commit.map(|x| x.as_canonical_u32());
            if exe_commit_u32s != app_exe_commit_u32s {
                return Err(VmVerificationError::ExeCommitMismatch {
                    expected: app_exe_commit_u32s,
                    actual: exe_commit_u32s,
                }
                .into());
            }
            Ok(cont_proof)
        }
>>>>>>> 8ad15357
    }
}<|MERGE_RESOLUTION|>--- conflicted
+++ resolved
@@ -3,15 +3,6 @@
 #[cfg(feature = "async")]
 pub use async_prover::*;
 use getset::Getters;
-<<<<<<< HEAD
-use openvm_circuit::{
-    arch::{
-        verify_segments, ContinuationVmProof, ContinuationVmProver, Executor, MeteredExecutor,
-        PreflightExecutor, SingleSegmentVmProver, VirtualMachineError, VmBuilder,
-        VmExecutionConfig, VmLocalProver,
-    },
-    system::{memory::CHUNK, program::trace::VmCommittedExe},
-=======
 use itertools::Itertools;
 use openvm_circuit::{
     arch::{
@@ -22,22 +13,11 @@
         VmBuilder, VmExecutionConfig, VmInstance, VmVerificationError,
     },
     system::memory::CHUNK,
->>>>>>> 8ad15357
 };
 use openvm_stark_backend::{
     config::{Com, Val},
     keygen::types::MultiStarkVerifyingKey,
     p3_field::PrimeField32,
-<<<<<<< HEAD
-    proof::Proof,
-};
-use openvm_stark_sdk::engine::{StarkEngine, StarkFriEngine};
-use tracing::info_span;
-
-use crate::{
-    prover::vm::{new_local_prover, types::VmProvingKey},
-    StdIn,
-=======
 };
 use openvm_stark_sdk::{
     config::baby_bear_poseidon2::BabyBearPoseidon2Engine,
@@ -51,7 +31,6 @@
     prover::vm::{new_local_prover, types::VmProvingKey},
     util::check_max_constraint_degrees,
     StdIn, F, SC,
->>>>>>> 8ad15357
 };
 
 #[derive(Getters)]
@@ -62,11 +41,6 @@
 {
     pub program_name: Option<String>,
     #[getset(get = "pub")]
-<<<<<<< HEAD
-    app_prover: VmLocalProver<E, VB>,
-    #[getset(get = "pub")]
-    app_vm_vk: MultiStarkVerifyingKey<E::SC>,
-=======
     instance: VmInstance<E, VB>,
     #[getset(get = "pub")]
     app_vm_vk: MultiStarkVerifyingKey<E::SC>,
@@ -74,7 +48,6 @@
     leaf_verifier_program_commit: Com<E::SC>,
 
     app_execution_commit: OnceLock<AppExecutionCommit>,
->>>>>>> 8ad15357
 }
 
 impl<E, VB> AppProver<E, VB>
@@ -82,22 +55,6 @@
     E: StarkFriEngine,
     VB: VmBuilder<E>,
     Val<E::SC>: PrimeField32,
-<<<<<<< HEAD
-    Com<E::SC>: AsRef<[Val<E::SC>; CHUNK]>,
-{
-    pub fn new(
-        vm_builder: VB,
-        app_vm_pk: Arc<VmProvingKey<E::SC, VB::VmConfig>>,
-        app_committed_exe: Arc<VmCommittedExe<E::SC>>,
-    ) -> Result<Self, VirtualMachineError> {
-        let app_prover = new_local_prover(vm_builder, &app_vm_pk, &app_committed_exe)?;
-        let app_vm_vk = app_vm_pk.vm_pk.get_vk();
-        Ok(Self {
-            program_name: None,
-            app_prover,
-            app_vm_vk,
-        })
-=======
     Com<E::SC>: AsRef<[Val<E::SC>; CHUNK]> + From<[Val<E::SC>; CHUNK]> + Into<[Val<E::SC>; CHUNK]>,
 {
     /// Creates a new [AppProver] instance. This method will re-commit the `exe` program on device.
@@ -134,7 +91,6 @@
             leaf_verifier_program_commit,
             app_execution_commit: OnceLock::new(),
         }
->>>>>>> 8ad15357
     }
 
     pub fn set_program_name(&mut self, program_name: impl AsRef<str>) -> &mut Self {
@@ -164,16 +120,12 @@
     }
 
     /// Generates proof for every continuation segment
-<<<<<<< HEAD
-    pub fn generate_app_proof(
-=======
     #[instrument(
         name = "app_prove",
         skip_all,
         fields(group = self.program_name.as_ref().unwrap_or(&"app_proof".to_string()))
     )]
     pub fn prove(
->>>>>>> 8ad15357
         &mut self,
         input: StdIn<Val<E::SC>>,
     ) -> Result<ContinuationVmProof<E::SC>, VirtualMachineError>
@@ -182,61 +134,6 @@
             + MeteredExecutor<Val<E::SC>>
             + PreflightExecutor<Val<E::SC>, VB::RecordArena>,
     {
-<<<<<<< HEAD
-        assert!(
-            self.vm_config().as_ref().continuation_enabled,
-            "Use generate_app_proof_without_continuations instead."
-        );
-        let proofs = info_span!(
-            "app proof",
-            group = self
-                .program_name
-                .as_ref()
-                .unwrap_or(&"app_proof".to_string())
-        )
-        .in_scope(|| {
-            #[cfg(feature = "metrics")]
-            metrics::counter!("fri.log_blowup")
-                .absolute(self.app_prover.vm.engine.fri_params().log_blowup as u64);
-            ContinuationVmProver::prove(&mut self.app_prover, input)
-        })?;
-        // We skip verification of the user public values proof here because it is directly computed
-        // from the merkle tree above
-        verify_segments(
-            &self.app_prover.vm.engine,
-            &self.app_vm_vk,
-            &proofs.per_segment,
-        )?;
-        Ok(proofs)
-    }
-
-    pub fn generate_app_proof_without_continuations(
-        &mut self,
-        input: StdIn<Val<E::SC>>,
-        trace_heights: &[u32],
-    ) -> Result<Proof<E::SC>, VirtualMachineError>
-    where
-        <VB::VmConfig as VmExecutionConfig<Val<E::SC>>>::Executor:
-            PreflightExecutor<Val<E::SC>, VB::RecordArena>,
-    {
-        assert!(
-            !self.vm_config().as_ref().continuation_enabled,
-            "Use generate_app_proof instead."
-        );
-        info_span!(
-            "app proof",
-            group = self
-                .program_name
-                .as_ref()
-                .unwrap_or(&"app_proof".to_string())
-        )
-        .in_scope(|| {
-            #[cfg(feature = "metrics")]
-            metrics::counter!("fri.log_blowup")
-                .absolute(self.app_prover.vm.engine.fri_params().log_blowup as u64);
-            SingleSegmentVmProver::prove(&mut self.app_prover, input, trace_heights)
-        })
-=======
         assert!(self.vm_config().as_ref().continuation_enabled);
         check_max_constraint_degrees(
             self.vm_config().as_ref(),
@@ -293,14 +190,10 @@
     /// App VM
     pub fn vm(&self) -> &VirtualMachine<E, VB> {
         &self.instance.vm
->>>>>>> 8ad15357
     }
 
     /// App VM config
     pub fn vm_config(&self) -> &VB::VmConfig {
-<<<<<<< HEAD
-        self.app_prover.vm.config()
-=======
         self.instance.vm.config()
     }
 }
@@ -577,6 +470,5 @@
             }
             Ok(cont_proof)
         }
->>>>>>> 8ad15357
     }
 }