--- conflicted
+++ resolved
@@ -22,13 +22,8 @@
     use std::sync::Arc;
 
     use openvm_circuit::arch::{
-<<<<<<< HEAD
-        Executor, MeteredExecutor, PreflightExecutor, VirtualMachineError, VmBuilder,
-        VmExecutionConfig,
-=======
         instructions::exe::VmExe, Executor, MeteredExecutor, PreflightExecutor,
         VirtualMachineError, VmBuilder, VmExecutionConfig,
->>>>>>> 8ad15357
     };
     use openvm_native_circuit::NativeConfig;
     use openvm_native_recursion::halo2::utils::Halo2ParamsReader;
@@ -64,43 +59,23 @@
         <NativeConfig as VmExecutionConfig<F>>::Executor:
             PreflightExecutor<F, <NativeBuilder as VmBuilder<E>>::RecordArena>,
     {
-<<<<<<< HEAD
-=======
         #[allow(clippy::too_many_arguments)]
->>>>>>> 8ad15357
         pub fn new(
             reader: &impl Halo2ParamsReader,
             app_vm_builder: VB,
             native_builder: NativeBuilder,
-<<<<<<< HEAD
-            app_pk: Arc<AppProvingKey<VB::VmConfig>>,
-            app_committed_exe: Arc<NonRootCommittedExe>,
-            agg_pk: AggProvingKey,
-            agg_tree_config: AggregationTreeConfig,
-        ) -> Result<Self, VirtualMachineError> {
-            let AggProvingKey {
-                agg_stark_pk,
-                halo2_pk,
-            } = agg_pk;
-=======
             app_pk: &AppProvingKey<VB::VmConfig>,
             app_exe: Arc<VmExe<F>>,
             agg_pk: &AggProvingKey,
             halo2_pk: Halo2ProvingKey,
             agg_tree_config: AggregationTreeConfig,
         ) -> Result<Self, VirtualMachineError> {
->>>>>>> 8ad15357
             let stark_prover = StarkProver::new(
                 app_vm_builder,
                 native_builder,
                 app_pk,
-<<<<<<< HEAD
-                app_committed_exe,
-                agg_stark_pk,
-=======
                 app_exe,
                 agg_pk,
->>>>>>> 8ad15357
                 agg_tree_config,
             )?;
             Ok(Self {
@@ -118,14 +93,7 @@
             self
         }
 
-<<<<<<< HEAD
-        pub fn generate_proof_for_evm(
-            &mut self,
-            input: StdIn,
-        ) -> Result<EvmProof, VirtualMachineError> {
-=======
         pub fn prove_evm(&mut self, input: StdIn) -> Result<EvmProof, VirtualMachineError> {
->>>>>>> 8ad15357
             let root_proof = self
                 .stark_prover
                 .generate_proof_for_outer_recursion(input)?;
