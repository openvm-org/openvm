use std::{marker::PhantomData, sync::Arc};

use async_trait::async_trait;
use openvm_circuit::{
    arch::{
        hasher::poseidon2::vm_poseidon2_hasher, GenerationError, InsExecutorE1,
        SingleSegmentVmExecutor, Streams, VirtualMachine, VmComplexTraceHeights, VmConfig,
    },
    system::{
        memory::merkle::public_values::UserPublicValuesProof, program::trace::VmCommittedExe,
    },
};
use openvm_stark_backend::{
    config::{StarkGenericConfig, Val},
    p3_field::PrimeField32,
    proof::Proof,
    Chip,
};
use openvm_stark_sdk::{config::FriParameters, engine::StarkFriEngine};
use tracing::info_span;

use crate::prover::vm::{
    types::VmProvingKey, AsyncContinuationVmProver, AsyncSingleSegmentVmProver,
    ContinuationVmProof, ContinuationVmProver, SingleSegmentVmProver,
};

pub struct VmLocalProver<SC: StarkGenericConfig, VC, E: StarkFriEngine<SC>> {
    pub pk: Arc<VmProvingKey<SC, VC>>,
    pub committed_exe: Arc<VmCommittedExe<SC>>,
    continuation_heights: Option<VmComplexTraceHeights>,
    single_segment_heights: Option<Vec<u32>>,
    _marker: PhantomData<E>,
}

impl<SC: StarkGenericConfig, VC, E: StarkFriEngine<SC>> VmLocalProver<SC, VC, E> {
    pub fn new(pk: Arc<VmProvingKey<SC, VC>>, committed_exe: Arc<VmCommittedExe<SC>>) -> Self {
        Self {
            pk,
            committed_exe,
            continuation_heights: None,
            single_segment_heights: None,
            _marker: PhantomData,
        }
    }

    pub fn with_overridden_continuation_trace_heights(
        mut self,
        overridden_heights: VmComplexTraceHeights,
    ) -> Self {
        self.continuation_heights = Some(overridden_heights);
        self
    }

    pub fn with_overridden_single_segment_trace_heights(
        mut self,
        overridden_heights: Vec<u32>,
    ) -> Self {
        self.single_segment_heights = Some(overridden_heights);
        self
    }

    pub fn vm_config(&self) -> &VC {
        &self.pk.vm_config
    }
    #[allow(dead_code)]
    pub(crate) fn fri_params(&self) -> &FriParameters {
        &self.pk.fri_params
    }
}

impl<SC: StarkGenericConfig, VC: VmConfig<Val<SC>>, E: StarkFriEngine<SC>> ContinuationVmProver<SC>
    for VmLocalProver<SC, VC, E>
where
    Val<SC>: PrimeField32,
    VC::Executor: Chip<SC> + InsExecutorE1<Val<SC>>,
    VC::Periphery: Chip<SC>,
{
    fn prove(&self, input: impl Into<Streams<Val<SC>>>) -> ContinuationVmProof<SC> {
        assert!(self.pk.vm_config.system().continuation_enabled);
        let e = E::new(self.pk.fri_params);
        let trace_height_constraints = self.pk.vm_pk.trace_height_constraints.clone();
        let mut vm = VirtualMachine::new_with_overridden_trace_heights(
            e,
            self.pk.vm_config.clone(),
            self.continuation_heights.clone(),
        );
        vm.set_trace_height_constraints(trace_height_constraints.clone());
        let VmCommittedExe {
            exe,
            committed_program,
        } = self.committed_exe.as_ref();
        let input = input.into();

        let vm_vk = self.pk.vm_pk.get_vk();
        let segments = vm
            .executor
            .execute_metered(exe.clone(), input.clone(), &vm_vk.num_interactions())
            .expect("execute_metered failed");

        let mut final_memory = None;
        let per_segment = vm
            .executor
            .execute_and_then(
                exe.clone(),
                input,
                &segments,
                |seg_idx, seg| {
                    final_memory = Some(
                        seg.chip_complex
                            .memory_controller()
                            .memory
                            .data
                            .memory
                            .clone(),
                    );
                    let proof_input = info_span!("trace_gen", segment = seg_idx)
                        .in_scope(|| seg.generate_proof_input(Some(committed_program.clone())))?;
                    info_span!("prove_segment", segment = seg_idx).in_scope(|| {
                        let proof = vm.engine.prove(&self.pk.vm_pk, proof_input);
                        vm.engine
                            .verify(&self.pk.vm_pk.get_vk(), &proof)
                            .expect("verification failed");
                        Ok(proof)
                    })
                },
                GenerationError::Execution,
            )
            .expect("execute_and_then failed");
        let user_public_values = UserPublicValuesProof::compute(
            self.pk.vm_config.system().memory_config.memory_dimensions(),
            self.pk.vm_config.system().num_public_values,
            &vm_poseidon2_hasher(),
            final_memory.as_ref().unwrap(),
        );
        ContinuationVmProof {
            per_segment,
            user_public_values,
        }
    }
}

#[async_trait]
impl<SC: StarkGenericConfig, VC: VmConfig<Val<SC>>, E: StarkFriEngine<SC>>
    AsyncContinuationVmProver<SC> for VmLocalProver<SC, VC, E>
where
    VmLocalProver<SC, VC, E>: Send + Sync,
    Val<SC>: PrimeField32,
    VC::Executor: Chip<SC> + InsExecutorE1<Val<SC>>,
    VC::Periphery: Chip<SC>,
{
    async fn prove(
        &self,
        input: impl Into<Streams<Val<SC>>> + Send + Sync,
    ) -> ContinuationVmProof<SC> {
        ContinuationVmProver::prove(self, input)
    }
}

impl<SC: StarkGenericConfig, VC: VmConfig<Val<SC>>, E: StarkFriEngine<SC>> SingleSegmentVmProver<SC>
    for VmLocalProver<SC, VC, E>
where
    Val<SC>: PrimeField32,
    VC::Executor: Chip<SC> + InsExecutorE1<Val<SC>>,
    VC::Periphery: Chip<SC>,
{
    fn prove(&self, input: impl Into<Streams<Val<SC>>>) -> Proof<SC> {
        assert!(!self.pk.vm_config.system().continuation_enabled);
        let e = E::new(self.pk.fri_params);
        // note: use SingleSegmentVmExecutor so there's not a "segment" label in metrics
        let executor = {
            let mut executor = SingleSegmentVmExecutor::new(self.pk.vm_config.clone());
            executor.set_trace_height_constraints(self.pk.vm_pk.trace_height_constraints.clone());
            executor
        };

        let vm_vk = self.pk.vm_pk.get_vk();
        let input = input.into();
<<<<<<< HEAD
        let max_trace_heights = executor
            .execute_metered(
                self.committed_exe.exe.clone(),
                input.clone(),
                &vm_vk.num_interactions(),
            )
            .expect("execute_metered failed");
=======
        let max_trace_heights = if let Some(overridden_heights) = &self.single_segment_heights {
            overridden_heights
        } else {
            &executor
                .execute_metered(
                    self.committed_exe.exe.clone(),
                    input.clone(),
                    &vm_vk.total_widths(),
                    &vm_vk.num_interactions(),
                )
                .expect("execute_metered failed")
        };
>>>>>>> 9315f1a4
        let proof_input = executor
            .execute_and_generate(self.committed_exe.clone(), input, max_trace_heights)
            .unwrap();

        let vm = VirtualMachine::new(e, executor.config);
        vm.prove_single(&self.pk.vm_pk, proof_input)
    }
}

#[async_trait]
impl<SC: StarkGenericConfig, VC: VmConfig<Val<SC>>, E: StarkFriEngine<SC>>
    AsyncSingleSegmentVmProver<SC> for VmLocalProver<SC, VC, E>
where
    VmLocalProver<SC, VC, E>: Send + Sync,
    Val<SC>: PrimeField32,
    VC::Executor: Chip<SC> + InsExecutorE1<Val<SC>>,
    VC::Periphery: Chip<SC>,
{
    async fn prove(&self, input: impl Into<Streams<Val<SC>>> + Send + Sync) -> Proof<SC> {
        SingleSegmentVmProver::prove(self, input)
    }
}<|MERGE_RESOLUTION|>--- conflicted
+++ resolved
@@ -175,15 +175,6 @@
 
         let vm_vk = self.pk.vm_pk.get_vk();
         let input = input.into();
-<<<<<<< HEAD
-        let max_trace_heights = executor
-            .execute_metered(
-                self.committed_exe.exe.clone(),
-                input.clone(),
-                &vm_vk.num_interactions(),
-            )
-            .expect("execute_metered failed");
-=======
         let max_trace_heights = if let Some(overridden_heights) = &self.single_segment_heights {
             overridden_heights
         } else {
@@ -191,12 +182,10 @@
                 .execute_metered(
                     self.committed_exe.exe.clone(),
                     input.clone(),
-                    &vm_vk.total_widths(),
                     &vm_vk.num_interactions(),
                 )
                 .expect("execute_metered failed")
         };
->>>>>>> 9315f1a4
         let proof_input = executor
             .execute_and_generate(self.committed_exe.clone(), input, max_trace_heights)
             .unwrap();
