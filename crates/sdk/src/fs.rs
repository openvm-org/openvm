--- conflicted
+++ resolved
@@ -4,11 +4,6 @@
 };
 
 use eyre::{Report, Result};
-<<<<<<< HEAD
-use openvm_circuit::arch::{instructions::exe::VmExe, ContinuationVmProof};
-use openvm_continuations::verifier::root::types::RootVmVerifierInput;
-=======
->>>>>>> 8ad15357
 #[cfg(feature = "evm-prove")]
 use openvm_native_recursion::halo2::wrapper::EvmVerifierByteCode;
 use serde::{de::DeserializeOwned, Serialize};
@@ -22,90 +17,6 @@
 pub const EVM_HALO2_VERIFIER_BASE_NAME: &str = "OpenVmHalo2Verifier.sol";
 pub const EVM_VERIFIER_ARTIFACT_FILENAME: &str = "verifier.bytecode.json";
 
-<<<<<<< HEAD
-pub fn read_exe_from_file<P: AsRef<Path>>(path: P) -> Result<VmExe<F>> {
-    read_from_file_bitcode(&path)
-}
-
-pub fn write_exe_to_file<P: AsRef<Path>>(exe: VmExe<F>, path: P) -> Result<()> {
-    write_to_file_bitcode(&path, exe)
-}
-
-pub fn read_app_pk_from_file<VC: DeserializeOwned, P: AsRef<Path>>(
-    path: P,
-) -> Result<AppProvingKey<VC>> {
-    read_from_file_bitcode(&path)
-}
-
-pub fn write_app_pk_to_file<VC: Serialize, P: AsRef<Path>>(
-    app_pk: AppProvingKey<VC>,
-    path: P,
-) -> Result<()> {
-    write_to_file_bitcode(&path, app_pk)
-}
-
-pub fn read_app_vk_from_file<P: AsRef<Path>>(path: P) -> Result<AppVerifyingKey> {
-    read_from_file_bitcode(&path)
-}
-
-pub fn write_app_vk_to_file<P: AsRef<Path>>(app_vk: AppVerifyingKey, path: P) -> Result<()> {
-    write_to_file_bitcode(&path, app_vk)
-}
-
-pub fn read_app_proof_from_file<P: AsRef<Path>>(path: P) -> Result<ContinuationVmProof<SC>> {
-    decode_from_file(&path)
-}
-
-pub fn write_app_proof_to_file<P: AsRef<Path>>(
-    proof: ContinuationVmProof<SC>,
-    path: P,
-) -> Result<()> {
-    encode_to_file(&path, proof)
-}
-
-pub fn read_root_verifier_input_from_file<P: AsRef<Path>>(
-    path: P,
-) -> Result<RootVmVerifierInput<SC>> {
-    decode_from_file(&path)
-}
-
-pub fn write_root_verifier_input_to_file<P: AsRef<Path>>(
-    input: RootVmVerifierInput<SC>,
-    path: P,
-) -> Result<()> {
-    encode_to_file(&path, input)
-}
-
-pub fn read_agg_stark_pk_from_file<P: AsRef<Path>>(path: P) -> Result<AggStarkProvingKey> {
-    read_from_file_bitcode(&path)
-}
-
-pub fn write_agg_stark_pk_to_file<P: AsRef<Path>>(pk: &AggStarkProvingKey, path: P) -> Result<()> {
-    write_to_file_bitcode(&path, pk)
-}
-
-#[cfg(feature = "evm-prove")]
-pub fn read_agg_halo2_pk_from_file<P: AsRef<Path>>(path: P) -> Result<Halo2ProvingKey> {
-    read_from_file_bitcode(&path)
-}
-
-#[cfg(feature = "evm-prove")]
-pub fn write_agg_halo2_pk_to_file<P: AsRef<Path>>(pk: &Halo2ProvingKey, path: P) -> Result<()> {
-    write_to_file_bitcode(&path, pk)
-}
-
-#[cfg(feature = "evm-prove")]
-pub fn read_evm_proof_from_file<P: AsRef<Path>>(path: P) -> Result<EvmProof> {
-    read_from_file_json(&path)
-}
-
-#[cfg(feature = "evm-prove")]
-pub fn write_evm_proof_to_file<P: AsRef<Path>>(proof: EvmProof, path: P) -> Result<()> {
-    write_to_file_json(&path, proof)
-}
-
-=======
->>>>>>> 8ad15357
 #[cfg(feature = "evm-prove")]
 pub fn read_evm_halo2_verifier_from_folder<P: AsRef<Path>>(folder: P) -> Result<EvmHalo2Verifier> {
     use std::fs::read_to_string;
