use std::{fs::read, path::Path, sync::Arc};

use commit::commit_app_exe;
use config::AppConfig;
use eyre::Result;
use keygen::{AppProvingKey, AppVerifyingKey};
use openvm_build::{
    build_guest_package, find_unique_executable, get_package, GuestOptions, TargetFilter,
};
use openvm_circuit::{
    arch::{
        hasher::poseidon2::vm_poseidon2_hasher, instructions::exe::VmExe, verify_segments,
        ContinuationVmProof, ExecutionError, VerifiedExecutionPayload, VmConfig, VmExecutor,
        VmVerificationError,
    },
    system::{
        memory::{tree::public_values::extract_public_values, CHUNK},
        program::trace::VmCommittedExe,
    },
};
use openvm_continuations::verifier::root::types::RootVmVerifierInput;
pub use openvm_continuations::{
    static_verifier::{DefaultStaticVerifierPvHandler, StaticVerifierPvHandler},
    RootSC, C, F, SC,
};
use openvm_native_recursion::halo2::{
    utils::Halo2ParamsReader,
    wrapper::{EvmVerifier, Halo2WrapperProvingKey},
    EvmProof,
};
use openvm_stark_backend::{engine::StarkEngine, proof::Proof};
use openvm_stark_sdk::{
    config::{baby_bear_poseidon2::BabyBearPoseidon2Engine, FriParameters},
    engine::StarkFriEngine,
    openvm_stark_backend::{verifier::VerificationError, Chip},
};
use openvm_transpiler::{
    elf::Elf,
    openvm_platform::memory::MEM_SIZE,
    transpiler::{Transpiler, TranspilerError},
    FromElf,
};
<<<<<<< HEAD
use prover::vm::ContinuationVmProof;
use tracing::{span, Level};
use verifier::root::types::RootVmVerifierInput;
=======

use crate::{
    config::AggConfig,
    keygen::{AggProvingKey, AggStarkProvingKey},
    prover::{AppProver, ContinuationProver, StarkProver},
};
>>>>>>> 84f07ea5

pub mod commit;
pub mod config;
pub mod keygen;
pub mod prover;

mod stdin;
pub use stdin::*;
pub mod fs;

pub type NonRootCommittedExe = VmCommittedExe<SC>;

/// The payload of a verified guest VM execution with user public values extracted and
/// verified.
pub struct VerifiedContinuationVmPayload {
    /// The Merklelized hash of:
    /// - Program code commitment (commitment of the cached trace)
    /// - Merkle root of the initial memory
    /// - Starting program counter (`pc_start`)
    ///
    /// The Merklelization uses Poseidon2 as a cryptographic hash function (for the leaves)
    /// and a cryptographic compression function (for internal nodes).
    pub exe_commit: [F; CHUNK],
    pub user_public_values: Vec<F>,
}

pub struct Sdk;

impl Sdk {
    pub fn build<P: AsRef<Path>>(
        &self,
        guest_opts: GuestOptions,
        pkg_dir: P,
        target_filter: &Option<TargetFilter>,
    ) -> Result<Elf> {
        let span = span!(Level::TRACE, "sdk_methods", method = "build");
        let _guard = span.enter();

        let pkg = get_package(pkg_dir.as_ref());
        let target_dir = match build_guest_package(&pkg, &guest_opts, None, target_filter) {
            Ok(target_dir) => target_dir,
            Err(Some(code)) => {
                return Err(eyre::eyre!("Failed to build guest: code = {}", code));
            }
            Err(None) => {
                return Err(eyre::eyre!(
                    "Failed to build guest (OPENVM_SKIP_BUILD is set)"
                ));
            }
        };

        let elf_path = find_unique_executable(pkg_dir, target_dir, target_filter)?;
        let data = read(&elf_path)?;
        Elf::decode(&data, MEM_SIZE as u32)
    }

    pub fn transpile(
        &self,
        elf: Elf,
        transpiler: Transpiler<F>,
    ) -> Result<VmExe<F>, TranspilerError> {
        let span = span!(Level::TRACE, "sdk_methods", method = "transpile");
        let _guard = span.enter();

        VmExe::from_elf(elf, transpiler)
    }

    pub fn execute<VC: VmConfig<F>>(
        &self,
        exe: VmExe<F>,
        vm_config: VC,
        inputs: StdIn,
    ) -> Result<Vec<F>, ExecutionError>
    where
        VC::Executor: Chip<SC>,
        VC::Periphery: Chip<SC>,
    {
        let span = span!(Level::TRACE, "sdk_methods", method = "execute");
        let _guard = span.enter();

        let vm = VmExecutor::new(vm_config);
        let final_memory = vm.execute(exe, inputs)?;
        let public_values = extract_public_values(
            &vm.config.system().memory_config.memory_dimensions(),
            vm.config.system().num_public_values,
            final_memory.as_ref().unwrap(),
        );
        Ok(public_values)
    }

    pub fn commit_app_exe(
        &self,
        app_fri_params: FriParameters,
        exe: VmExe<F>,
    ) -> Result<Arc<NonRootCommittedExe>> {
        let span = span!(Level::TRACE, "sdk_methods", method = "commit_app_exe");
        let _guard = span.enter();

        let committed_exe = commit_app_exe(app_fri_params, exe);
        Ok(committed_exe)
    }

    pub fn app_keygen<VC: VmConfig<F>>(&self, config: AppConfig<VC>) -> Result<AppProvingKey<VC>>
    where
        VC::Executor: Chip<SC>,
        VC::Periphery: Chip<SC>,
    {
        let span = span!(Level::TRACE, "sdk_methods", method = "app_keygen");
        let _guard = span.enter();

        let app_pk = AppProvingKey::keygen(config);
        Ok(app_pk)
    }

    pub fn generate_app_proof<VC: VmConfig<F>>(
        &self,
        app_pk: Arc<AppProvingKey<VC>>,
        app_committed_exe: Arc<NonRootCommittedExe>,
        inputs: StdIn,
    ) -> Result<ContinuationVmProof<SC>>
    where
        VC::Executor: Chip<SC>,
        VC::Periphery: Chip<SC>,
    {
        let span = span!(Level::TRACE, "sdk_methods", method = "generate_app_proof");
        let _guard = span.enter();

        let app_prover = AppProver::new(app_pk.app_vm_pk.clone(), app_committed_exe);
        let proof = app_prover.generate_app_proof(inputs);
        Ok(proof)
    }

    /// Verifies the [ContinuationVmProof], which is a collection of STARK proofs as well as
    /// additional Merkle proof for user public values.
    ///
    /// This function verifies the STARK proofs and additional conditions to ensure that the
    /// `proof` is a valid proof of guest VM execution that terminates successfully (exit code 0)
    /// _with respect to_ a commitment to some VM executable.
    /// It is the responsibility of the caller to check that the commitment matches the expected
    /// VM executable.
    pub fn verify_app_proof(
        &self,
        app_vk: &AppVerifyingKey,
        proof: &ContinuationVmProof<SC>,
<<<<<<< HEAD
    ) -> Result<(), VerificationError> {
        let span = span!(Level::TRACE, "sdk_methods", method = "verify_app_proof");
        let _guard = span.enter();

        let e = BabyBearPoseidon2Engine::new(app_vk.fri_params);
        for seg_proof in &proof.per_segment {
            e.verify(&app_vk.app_vm_vk, seg_proof)?
        }
        Ok(())
=======
    ) -> Result<VerifiedContinuationVmPayload, VmVerificationError> {
        let engine = BabyBearPoseidon2Engine::new(app_vk.fri_params);
        let VerifiedExecutionPayload {
            exe_commit,
            final_memory_root,
        } = verify_segments(&engine, &app_vk.app_vm_vk, &proof.per_segment)?;

        let hasher = vm_poseidon2_hasher();
        proof
            .user_public_values
            .verify(&hasher, app_vk.memory_dimensions, final_memory_root)?;

        Ok(VerifiedContinuationVmPayload {
            exe_commit,
            user_public_values: proof.user_public_values.public_values.clone(),
        })
>>>>>>> 84f07ea5
    }

    pub fn verify_app_proof_without_continuations(
        &self,
        app_vk: &AppVerifyingKey,
        proof: &Proof<SC>,
    ) -> Result<(), VerificationError> {
        let span = span!(
            Level::TRACE,
            "sdk_methods",
            method = "verify_app_proof_without_continuations"
        );
        let _guard = span.enter();

        let e = BabyBearPoseidon2Engine::new(app_vk.fri_params);
        e.verify(&app_vk.app_vm_vk, proof)
    }

    pub fn agg_keygen(
        &self,
        config: AggConfig,
        reader: &impl Halo2ParamsReader,
        pv_handler: &impl StaticVerifierPvHandler,
    ) -> Result<AggProvingKey> {
        let span = span!(Level::TRACE, "sdk_methods", method = "agg_keygen");
        let _guard = span.enter();

        let agg_pk = AggProvingKey::keygen(config, reader, pv_handler);
        Ok(agg_pk)
    }

    pub fn generate_root_verifier_input<VC: VmConfig<F>>(
        &self,
        app_pk: Arc<AppProvingKey<VC>>,
        app_exe: Arc<NonRootCommittedExe>,
        agg_stark_pk: AggStarkProvingKey,
        inputs: StdIn,
    ) -> Result<RootVmVerifierInput<SC>>
    where
        VC::Executor: Chip<SC>,
        VC::Periphery: Chip<SC>,
    {
        let span = span!(
            Level::TRACE,
            "sdk_methods",
            method = "generate_root_verifier_input"
        );
        let _guard = span.enter();

        let stark_prover = StarkProver::new(app_pk, app_exe, agg_stark_pk);
        let proof = stark_prover.generate_root_verifier_input(inputs);
        Ok(proof)
    }

    pub fn generate_evm_proof<VC: VmConfig<F>>(
        &self,
        reader: &impl Halo2ParamsReader,
        app_pk: Arc<AppProvingKey<VC>>,
        app_exe: Arc<NonRootCommittedExe>,
        agg_pk: AggProvingKey,
        inputs: StdIn,
    ) -> Result<EvmProof>
    where
        VC::Executor: Chip<SC>,
        VC::Periphery: Chip<SC>,
    {
        let span = span!(Level::TRACE, "sdk_methods", method = "generate_evm_proof");
        let _guard = span.enter();

        let e2e_prover = ContinuationProver::new(reader, app_pk, app_exe, agg_pk);
        let proof = e2e_prover.generate_proof_for_evm(inputs);
        Ok(proof)
    }

    pub fn generate_snark_verifier_contract(
        &self,
        reader: &impl Halo2ParamsReader,
        agg_pk: &AggProvingKey,
    ) -> Result<EvmVerifier> {
        let span = span!(
            Level::TRACE,
            "sdk_methods",
            method = "generate_snark_verifier_contract"
        );
        let _guard = span.enter();

        let params = reader.read_params(agg_pk.halo2_pk.wrapper.pinning.metadata.config_params.k);
        let evm_verifier = agg_pk.halo2_pk.wrapper.generate_evm_verifier(&params);
        Ok(evm_verifier)
    }

    pub fn verify_evm_proof(
        &self,
        evm_verifier: &EvmVerifier,
        evm_proof: &EvmProof,
    ) -> Result<u64> {
        let span = span!(Level::TRACE, "sdk_methods", method = "verify_evm_proof");
        let _guard = span.enter();

        let gas_cost = Halo2WrapperProvingKey::evm_verify(evm_verifier, evm_proof)
            .map_err(|reason| eyre::eyre!("Sdk::verify_evm_proof: {reason:?}"))?;
        Ok(gas_cost)
    }
}<|MERGE_RESOLUTION|>--- conflicted
+++ resolved
@@ -40,18 +40,13 @@
     transpiler::{Transpiler, TranspilerError},
     FromElf,
 };
-<<<<<<< HEAD
-use prover::vm::ContinuationVmProof;
-use tracing::{span, Level};
-use verifier::root::types::RootVmVerifierInput;
-=======
+use tracing::instrument;
 
 use crate::{
     config::AggConfig,
     keygen::{AggProvingKey, AggStarkProvingKey},
     prover::{AppProver, ContinuationProver, StarkProver},
 };
->>>>>>> 84f07ea5
 
 pub mod commit;
 pub mod config;
@@ -81,15 +76,13 @@
 pub struct Sdk;
 
 impl Sdk {
+    #[instrument(level = "trace", skip_all, fields(source = "sdk"))]
     pub fn build<P: AsRef<Path>>(
         &self,
         guest_opts: GuestOptions,
         pkg_dir: P,
         target_filter: &Option<TargetFilter>,
     ) -> Result<Elf> {
-        let span = span!(Level::TRACE, "sdk_methods", method = "build");
-        let _guard = span.enter();
-
         let pkg = get_package(pkg_dir.as_ref());
         let target_dir = match build_guest_package(&pkg, &guest_opts, None, target_filter) {
             Ok(target_dir) => target_dir,
@@ -108,17 +101,16 @@
         Elf::decode(&data, MEM_SIZE as u32)
     }
 
+    #[instrument(level = "trace", skip_all, fields(source = "sdk"))]
     pub fn transpile(
         &self,
         elf: Elf,
         transpiler: Transpiler<F>,
     ) -> Result<VmExe<F>, TranspilerError> {
-        let span = span!(Level::TRACE, "sdk_methods", method = "transpile");
-        let _guard = span.enter();
-
         VmExe::from_elf(elf, transpiler)
     }
 
+    #[instrument(level = "trace", skip_all, fields(source = "sdk"))]
     pub fn execute<VC: VmConfig<F>>(
         &self,
         exe: VmExe<F>,
@@ -129,9 +121,6 @@
         VC::Executor: Chip<SC>,
         VC::Periphery: Chip<SC>,
     {
-        let span = span!(Level::TRACE, "sdk_methods", method = "execute");
-        let _guard = span.enter();
-
         let vm = VmExecutor::new(vm_config);
         let final_memory = vm.execute(exe, inputs)?;
         let public_values = extract_public_values(
@@ -142,30 +131,27 @@
         Ok(public_values)
     }
 
+    #[instrument(level = "trace", skip_all, fields(source = "sdk"))]
     pub fn commit_app_exe(
         &self,
         app_fri_params: FriParameters,
         exe: VmExe<F>,
     ) -> Result<Arc<NonRootCommittedExe>> {
-        let span = span!(Level::TRACE, "sdk_methods", method = "commit_app_exe");
-        let _guard = span.enter();
-
         let committed_exe = commit_app_exe(app_fri_params, exe);
         Ok(committed_exe)
     }
 
+    #[instrument(level = "trace", skip_all, fields(source = "sdk"))]
     pub fn app_keygen<VC: VmConfig<F>>(&self, config: AppConfig<VC>) -> Result<AppProvingKey<VC>>
     where
         VC::Executor: Chip<SC>,
         VC::Periphery: Chip<SC>,
     {
-        let span = span!(Level::TRACE, "sdk_methods", method = "app_keygen");
-        let _guard = span.enter();
-
         let app_pk = AppProvingKey::keygen(config);
         Ok(app_pk)
     }
 
+    #[instrument(level = "trace", skip_all, fields(source = "sdk"))]
     pub fn generate_app_proof<VC: VmConfig<F>>(
         &self,
         app_pk: Arc<AppProvingKey<VC>>,
@@ -176,9 +162,6 @@
         VC::Executor: Chip<SC>,
         VC::Periphery: Chip<SC>,
     {
-        let span = span!(Level::TRACE, "sdk_methods", method = "generate_app_proof");
-        let _guard = span.enter();
-
         let app_prover = AppProver::new(app_pk.app_vm_pk.clone(), app_committed_exe);
         let proof = app_prover.generate_app_proof(inputs);
         Ok(proof)
@@ -192,21 +175,11 @@
     /// _with respect to_ a commitment to some VM executable.
     /// It is the responsibility of the caller to check that the commitment matches the expected
     /// VM executable.
+    #[instrument(level = "trace", skip_all, fields(source = "sdk"))]
     pub fn verify_app_proof(
         &self,
         app_vk: &AppVerifyingKey,
         proof: &ContinuationVmProof<SC>,
-<<<<<<< HEAD
-    ) -> Result<(), VerificationError> {
-        let span = span!(Level::TRACE, "sdk_methods", method = "verify_app_proof");
-        let _guard = span.enter();
-
-        let e = BabyBearPoseidon2Engine::new(app_vk.fri_params);
-        for seg_proof in &proof.per_segment {
-            e.verify(&app_vk.app_vm_vk, seg_proof)?
-        }
-        Ok(())
-=======
     ) -> Result<VerifiedContinuationVmPayload, VmVerificationError> {
         let engine = BabyBearPoseidon2Engine::new(app_vk.fri_params);
         let VerifiedExecutionPayload {
@@ -223,38 +196,30 @@
             exe_commit,
             user_public_values: proof.user_public_values.public_values.clone(),
         })
->>>>>>> 84f07ea5
-    }
-
+    }
+
+    #[instrument(level = "trace", skip_all, fields(source = "sdk"))]
     pub fn verify_app_proof_without_continuations(
         &self,
         app_vk: &AppVerifyingKey,
         proof: &Proof<SC>,
     ) -> Result<(), VerificationError> {
-        let span = span!(
-            Level::TRACE,
-            "sdk_methods",
-            method = "verify_app_proof_without_continuations"
-        );
-        let _guard = span.enter();
-
         let e = BabyBearPoseidon2Engine::new(app_vk.fri_params);
         e.verify(&app_vk.app_vm_vk, proof)
     }
 
+    #[instrument(level = "trace", skip_all, fields(source = "sdk"))]
     pub fn agg_keygen(
         &self,
         config: AggConfig,
         reader: &impl Halo2ParamsReader,
         pv_handler: &impl StaticVerifierPvHandler,
     ) -> Result<AggProvingKey> {
-        let span = span!(Level::TRACE, "sdk_methods", method = "agg_keygen");
-        let _guard = span.enter();
-
         let agg_pk = AggProvingKey::keygen(config, reader, pv_handler);
         Ok(agg_pk)
     }
 
+    #[instrument(level = "trace", skip_all, fields(source = "sdk"))]
     pub fn generate_root_verifier_input<VC: VmConfig<F>>(
         &self,
         app_pk: Arc<AppProvingKey<VC>>,
@@ -266,18 +231,12 @@
         VC::Executor: Chip<SC>,
         VC::Periphery: Chip<SC>,
     {
-        let span = span!(
-            Level::TRACE,
-            "sdk_methods",
-            method = "generate_root_verifier_input"
-        );
-        let _guard = span.enter();
-
         let stark_prover = StarkProver::new(app_pk, app_exe, agg_stark_pk);
         let proof = stark_prover.generate_root_verifier_input(inputs);
         Ok(proof)
     }
 
+    #[instrument(level = "trace", skip_all, fields(source = "sdk"))]
     pub fn generate_evm_proof<VC: VmConfig<F>>(
         &self,
         reader: &impl Halo2ParamsReader,
@@ -290,39 +249,28 @@
         VC::Executor: Chip<SC>,
         VC::Periphery: Chip<SC>,
     {
-        let span = span!(Level::TRACE, "sdk_methods", method = "generate_evm_proof");
-        let _guard = span.enter();
-
         let e2e_prover = ContinuationProver::new(reader, app_pk, app_exe, agg_pk);
         let proof = e2e_prover.generate_proof_for_evm(inputs);
         Ok(proof)
     }
 
+    #[instrument(level = "trace", skip_all, fields(source = "sdk"))]
     pub fn generate_snark_verifier_contract(
         &self,
         reader: &impl Halo2ParamsReader,
         agg_pk: &AggProvingKey,
     ) -> Result<EvmVerifier> {
-        let span = span!(
-            Level::TRACE,
-            "sdk_methods",
-            method = "generate_snark_verifier_contract"
-        );
-        let _guard = span.enter();
-
         let params = reader.read_params(agg_pk.halo2_pk.wrapper.pinning.metadata.config_params.k);
         let evm_verifier = agg_pk.halo2_pk.wrapper.generate_evm_verifier(&params);
         Ok(evm_verifier)
     }
 
+    #[instrument(level = "trace", skip_all, fields(source = "sdk"))]
     pub fn verify_evm_proof(
         &self,
         evm_verifier: &EvmVerifier,
         evm_proof: &EvmProof,
     ) -> Result<u64> {
-        let span = span!(Level::TRACE, "sdk_methods", method = "verify_evm_proof");
-        let _guard = span.enter();
-
         let gas_cost = Halo2WrapperProvingKey::evm_verify(evm_verifier, evm_proof)
             .map_err(|reason| eyre::eyre!("Sdk::verify_evm_proof: {reason:?}"))?;
         Ok(gas_cost)
