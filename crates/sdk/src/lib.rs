#![cfg_attr(feature = "tco", allow(incomplete_features))]
#![cfg_attr(feature = "tco", feature(explicit_tail_calls))]
use std::{
    borrow::Borrow,
    fs::read,
    marker::PhantomData,
    path::Path,
    sync::{Arc, OnceLock},
};

#[cfg(feature = "evm-verify")]
use alloy_sol_types::sol;
use commit::AppExecutionCommit;
use config::{AggregationTreeConfig, AppConfig};
<<<<<<< HEAD
use eyre::Result;
use getset::{Getters, WithSetters};
=======
use getset::{Getters, MutGetters, WithSetters};
>>>>>>> 8ad15357
use keygen::{AppProvingKey, AppVerifyingKey};
use openvm_build::{
    build_guest_package, find_unique_executable, get_package, GuestOptions, TargetFilter,
};
use openvm_circuit::{
    arch::{
        execution_mode::Segment,
        hasher::{poseidon2::vm_poseidon2_hasher, Hasher},
        instructions::exe::VmExe,
<<<<<<< HEAD
        verify_segments, ContinuationVmProof, Executor, InitFileGenerator, MeteredExecutor,
        PreflightExecutor, SystemConfig, VerifiedExecutionPayload, VmBuilder, VmCircuitConfig,
        VmExecutionConfig, VmExecutor, CONNECTOR_AIR_ID, PROGRAM_AIR_ID,
        PROGRAM_CACHED_TRACE_INDEX, PUBLIC_VALUES_AIR_ID,
    },
    system::{
        memory::{merkle::public_values::extract_public_values, CHUNK},
        program::trace::{compute_exe_commit, VmCommittedExe},
=======
        Executor, InitFileGenerator, MeteredExecutor, PreflightExecutor, VirtualMachineError,
        VmBuilder, VmExecutionConfig, VmExecutor, VmVerificationError, CONNECTOR_AIR_ID,
        PROGRAM_AIR_ID, PROGRAM_CACHED_TRACE_INDEX, PUBLIC_VALUES_AIR_ID,
    },
    system::{
        memory::{
            merkle::public_values::{extract_public_values, UserPublicValuesProofError},
            CHUNK,
        },
        program::trace::compute_exe_commit,
>>>>>>> 8ad15357
    },
};
#[cfg(feature = "evm-prove")]
pub use openvm_continuations::static_verifier::DefaultStaticVerifierPvHandler;
use openvm_continuations::verifier::{
    common::types::VmVerifierPvs,
    internal::types::{InternalVmVerifierPvs, VmStarkProof},
    root::RootVmVerifierConfig,
};
// Re-exports:
pub use openvm_continuations::{RootSC, C, F, SC};
use openvm_native_circuit::{NativeConfig, NativeCpuBuilder};
<<<<<<< HEAD
=======
use openvm_native_compiler::conversion::CompilerOptions;
>>>>>>> 8ad15357
#[cfg(feature = "evm-prove")]
use openvm_native_recursion::halo2::utils::{CacheHalo2ParamsReader, Halo2ParamsReader};
use openvm_stark_backend::proof::Proof;
use openvm_stark_sdk::{
<<<<<<< HEAD
    config::{baby_bear_poseidon2::BabyBearPoseidon2Engine, FriParameters},
    engine::StarkFriEngine,
    p3_bn254_fr::Bn254Fr,
=======
    config::baby_bear_poseidon2::BabyBearPoseidon2Engine,
    engine::{StarkEngine, StarkFriEngine},
>>>>>>> 8ad15357
};
use openvm_transpiler::{
    elf::Elf, openvm_platform::memory::MEM_SIZE, transpiler::Transpiler, FromElf,
};
#[cfg(feature = "evm-verify")]
use snark_verifier_sdk::{evm::gen_evm_verifier_sol_code, halo2::aggregation::AggregationCircuit};

#[cfg(feature = "evm-prove")]
use crate::{
    config::Halo2Config, keygen::Halo2ProvingKey, prover::EvmHalo2Prover, types::EvmProof,
};
use crate::{
    config::{AggregationConfig, SdkVmConfig, SdkVmCpuBuilder, TranspilerConfig},
    keygen::{asm::program_to_asm, AggProvingKey, AggVerifyingKey},
    prover::{AppProver, StarkProver},
    types::ExecutableFormat,
};

cfg_if::cfg_if! {
    if #[cfg(feature = "cuda")] {
        use config::SdkVmGpuBuilder;
        use openvm_cuda_backend::engine::GpuBabyBearPoseidon2Engine;
        use openvm_native_circuit::NativeGpuBuilder;
        pub use GpuSdk as Sdk;
        pub type DefaultStarkEngine = GpuBabyBearPoseidon2Engine;
    } else {
        pub use CpuSdk as Sdk;
        pub type DefaultStarkEngine = BabyBearPoseidon2Engine;
    }
}

pub mod codec;
pub mod commit;
pub mod config;
pub mod fs;
pub mod keygen;
pub mod prover;
pub mod types;
pub mod util;

mod error;
mod stdin;
pub use error::SdkError;
pub use stdin::*;

pub const EVM_HALO2_VERIFIER_INTERFACE: &str =
    include_str!("../contracts/src/IOpenVmHalo2Verifier.sol");
pub const EVM_HALO2_VERIFIER_TEMPLATE: &str =
    include_str!("../contracts/template/OpenVmHalo2Verifier.sol");
pub const OPENVM_VERSION: &str = concat!(
    env!("CARGO_PKG_VERSION_MAJOR"),
    ".",
    env!("CARGO_PKG_VERSION_MINOR")
);

#[cfg(feature = "evm-verify")]
sol! {
    IOpenVmHalo2Verifier,
    concat!(env!("CARGO_MANIFEST_DIR"), "/contracts/abi/IOpenVmHalo2Verifier.json"),
}

<<<<<<< HEAD
/// The payload of a verified guest VM execution with user public values extracted and
/// verified.
pub struct VerifiedContinuationVmPayload {
    /// The Merklelized hash of:
    /// - Program code commitment (commitment of the cached trace)
    /// - Merkle root of the initial memory
    /// - Starting program counter (`pc_start`)
    ///
    /// The Merklelization uses Poseidon2 as a cryptographic hash function (for the leaves)
    /// and a cryptographic compression function (for internal nodes).
    pub exe_commit: [F; CHUNK],
    pub user_public_values: Vec<F>,
}

// The SDK is only generic in the engine for the non-root SC. The root SC is fixed to
// BabyBearPoseidon2RootEngine right now.
#[derive(Getters, WithSetters)]
pub struct GenericSdk<E, NativeBuilder> {
    #[getset(get = "pub", set_with = "pub")]
    agg_tree_config: AggregationTreeConfig,
    #[getset(get = "pub")]
    native_builder: NativeBuilder,
    _phantom: PhantomData<E>,
}

pub type Sdk = GenericSdk<BabyBearPoseidon2Engine, NativeCpuBuilder>;

impl<E, NativeBuilder> Default for GenericSdk<E, NativeBuilder>
where
    NativeBuilder: Default,
{
    fn default() -> Self {
        Self {
            agg_tree_config: AggregationTreeConfig::default(),
            native_builder: NativeBuilder::default(),
            _phantom: PhantomData,
        }
    }
}

// The SDK is only functional for SC = BabyBearPoseidon2Config because that is what recursive
// aggregation supports.
impl<E, NativeBuilder> GenericSdk<E, NativeBuilder>
where
    E: StarkFriEngine<SC = SC>,
    NativeBuilder: VmBuilder<E, VmConfig = NativeConfig> + Clone + Default,
    <NativeConfig as VmExecutionConfig<F>>::Executor:
        PreflightExecutor<F, <NativeBuilder as VmBuilder<E>>::RecordArena>,
{
    pub fn new() -> Self {
        Self::default()
    }

=======
// The SDK is only generic in the engine for the non-root SC. The root SC is fixed to
// BabyBearPoseidon2RootEngine right now.
/// The SDK provides convenience methods and constructors for provers.
///
/// The SDK is stateful to cache results of computations that depend only on the App VM config and
/// aggregation config. The SDK will not cache any state that depends on the program executable.
///
/// Some commonly used methods are:
/// - [`execute`](Self::execute)
/// - [`prove`](Self::prove)
/// - [`verify_proof`](Self::verify_proof)
#[derive(Getters, MutGetters, WithSetters)]
pub struct GenericSdk<E, VB, NativeBuilder>
where
    E: StarkEngine<SC = SC>,
    VB: VmBuilder<E>,
    VB::VmConfig: VmExecutionConfig<F>,
{
    #[getset(get = "pub", get_mut = "pub", set_with = "pub")]
    app_config: AppConfig<VB::VmConfig>,
    #[getset(get = "pub", get_mut = "pub", set_with = "pub")]
    agg_config: AggregationConfig,
    #[getset(get = "pub", get_mut = "pub", set_with = "pub")]
    agg_tree_config: AggregationTreeConfig,
    #[cfg(feature = "evm-prove")]
    #[getset(get = "pub", get_mut = "pub", set_with = "pub")]
    halo2_config: Halo2Config,

    /// The `executor` may be used to construct different types of interpreters, given the program,
    /// for more specific execution purposes. By default, it is recommended to use the
    /// [`execute`](GenericSdk::execute) method.
    #[getset(get = "pub")]
    executor: VmExecutor<F, VB::VmConfig>,

    app_pk: OnceLock<AppProvingKey<VB::VmConfig>>,
    /// STARK aggregation proving key and dummy internal proof. Dummy internal proof is saved for
    /// halo2 pkey generation usage.
    agg_pk: OnceLock<AggProvingKey>,
    dummy_internal_proof: OnceLock<Proof<SC>>,

    #[cfg(feature = "evm-prove")]
    #[getset(get = "pub", get_mut = "pub", set_with = "pub")]
    halo2_params_reader: CacheHalo2ParamsReader,
    #[cfg(feature = "evm-prove")]
    halo2_pk: OnceLock<Halo2ProvingKey>,

    #[getset(get = "pub")]
    app_vm_builder: VB,
    #[getset(get = "pub")]
    native_builder: NativeBuilder,
    transpiler: Option<Transpiler<F>>,

    _phantom: PhantomData<E>,
}

pub type CpuSdk = GenericSdk<BabyBearPoseidon2Engine, SdkVmCpuBuilder, NativeCpuBuilder>;

#[cfg(feature = "cuda")]
pub type GpuSdk = GenericSdk<GpuBabyBearPoseidon2Engine, SdkVmGpuBuilder, NativeGpuBuilder>;

impl<E, VB, NativeBuilder> GenericSdk<E, VB, NativeBuilder>
where
    E: StarkFriEngine<SC = SC>,
    VB: VmBuilder<E, VmConfig = SdkVmConfig> + Clone + Default,
    NativeBuilder: Clone + Default,
{
    /// Creates SDK with a standard configuration that includes a set of default VM extensions
    /// loaded.
    ///
    /// **Note**: To use this configuration, your `openvm.toml` must match, including the order of
    /// the moduli and elliptic curve parameters of the respective extensions:
    /// The `app_vm_config` field of your `openvm.toml` must exactly match the following:
    ///
    /// ```toml
    #[doc = include_str!("./config/openvm_standard.toml")]
    /// ```
    pub fn standard() -> Self {
        GenericSdk::new(AppConfig::standard()).unwrap()
    }

    /// Creates SDK with a configuration with RISC-V RV32IM and IO VM extensions loaded.
    ///
    /// **Note**: To use this configuration, your `openvm.toml` must exactly match the following:
    ///
    /// ```toml
    #[doc = include_str!("./config/openvm_riscv32.toml")]
    /// ```
    pub fn riscv32() -> Self {
        GenericSdk::new(AppConfig::riscv32()).unwrap()
    }
}

impl<E, VB, NativeBuilder> GenericSdk<E, VB, NativeBuilder>
where
    E: StarkFriEngine<SC = SC>,
    VB: VmBuilder<E>,
{
    /// Creates SDK custom to the given [AppConfig], with a RISC-V transpiler.
    pub fn new(app_config: AppConfig<VB::VmConfig>) -> Result<Self, SdkError>
    where
        VB: Default,
        NativeBuilder: Default,
        VB::VmConfig: TranspilerConfig<F>,
    {
        let transpiler = app_config.app_vm_config.transpiler();
        let sdk = Self::new_without_transpiler(app_config)?.with_transpiler(transpiler);
        Ok(sdk)
    }

    /// **Note**: This function does not set the transpiler, which must be done separately to
    /// support RISC-V ELFs.
    pub fn new_without_transpiler(app_config: AppConfig<VB::VmConfig>) -> Result<Self, SdkError>
    where
        VB: Default,
        NativeBuilder: Default,
    {
        let system_config = app_config.app_vm_config.as_ref();
        let profiling = system_config.profiling;
        let compiler_options = CompilerOptions {
            enable_cycle_tracker: profiling,
            ..Default::default()
        };
        let executor = VmExecutor::new(app_config.app_vm_config.clone())
            .map_err(|e| SdkError::Vm(e.into()))?;
        let agg_config = AggregationConfig {
            max_num_user_public_values: system_config.num_public_values,
            leaf_fri_params: app_config.leaf_fri_params.fri_params,
            profiling,
            compiler_options,
            ..Default::default()
        };
        #[cfg(feature = "evm-prove")]
        let halo2_config = Halo2Config {
            profiling,
            ..Default::default()
        };
        Ok(Self {
            app_config,
            agg_config,
            #[cfg(feature = "evm-prove")]
            halo2_config,
            agg_tree_config: Default::default(),
            app_vm_builder: Default::default(),
            native_builder: Default::default(),
            transpiler: None,
            executor,
            app_pk: OnceLock::new(),
            agg_pk: OnceLock::new(),
            dummy_internal_proof: OnceLock::new(),
            #[cfg(feature = "evm-prove")]
            halo2_params_reader: CacheHalo2ParamsReader::new_with_default_params_dir(),
            #[cfg(feature = "evm-prove")]
            halo2_pk: OnceLock::new(),
            _phantom: PhantomData,
        })
    }

    /// Builds the guest package located at `pkg_dir`. This function requires that the build target
    /// is unique and errors otherwise. Returns the built ELF file decoded in the [Elf] type.
>>>>>>> 8ad15357
    pub fn build<P: AsRef<Path>>(
        &self,
        guest_opts: GuestOptions,
        pkg_dir: P,
        target_filter: &Option<TargetFilter>,
        init_file_name: Option<&str>, // If None, we use "openvm-init.rs"
    ) -> Result<Elf, SdkError> {
        self.app_config
            .app_vm_config
            .write_to_init_file(pkg_dir.as_ref(), init_file_name)?;
        let pkg = get_package(pkg_dir.as_ref());
        let target_dir = match build_guest_package(&pkg, &guest_opts, None, target_filter) {
            Ok(target_dir) => target_dir,
            Err(Some(code)) => {
                return Err(SdkError::BuildFailedWithCode(code));
            }
            Err(None) => {
                return Err(SdkError::BuildFailed);
            }
        };

        let elf_path =
            find_unique_executable(pkg_dir, target_dir, target_filter).map_err(SdkError::Other)?;
        let data = read(&elf_path)?;
        Elf::decode(&data, MEM_SIZE as u32).map_err(SdkError::Other)
    }

    /// Transpiler for transpiling RISC-V ELF to OpenVM executable.
    pub fn transpiler(&self) -> Result<&Transpiler<F>, SdkError> {
        self.transpiler
            .as_ref()
            .ok_or(SdkError::TranspilerNotAvailable)
    }
    pub fn set_transpiler(&mut self, transpiler: Transpiler<F>) {
        self.transpiler = Some(transpiler);
    }
    pub fn with_transpiler(mut self, transpiler: Transpiler<F>) -> Self {
        self.set_transpiler(transpiler);
        self
    }

    pub fn convert_to_exe(
        &self,
        executable: impl Into<ExecutableFormat>,
    ) -> Result<Arc<VmExe<F>>, SdkError> {
        let executable = executable.into();
        let exe = match executable {
            ExecutableFormat::Elf(elf) => {
                let transpiler = self.transpiler()?.clone();
                Arc::new(VmExe::from_elf(elf, transpiler)?)
            }
            ExecutableFormat::VmExe(exe) => Arc::new(exe),
            ExecutableFormat::SharedVmExe(exe) => exe,
        };
        Ok(exe)
    }
}

<<<<<<< HEAD
    /// Returns the user public values as field elements.
    pub fn execute<VC>(&self, exe: VmExe<F>, vm_config: VC, inputs: StdIn) -> Result<Vec<F>>
    where
        VC: VmExecutionConfig<F> + AsRef<SystemConfig> + Clone,
        VC::Executor: Clone + Executor<F> + MeteredExecutor<F>,
    {
        let executor = VmExecutor::new(vm_config)?;
        let instance = executor.instance(&exe)?;
        let final_memory = instance.execute(inputs, None)?.memory;
        let public_values = extract_public_values(
            executor.config.as_ref().num_public_values,
=======
// The SDK is only functional for SC = BabyBearPoseidon2Config because that is what recursive
// aggregation supports.
impl<E, VB, NativeBuilder> GenericSdk<E, VB, NativeBuilder>
where
    E: StarkFriEngine<SC = SC>,
    VB: VmBuilder<E> + Clone,
    <VB::VmConfig as VmExecutionConfig<F>>::Executor:
        Executor<F> + MeteredExecutor<F> + PreflightExecutor<F, VB::RecordArena>,
    NativeBuilder: VmBuilder<E, VmConfig = NativeConfig> + Clone,
    <NativeConfig as VmExecutionConfig<F>>::Executor:
        PreflightExecutor<F, <NativeBuilder as VmBuilder<E>>::RecordArena>,
{
    /// Returns the user public values as field elements.
    pub fn execute(
        &self,
        app_exe: impl Into<ExecutableFormat>,
        inputs: StdIn,
    ) -> Result<Vec<u8>, SdkError> {
        let exe = self.convert_to_exe(app_exe)?;
        let instance = self
            .executor
            .instance(&exe)
            .map_err(VirtualMachineError::from)?;
        let final_memory = instance
            .execute(inputs, None)
            .map_err(VirtualMachineError::from)?
            .memory;
        let public_values = extract_public_values(
            self.executor.config.as_ref().num_public_values,
>>>>>>> 8ad15357
            &final_memory.memory,
        );
        Ok(public_values)
    }

    /// Executes with segmentation for proof generation.
    /// Returns both user public values and segments with instruction counts and trace heights.
    pub fn execute_metered(
        &self,
        app_exe: impl Into<ExecutableFormat>,
        inputs: StdIn,
    ) -> Result<(Vec<u8>, Vec<Segment>), SdkError> {
        let app_prover = self.app_prover(app_exe)?;

        let vm = app_prover.vm();
        let exe = app_prover.exe();

        let ctx = vm.build_metered_ctx(&exe);
        let interpreter = vm
            .metered_interpreter(&exe)
            .map_err(VirtualMachineError::from)?;

        let (segments, final_state) = interpreter
            .execute_metered(inputs, ctx)
            .map_err(VirtualMachineError::from)?;
        let public_values = extract_public_values(
            self.executor.config.as_ref().num_public_values,
            &final_state.memory.memory,
        );

        Ok((public_values, segments))
    }

<<<<<<< HEAD
    pub fn app_keygen<VC>(&self, config: AppConfig<VC>) -> Result<AppProvingKey<VC>>
    where
        VC: Clone + VmCircuitConfig<SC> + AsRef<SystemConfig>,
    {
        let app_pk = AppProvingKey::keygen(config)?;
        Ok(app_pk)
    }

    pub fn generate_app_proof<VB>(
        &self,
        app_vm_builder: VB,
        app_pk: Arc<AppProvingKey<VB::VmConfig>>,
        app_committed_exe: Arc<NonRootCommittedExe>,
        inputs: StdIn,
    ) -> Result<ContinuationVmProof<SC>>
    where
        VB: VmBuilder<E>,
        VB::VmConfig: VmExecutionConfig<F> + VmCircuitConfig<SC>,
        <VB::VmConfig as VmExecutionConfig<F>>::Executor:
            Executor<F> + MeteredExecutor<F> + PreflightExecutor<F, VB::RecordArena>,
    {
        let mut app_prover =
            AppProver::<E, VB>::new(app_vm_builder, app_pk.app_vm_pk.clone(), app_committed_exe)?;
        let proof = app_prover.generate_app_proof(inputs)?;
=======
    /// Executes with cost metering to measure computational cost in trace cells.
    /// Returns both user public values, and cost along with instruction count.
    pub fn execute_metered_cost(
        &self,
        app_exe: impl Into<ExecutableFormat>,
        inputs: StdIn,
    ) -> Result<(Vec<u8>, (u64, u64)), SdkError> {
        let app_prover = self.app_prover(app_exe)?;

        let vm = app_prover.vm();
        let exe = app_prover.exe();

        let ctx = vm.build_metered_cost_ctx();
        let interpreter = vm
            .metered_cost_interpreter(&exe)
            .map_err(VirtualMachineError::from)?;

        let (ctx, final_state) = interpreter
            .execute_metered_cost(inputs, ctx)
            .map_err(VirtualMachineError::from)?;
        let instret = ctx.instret;
        let cost = ctx.cost;

        let public_values = extract_public_values(
            self.executor.config.as_ref().num_public_values,
            &final_state.memory.memory,
        );

        Ok((public_values, (cost, instret)))
    }

    // ======================== Proving Methods ============================

    /// Generates a single aggregate STARK proof of the full program execution of the given
    /// `app_exe` with program inputs `inputs`.
    ///
    /// The returned STARK proof is not intended for EVM verification. For EVM verification, use the
    /// `prove_evm` method, which requires the `"evm-prove"` feature to be
    /// enabled.
    ///
    /// For convenience, this function also returns the [AppExecutionCommit], which is a full
    /// commitment to the App VM config and the App [VmExe]. It does **not** depend on the `inputs`.
    /// It can be generated separately from the proof by creating a
    /// [`prover`](Self::prover) and calling
    /// [`app_commit`](StarkProver::app_commit).
    ///
    /// If STARK aggregation is not needed and a proof whose size may grow linearly with the length
    /// of the program runtime is desired, create an [`app_prover`](Self::app_prover) and call
    /// [`app_prover.prove(inputs)`](AppProver::prove).
    pub fn prove(
        &self,
        app_exe: impl Into<ExecutableFormat>,
        inputs: StdIn,
    ) -> Result<(VmStarkProof<SC>, AppExecutionCommit), SdkError> {
        let mut prover = self.prover(app_exe)?;
        let app_commit = prover.app_prover.app_commit();
        let proof = prover.prove(inputs)?;
        Ok((proof, app_commit))
    }

    #[cfg(feature = "evm-prove")]
    pub fn prove_evm(
        &self,
        app_exe: impl Into<ExecutableFormat>,
        inputs: StdIn,
    ) -> Result<EvmProof, SdkError> {
        let app_exe = self.convert_to_exe(app_exe)?;
        let mut evm_prover = self.evm_prover(app_exe)?;
        let proof = evm_prover.prove_evm(inputs)?;
>>>>>>> 8ad15357
        Ok(proof)
    }

    // ========================= Prover Constructors =========================

    /// Constructs a new [StarkProver] instance for the given executable.
    /// This function will generate the [AppProvingKey] and [AggProvingKey] if they do not already
    /// exist.
    pub fn prover(
        &self,
        app_exe: impl Into<ExecutableFormat>,
    ) -> Result<StarkProver<E, VB, NativeBuilder>, SdkError> {
        let app_exe = self.convert_to_exe(app_exe)?;
        let app_pk = self.app_pk();
        let agg_pk = self.agg_pk();
        let stark_prover = StarkProver::<E, _, _>::new(
            self.app_vm_builder.clone(),
            self.native_builder.clone(),
            app_pk,
            app_exe,
            agg_pk,
            self.agg_tree_config,
        )?;
        Ok(stark_prover)
    }

    #[cfg(feature = "evm-prove")]
    pub fn evm_prover(
        &self,
        app_exe: impl Into<ExecutableFormat>,
    ) -> Result<EvmHalo2Prover<E, VB, NativeBuilder>, SdkError> {
        let app_exe = self.convert_to_exe(app_exe)?;
        let evm_prover = EvmHalo2Prover::<E, _, _>::new(
            self.halo2_params_reader(),
            self.app_vm_builder.clone(),
            self.native_builder.clone(),
            self.app_pk(),
            app_exe,
            self.agg_pk(),
            self.halo2_pk().clone(),
            self.agg_tree_config,
        )?;
        Ok(evm_prover)
    }

    /// This constructor is for generating app proofs that do not require a single aggregate STARK
    /// proof of the full program execution. For a single STARK proof, use the
    /// [`prove`](Self::prove) method instead.
    ///
    /// Creates an app prover instance specific to the provided exe.
    /// This function will generate the [AppProvingKey] if it doesn't already exist and use it to
    /// construct the [AppProver].
    pub fn app_prover(
        &self,
        exe: impl Into<ExecutableFormat>,
    ) -> Result<AppProver<E, VB>, SdkError> {
        let exe = self.convert_to_exe(exe)?;
        let app_pk = self.app_pk();
        let prover = AppProver::<E, VB>::new(
            self.app_vm_builder.clone(),
            &app_pk.app_vm_pk,
            exe,
            app_pk.leaf_verifier_program_commit(),
        )?;
        Ok(prover)
    }

    // ======================== Keygen Related Methods ========================

    /// Generates the app proving key once and caches it. Future calls will return the cached key.
    ///
    /// # Panics
    /// This function will panic if the app keygen fails.
    pub fn app_keygen(&self) -> (AppProvingKey<VB::VmConfig>, AppVerifyingKey) {
        let pk = self.app_pk().clone();
        let vk = pk.get_app_vk();
        (pk, vk)
    }

    /// Generates the app proving key once and caches it. Future calls will return the cached key.
    ///
    /// # Panics
    /// This function will panic if the app keygen fails.
    pub fn app_pk(&self) -> &AppProvingKey<VB::VmConfig> {
        // TODO[jpw]: use `get_or_try_init` once it is stable
        self.app_pk.get_or_init(|| {
            AppProvingKey::keygen(self.app_config.clone()).expect("app_keygen failed")
        })
    }
    /// Sets the app proving key. Returns `Ok(())` if app keygen has not been called and
    /// `Err(app_pk)` if keygen has already been called.
    pub fn set_app_pk(
        &self,
        app_pk: AppProvingKey<VB::VmConfig>,
    ) -> Result<(), AppProvingKey<VB::VmConfig>> {
        self.app_pk.set(app_pk)
    }
    /// See [`set_app_pk`](Self::set_app_pk). This should only be used in a constructor, and panics
    /// if app keygen has already been called.
    pub fn with_app_pk(self, app_pk: AppProvingKey<VB::VmConfig>) -> Self {
        let _ = self
            .set_app_pk(app_pk)
            .map_err(|_| panic!("app_pk already set"));
        self
    }

<<<<<<< HEAD
    #[cfg(feature = "evm-prove")]
    pub fn agg_keygen(
        &self,
        config: AggConfig,
        reader: &impl Halo2ParamsReader,
        pv_handler: &impl StaticVerifierPvHandler,
    ) -> Result<AggProvingKey> {
        let agg_pk = AggProvingKey::keygen(config, reader, pv_handler)?;
        Ok(agg_pk)
    }

    pub fn agg_stark_keygen(&self, config: AggStarkConfig) -> Result<AggStarkProvingKey> {
        let agg_pk = AggStarkProvingKey::keygen(config)?;
        Ok(agg_pk)
=======
    /// Generates the proving keys necessary for STARK aggregation. Generates the proving keys once
    /// and caches them. Future calls will return the cached key. This function does not include
    /// [`app_keygen`](Self::app_keygen), which is specific to the App VM config. The proving keys
    /// generated in this step are independent of the App VM config.
    ///
    /// # Panics
    /// This function will panic if the keygen fails.
    pub fn agg_keygen(&self) -> Result<(AggProvingKey, AggVerifyingKey), SdkError> {
        let agg_pk = self.agg_pk().clone();
        let agg_vk = agg_pk.get_agg_vk();
        Ok((agg_pk, agg_vk))
    }

    pub fn agg_pk(&self) -> &AggProvingKey {
        // TODO[jpw]: use `get_or_try_init` once it is stable
        self.agg_pk.get_or_init(|| {
            let (agg_pk, dummy_proof) =
                AggProvingKey::dummy_proof_and_keygen(self.agg_config).expect("agg_keygen failed");
            let prev = self.dummy_internal_proof.set(dummy_proof);
            if prev.is_err() {
                tracing::debug!("dummy proof already exists, did not overwrite");
            }
            agg_pk
        })
    }
    /// Sets the aggregation proving keys. Returns `Ok(())` if agg keygen has not been called and
    /// `Err(agg_pk)` if keygen has already been called.
    pub fn set_agg_pk(&self, agg_pk: AggProvingKey) -> Result<(), AggProvingKey> {
        self.agg_pk.set(agg_pk)
    }
    /// See [`set_agg_pk`](Self::set_agg_pk). This should only be used in a constructor, and panics
    /// if app keygen has already been called.
    pub fn with_agg_pk(self, agg_pk: AggProvingKey) -> Self {
        let _ = self
            .set_agg_pk(agg_pk)
            .map_err(|_| panic!("agg_pk already set"));
        self
    }
    // We have this function in case agg_pk is set externally without setting dummy proof.
    fn dummy_internal_proof(&self) -> &Proof<SC> {
        self.dummy_internal_proof.get_or_init(|| {
            let (agg_pk, dummy_proof) =
                AggProvingKey::dummy_proof_and_keygen(self.agg_config).expect("agg_keygen failed");
            let prev = self.agg_pk.set(agg_pk);
            if prev.is_err() {
                tracing::debug!("agg_pk already exists, did not overwrite");
            }
            dummy_proof
        })
    }
    pub fn agg_pk_and_dummy_internal_proof(&self) -> (&AggProvingKey, &Proof<SC>) {
        (self.agg_pk(), self.dummy_internal_proof())
>>>>>>> 8ad15357
    }

    pub fn generate_root_verifier_asm(&self) -> String {
        let agg_pk = self.agg_pk();
        let kernel_asm = RootVmVerifierConfig {
            leaf_fri_params: agg_pk.leaf_vm_pk.fri_params,
            internal_fri_params: agg_pk.internal_vm_pk.fri_params,
            num_user_public_values: agg_pk.num_user_public_values(),
            internal_vm_verifier_commit: agg_pk.internal_committed_exe.get_program_commit().into(),
            compiler_options: Default::default(),
        }
        .build_kernel_asm(
            &agg_pk.leaf_vm_pk.vm_pk.get_vk(),
            &agg_pk.internal_vm_pk.vm_pk.get_vk(),
        );
        program_to_asm(kernel_asm)
    }

<<<<<<< HEAD
    pub fn generate_e2e_stark_proof<VB>(
        &self,
        app_vm_builder: VB,
        app_pk: Arc<AppProvingKey<VB::VmConfig>>,
        app_exe: Arc<NonRootCommittedExe>,
        agg_stark_pk: AggStarkProvingKey,
        inputs: StdIn,
    ) -> Result<VmStarkProof<SC>>
    where
        VB: VmBuilder<E>,
        <VB::VmConfig as VmExecutionConfig<F>>::Executor: Executor<F>
            + MeteredExecutor<F>
            + PreflightExecutor<F, <VB as VmBuilder<E>>::RecordArena>,
    {
        let mut stark_prover = StarkProver::<E, _, _>::new(
            app_vm_builder,
            self.native_builder.clone(),
            app_pk,
            app_exe,
            agg_stark_pk,
            self.agg_tree_config,
        )?;
        let proof = stark_prover.generate_e2e_stark_proof(inputs)?;
        Ok(proof)
=======
    #[cfg(feature = "evm-prove")]
    pub fn halo2_keygen(&self) -> Halo2ProvingKey {
        self.halo2_pk().clone()
    }

    #[cfg(feature = "evm-prove")]
    pub fn halo2_pk(&self) -> &Halo2ProvingKey {
        let (agg_pk, dummy_internal_proof) = self.agg_pk_and_dummy_internal_proof();
        // TODO[jpw]: use `get_or_try_init` once it is stable
        self.halo2_pk.get_or_init(|| {
            Halo2ProvingKey::keygen(
                self.halo2_config,
                self.halo2_params_reader(),
                &DefaultStaticVerifierPvHandler,
                agg_pk,
                dummy_internal_proof.clone(),
            )
            .expect("halo2_keygen failed")
        })
    }
    /// Sets the halo2 proving keys. Returns `Ok(())` if halo2 keygen has not been called and
    /// `Err(halo2_pk)` if keygen has already been called.
    #[cfg(feature = "evm-prove")]
    pub fn set_halo2_pk(&self, halo2_pk: Halo2ProvingKey) -> Result<(), Halo2ProvingKey> {
        self.halo2_pk.set(halo2_pk)
    }
    /// See [`set_halo2_pk`](Self::set_halo2_pk). This should only be used in a constructor, and
    /// panics if halo2 keygen has already been called.
    #[cfg(feature = "evm-prove")]
    pub fn with_halo2_pk(self, halo2_pk: Halo2ProvingKey) -> Self {
        let _ = self
            .set_halo2_pk(halo2_pk)
            .map_err(|_| "halo2_pk already set");
        self
>>>>>>> 8ad15357
    }

    #[cfg(feature = "evm-prove")]
    pub fn with_halo2_params_dir(mut self, params_dir: impl AsRef<Path>) -> Self {
        self.set_halo2_params_dir(params_dir);
        self
    }
    #[cfg(feature = "evm-prove")]
    pub fn set_halo2_params_dir(&mut self, params_dir: impl AsRef<Path>) {
        self.halo2_params_reader = CacheHalo2ParamsReader::new(params_dir);
    }

    // ======================== Verification Methods ========================

    /// Verifies aggregate STARK proof of VM execution.
    ///
    /// **Note**: This function does not have any reliance on `self` and does not depend on the app
    /// config set in the [Sdk].
    pub fn verify_proof(
        agg_vk: &AggVerifyingKey,
        expected_app_commit: AppExecutionCommit,
        proof: &VmStarkProof<SC>,
    ) -> Result<(), SdkError> {
        if proof.inner.per_air.len() < 3 {
            return Err(VmVerificationError::NotEnoughAirs(proof.inner.per_air.len()).into());
        } else if proof.inner.per_air[0].air_id != PROGRAM_AIR_ID {
            return Err(VmVerificationError::SystemAirMissing {
                air_id: PROGRAM_AIR_ID,
            }
            .into());
        } else if proof.inner.per_air[1].air_id != CONNECTOR_AIR_ID {
            return Err(VmVerificationError::SystemAirMissing {
                air_id: CONNECTOR_AIR_ID,
            }
            .into());
        } else if proof.inner.per_air[2].air_id != PUBLIC_VALUES_AIR_ID {
            return Err(VmVerificationError::SystemAirMissing {
                air_id: PUBLIC_VALUES_AIR_ID,
            }
            .into());
        }
        let public_values_air_proof_data = &proof.inner.per_air[2];

        let program_commit =
            proof.inner.commitments.main_trace[PROGRAM_CACHED_TRACE_INDEX].as_ref();
        let internal_commit: &[_; CHUNK] = &agg_vk.internal_verifier_program_commit.into();

        let (fri_params_final, vk_final, claimed_app_vm_commit) =
            if program_commit == internal_commit {
                let internal_pvs: &InternalVmVerifierPvs<_> = public_values_air_proof_data
                    .public_values
                    .as_slice()
                    .borrow();
                if internal_commit != &internal_pvs.extra_pvs.internal_program_commit {
                    tracing::debug!(
                        "Invalid internal program commit: expected {:?}, got {:?}",
                        internal_commit,
                        internal_pvs.extra_pvs.internal_program_commit
                    );
                    return Err(VmVerificationError::ProgramCommitMismatch { index: 0 }.into());
                }
                (
                    agg_vk.internal_fri_params,
                    &agg_vk.internal_vk,
                    internal_pvs.extra_pvs.leaf_verifier_commit,
                )
            } else {
                (agg_vk.leaf_fri_params, &agg_vk.leaf_vk, *program_commit)
            };
        let e = E::new(fri_params_final);
        e.verify(vk_final, &proof.inner)
            .map_err(VmVerificationError::from)?;

        let pvs: &VmVerifierPvs<_> =
            public_values_air_proof_data.public_values[..VmVerifierPvs::<u8>::width()].borrow();

        if let Some(exit_code) = pvs.connector.exit_code() {
            if exit_code != 0 {
                return Err(VmVerificationError::ExitCodeMismatch {
                    expected: 0,
                    actual: exit_code,
                }
                .into());
            }
        } else {
            return Err(VmVerificationError::IsTerminateMismatch {
                expected: true,
                actual: false,
            }
            .into());
        }

        let hasher = vm_poseidon2_hasher();
        let public_values_root = hasher.merkle_root(&proof.user_public_values);
        if public_values_root != pvs.public_values_commit {
            tracing::debug!(
                "Invalid public values root: expected {:?}, got {:?}",
                pvs.public_values_commit,
                public_values_root
            );
            return Err(VmVerificationError::UserPublicValuesError(
                UserPublicValuesProofError::UserPublicValuesCommitMismatch,
            )
            .into());
        }

        let claimed_app_exe_commit = compute_exe_commit(
            &hasher,
            &pvs.app_commit,
            &pvs.memory.initial_root,
            pvs.connector.initial_pc,
        );
        let claimed_app_commit =
            AppExecutionCommit::from_field_commit(claimed_app_exe_commit, claimed_app_vm_commit);
        let exe_commit_bn254 = claimed_app_commit.app_exe_commit.to_bn254();
        let vm_commit_bn254 = claimed_app_commit.app_vm_commit.to_bn254();

        if exe_commit_bn254 != expected_app_commit.app_exe_commit.to_bn254() {
            return Err(SdkError::InvalidAppExeCommit {
                expected: expected_app_commit.app_exe_commit,
                actual: claimed_app_commit.app_exe_commit,
            });
        } else if vm_commit_bn254 != expected_app_commit.app_vm_commit.to_bn254() {
            return Err(SdkError::InvalidAppVmCommit {
                expected: expected_app_commit.app_vm_commit,
                actual: claimed_app_commit.app_vm_commit,
            });
        }
<<<<<<< HEAD
        Ok(app_commit)
    }

    #[cfg(feature = "evm-prove")]
    pub fn generate_evm_proof<VB>(
        &self,
        reader: &impl Halo2ParamsReader,
        app_vm_builder: VB,
        app_pk: Arc<AppProvingKey<VB::VmConfig>>,
        app_exe: Arc<NonRootCommittedExe>,
        agg_pk: AggProvingKey,
        inputs: StdIn,
    ) -> Result<EvmProof>
    where
        VB: VmBuilder<E>,
        <VB::VmConfig as VmExecutionConfig<F>>::Executor: Executor<F>
            + MeteredExecutor<F>
            + PreflightExecutor<F, <VB as VmBuilder<E>>::RecordArena>,
    {
        let mut e2e_prover = EvmHalo2Prover::<E, _, _>::new(
            reader,
            app_vm_builder,
            self.native_builder.clone(),
            app_pk,
            app_exe,
            agg_pk,
            self.agg_tree_config,
        )?;
        let proof = e2e_prover.generate_proof_for_evm(inputs)?;
        Ok(proof)
=======
        Ok(())
>>>>>>> 8ad15357
    }

    #[cfg(feature = "evm-verify")]
    pub fn generate_halo2_verifier_solidity(&self) -> Result<types::EvmHalo2Verifier, SdkError> {
        use std::{
            fs::{create_dir_all, write},
            io::Write,
            process::{Command, Stdio},
        };

        use eyre::Context;
        use forge_fmt::{
            format, FormatterConfig, IntTypes, MultilineFuncHeaderStyle, NumberUnderscore,
            QuoteStyle, SingleLineBlockStyle,
        };
        use openvm_native_recursion::halo2::wrapper::EvmVerifierByteCode;
        use serde_json::{json, Value};
        use snark_verifier::halo2_base::halo2_proofs::poly::commitment::Params;
        use snark_verifier_sdk::SHPLONK;
        use tempfile::tempdir;
        use types::EvmHalo2Verifier;

        use crate::fs::{
            EVM_HALO2_VERIFIER_BASE_NAME, EVM_HALO2_VERIFIER_INTERFACE_NAME,
            EVM_HALO2_VERIFIER_PARENT_NAME,
        };

        let reader = self.halo2_params_reader();
        let halo2_pk = self.halo2_pk();

        let params = reader.read_params(halo2_pk.wrapper.pinning.metadata.config_params.k);
        let pinning = &halo2_pk.wrapper.pinning;

        assert_eq!(
            pinning.metadata.config_params.k as u32,
            params.k(),
            "Provided params don't match circuit config"
        );

        let halo2_verifier_code = gen_evm_verifier_sol_code::<AggregationCircuit, SHPLONK>(
            &params,
            pinning.pk.get_vk(),
            pinning.metadata.num_pvs.clone(),
        );

        let wrapper_pvs = halo2_pk.wrapper.pinning.metadata.num_pvs.clone();
        let pvs_length = match wrapper_pvs.first() {
            // We subtract 14 to exclude the KZG accumulator and the app exe
            // and vm commits.
            Some(v) => v
                .checked_sub(14)
                .expect("Unexpected number of static verifier wrapper public values"),
            _ => panic!("Unexpected amount of instance columns in the static verifier wrapper"),
        };

        assert!(
            pvs_length <= 8192,
            "OpenVM Halo2 verifier contract does not support more than 8192 public values"
        );

        // Fill out the public values length and OpenVM version in the template
        let openvm_verifier_code = EVM_HALO2_VERIFIER_TEMPLATE
            .replace("{PUBLIC_VALUES_LENGTH}", &pvs_length.to_string())
            .replace("{OPENVM_VERSION}", OPENVM_VERSION);

        let formatter_config = FormatterConfig {
            line_length: 120,
            tab_width: 4,
            bracket_spacing: true,
            int_types: IntTypes::Long,
            multiline_func_header: MultilineFuncHeaderStyle::AttributesFirst,
            quote_style: QuoteStyle::Double,
            number_underscore: NumberUnderscore::Thousands,
            single_line_statement_blocks: SingleLineBlockStyle::Preserve,
            override_spacing: false,
            wrap_comments: false,
            ignore: vec![],
            contract_new_lines: false,
            sort_imports: false,
            ..Default::default()
        };

        let formatted_interface = format(EVM_HALO2_VERIFIER_INTERFACE, formatter_config.clone())
            .into_result()
            .expect("Failed to format interface");
        let formatted_halo2_verifier_code = format(&halo2_verifier_code, formatter_config.clone())
            .into_result()
            .expect("Failed to format halo2 verifier code");
        let formatted_openvm_verifier_code = format(&openvm_verifier_code, formatter_config)
            .into_result()
            .expect("Failed to format openvm verifier code");

        // Create temp dir
        let temp_dir = tempdir()
            .wrap_err("Failed to create temp dir")
            .map_err(SdkError::Other)?;
        let temp_path = temp_dir.path();
        let root_path = Path::new("src").join(format!("v{OPENVM_VERSION}"));

        // Make interfaces dir
        let interfaces_path = root_path.join("interfaces");

        // This will also create the dir for root_path, so no need to explicitly
        // create it
        create_dir_all(temp_path.join(&interfaces_path))?;

        let interface_file_path = interfaces_path.join(EVM_HALO2_VERIFIER_INTERFACE_NAME);
        let parent_file_path = root_path.join(EVM_HALO2_VERIFIER_PARENT_NAME);
        let base_file_path = root_path.join(EVM_HALO2_VERIFIER_BASE_NAME);

        // Write the files to the temp dir. This is only for compilation
        // purposes.
        write(temp_path.join(&interface_file_path), &formatted_interface)?;
        write(
            temp_path.join(&parent_file_path),
            &formatted_halo2_verifier_code,
        )?;
        write(
            temp_path.join(&base_file_path),
            &formatted_openvm_verifier_code,
        )?;

        // Run solc from the temp dir
        let solc_input = json!({
            "language": "Solidity",
            "sources": {
                interface_file_path.to_str().unwrap(): {
                    "content": formatted_interface
                },
                parent_file_path.to_str().unwrap(): {
                    "content": formatted_halo2_verifier_code
                },
                base_file_path.to_str().unwrap(): {
                    "content": formatted_openvm_verifier_code
                }
            },
            "settings": {
                "remappings": ["forge-std/=lib/forge-std/src/"],
                "optimizer": {
                    "enabled": true,
                    "runs": 100000,
                    "details": {
                        "constantOptimizer": false,
                        "yul": false
                    }
                },
                "evmVersion": "paris",
                "viaIR": false,
                "outputSelection": {
                    "*": {
                        "*": ["metadata", "evm.bytecode.object"]
                    }
                }
            }
        });

        let mut child = Command::new("solc")
            .current_dir(temp_path)
            .arg("--standard-json")
            .stdin(Stdio::piped())
            .stdout(Stdio::piped())
            .stderr(Stdio::piped())
            .spawn()
            .expect("Failed to spawn solc");

        child
            .stdin
            .as_mut()
            .expect("Failed to open stdin")
            .write_all(solc_input.to_string().as_bytes())
            .expect("Failed to write to stdin");

        let output = child.wait_with_output().expect("Failed to read output");

        if !output.status.success() {
            return Err(SdkError::Other(eyre::eyre!(
                "solc exited with status {}: {}",
                output.status,
                String::from_utf8_lossy(&output.stderr)
            )));
        }

        let parsed: Value =
            serde_json::from_slice(&output.stdout).map_err(|e| SdkError::Other(e.into()))?;

        let bytecode = parsed
            .get("contracts")
            .expect("No 'contracts' field found")
            .get(format!("src/v{OPENVM_VERSION}/OpenVmHalo2Verifier.sol"))
            .unwrap_or_else(|| {
                panic!("No 'src/v{OPENVM_VERSION}/OpenVmHalo2Verifier.sol' field found")
            })
            .get("OpenVmHalo2Verifier")
            .expect("No 'OpenVmHalo2Verifier' field found")
            .get("evm")
            .expect("No 'evm' field found")
            .get("bytecode")
            .expect("No 'bytecode' field found")
            .get("object")
            .expect("No 'object' field found")
            .as_str()
            .expect("No 'object' field found");

        let bytecode = hex::decode(bytecode).expect("Invalid hex in Binary");

        let evm_verifier = EvmHalo2Verifier {
            halo2_verifier_code: formatted_halo2_verifier_code,
            openvm_verifier_code: formatted_openvm_verifier_code,
            openvm_verifier_interface: formatted_interface,
            artifact: EvmVerifierByteCode {
                sol_compiler_version: "0.8.19".to_string(),
                sol_compiler_options: solc_input.get("settings").unwrap().to_string(),
                bytecode,
            },
        };
        Ok(evm_verifier)
    }

    #[cfg(feature = "evm-verify")]
    /// Uses the `verify(..)` interface of the `OpenVmHalo2Verifier` contract.
    pub fn verify_evm_halo2_proof(
        openvm_verifier: &types::EvmHalo2Verifier,
        evm_proof: EvmProof,
    ) -> Result<u64, SdkError> {
        let calldata = evm_proof.verifier_calldata();
        let deployment_code = openvm_verifier.artifact.bytecode.clone();

        let gas_cost = snark_verifier::loader::evm::deploy_and_call(deployment_code, calldata)
            .map_err(|reason| {
                SdkError::Other(eyre::eyre!("Sdk::verify_openvm_evm_proof: {reason:?}"))
            })?;

        Ok(gas_cost)
    }
}<|MERGE_RESOLUTION|>--- conflicted
+++ resolved
@@ -12,12 +12,7 @@
 use alloy_sol_types::sol;
 use commit::AppExecutionCommit;
 use config::{AggregationTreeConfig, AppConfig};
-<<<<<<< HEAD
-use eyre::Result;
-use getset::{Getters, WithSetters};
-=======
 use getset::{Getters, MutGetters, WithSetters};
->>>>>>> 8ad15357
 use keygen::{AppProvingKey, AppVerifyingKey};
 use openvm_build::{
     build_guest_package, find_unique_executable, get_package, GuestOptions, TargetFilter,
@@ -27,16 +22,6 @@
         execution_mode::Segment,
         hasher::{poseidon2::vm_poseidon2_hasher, Hasher},
         instructions::exe::VmExe,
-<<<<<<< HEAD
-        verify_segments, ContinuationVmProof, Executor, InitFileGenerator, MeteredExecutor,
-        PreflightExecutor, SystemConfig, VerifiedExecutionPayload, VmBuilder, VmCircuitConfig,
-        VmExecutionConfig, VmExecutor, CONNECTOR_AIR_ID, PROGRAM_AIR_ID,
-        PROGRAM_CACHED_TRACE_INDEX, PUBLIC_VALUES_AIR_ID,
-    },
-    system::{
-        memory::{merkle::public_values::extract_public_values, CHUNK},
-        program::trace::{compute_exe_commit, VmCommittedExe},
-=======
         Executor, InitFileGenerator, MeteredExecutor, PreflightExecutor, VirtualMachineError,
         VmBuilder, VmExecutionConfig, VmExecutor, VmVerificationError, CONNECTOR_AIR_ID,
         PROGRAM_AIR_ID, PROGRAM_CACHED_TRACE_INDEX, PUBLIC_VALUES_AIR_ID,
@@ -47,7 +32,6 @@
             CHUNK,
         },
         program::trace::compute_exe_commit,
->>>>>>> 8ad15357
     },
 };
 #[cfg(feature = "evm-prove")]
@@ -60,22 +44,13 @@
 // Re-exports:
 pub use openvm_continuations::{RootSC, C, F, SC};
 use openvm_native_circuit::{NativeConfig, NativeCpuBuilder};
-<<<<<<< HEAD
-=======
 use openvm_native_compiler::conversion::CompilerOptions;
->>>>>>> 8ad15357
 #[cfg(feature = "evm-prove")]
 use openvm_native_recursion::halo2::utils::{CacheHalo2ParamsReader, Halo2ParamsReader};
 use openvm_stark_backend::proof::Proof;
 use openvm_stark_sdk::{
-<<<<<<< HEAD
-    config::{baby_bear_poseidon2::BabyBearPoseidon2Engine, FriParameters},
-    engine::StarkFriEngine,
-    p3_bn254_fr::Bn254Fr,
-=======
     config::baby_bear_poseidon2::BabyBearPoseidon2Engine,
     engine::{StarkEngine, StarkFriEngine},
->>>>>>> 8ad15357
 };
 use openvm_transpiler::{
     elf::Elf, openvm_platform::memory::MEM_SIZE, transpiler::Transpiler, FromElf,
@@ -137,61 +112,6 @@
     concat!(env!("CARGO_MANIFEST_DIR"), "/contracts/abi/IOpenVmHalo2Verifier.json"),
 }
 
-<<<<<<< HEAD
-/// The payload of a verified guest VM execution with user public values extracted and
-/// verified.
-pub struct VerifiedContinuationVmPayload {
-    /// The Merklelized hash of:
-    /// - Program code commitment (commitment of the cached trace)
-    /// - Merkle root of the initial memory
-    /// - Starting program counter (`pc_start`)
-    ///
-    /// The Merklelization uses Poseidon2 as a cryptographic hash function (for the leaves)
-    /// and a cryptographic compression function (for internal nodes).
-    pub exe_commit: [F; CHUNK],
-    pub user_public_values: Vec<F>,
-}
-
-// The SDK is only generic in the engine for the non-root SC. The root SC is fixed to
-// BabyBearPoseidon2RootEngine right now.
-#[derive(Getters, WithSetters)]
-pub struct GenericSdk<E, NativeBuilder> {
-    #[getset(get = "pub", set_with = "pub")]
-    agg_tree_config: AggregationTreeConfig,
-    #[getset(get = "pub")]
-    native_builder: NativeBuilder,
-    _phantom: PhantomData<E>,
-}
-
-pub type Sdk = GenericSdk<BabyBearPoseidon2Engine, NativeCpuBuilder>;
-
-impl<E, NativeBuilder> Default for GenericSdk<E, NativeBuilder>
-where
-    NativeBuilder: Default,
-{
-    fn default() -> Self {
-        Self {
-            agg_tree_config: AggregationTreeConfig::default(),
-            native_builder: NativeBuilder::default(),
-            _phantom: PhantomData,
-        }
-    }
-}
-
-// The SDK is only functional for SC = BabyBearPoseidon2Config because that is what recursive
-// aggregation supports.
-impl<E, NativeBuilder> GenericSdk<E, NativeBuilder>
-where
-    E: StarkFriEngine<SC = SC>,
-    NativeBuilder: VmBuilder<E, VmConfig = NativeConfig> + Clone + Default,
-    <NativeConfig as VmExecutionConfig<F>>::Executor:
-        PreflightExecutor<F, <NativeBuilder as VmBuilder<E>>::RecordArena>,
-{
-    pub fn new() -> Self {
-        Self::default()
-    }
-
-=======
 // The SDK is only generic in the engine for the non-root SC. The root SC is fixed to
 // BabyBearPoseidon2RootEngine right now.
 /// The SDK provides convenience methods and constructors for provers.
@@ -351,7 +271,6 @@
 
     /// Builds the guest package located at `pkg_dir`. This function requires that the build target
     /// is unique and errors otherwise. Returns the built ELF file decoded in the [Elf] type.
->>>>>>> 8ad15357
     pub fn build<P: AsRef<Path>>(
         &self,
         guest_opts: GuestOptions,
@@ -410,19 +329,6 @@
     }
 }
 
-<<<<<<< HEAD
-    /// Returns the user public values as field elements.
-    pub fn execute<VC>(&self, exe: VmExe<F>, vm_config: VC, inputs: StdIn) -> Result<Vec<F>>
-    where
-        VC: VmExecutionConfig<F> + AsRef<SystemConfig> + Clone,
-        VC::Executor: Clone + Executor<F> + MeteredExecutor<F>,
-    {
-        let executor = VmExecutor::new(vm_config)?;
-        let instance = executor.instance(&exe)?;
-        let final_memory = instance.execute(inputs, None)?.memory;
-        let public_values = extract_public_values(
-            executor.config.as_ref().num_public_values,
-=======
 // The SDK is only functional for SC = BabyBearPoseidon2Config because that is what recursive
 // aggregation supports.
 impl<E, VB, NativeBuilder> GenericSdk<E, VB, NativeBuilder>
@@ -452,7 +358,6 @@
             .memory;
         let public_values = extract_public_values(
             self.executor.config.as_ref().num_public_values,
->>>>>>> 8ad15357
             &final_memory.memory,
         );
         Ok(public_values)
@@ -486,32 +391,6 @@
         Ok((public_values, segments))
     }
 
-<<<<<<< HEAD
-    pub fn app_keygen<VC>(&self, config: AppConfig<VC>) -> Result<AppProvingKey<VC>>
-    where
-        VC: Clone + VmCircuitConfig<SC> + AsRef<SystemConfig>,
-    {
-        let app_pk = AppProvingKey::keygen(config)?;
-        Ok(app_pk)
-    }
-
-    pub fn generate_app_proof<VB>(
-        &self,
-        app_vm_builder: VB,
-        app_pk: Arc<AppProvingKey<VB::VmConfig>>,
-        app_committed_exe: Arc<NonRootCommittedExe>,
-        inputs: StdIn,
-    ) -> Result<ContinuationVmProof<SC>>
-    where
-        VB: VmBuilder<E>,
-        VB::VmConfig: VmExecutionConfig<F> + VmCircuitConfig<SC>,
-        <VB::VmConfig as VmExecutionConfig<F>>::Executor:
-            Executor<F> + MeteredExecutor<F> + PreflightExecutor<F, VB::RecordArena>,
-    {
-        let mut app_prover =
-            AppProver::<E, VB>::new(app_vm_builder, app_pk.app_vm_pk.clone(), app_committed_exe)?;
-        let proof = app_prover.generate_app_proof(inputs)?;
-=======
     /// Executes with cost metering to measure computational cost in trace cells.
     /// Returns both user public values, and cost along with instruction count.
     pub fn execute_metered_cost(
@@ -581,7 +460,6 @@
         let app_exe = self.convert_to_exe(app_exe)?;
         let mut evm_prover = self.evm_prover(app_exe)?;
         let proof = evm_prover.prove_evm(inputs)?;
->>>>>>> 8ad15357
         Ok(proof)
     }
 
@@ -688,22 +566,6 @@
         self
     }
 
-<<<<<<< HEAD
-    #[cfg(feature = "evm-prove")]
-    pub fn agg_keygen(
-        &self,
-        config: AggConfig,
-        reader: &impl Halo2ParamsReader,
-        pv_handler: &impl StaticVerifierPvHandler,
-    ) -> Result<AggProvingKey> {
-        let agg_pk = AggProvingKey::keygen(config, reader, pv_handler)?;
-        Ok(agg_pk)
-    }
-
-    pub fn agg_stark_keygen(&self, config: AggStarkConfig) -> Result<AggStarkProvingKey> {
-        let agg_pk = AggStarkProvingKey::keygen(config)?;
-        Ok(agg_pk)
-=======
     /// Generates the proving keys necessary for STARK aggregation. Generates the proving keys once
     /// and caches them. Future calls will return the cached key. This function does not include
     /// [`app_keygen`](Self::app_keygen), which is specific to the App VM config. The proving keys
@@ -756,7 +618,6 @@
     }
     pub fn agg_pk_and_dummy_internal_proof(&self) -> (&AggProvingKey, &Proof<SC>) {
         (self.agg_pk(), self.dummy_internal_proof())
->>>>>>> 8ad15357
     }
 
     pub fn generate_root_verifier_asm(&self) -> String {
@@ -775,32 +636,6 @@
         program_to_asm(kernel_asm)
     }
 
-<<<<<<< HEAD
-    pub fn generate_e2e_stark_proof<VB>(
-        &self,
-        app_vm_builder: VB,
-        app_pk: Arc<AppProvingKey<VB::VmConfig>>,
-        app_exe: Arc<NonRootCommittedExe>,
-        agg_stark_pk: AggStarkProvingKey,
-        inputs: StdIn,
-    ) -> Result<VmStarkProof<SC>>
-    where
-        VB: VmBuilder<E>,
-        <VB::VmConfig as VmExecutionConfig<F>>::Executor: Executor<F>
-            + MeteredExecutor<F>
-            + PreflightExecutor<F, <VB as VmBuilder<E>>::RecordArena>,
-    {
-        let mut stark_prover = StarkProver::<E, _, _>::new(
-            app_vm_builder,
-            self.native_builder.clone(),
-            app_pk,
-            app_exe,
-            agg_stark_pk,
-            self.agg_tree_config,
-        )?;
-        let proof = stark_prover.generate_e2e_stark_proof(inputs)?;
-        Ok(proof)
-=======
     #[cfg(feature = "evm-prove")]
     pub fn halo2_keygen(&self) -> Halo2ProvingKey {
         self.halo2_pk().clone()
@@ -835,7 +670,6 @@
             .set_halo2_pk(halo2_pk)
             .map_err(|_| "halo2_pk already set");
         self
->>>>>>> 8ad15357
     }
 
     #[cfg(feature = "evm-prove")]
@@ -964,40 +798,7 @@
                 actual: claimed_app_commit.app_vm_commit,
             });
         }
-<<<<<<< HEAD
-        Ok(app_commit)
-    }
-
-    #[cfg(feature = "evm-prove")]
-    pub fn generate_evm_proof<VB>(
-        &self,
-        reader: &impl Halo2ParamsReader,
-        app_vm_builder: VB,
-        app_pk: Arc<AppProvingKey<VB::VmConfig>>,
-        app_exe: Arc<NonRootCommittedExe>,
-        agg_pk: AggProvingKey,
-        inputs: StdIn,
-    ) -> Result<EvmProof>
-    where
-        VB: VmBuilder<E>,
-        <VB::VmConfig as VmExecutionConfig<F>>::Executor: Executor<F>
-            + MeteredExecutor<F>
-            + PreflightExecutor<F, <VB as VmBuilder<E>>::RecordArena>,
-    {
-        let mut e2e_prover = EvmHalo2Prover::<E, _, _>::new(
-            reader,
-            app_vm_builder,
-            self.native_builder.clone(),
-            app_pk,
-            app_exe,
-            agg_pk,
-            self.agg_tree_config,
-        )?;
-        let proof = e2e_prover.generate_proof_for_evm(inputs)?;
-        Ok(proof)
-=======
         Ok(())
->>>>>>> 8ad15357
     }
 
     #[cfg(feature = "evm-verify")]
