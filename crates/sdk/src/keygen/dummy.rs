use std::sync::Arc;

use openvm_circuit::{
    arch::{
        instructions::{
            instruction::Instruction, program::Program, LocalOpcode, SystemOpcode::TERMINATE,
        },
        ContinuationVmProof, Executor, MatrixRecordArena, MeteredExecutor,
        PreflightExecutionOutput, PreflightExecutor, SingleSegmentVmProver, SystemConfig,
        VirtualMachine, VirtualMachineError, VmBuilder, VmExecutionConfig, PUBLIC_VALUES_AIR_ID,
    },
    system::program::trace::VmCommittedExe,
    utils::next_power_of_two_or_zero,
};
use openvm_continuations::verifier::{
    internal::types::InternalVmVerifierInput,
    leaf::{types::LeafVmVerifierInput, LeafVmVerifierConfig},
    root::types::RootVmVerifierInput,
};
use openvm_native_circuit::{NativeConfig, NativeCpuBuilder, NATIVE_MAX_TRACE_HEIGHTS};
use openvm_native_compiler::ir::DIGEST_SIZE;
use openvm_native_recursion::hints::Hintable;
use openvm_rv32im_circuit::{Rv32ImConfig, Rv32ImCpuBuilder};
use openvm_stark_backend::{
    p3_matrix::dense::RowMajorMatrix,
    prover::{
        cpu::CpuBackend,
        types::{AirProvingContext, ProvingContext},
    },
};
use openvm_stark_sdk::{
    config::{
        baby_bear_poseidon2::BabyBearPoseidon2Engine,
        baby_bear_poseidon2_root::{BabyBearPoseidon2RootConfig, BabyBearPoseidon2RootEngine},
        fri_params::standard_fri_params_with_100_bits_conjectured_security,
        FriParameters,
    },
<<<<<<< HEAD
    engine::{StarkEngine, StarkFriEngine},
    openvm_stark_backend::{config::StarkGenericConfig, p3_field::FieldAlgebra, proof::Proof},
=======
    engine::StarkFriEngine,
    openvm_stark_backend::{p3_field::FieldAlgebra, proof::Proof},
>>>>>>> 8ad15357
};

use crate::{
    prover::vm::{new_local_prover, types::VmProvingKey},
<<<<<<< HEAD
    NonRootCommittedExe, F, SC,
=======
    F, SC,
>>>>>>> 8ad15357
};

/// Given a dummy internal proof, which is the input to the root verifier circuit, we will run
/// tracegen on the root verifier circuit to determine the trace heights. These trace heights will
/// become the fixed trace heights that we **force** the root verifier circuit's trace matrices to
/// have.
///
/// Returns:
/// - trace heights ordered by AIR ID
///
/// All trace heights are rounded to the next power of two (or 0 -> 0).
pub(super) fn compute_root_proof_heights(
    root_vm: &mut VirtualMachine<BabyBearPoseidon2RootEngine, NativeCpuBuilder>,
    root_committed_exe: &VmCommittedExe<BabyBearPoseidon2RootConfig>,
    dummy_internal_proof: &Proof<SC>,
) -> Result<Vec<u32>, VirtualMachineError> {
    let num_public_values = root_vm.config().as_ref().num_public_values;
    let num_user_public_values = num_public_values - 2 * DIGEST_SIZE;
    let root_input = RootVmVerifierInput {
        proofs: vec![dummy_internal_proof.clone()],
        public_values: vec![F::ZERO; num_user_public_values],
    };
    // The following is the same as impl SingleSegmentVmProver for VmLocalProver except we stop
    // after tracegen:
    let mut trace_heights = NATIVE_MAX_TRACE_HEIGHTS.to_vec();
    trace_heights[PUBLIC_VALUES_AIR_ID] = num_public_values as u32;
    let state = root_vm.create_initial_state(&root_committed_exe.exe, root_input.write());
    let cached_program_trace = root_vm.transport_committed_exe_to_device(root_committed_exe);
    root_vm.load_program(cached_program_trace);
    root_vm.transport_init_memory_to_device(&state.memory);
<<<<<<< HEAD
=======
    let mut preflight_interpreter = root_vm.preflight_interpreter(&root_committed_exe.exe)?;
>>>>>>> 8ad15357
    let PreflightExecutionOutput {
        system_records,
        record_arenas,
        ..
<<<<<<< HEAD
    } = root_vm.execute_preflight(&root_committed_exe.exe, state, None, &trace_heights)?;
=======
    } = root_vm.execute_preflight(&mut preflight_interpreter, state, None, &trace_heights)?;
>>>>>>> 8ad15357
    let ctx = root_vm.generate_proving_ctx(system_records, record_arenas)?;
    let air_heights = ctx
        .into_iter()
        .map(|(_, air_ctx)| {
            next_power_of_two_or_zero(air_ctx.main_trace_height())
                .try_into()
                .unwrap()
        })
        .collect();
    Ok(air_heights)
}

pub(super) fn dummy_internal_proof(
    internal_vm_pk: Arc<VmProvingKey<SC, NativeConfig>>,
    internal_committed_exe: Arc<VmCommittedExe<SC>>,
    leaf_proof: Proof<SC>,
) -> Result<Proof<SC>, VirtualMachineError> {
    let mut internal_inputs = InternalVmVerifierInput::chunk_leaf_or_internal_proofs(
        internal_committed_exe.get_program_commit().into(),
        &[leaf_proof],
        1,
    );
    let internal_input = internal_inputs.pop().unwrap();
    let mut internal_prover = new_local_prover::<BabyBearPoseidon2Engine, _>(
        NativeCpuBuilder,
        &internal_vm_pk,
<<<<<<< HEAD
        &internal_exe,
=======
        internal_committed_exe.exe.clone(),
>>>>>>> 8ad15357
    )?;
    SingleSegmentVmProver::prove(
        &mut internal_prover,
        internal_input.write(),
        NATIVE_MAX_TRACE_HEIGHTS,
    )
}

pub(super) fn dummy_internal_proof_riscv_app_vm(
    leaf_vm_pk: Arc<VmProvingKey<SC, NativeConfig>>,
    internal_vm_pk: Arc<VmProvingKey<SC, NativeConfig>>,
    internal_exe: Arc<VmCommittedExe<SC>>,
    num_public_values: usize,
) -> Result<Proof<SC>, VirtualMachineError> {
    let fri_params = standard_fri_params_with_100_bits_conjectured_security(1);
    let leaf_proof = dummy_leaf_proof_riscv_app_vm(leaf_vm_pk, num_public_values, fri_params)?;
    dummy_internal_proof(internal_vm_pk, internal_exe, leaf_proof)
}

pub(super) fn dummy_leaf_proof_riscv_app_vm(
    leaf_vm_pk: Arc<VmProvingKey<SC, NativeConfig>>,
    num_public_values: usize,
    app_fri_params: FriParameters,
) -> Result<Proof<SC>, VirtualMachineError> {
    let app_vm_pk = Arc::new(dummy_riscv_app_vm_pk(num_public_values, app_fri_params)?);
    let app_proof = dummy_app_proof(Rv32ImCpuBuilder, app_vm_pk.clone())?;
    dummy_leaf_proof(leaf_vm_pk, app_vm_pk, &app_proof)
}

fn dummy_leaf_proof<VC>(
    leaf_vm_pk: Arc<VmProvingKey<SC, NativeConfig>>,
    app_vm_pk: Arc<VmProvingKey<SC, VC>>,
    app_proof: &ContinuationVmProof<SC>,
) -> Result<Proof<SC>, VirtualMachineError>
where
    VC: AsRef<SystemConfig>,
{
    let leaf_program = LeafVmVerifierConfig {
        app_fri_params: app_vm_pk.fri_params,
        app_system_config: app_vm_pk.vm_config.as_ref().clone(),
        compiler_options: Default::default(),
    }
    .build_program(&app_vm_pk.vm_pk.get_vk());
    assert_eq!(
        app_proof.per_segment.len(),
        1,
        "Dummy proof should only have 1 segment"
    );
<<<<<<< HEAD
    let e = BabyBearPoseidon2Engine::new(leaf_vm_pk.fri_params);
    let leaf_exe = Arc::new(VmCommittedExe::<SC>::commit(
        leaf_program.into(),
        e.config().pcs(),
    ));
    let mut leaf_prover =
        new_local_prover::<BabyBearPoseidon2Engine, _>(NativeCpuBuilder, &leaf_vm_pk, &leaf_exe)?;
=======
    let leaf_exe = Arc::new(VmExe::new(leaf_program));
    let mut leaf_prover =
        new_local_prover::<BabyBearPoseidon2Engine, _>(NativeCpuBuilder, &leaf_vm_pk, leaf_exe)?;
>>>>>>> 8ad15357
    let mut leaf_inputs = LeafVmVerifierInput::chunk_continuation_vm_proof(app_proof, 1);
    let leaf_input = leaf_inputs.pop().unwrap();
    SingleSegmentVmProver::prove(
        &mut leaf_prover,
        leaf_input.write_to_stream(),
        NATIVE_MAX_TRACE_HEIGHTS,
    )
}

fn dummy_riscv_app_vm_pk(
    num_public_values: usize,
    fri_params: FriParameters,
) -> Result<VmProvingKey<SC, Rv32ImConfig>, VirtualMachineError> {
    let vm_config = Rv32ImConfig::with_public_values(num_public_values);
    let (_, vm_pk) = VirtualMachine::new_with_keygen(
        BabyBearPoseidon2Engine::new(fri_params),
        Rv32ImCpuBuilder,
        vm_config.clone(),
    )?;
    Ok(VmProvingKey {
        fri_params,
        vm_config,
        vm_pk,
    })
}

fn dummy_app_proof<VB, VC>(
    app_vm_builder: VB,
    app_vm_pk: Arc<VmProvingKey<SC, VC>>,
) -> Result<ContinuationVmProof<SC>, VirtualMachineError>
where
    VB: VmBuilder<BabyBearPoseidon2Engine, VmConfig = VC, RecordArena = MatrixRecordArena<F>>,
    VC: VmExecutionConfig<F>,
    <VC as VmExecutionConfig<F>>::Executor: Executor<F> + MeteredExecutor<F> + PreflightExecutor<F>,
{
<<<<<<< HEAD
    let fri_params = app_vm_pk.fri_params;
    let dummy_exe = dummy_app_committed_exe(fri_params);
    let mut app_prover =
        new_local_prover::<BabyBearPoseidon2Engine, VB>(app_vm_builder, &app_vm_pk, &dummy_exe)?;
=======
    let dummy_exe = Arc::new(VmExe::new(dummy_app_program()));
    let mut app_prover =
        new_local_prover::<BabyBearPoseidon2Engine, VB>(app_vm_builder, &app_vm_pk, dummy_exe)?;
>>>>>>> 8ad15357
    // Force all AIRs to have non-empty trace matrices (height 0 -> height 1)
    let modify_ctx = |_seg_idx: usize, ctx: &mut ProvingContext<CpuBackend<SC>>| {
        for (i, pk) in app_vm_pk.vm_pk.per_air.iter().enumerate() {
            let width = pk.vk.params.width.common_main;
            if ctx.per_air[i].0 != i {
                let dummy_trace = RowMajorMatrix::new_row(F::zero_vec(width));
                let dummy_ctx = AirProvingContext::simple_no_pis(Arc::new(dummy_trace));
                ctx.per_air.insert(i, (i, dummy_ctx));
            }
        }
    };
    let dummy_proof = app_prover.prove_continuations(vec![], modify_ctx)?;
    Ok(dummy_proof)
<<<<<<< HEAD
}

fn dummy_app_committed_exe(fri_params: FriParameters) -> Arc<NonRootCommittedExe> {
    let program = dummy_app_program();
    let e = BabyBearPoseidon2Engine::new(fri_params);
    Arc::new(VmCommittedExe::<SC>::commit(
        program.into(),
        e.config().pcs(),
    ))
=======
>>>>>>> 8ad15357
}

fn dummy_app_program() -> Program<F> {
    Program::from_instructions(&[Instruction::from_isize(
        TERMINATE.global_opcode(),
        0,
        0,
        0,
        0,
        0,
    )])
}<|MERGE_RESOLUTION|>--- conflicted
+++ resolved
@@ -3,7 +3,8 @@
 use openvm_circuit::{
     arch::{
         instructions::{
-            instruction::Instruction, program::Program, LocalOpcode, SystemOpcode::TERMINATE,
+            exe::VmExe, instruction::Instruction, program::Program, LocalOpcode,
+            SystemOpcode::TERMINATE,
         },
         ContinuationVmProof, Executor, MatrixRecordArena, MeteredExecutor,
         PreflightExecutionOutput, PreflightExecutor, SingleSegmentVmProver, SystemConfig,
@@ -35,22 +36,13 @@
         fri_params::standard_fri_params_with_100_bits_conjectured_security,
         FriParameters,
     },
-<<<<<<< HEAD
-    engine::{StarkEngine, StarkFriEngine},
-    openvm_stark_backend::{config::StarkGenericConfig, p3_field::FieldAlgebra, proof::Proof},
-=======
     engine::StarkFriEngine,
     openvm_stark_backend::{p3_field::FieldAlgebra, proof::Proof},
->>>>>>> 8ad15357
 };
 
 use crate::{
     prover::vm::{new_local_prover, types::VmProvingKey},
-<<<<<<< HEAD
-    NonRootCommittedExe, F, SC,
-=======
     F, SC,
->>>>>>> 8ad15357
 };
 
 /// Given a dummy internal proof, which is the input to the root verifier circuit, we will run
@@ -81,19 +73,12 @@
     let cached_program_trace = root_vm.transport_committed_exe_to_device(root_committed_exe);
     root_vm.load_program(cached_program_trace);
     root_vm.transport_init_memory_to_device(&state.memory);
-<<<<<<< HEAD
-=======
     let mut preflight_interpreter = root_vm.preflight_interpreter(&root_committed_exe.exe)?;
->>>>>>> 8ad15357
     let PreflightExecutionOutput {
         system_records,
         record_arenas,
         ..
-<<<<<<< HEAD
-    } = root_vm.execute_preflight(&root_committed_exe.exe, state, None, &trace_heights)?;
-=======
     } = root_vm.execute_preflight(&mut preflight_interpreter, state, None, &trace_heights)?;
->>>>>>> 8ad15357
     let ctx = root_vm.generate_proving_ctx(system_records, record_arenas)?;
     let air_heights = ctx
         .into_iter()
@@ -120,11 +105,7 @@
     let mut internal_prover = new_local_prover::<BabyBearPoseidon2Engine, _>(
         NativeCpuBuilder,
         &internal_vm_pk,
-<<<<<<< HEAD
-        &internal_exe,
-=======
         internal_committed_exe.exe.clone(),
->>>>>>> 8ad15357
     )?;
     SingleSegmentVmProver::prove(
         &mut internal_prover,
@@ -173,19 +154,9 @@
         1,
         "Dummy proof should only have 1 segment"
     );
-<<<<<<< HEAD
-    let e = BabyBearPoseidon2Engine::new(leaf_vm_pk.fri_params);
-    let leaf_exe = Arc::new(VmCommittedExe::<SC>::commit(
-        leaf_program.into(),
-        e.config().pcs(),
-    ));
-    let mut leaf_prover =
-        new_local_prover::<BabyBearPoseidon2Engine, _>(NativeCpuBuilder, &leaf_vm_pk, &leaf_exe)?;
-=======
     let leaf_exe = Arc::new(VmExe::new(leaf_program));
     let mut leaf_prover =
         new_local_prover::<BabyBearPoseidon2Engine, _>(NativeCpuBuilder, &leaf_vm_pk, leaf_exe)?;
->>>>>>> 8ad15357
     let mut leaf_inputs = LeafVmVerifierInput::chunk_continuation_vm_proof(app_proof, 1);
     let leaf_input = leaf_inputs.pop().unwrap();
     SingleSegmentVmProver::prove(
@@ -221,16 +192,9 @@
     VC: VmExecutionConfig<F>,
     <VC as VmExecutionConfig<F>>::Executor: Executor<F> + MeteredExecutor<F> + PreflightExecutor<F>,
 {
-<<<<<<< HEAD
-    let fri_params = app_vm_pk.fri_params;
-    let dummy_exe = dummy_app_committed_exe(fri_params);
-    let mut app_prover =
-        new_local_prover::<BabyBearPoseidon2Engine, VB>(app_vm_builder, &app_vm_pk, &dummy_exe)?;
-=======
     let dummy_exe = Arc::new(VmExe::new(dummy_app_program()));
     let mut app_prover =
         new_local_prover::<BabyBearPoseidon2Engine, VB>(app_vm_builder, &app_vm_pk, dummy_exe)?;
->>>>>>> 8ad15357
     // Force all AIRs to have non-empty trace matrices (height 0 -> height 1)
     let modify_ctx = |_seg_idx: usize, ctx: &mut ProvingContext<CpuBackend<SC>>| {
         for (i, pk) in app_vm_pk.vm_pk.per_air.iter().enumerate() {
@@ -244,18 +208,6 @@
     };
     let dummy_proof = app_prover.prove_continuations(vec![], modify_ctx)?;
     Ok(dummy_proof)
-<<<<<<< HEAD
-}
-
-fn dummy_app_committed_exe(fri_params: FriParameters) -> Arc<NonRootCommittedExe> {
-    let program = dummy_app_program();
-    let e = BabyBearPoseidon2Engine::new(fri_params);
-    Arc::new(VmCommittedExe::<SC>::commit(
-        program.into(),
-        e.config().pcs(),
-    ))
-=======
->>>>>>> 8ad15357
 }
 
 fn dummy_app_program() -> Program<F> {
