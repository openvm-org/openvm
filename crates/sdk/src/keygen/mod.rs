--- conflicted
+++ resolved
@@ -4,11 +4,7 @@
 // use dummy::{compute_root_proof_heights, dummy_internal_proof_riscv_app_vm};
 use openvm_circuit::{
     arch::{AirInventoryError, SystemConfig, VirtualMachine, VirtualMachineError, VmCircuitConfig},
-<<<<<<< HEAD
-    system::{memory::dimensions::MemoryDimensions, program::trace::VmCommittedExe},
-=======
     system::memory::dimensions::MemoryDimensions,
->>>>>>> 8ad15357
 };
 use openvm_continuations::verifier::{
     internal::InternalVmVerifierConfig, leaf::LeafVmVerifierConfig, root::RootVmVerifierConfig,
@@ -46,13 +42,8 @@
 #[cfg(feature = "evm-prove")]
 use crate::config::Halo2Config;
 use crate::{
-<<<<<<< HEAD
-    commit::babybear_digest_to_bn254,
-    config::{AggStarkConfig, AppConfig},
-=======
     commit::VmCommittedExe,
     config::{AggregationConfig, AppConfig},
->>>>>>> 8ad15357
     keygen::{
         dummy::{compute_root_proof_heights, dummy_internal_proof_riscv_app_vm},
         perm::AirIdPermutation,
@@ -293,33 +284,20 @@
     }
 }
 
-<<<<<<< HEAD
-impl AggStarkProvingKey {
-=======
 impl AggProvingKey {
->>>>>>> 8ad15357
     #[instrument(
         name = "agg_stark_keygen",
         fields(group = "agg_stark_keygen"),
         skip_all
     )]
-<<<<<<< HEAD
-    pub fn keygen(config: AggStarkConfig) -> Result<Self, VirtualMachineError> {
-=======
     pub fn keygen(config: AggregationConfig) -> Result<Self, VirtualMachineError> {
->>>>>>> 8ad15357
         let (pk, _) = Self::dummy_proof_and_keygen(config)?;
         Ok(pk)
     }
 
-<<<<<<< HEAD
-    fn dummy_proof_and_keygen(
-        config: AggStarkConfig,
-=======
     #[tracing::instrument(level = "info", fields(group = "agg_keygen"), skip_all)]
     pub(crate) fn dummy_proof_and_keygen(
         config: AggregationConfig,
->>>>>>> 8ad15357
     ) -> Result<(Self, Proof<SC>), VirtualMachineError> {
         let leaf_vm_config = config.leaf_vm_config();
         let internal_vm_config = config.internal_vm_config();
@@ -333,10 +311,7 @@
                 leaf_vm_config.clone(),
             )?;
             assert!(vm_pk.max_constraint_degree <= config.leaf_fri_params.max_constraint_degree());
-<<<<<<< HEAD
-=======
             check_max_constraint_degrees(&leaf_vm_config.system, &config.leaf_fri_params);
->>>>>>> 8ad15357
             Arc::new(VmProvingKey {
                 fri_params: config.leaf_fri_params,
                 vm_config: leaf_vm_config,
@@ -356,10 +331,7 @@
             NativeCpuBuilder,
             internal_vm_config.clone(),
         )?;
-<<<<<<< HEAD
-=======
         check_max_constraint_degrees(&internal_vm_config.system, &config.internal_fri_params);
->>>>>>> 8ad15357
         assert!(vm_pk.max_constraint_degree <= config.internal_fri_params.max_constraint_degree());
         let internal_vm_pk = Arc::new(VmProvingKey {
             fri_params: config.internal_fri_params,
@@ -379,14 +351,10 @@
             compiler_options: config.compiler_options,
         }
         .build_program(&leaf_vm_vk, &internal_vm_vk);
-<<<<<<< HEAD
-        let internal_committed_exe = Arc::new(internal_vm.commit_exe(internal_program));
-=======
         let internal_committed_exe = Arc::new(VmCommittedExe::commit(
             internal_program.into(),
             internal_vm.engine.config().pcs(),
         ));
->>>>>>> 8ad15357
 
         let internal_proof = dummy_internal_proof_riscv_app_vm(
             leaf_vm_pk.clone(),
@@ -411,14 +379,10 @@
                 NativeCpuBuilder,
                 root_vm_config.clone(),
             )?;
-<<<<<<< HEAD
-            let root_committed_exe = Arc::new(vm.commit_exe(root_program));
-=======
             let root_committed_exe = Arc::new(VmCommittedExe::commit(
                 root_program.into(),
                 vm.engine.config().pcs(),
             ));
->>>>>>> 8ad15357
 
             assert!(vm_pk.max_constraint_degree <= config.root_fri_params.max_constraint_degree());
 
@@ -428,10 +392,7 @@
             // ATTENTION: make sure to permute everything in vm_pk that references the original AIR
             // ID ordering:
             root_air_perm.permute(&mut vm_pk.per_air);
-<<<<<<< HEAD
-=======
             #[cfg(not(feature = "legacy-v1-3-evm-verifier"))]
->>>>>>> 8ad15357
             for thc in &mut vm_pk.trace_height_constraints {
                 root_air_perm.permute(&mut thc.coefficients);
             }
@@ -517,19 +478,6 @@
         halo2_config: Halo2Config,
         reader: &impl Halo2ParamsReader,
         pv_handler: &impl StaticVerifierPvHandler,
-<<<<<<< HEAD
-    ) -> Result<Self, VirtualMachineError> {
-        let AggConfig {
-            agg_stark_config,
-            halo2_config,
-        } = config;
-        let (agg_stark_pk, dummy_internal_proof) =
-            AggStarkProvingKey::dummy_proof_and_keygen(agg_stark_config)?;
-        let dummy_root_proof = agg_stark_pk
-            .root_verifier_pk
-            .generate_dummy_root_proof(dummy_internal_proof)?;
-        let verifier = agg_stark_pk.root_verifier_pk.keygen_static_verifier(
-=======
         agg_pk: &AggProvingKey,
         dummy_internal_proof: Proof<SC>,
     ) -> Result<Self, VirtualMachineError> {
@@ -537,7 +485,6 @@
             .root_verifier_pk
             .generate_dummy_root_proof(dummy_internal_proof)?;
         let verifier = agg_pk.root_verifier_pk.keygen_static_verifier(
->>>>>>> 8ad15357
             &reader.read_params(halo2_config.verifier_k),
             dummy_root_proof,
             pv_handler,
@@ -552,13 +499,6 @@
             verifier: Arc::new(verifier),
             wrapper: Arc::new(wrapper),
             profiling: halo2_config.profiling,
-<<<<<<< HEAD
-        };
-        Ok(Self {
-            agg_stark_pk,
-            halo2_pk,
-=======
->>>>>>> 8ad15357
         })
     }
 }
