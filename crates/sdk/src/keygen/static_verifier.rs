use openvm_circuit::arch::{SingleSegmentVmProver, VirtualMachineError};
use openvm_continuations::{
    static_verifier::{StaticVerifierConfig, StaticVerifierPvHandler},
    verifier::root::types::RootVmVerifierInput,
};
use openvm_native_circuit::NATIVE_MAX_TRACE_HEIGHTS;
use openvm_native_compiler::prelude::*;
use openvm_native_recursion::{
    halo2::{verifier::Halo2VerifierProvingKey, Halo2Params, Halo2Prover},
    hints::Hintable,
    witness::Witnessable,
};
use openvm_stark_sdk::openvm_stark_backend::{p3_field::FieldAlgebra, proof::Proof};

use crate::{keygen::RootVerifierProvingKey, prover::RootVerifierLocalProver, RootSC, F, SC};

impl RootVerifierProvingKey {
    /// Keygen the static verifier for this root verifier.
    pub fn keygen_static_verifier(
        &self,
        params: &Halo2Params,
        root_proof: Proof<RootSC>,
        pv_handler: &impl StaticVerifierPvHandler,
    ) -> Halo2VerifierProvingKey {
        let mut witness = Witness::default();
        root_proof.write(&mut witness);
        let special_air_ids = self.air_id_permutation().get_special_air_ids();
        let config = StaticVerifierConfig {
            root_verifier_fri_params: self.vm_pk.fri_params,
            special_air_ids,
            root_verifier_program_commit: self.root_committed_exe.get_program_commit().into(),
        };
        let dsl_operations = config.build_static_verifier_operations(
            &self.vm_pk.vm_pk.get_vk(),
            &root_proof,
            pv_handler,
        );
        Halo2VerifierProvingKey {
            pinning: Halo2Prover::keygen(params, dsl_operations.clone(), witness),
            dsl_ops: dsl_operations,
        }
    }

    pub fn generate_dummy_root_proof(
        &self,
        dummy_internal_proof: Proof<SC>,
    ) -> Result<Proof<RootSC>, VirtualMachineError> {
<<<<<<< HEAD
        let mut prover = RootVerifierLocalProver::new(self.clone())?;
=======
        let mut prover = RootVerifierLocalProver::new(self)?;
>>>>>>> 8ad15357
        // 2 * DIGEST_SIZE for exe_commit and leaf_commit
        let num_public_values = prover.vm_config().as_ref().num_public_values - 2 * DIGEST_SIZE;
        SingleSegmentVmProver::prove(
            &mut prover,
            RootVmVerifierInput {
                proofs: vec![dummy_internal_proof],
                public_values: vec![F::ZERO; num_public_values],
            }
            .write(),
            NATIVE_MAX_TRACE_HEIGHTS,
        )
    }
}<|MERGE_RESOLUTION|>--- conflicted
+++ resolved
@@ -45,11 +45,7 @@
         &self,
         dummy_internal_proof: Proof<SC>,
     ) -> Result<Proof<RootSC>, VirtualMachineError> {
-<<<<<<< HEAD
-        let mut prover = RootVerifierLocalProver::new(self.clone())?;
-=======
         let mut prover = RootVerifierLocalProver::new(self)?;
->>>>>>> 8ad15357
         // 2 * DIGEST_SIZE for exe_commit and leaf_commit
         let num_public_values = prover.vm_config().as_ref().num_public_values - 2 * DIGEST_SIZE;
         SingleSegmentVmProver::prove(
