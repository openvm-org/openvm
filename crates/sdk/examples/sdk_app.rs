// [!region dependencies]
use openvm_build::GuestOptions;
<<<<<<< HEAD
use openvm_sdk::{
    config::{AppConfig, SdkVmConfig, SdkVmCpuBuilder},
    prover::AppProver,
    Sdk, StdIn,
};
use openvm_stark_sdk::config::{baby_bear_poseidon2::BabyBearPoseidon2Engine, FriParameters};
use openvm_transpiler::elf::Elf;
use serde::{Deserialize, Serialize};

#[derive(Serialize, Deserialize)]
pub struct SomeStruct {
    pub a: u64,
    pub b: u64,
}
// ANCHOR_END: dependencies

#[allow(dead_code, unused_variables)]
fn read_elf() -> Result<(), Box<dyn std::error::Error>> {
    // ANCHOR: read_elf
    // 2b. Load the ELF from a file
    let elf_bytes = fs::read("your_path_to_elf")?;
    let elf = Elf::decode(&elf_bytes, MEM_SIZE as u32)?;
    // ANCHOR_END: read_elf
    Ok(())
}
=======
use openvm_sdk::{prover::verify_app_proof, Sdk, StdIn};
// [!endregion dependencies]
>>>>>>> 8ad15357

#[allow(unused_variables, unused_doc_comments)]
fn main() -> eyre::Result<()> {
    // [!region init]
    // 1. Initialize Sdk with the standard configuration.
    let sdk = Sdk::standard();
    // [!endregion init]

    // [!region build]
    // 2 Build the ELF with default guest options and target filter.
    let guest_opts = GuestOptions::default();
    let target_path = "your_path_project_root";
<<<<<<< HEAD
    let elf = sdk.build(
        guest_opts,
        &vm_config,
        target_path,
        &Default::default(),
        None,
    )?;
    // ANCHOR_END: build

    // ANCHOR: transpilation
    // 3. Transpile the ELF into a VmExe
    let exe = sdk.transpile(elf, vm_config.transpiler())?;
    // ANCHOR_END: transpilation

    // ANCHOR: execution
    // 4. Format your input into StdIn
    let my_input = SomeStruct { a: 1, b: 2 }; // anything that can be serialized
    let mut stdin = StdIn::default();
    stdin.write(&my_input);

    // 5. Run the program
    let output = sdk.execute(exe.clone(), vm_config.clone(), stdin.clone())?;
    println!("public values output: {:?}", output);
    // ANCHOR_END: execution

    // ANCHOR: proof_generation
    // 6. Set app configuration
    let app_log_blowup = 2;
    let app_fri_params = FriParameters::standard_with_100_bits_conjectured_security(app_log_blowup);
    let app_config = AppConfig::new(app_fri_params, vm_config);

    // 7. Commit the exe
    let app_committed_exe = sdk.commit_app_exe(app_fri_params, exe)?;

    // 8. Generate an AppProvingKey
    let app_pk = Arc::new(sdk.app_keygen(app_config)?);

    // Choose a VmBuilder that matches the VmConfig
    let builder = SdkVmCpuBuilder;
    // 9a. Generate a proof
    let proof = sdk.generate_app_proof(
        builder,
        app_pk.clone(),
        app_committed_exe.clone(),
        stdin.clone(),
    )?;
    // 9b. Generate a proof with an AppProver with custom fields
    let mut app_prover = AppProver::<BabyBearPoseidon2Engine, _>::new(
        builder,
        app_pk.app_vm_pk.clone(),
        app_committed_exe.clone(),
    )?
    .with_program_name("test_program");
    let proof = app_prover.generate_app_proof(stdin.clone())?;
    // ANCHOR_END: proof_generation

    // ANCHOR: verification
    // 10. Verify your program
    let app_vk = app_pk.get_app_vk();
    sdk.verify_app_proof(&app_vk, &proof)?;
    // ANCHOR_END: verification
=======
    let elf = sdk.build(guest_opts, target_path, &None, None)?;
    // [!endregion build]

    let stdin = StdIn::default();

    // [!region execution]
    // 3. Run the program with default inputs.
    let output = sdk.execute(elf.clone(), stdin.clone())?;
    println!("public values output: {output:?}");
    // [!endregion execution]

    // [!region proof_generation]
    // 5. Generate an app proof.
    let mut prover = sdk.app_prover(elf)?.with_program_name("test_program");
    let proof = prover.prove(stdin)?;
    // [!endregion proof_generation]

    // [!region verification]
    // 6. Do this once to save the app_vk, independent of the proof.
    let (_app_pk, app_vk) = sdk.app_keygen();
    // 7. Verify your program.
    verify_app_proof(&app_vk, &proof)?;
    // [!endregion verification]
>>>>>>> 8ad15357

    Ok(())
}<|MERGE_RESOLUTION|>--- conflicted
+++ resolved
@@ -1,35 +1,7 @@
 // [!region dependencies]
 use openvm_build::GuestOptions;
-<<<<<<< HEAD
-use openvm_sdk::{
-    config::{AppConfig, SdkVmConfig, SdkVmCpuBuilder},
-    prover::AppProver,
-    Sdk, StdIn,
-};
-use openvm_stark_sdk::config::{baby_bear_poseidon2::BabyBearPoseidon2Engine, FriParameters};
-use openvm_transpiler::elf::Elf;
-use serde::{Deserialize, Serialize};
-
-#[derive(Serialize, Deserialize)]
-pub struct SomeStruct {
-    pub a: u64,
-    pub b: u64,
-}
-// ANCHOR_END: dependencies
-
-#[allow(dead_code, unused_variables)]
-fn read_elf() -> Result<(), Box<dyn std::error::Error>> {
-    // ANCHOR: read_elf
-    // 2b. Load the ELF from a file
-    let elf_bytes = fs::read("your_path_to_elf")?;
-    let elf = Elf::decode(&elf_bytes, MEM_SIZE as u32)?;
-    // ANCHOR_END: read_elf
-    Ok(())
-}
-=======
 use openvm_sdk::{prover::verify_app_proof, Sdk, StdIn};
 // [!endregion dependencies]
->>>>>>> 8ad15357
 
 #[allow(unused_variables, unused_doc_comments)]
 fn main() -> eyre::Result<()> {
@@ -42,69 +14,6 @@
     // 2 Build the ELF with default guest options and target filter.
     let guest_opts = GuestOptions::default();
     let target_path = "your_path_project_root";
-<<<<<<< HEAD
-    let elf = sdk.build(
-        guest_opts,
-        &vm_config,
-        target_path,
-        &Default::default(),
-        None,
-    )?;
-    // ANCHOR_END: build
-
-    // ANCHOR: transpilation
-    // 3. Transpile the ELF into a VmExe
-    let exe = sdk.transpile(elf, vm_config.transpiler())?;
-    // ANCHOR_END: transpilation
-
-    // ANCHOR: execution
-    // 4. Format your input into StdIn
-    let my_input = SomeStruct { a: 1, b: 2 }; // anything that can be serialized
-    let mut stdin = StdIn::default();
-    stdin.write(&my_input);
-
-    // 5. Run the program
-    let output = sdk.execute(exe.clone(), vm_config.clone(), stdin.clone())?;
-    println!("public values output: {:?}", output);
-    // ANCHOR_END: execution
-
-    // ANCHOR: proof_generation
-    // 6. Set app configuration
-    let app_log_blowup = 2;
-    let app_fri_params = FriParameters::standard_with_100_bits_conjectured_security(app_log_blowup);
-    let app_config = AppConfig::new(app_fri_params, vm_config);
-
-    // 7. Commit the exe
-    let app_committed_exe = sdk.commit_app_exe(app_fri_params, exe)?;
-
-    // 8. Generate an AppProvingKey
-    let app_pk = Arc::new(sdk.app_keygen(app_config)?);
-
-    // Choose a VmBuilder that matches the VmConfig
-    let builder = SdkVmCpuBuilder;
-    // 9a. Generate a proof
-    let proof = sdk.generate_app_proof(
-        builder,
-        app_pk.clone(),
-        app_committed_exe.clone(),
-        stdin.clone(),
-    )?;
-    // 9b. Generate a proof with an AppProver with custom fields
-    let mut app_prover = AppProver::<BabyBearPoseidon2Engine, _>::new(
-        builder,
-        app_pk.app_vm_pk.clone(),
-        app_committed_exe.clone(),
-    )?
-    .with_program_name("test_program");
-    let proof = app_prover.generate_app_proof(stdin.clone())?;
-    // ANCHOR_END: proof_generation
-
-    // ANCHOR: verification
-    // 10. Verify your program
-    let app_vk = app_pk.get_app_vk();
-    sdk.verify_app_proof(&app_vk, &proof)?;
-    // ANCHOR_END: verification
-=======
     let elf = sdk.build(guest_opts, target_path, &None, None)?;
     // [!endregion build]
 
@@ -128,7 +37,6 @@
     // 7. Verify your program.
     verify_app_proof(&app_vk, &proof)?;
     // [!endregion verification]
->>>>>>> 8ad15357
 
     Ok(())
 }