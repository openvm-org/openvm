--- conflicted
+++ resolved
@@ -3,17 +3,7 @@
 
 use eyre::Result;
 use openvm_build::GuestOptions;
-<<<<<<< HEAD
-use openvm_native_recursion::halo2::utils::CacheHalo2ParamsReader;
-use openvm_sdk::{
-    config::{AggConfig, AppConfig, SdkVmConfig, SdkVmCpuBuilder},
-    DefaultStaticVerifierPvHandler, Sdk, StdIn,
-};
-use openvm_stark_sdk::config::FriParameters;
-use openvm_transpiler::elf::Elf;
-=======
 use openvm_sdk::{Sdk, StdIn};
->>>>>>> 8ad15357
 use serde::{Deserialize, Serialize};
 
 #[derive(Serialize, Deserialize)]
@@ -63,24 +53,11 @@
     // 5. Generate the SNARK verifier smart contract
     let verifier = sdk.generate_halo2_verifier_solidity()?;
 
-<<<<<<< HEAD
-    // 10. Generate an EVM proof
-    let builder = SdkVmCpuBuilder;
-    let proof = sdk.generate_evm_proof(
-        &halo2_params_reader,
-        builder,
-        app_pk,
-        app_committed_exe,
-        agg_pk,
-        stdin,
-    )?;
-=======
     // 6. Generate an EVM proof
     // NOTE: this will do app_keygen, agg_keygen, halo2_keygen automatically if they have never been
     // called before. As a consequence, the first call to `prove_evm` will take longer if you do not
     // explicitly call `app_keygen`, `agg_keygen`, and `halo2_keygen` before calling `prove_evm`.
     let proof = sdk.prove_evm(elf, stdin)?;
->>>>>>> 8ad15357
 
     // 7. Verify the EVM proof
     Sdk::verify_evm_halo2_proof(&verifier, proof)?;
