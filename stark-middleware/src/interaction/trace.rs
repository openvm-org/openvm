--- conflicted
+++ resolved
@@ -27,11 +27,7 @@
     chip: &C,
     preprocessed: &Option<RowMajorMatrixView<F>>,
     partitioned_main: &[RowMajorMatrixView<F>],
-<<<<<<< HEAD
-    permutation_randomness: &[EF],
-=======
     permutation_randomness: Option<[EF; 2]>,
->>>>>>> c51e8e0d
 ) -> Option<RowMajorMatrix<EF>>
 where
     F: Field,
@@ -42,17 +38,7 @@
     if all_interactions.is_empty() {
         return None;
     }
-<<<<<<< HEAD
-    assert_eq!(
-        permutation_randomness.len(),
-        2,
-        "No enough permutation challenges"
-    );
-    let alpha = permutation_randomness[0];
-    let beta = permutation_randomness[1];
-=======
     let [alpha, beta] = permutation_randomness.expect("Not enough permutation challenges");
->>>>>>> c51e8e0d
 
     let alphas = generate_rlc_elements(chip, alpha);
     let betas = beta.powers();
