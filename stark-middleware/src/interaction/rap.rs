//! An AIR with specified interactions can be augmented into a RAP.
//! This module implements this construction in the [InteractiveAir] struct.

use std::borrow::Borrow;

use p3_air::{Air, ExtensionBuilder, PairBuilder, PermutationAirBuilder};
use p3_field::AbstractField;
use p3_matrix::Matrix;

use crate::{
    air_builders::PartitionedAirBuilder,
    interaction::InteractionType,
    rap::{PermutationAirBuilderWithExposedValues, Rap},
};

use super::{utils::generate_rlc_elements, Chip, InteractiveAir};

impl<AB, A> Rap<AB> for A
where
    A: InteractiveAir<AB>,
    AB: PairBuilder + PermutationAirBuilderWithExposedValues + PartitionedAirBuilder + Sync,
{
    fn eval(&self, builder: &mut AB) {
        // Constraits for the main trace:
        Air::eval(self, builder);
        // Constraints for the permutation trace:
        let num_interactions = self.all_interactions().len();
        // If no interactions, nothing to do
        if num_interactions > 0 {
            let exposed_values = builder.permutation_exposed_values();
            // There are interactions, add constraints for the virtual columns
            assert_eq!(
                exposed_values.len(),
                1,
                "Should have one exposed value for cumulative_sum"
            );
            let cumulative_sum = exposed_values[0];
            eval_permutation_constraints(self, builder, cumulative_sum);
        }
    }
}

// Copied from valida/machine/src/chip.rs
/// The permutation row consists of 1 virtual column for each interaction (send or receive)
/// and one virtual column for the partial sum of log derivative.
pub fn eval_permutation_constraints<C, AB>(chip: &C, builder: &mut AB, cumulative_sum: AB::EF)
where
    C: Chip<AB::F>,
    AB: PairBuilder + PermutationAirBuilder + PartitionedAirBuilder,
{
    let rand_elems = builder.permutation_randomness().to_vec();

    let preprocessed = builder.preprocessed();
    let preprocessed_local = preprocessed.row_slice(0);
    let preprocessed_next = preprocessed.row_slice(1);
    let preprocessed_local = (*preprocessed_local).borrow();
    let preprocessed_next = (*preprocessed_next).borrow();

    let partitioned_main = builder.partitioned_main();
    let (main_locals, main_nexts): (Vec<_>, Vec<_>) = partitioned_main
        .iter()
        .map(|mat| (mat.row_slice(0), mat.row_slice(1)))
        .unzip();
    // NEEDS OPTIMIZATION: VirtualPairCol::apply expects `main_local`.
<<<<<<< HEAD
    // Without changin plonky3, we just need to copy and concatenate the partitioned slices together.
=======
    // Without changing plonky3, we just need to copy and concatenate the partitioned slices together.
>>>>>>> 06d397ad
    let [main_local, main_next] = [main_locals, main_nexts].map(|row_parts| {
        row_parts
            .iter()
            .flat_map(|r| (*r).borrow() as &[_])
            .copied()
            .collect::<Vec<_>>()
    });

    let perm = builder.permutation();
    let perm_local = perm.row_slice(0);
    let perm_next = perm.row_slice(1);
    let perm_local: &[AB::VarEF] = (*perm_local).borrow();
    let perm_next: &[AB::VarEF] = (*perm_next).borrow();
    let perm_width = perm.width();

    let phi_local = perm_local[perm_width - 1];
    let phi_next = perm_next[perm_width - 1];

    let all_interactions = chip.all_interactions();

    let alphas = generate_rlc_elements(chip, rand_elems[0].into());
    let betas = rand_elems[1].into().powers();

    let lhs = phi_next.into() - phi_local.into();
    let mut rhs = AB::ExprEF::zero();
    let mut phi_0 = AB::ExprEF::zero();
    for (m, (interaction, interaction_type)) in all_interactions.iter().enumerate() {
        // Reciprocal constraints
        let mut rlc = AB::ExprEF::zero();
        for (field, beta) in interaction.fields.iter().zip(betas.clone()) {
            let elem = field.apply::<AB::Expr, AB::Var>(preprocessed_local, &main_local);
            rlc += beta * elem;
        }
        rlc += alphas[interaction.argument_index].clone();
        builder.assert_one_ext(rlc * perm_local[m].into());

        let mult_local = interaction
            .count
            .apply::<AB::Expr, AB::Var>(preprocessed_local, &main_local);
        let mult_next = interaction
            .count
            .apply::<AB::Expr, AB::Var>(preprocessed_next, &main_next);

        // Build the RHS of the permutation constraint
        match interaction_type {
            InteractionType::Send => {
                phi_0 += perm_local[m].into() * mult_local;
                rhs += perm_next[m].into() * mult_next;
            }
            InteractionType::Receive => {
                phi_0 -= perm_local[m].into() * mult_local;
                rhs -= perm_next[m].into() * mult_next;
            }
        }
    }

    // Running sum constraints
    builder.when_transition().assert_eq_ext(lhs, rhs);
    builder
        .when_first_row()
        .assert_eq_ext(*perm_local.last().unwrap(), phi_0);
    builder.when_last_row().assert_eq_ext(
        *perm_local.last().unwrap(),
        AB::ExprEF::from_f(cumulative_sum),
    );
}<|MERGE_RESOLUTION|>--- conflicted
+++ resolved
@@ -62,11 +62,7 @@
         .map(|mat| (mat.row_slice(0), mat.row_slice(1)))
         .unzip();
     // NEEDS OPTIMIZATION: VirtualPairCol::apply expects `main_local`.
-<<<<<<< HEAD
-    // Without changin plonky3, we just need to copy and concatenate the partitioned slices together.
-=======
     // Without changing plonky3, we just need to copy and concatenate the partitioned slices together.
->>>>>>> 06d397ad
     let [main_local, main_next] = [main_locals, main_nexts].map(|row_parts| {
         row_parts
             .iter()
