--- conflicted
+++ resolved
@@ -1,12 +1,7 @@
 [workspace]
 members = [ "chips",
     "stark-backend",
-<<<<<<< HEAD
-    "derive",
-    "test-utils",
-=======
     "derive"
->>>>>>> b7cdb87e
 ]
 resolver = "2"
 
