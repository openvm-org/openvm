--- conflicted
+++ resolved
@@ -91,13 +91,9 @@
 
 itertools = "0.13.0"
 rayon = "1.10"
-<<<<<<< HEAD
 tracing = "0.1.40"
-=======
 serde = { version = "1.0.201", features = ["derive"] }
 serde_json = "1.0.117"
-tracing = "0.1.37"
->>>>>>> 3807469b
 
 # For local development. Add to your `.cargo/config.toml`
 # [patch."https://github.com/Plonky3/Plonky3.git"]
