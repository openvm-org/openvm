[workspace]
members = [
    "bin/common",
    "bin/afs",
    "bin/afs-1b",
    "bin/olap",
    "benchmark",
    "db/page",
    "db/interface",
    "primitives",
    "compiler",
    "derive",
    "logical-interface",
    "poseidon2-air",
    "recursion",
    "ecc/lib",
<<<<<<< HEAD
    "ecc/execution",
=======
    "ecc/primitives",
>>>>>>> d2e11719
    "stark-backend",
    "sdk",
    "vm",
    "vm/bin",
    "riscv/zkvm/lib",
    "riscv/zkvm/platform",
]
resolver = "2"

[workspace.package]
version = "0.1.0"
authors = ["Intrinsic Technologies"]
edition = "2021"
homepage = "https://axiom.xyz"
repository = "https://github.com/axiom-crypto/"

# Fastest runtime configuration
[profile.release]
opt-level = 3
lto = "thin"
debug = "line-tables-only"
strip = true
panic = "unwind"
codegen-units = 16

[profile.profiling]
inherits = "release"
debug = 2
strip = false

# Make sure debug symbols are in the bench profile for flamegraphs
[profile.bench]
inherits = "profiling"

# This will compile slowly
[profile.maxperf]
inherits = "release"
lto = "fat"
codegen-units = 1

# For O1 optimization but still fast(ish) compile times
[profile.fast]
inherits = "dev"
opt-level = 1
debug-assertions = true
# better recompile times
incremental = true
lto = "thin"

[workspace.dependencies]
axvm-platform = { path = "riscv/zkvm/platform" }
axvm = { path = "riscv/zkvm/lib" }

p3-air = { git = "https://github.com/Plonky3/Plonky3.git", rev = "95e56fa" }
p3-field = { git = "https://github.com/Plonky3/Plonky3.git", rev = "95e56fa" }
p3-commit = { git = "https://github.com/Plonky3/Plonky3.git", rev = "95e56fa" }
p3-matrix = { git = "https://github.com/Plonky3/Plonky3.git", rev = "95e56fa" }
p3-baby-bear = { git = "https://github.com/Plonky3/Plonky3.git", features = [
    "nightly-features",
], rev = "95e56fa" }
p3-util = { git = "https://github.com/Plonky3/Plonky3.git", rev = "95e56fa" }
p3-challenger = { git = "https://github.com/Plonky3/Plonky3.git", rev = "95e56fa" }
p3-dft = { git = "https://github.com/Plonky3/Plonky3.git", rev = "95e56fa" }
p3-fri = { git = "https://github.com/Plonky3/Plonky3.git", rev = "95e56fa" }
p3-goldilocks = { git = "https://github.com/Plonky3/Plonky3.git", rev = "95e56fa" }
p3-keccak = { git = "https://github.com/Plonky3/Plonky3.git", rev = "95e56fa" }
p3-keccak-air = { git = "https://github.com/Plonky3/Plonky3.git", rev = "95e56fa" }
p3-blake3 = { git = "https://github.com/Plonky3/Plonky3.git", rev = "95e56fa" }
p3-mds = { git = "https://github.com/Plonky3/Plonky3.git", rev = "95e56fa" }
p3-merkle-tree = { git = "https://github.com/Plonky3/Plonky3.git", rev = "95e56fa" }
p3-poseidon = { git = "https://github.com/Plonky3/Plonky3.git", rev = "95e56fa" }
p3-poseidon2 = { git = "https://github.com/Plonky3/Plonky3.git", rev = "95e56fa" }
p3-symmetric = { git = "https://github.com/Plonky3/Plonky3.git", rev = "95e56fa" }
p3-uni-stark = { git = "https://github.com/Plonky3/Plonky3.git", rev = "95e56fa" }
p3-maybe-rayon = { git = "https://github.com/Plonky3/Plonky3.git", rev = "95e56fa" } # the "parallel" feature is NOT on by default to allow single-threaded benchmarking
p3-bn254-fr = { git = "https://github.com/Plonky3/Plonky3.git", rev = "95e56fa" }

snark-verifier-sdk = { git = "https://github.com/axiom-crypto/snark-verifier", branch = "chore/ruint-pin", default-features = false, features = [
    "loader_halo2",
    "halo2-axiom",
    "display",
] }
zkhash = { git = "https://github.com/HorizenLabs/poseidon2.git", rev = "bb476b9" }

itertools = "0.13.0"
rayon = "1.10"
tracing = "0.1.40"
serde = { version = "1.0.201", default-features = false, features = ["derive"] }
serde_json = "1.0.117"
bincode = "1.3.3"
lazy_static = "1.5.0"
once_cell = "1.19.0"
derive-new = "0.5.1"
strum_macros = "0.26.4"
backtrace = "0.3.71"
rand = "0.8.5"
k256 = "0.13.3"
elliptic-curve = "0.13.8"
num-bigint-dig = "0.8.4"
num-bigint = "0.4.6"
num-integer = "0.1.46"
num-traits = "0.2.19"
hex-literal = "0.4.1"
metrics = "0.23.0"
cfg-if = "1.0.0"
inferno = "0.11.21"

# For local development. Add to your `.cargo/config.toml`
# [patch."https://github.com/Plonky3/Plonky3.git"]
# p3-air = { path = "../Plonky3/air" }
# p3-field = { path = "../Plonky3/field" }
# p3-commit = { path = "../Plonky3/commit" }
# p3-matrix = { path = "../Plonky3/matrix" }
# p3-baby-bear = { path = "../Plonky3/baby-bear" }
# p3-util = { path = "../Plonky3/util" }
# p3-challenger = { path = "../Plonky3/challenger" }
# p3-dft = { path = "../Plonky3/dft" }
# p3-fri = { path = "../Plonky3/fri" }
# p3-goldilocks = { path = "../Plonky3/goldilocks" }
# p3-keccak = { path = "../Plonky3/keccak" }
# p3-keccak-air = { path = "../Plonky3/keccak-air" }
# p3-blake3 = { path = "../Plonky3/blake3" }
# p3-mds = { path = "../Plonky3/mds" }
# p3-merkle-tree = { path = "../Plonky3/merkle-tree" }
# p3-poseidon2 = { path = "../Plonky3/poseidon2" }
# p3-symmetric = { path = "../Plonky3/symmetric" }
# p3-uni-stark = { path = "../Plonky3/uni-stark" }
# p3-maybe-rayon = { path = "../Plonky3/maybe-rayon" }
# p3-bn254-fr = { path = "../Plonky3/bn254-fr" }<|MERGE_RESOLUTION|>--- conflicted
+++ resolved
@@ -14,11 +14,8 @@
     "poseidon2-air",
     "recursion",
     "ecc/lib",
-<<<<<<< HEAD
     "ecc/execution",
-=======
     "ecc/primitives",
->>>>>>> d2e11719
     "stark-backend",
     "sdk",
     "vm",
