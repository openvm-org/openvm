[workspace]
members = [
    "bin/common",
    "bin/afs",
    "bin/afs-1b",
    "bin/olap",
    "benchmark",
    "db/page",
    "primitives",
    "compiler",
    "derive",
    "logical-interface",
    "poseidon2-air",
    "recursion",
    "stark-backend",
    "test-utils",
    "vm",
    "vm/bin",
]
resolver = "2"

[workspace.package]
version = "0.1.0"
authors = ["Intrinsic Technologies"]
edition = "2021"

# Fastest runtime configuration
[profile.release]
opt-level = 3
lto = "thin"
debug = "line-tables-only"
strip = true
panic = "unwind"
codegen-units = 16

[profile.profiling]
inherits = "release"
debug = 2
strip = false

# Make sure debug symbols are in the bench profile for flamegraphs
[profile.bench]
<<<<<<< HEAD
debug = true
=======
inherits = "profiling"

# This will compile slowly
[profile.maxperf]
>>>>>>> 4ad46bdb
inherits = "release"
lto = "fat"
codegen-units = 1

# For O3 optimization but still fast(ish) compile times
[profile.fast]
inherits = "dev"
opt-level = 3
# Set this to 1 or 2 to get more useful backtraces
debug = 1
debug-assertions = true
# better recompile times
incremental = true
lto = "thin"

[workspace.dependencies]
p3-air = { git = "https://github.com/Plonky3/Plonky3.git", rev = "95e56fa" }
p3-field = { git = "https://github.com/Plonky3/Plonky3.git", rev = "95e56fa" }
p3-commit = { git = "https://github.com/Plonky3/Plonky3.git", rev = "95e56fa" }
p3-matrix = { git = "https://github.com/Plonky3/Plonky3.git", rev = "95e56fa" }
p3-baby-bear = { git = "https://github.com/Plonky3/Plonky3.git", features = [
    "nightly-features",
], rev = "95e56fa" }
p3-util = { git = "https://github.com/Plonky3/Plonky3.git", rev = "95e56fa" }
p3-challenger = { git = "https://github.com/Plonky3/Plonky3.git", rev = "95e56fa" }
p3-dft = { git = "https://github.com/Plonky3/Plonky3.git", rev = "95e56fa" }
p3-fri = { git = "https://github.com/Plonky3/Plonky3.git", rev = "95e56fa" }
p3-goldilocks = { git = "https://github.com/Plonky3/Plonky3.git", rev = "95e56fa" }
p3-keccak = { git = "https://github.com/Plonky3/Plonky3.git", rev = "95e56fa" }
p3-keccak-air = { git = "https://github.com/Plonky3/Plonky3.git", rev = "95e56fa" }
p3-blake3 = { git = "https://github.com/Plonky3/Plonky3.git", rev = "95e56fa" }
p3-mds = { git = "https://github.com/Plonky3/Plonky3.git", rev = "95e56fa" }
p3-merkle-tree = { git = "https://github.com/Plonky3/Plonky3.git", rev = "95e56fa" }
p3-poseidon = { git = "https://github.com/Plonky3/Plonky3.git", rev = "95e56fa" }
p3-poseidon2 = { git = "https://github.com/Plonky3/Plonky3.git", rev = "95e56fa" }
p3-symmetric = { git = "https://github.com/Plonky3/Plonky3.git", rev = "95e56fa" }
p3-uni-stark = { git = "https://github.com/Plonky3/Plonky3.git", rev = "95e56fa" }
p3-maybe-rayon = { git = "https://github.com/Plonky3/Plonky3.git", rev = "95e56fa" } # the "parallel" feature is NOT on by default to allow single-threaded benchmarking
p3-bn254-fr = { git = "https://github.com/Plonky3/Plonky3.git", rev = "95e56fa" }
zkhash = { git = "https://github.com/HorizenLabs/poseidon2.git", rev = "bb476b9" }

# For local development. Add to your `.cargo/config.toml`
# [patch."https://github.com/Plonky3/Plonky3.git"]
# p3-air = { path = "../Plonky3/air" }
# p3-field = { path = "../Plonky3/field" }
# p3-commit = { path = "../Plonky3/commit" }
# p3-matrix = { path = "../Plonky3/matrix" }
# p3-baby-bear = { path = "../Plonky3/baby-bear" }
# p3-util = { path = "../Plonky3/util" }
# p3-challenger = { path = "../Plonky3/challenger" }
# p3-dft = { path = "../Plonky3/dft" }
# p3-fri = { path = "../Plonky3/fri" }
# p3-goldilocks = { path = "../Plonky3/goldilocks" }
# p3-keccak = { path = "../Plonky3/keccak" }
# p3-keccak-air = { path = "../Plonky3/keccak-air" }
# p3-blake3 = { path = "../Plonky3/blake3" }
# p3-mds = { path = "../Plonky3/mds" }
# p3-merkle-tree = { path = "../Plonky3/merkle-tree" }
# p3-poseidon2 = { path = "../Plonky3/poseidon2" }
# p3-symmetric = { path = "../Plonky3/symmetric" }
# p3-uni-stark = { path = "../Plonky3/uni-stark" }
# p3-maybe-rayon = { path = "../Plonky3/maybe-rayon" }
# p3-bn254-fr = { path = "../Plonky3/bn254-fr" }<|MERGE_RESOLUTION|>--- conflicted
+++ resolved
@@ -40,17 +40,19 @@
 
 # Make sure debug symbols are in the bench profile for flamegraphs
 [profile.bench]
-<<<<<<< HEAD
-debug = true
-=======
 inherits = "profiling"
 
 # This will compile slowly
 [profile.maxperf]
->>>>>>> 4ad46bdb
 inherits = "release"
 lto = "fat"
 codegen-units = 1
+panic = "abort"
+incremental = false
+
+[profile.bench]
+debug = true
+inherits = "release"
 
 # For O3 optimization but still fast(ish) compile times
 [profile.fast]
