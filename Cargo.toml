--- conflicted
+++ resolved
@@ -1,9 +1,5 @@
 [workspace.package]
-<<<<<<< HEAD
-version = "1.4.0-rc.0"
-=======
 version = "1.4.1-rc.2"
->>>>>>> 8141dacc
 edition = "2021"
 rust-version = "1.86.0"
 authors = ["OpenVM Authors"]
@@ -117,16 +113,11 @@
 
 [workspace.dependencies]
 # Stark Backend
-<<<<<<< HEAD
-openvm-stark-backend = { git = "https://github.com/openvm-org/stark-backend.git", tag = "v1.1.2", default-features = false }
-openvm-stark-sdk = { git = "https://github.com/openvm-org/stark-backend.git", tag = "v1.1.2", default-features = false }
-=======
 openvm-stark-backend = { git = "https://github.com/openvm-org/stark-backend.git", tag = "v1.2.1-rc.6", default-features = false }
 openvm-stark-sdk = { git = "https://github.com/openvm-org/stark-backend.git", tag = "v1.2.1-rc.6", default-features = false }
 openvm-cuda-backend = { git = "https://github.com/openvm-org/stark-backend.git", tag = "v1.2.1-rc.6", default-features = false }
 openvm-cuda-builder = { git = "https://github.com/openvm-org/stark-backend.git", tag = "v1.2.1-rc.6", default-features = false }
 openvm-cuda-common = { git = "https://github.com/openvm-org/stark-backend.git", tag = "v1.2.1-rc.6", default-features = false }
->>>>>>> 8141dacc
 
 # OpenVM
 openvm-sdk = { path = "crates/sdk", default-features = false }
@@ -240,14 +231,11 @@
 serde-big-array = "0.5.1"
 dashmap = "6.1.0"
 memmap2 = "0.9.5"
-<<<<<<< HEAD
-ndarray = { version = "0.16.1", default-features = false }
-num_enum = { version = "0.7.4", default-features = false }
-=======
 libc = "0.2.175"
 tracing-subscriber = { version = "0.3.20", features = ["std", "env-filter"] }
 tokio = "1" # >=1.0.0 to allow downstream flexibility
->>>>>>> 8141dacc
+ndarray = { version = "0.16.1", default-features = false }
+num_enum = { version = "0.7.4", default-features = false }
 
 # default-features = false for no_std for use in guest programs
 itertools = { version = "0.14.0", default-features = false }
