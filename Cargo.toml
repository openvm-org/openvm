--- conflicted
+++ resolved
@@ -230,12 +230,9 @@
 libloading = "0.8"
 tracing-subscriber = { version = "0.3.20", features = ["std", "env-filter"] }
 tokio = "1" # >=1.0.0 to allow downstream flexibility
-<<<<<<< HEAD
+abi_stable = "0.11.3"
 ndarray = { version = "0.16.1", default-features = false }
 num_enum = { version = "0.7.4", default-features = false }
-=======
-abi_stable = "0.11.3"
->>>>>>> 6d0b6282
 
 # default-features = false for no_std for use in guest programs
 itertools = { version = "0.14.0", default-features = false }
