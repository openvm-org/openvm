[workspace.package]
version = "1.4.0-rc.2"
edition = "2021"
rust-version = "1.86.0"
authors = ["OpenVM Authors"]
homepage = "https://openvm.dev"
repository = "https://github.com/openvm-org/"
license = "MIT OR Apache-2.0"

[workspace]
members = [
    "benchmarks/utils",
    "benchmarks/execute",
    "benchmarks/prove",
    "crates/prof",
    "crates/sdk",
    "crates/cli",
    "crates/circuits/mod-builder",
    "crates/circuits/poseidon2-air",
    "crates/circuits/primitives",
    "crates/circuits/primitives/derive",
    "crates/toolchain/transpiler",
    "crates/toolchain/openvm",
    "crates/toolchain/build",
    "crates/toolchain/instructions",
    "crates/toolchain/instructions/derive",
    "crates/toolchain/macros",
    "crates/toolchain/platform",
    "crates/toolchain/tests",
    "crates/continuations",
    "crates/vm",
    "extensions/rv32im/circuit",
    "extensions/rv32im/transpiler",
    "extensions/rv32im/guest",
    "extensions/rv32im/tests",
    "extensions/rv32-adapters",
    "extensions/native/circuit",
    "extensions/native/compiler",
    "extensions/native/compiler/derive",
    "extensions/native/recursion",
    "extensions/native/transpiler",
    "extensions/algebra/circuit",
    "extensions/algebra/transpiler",
    "extensions/algebra/guest",
    "extensions/algebra/moduli-macros",
    "extensions/algebra/complex-macros",
    "extensions/algebra/tests",
    "extensions/bigint/circuit",
    "extensions/bigint/transpiler",
    "extensions/bigint/guest",
    "extensions/keccak256/circuit",
    "extensions/keccak256/transpiler",
    "extensions/keccak256/guest",
    "extensions/sha256/circuit",
    "extensions/sha256/transpiler",
    "extensions/sha256/guest",
    "extensions/ecc/circuit",
    "extensions/ecc/transpiler",
    "extensions/ecc/guest",
    "extensions/ecc/sw-macros",
    "extensions/ecc/tests",
    "extensions/pairing/circuit",
    "extensions/pairing/guest",
    "guest-libs/ff_derive/",
    "guest-libs/k256/",
    "guest-libs/p256/",
    "guest-libs/keccak256/",
    "guest-libs/pairing/",
    "guest-libs/ruint/",
    "guest-libs/sha2/",
    "guest-libs/verify_stark/",
]
exclude = ["crates/sdk/example", "benchmarks/guest/**"]
resolver = "2"

# Fastest runtime configuration
[profile.release]
opt-level = 3
lto = "thin"
debug = "line-tables-only"
strip = true
panic = "unwind"
codegen-units = 16

[profile.profiling]
inherits = "release"
debug = 2
debug-assertions = false
strip = false

# Make sure debug symbols are in the bench profile for flamegraphs
[profile.bench]
inherits = "profiling"

# This will compile slowly
[profile.maxperf]
inherits = "release"
lto = "fat"
codegen-units = 1

[profile.dev]
opt-level = 1
debug = 2

# For O1 optimization but still fast(ish) compile times
[profile.fast]
inherits = "dev"
debug-assertions = true
# better recompile times
incremental = true
lto = "thin"

[workspace.dependencies]
# Stark Backend
<<<<<<< HEAD
openvm-stark-backend = { git = "https://github.com/openvm-org/stark-backend.git", tag = "v1.2.0-rc.1", default-features = false }
openvm-stark-sdk = { git = "https://github.com/openvm-org/stark-backend.git", tag = "v1.2.0-rc.1", default-features = false }
# TODO[stephenh]: Replace this once open sourced
stark-backend-gpu = { git = "ssh://git@github.com/axiom-crypto/axiom-gpu.git", default-features = false }
=======
# TODO[stephenh]: Update branch
openvm-stark-backend = { git = "https://github.com/openvm-org/stark-backend.git", branch = "feat/gpu", default-features = false }
openvm-stark-sdk = { git = "https://github.com/openvm-org/stark-backend.git", branch = "feat/gpu", default-features = false }
openvm-cuda-backend = { git = "https://github.com/openvm-org/stark-backend.git", branch = "feat/gpu", default-features = false }
openvm-cuda-builder = { git = "https://github.com/openvm-org/stark-backend.git", branch = "feat/gpu", default-features = false }
openvm-cuda-common = { git = "https://github.com/openvm-org/stark-backend.git", branch = "feat/gpu", default-features = false }
>>>>>>> 26119b88

# OpenVM
openvm-sdk = { path = "crates/sdk", default-features = false }
openvm-mod-circuit-builder = { path = "crates/circuits/mod-builder", default-features = false }
openvm-poseidon2-air = { path = "crates/circuits/poseidon2-air", default-features = false }
openvm-sha256-air = { path = "crates/circuits/sha256-air", default-features = false }
openvm-circuit-primitives = { path = "crates/circuits/primitives", default-features = false }
openvm-circuit-primitives-derive = { path = "crates/circuits/primitives/derive", default-features = false }
openvm = { path = "crates/toolchain/openvm", default-features = false }
openvm-build = { path = "crates/toolchain/build", default-features = false }
openvm-instructions = { path = "crates/toolchain/instructions", default-features = false }
openvm-instructions-derive = { path = "crates/toolchain/instructions/derive", default-features = false }
openvm-macros-common = { path = "crates/toolchain/macros", default-features = false }
openvm-platform = { path = "crates/toolchain/platform", default-features = false }
openvm-transpiler = { path = "crates/toolchain/transpiler", default-features = false }
openvm-toolchain-tests = { path = "crates/toolchain/tests", default-features = false }
openvm-custom-insn = { path = "crates/toolchain/custom_insn", default-features = false }
openvm-circuit = { path = "crates/vm", default-features = false }
openvm-circuit-derive = { path = "crates/vm/derive", default-features = false }
openvm-continuations = { path = "crates/continuations", default-features = false }
cargo-openvm = { path = "crates/cli", default-features = false }

# Extensions
openvm-rv32im-circuit = { path = "extensions/rv32im/circuit", default-features = false }
openvm-rv32im-transpiler = { path = "extensions/rv32im/transpiler", default-features = false }
openvm-rv32im-guest = { path = "extensions/rv32im/guest", default-features = false }
openvm-rv32-adapters = { path = "extensions/rv32-adapters", default-features = false }
openvm-native-circuit = { path = "extensions/native/circuit", default-features = false }
openvm-native-compiler = { path = "extensions/native/compiler", default-features = false }
openvm-native-compiler-derive = { path = "extensions/native/compiler/derive", default-features = false }
openvm-native-recursion = { path = "extensions/native/recursion", default-features = false }
openvm-native-transpiler = { path = "extensions/native/transpiler", default-features = false }
openvm-keccak256-circuit = { path = "extensions/keccak256/circuit", default-features = false }
openvm-keccak256-transpiler = { path = "extensions/keccak256/transpiler", default-features = false }
openvm-keccak256-guest = { path = "extensions/keccak256/guest", default-features = false }
openvm-sha256-circuit = { path = "extensions/sha256/circuit", default-features = false }
openvm-sha256-transpiler = { path = "extensions/sha256/transpiler", default-features = false }
openvm-sha256-guest = { path = "extensions/sha256/guest", default-features = false }
openvm-bigint-circuit = { path = "extensions/bigint/circuit", default-features = false }
openvm-bigint-transpiler = { path = "extensions/bigint/transpiler", default-features = false }
openvm-bigint-guest = { path = "extensions/bigint/guest", default-features = false }
openvm-algebra-circuit = { path = "extensions/algebra/circuit", default-features = false }
openvm-algebra-transpiler = { path = "extensions/algebra/transpiler", default-features = false }
openvm-algebra-guest = { path = "extensions/algebra/guest", default-features = false }
openvm-algebra-moduli-macros = { path = "extensions/algebra/moduli-macros", default-features = false }
openvm-algebra-complex-macros = { path = "extensions/algebra/complex-macros", default-features = false }
openvm-ecc-circuit = { path = "extensions/ecc/circuit", default-features = false }
openvm-ecc-transpiler = { path = "extensions/ecc/transpiler", default-features = false }
openvm-ecc-guest = { path = "extensions/ecc/guest", default-features = false }
openvm-ecc-sw-macros = { path = "extensions/ecc/sw-macros", default-features = false }
openvm-pairing-circuit = { path = "extensions/pairing/circuit", default-features = false }
openvm-pairing-transpiler = { path = "extensions/pairing/transpiler", default-features = false }
openvm-pairing-guest = { path = "extensions/pairing/guest", default-features = false }
openvm-verify-stark = { path = "guest-libs/verify_stark", default-features = false }

# Benchmarking
openvm-benchmarks-utils = { path = "benchmarks/utils", default-features = false }

# Cuda related stuff
openvm-cuda-builder = { git = "https://github.com/openvm-org/stark-backend.git", branch = "feat/gpu", default-features = false }
openvm-cuda-common = { git = "https://github.com/openvm-org/stark-backend.git", branch = "feat/gpu", default-features = false }
openvm-cuda-backend = { git = "https://github.com/openvm-org/stark-backend.git", branch = "feat/gpu", default-features = false }

# Plonky3
p3-field = { git = "https://github.com/Plonky3/Plonky3.git", rev = "539bbc84085efb609f4f62cb03cf49588388abdb", default-features = false }
p3-baby-bear = { git = "https://github.com/Plonky3/Plonky3.git", rev = "539bbc84085efb609f4f62cb03cf49588388abdb", default-features = false }
p3-dft = { git = "https://github.com/Plonky3/Plonky3.git", rev = "539bbc84085efb609f4f62cb03cf49588388abdb", default-features = false }
p3-fri = { git = "https://github.com/Plonky3/Plonky3.git", rev = "539bbc84085efb609f4f62cb03cf49588388abdb", default-features = false }
p3-keccak-air = { git = "https://github.com/Plonky3/Plonky3.git", rev = "539bbc84085efb609f4f62cb03cf49588388abdb", default-features = false }
p3-merkle-tree = { git = "https://github.com/Plonky3/Plonky3.git", rev = "539bbc84085efb609f4f62cb03cf49588388abdb", default-features = false }
p3-monty-31 = { git = "https://github.com/Plonky3/Plonky3.git", rev = "539bbc84085efb609f4f62cb03cf49588388abdb", default-features = false }
p3-poseidon2 = { git = "https://github.com/Plonky3/Plonky3.git", rev = "539bbc84085efb609f4f62cb03cf49588388abdb", default-features = false }
p3-poseidon2-air = { git = "https://github.com/Plonky3/Plonky3.git", rev = "539bbc84085efb609f4f62cb03cf49588388abdb", default-features = false }
p3-symmetric = { git = "https://github.com/Plonky3/Plonky3.git", rev = "539bbc84085efb609f4f62cb03cf49588388abdb", default-features = false }

zkhash = { git = "https://github.com/HorizenLabs/poseidon2.git", rev = "bb476b9" }
snark-verifier-sdk = { version = "0.2.0", default-features = false, features = [
    "loader_halo2",
    "halo2-axiom",
] }
snark-verifier = { version = "0.2.0", default-features = false }
halo2curves-axiom = "0.7.0"

forge-fmt = "0.2.0"
cargo_metadata = "0.18"
alloy-sol-types = "0.8.25"
tracing = "0.1.40"
bon = "3.2.0"
serde_json = "1.0.117"
serde_with = "3.11.0"
clap = "4.5.23"
toml = "0.8.14"
lazy_static = "1.5.0"
derive-new = "0.6.0"
derive_more = { version = "1.0.0", features = [
    "display",
], default-features = false }
derivative = "2.2.0"
strum_macros = "0.26.4"
strum = { version = "0.26.3", features = ["derive"] }
backtrace = "0.3.71"
metrics = "0.23.0"
cfg-if = "1.0.0"
test-case = "3.3.1"
test-log = "0.2.16"
enum_dispatch = "0.3.13"
eyre = "0.6.12"
tempfile = "3.13.0"
thiserror = "1.0.65"
rustc-hash = "2.0.0"
static_assertions = "1.1.0"
getset = "0.1.3"
rrs-lib = "0.1.0"
rand = { version = "0.8.5", default-features = false }
hex = { version = "0.4.3", default-features = false }
serde-big-array = "0.5.1"
dashmap = "6.1.0"
memmap2 = "0.9.5"
libc = "0.2.175"
tracing-subscriber = { version = "0.3.17", features = ["std", "env-filter"] }

# default-features = false for no_std for use in guest programs
itertools = { version = "0.14.0", default-features = false }
bitcode = { version = "0.6.5", default-features = false, features = ["serde"] }
serde = { version = "1.0.201", default-features = false, features = ["derive"] }
hex-literal = { version = "0.4.1", default-features = false }
bytemuck = { version = "1.20.0", default-features = false }
once_cell = { version = "1.20", default-features = false }

# cryptography, default-features = false for no_std
tiny-keccak = { version = "2.0.2", features = ["keccak"] }
k256 = { version = "0.13.4", default-features = false }
elliptic-curve = { version = "0.13.8", default-features = false }
ecdsa-core = { version = "0.16.9", package = "ecdsa", default-features = false }
num-bigint = { version = "0.4.6", default-features = false }
num-integer = { version = "0.1.46", default-features = false }
num-traits = { version = "0.2.19", default-features = false }
ff = { version = "0.13.1", default-features = false }
sha2 = { version = "0.10", default-features = false }

# specific to CUDA and GPU
cuda-runtime-sys = "0.3.0-alpha.1"

# For local development. Add to your `.cargo/config.toml`
# [patch."https://github.com/Plonky3/Plonky3.git"]
# p3-field = { path = "../Plonky3/field" }
# p3-baby-bear = { path = "../Plonky3/baby-bear" }
# p3-dft = { path = "../Plonky3/dft" }
# p3-fri = { path = "../Plonky3/fri" }
# p3-keccak-air = { path = "../Plonky3/keccak-air" }
# p3-merkle-tree = { path = "../Plonky3/merkle-tree" }
# p3-monty-31 = { path = "../Plonky3/monty-31" }
# p3-poseidon2 = { path = "../Plonky3/poseidon2" }
# p3-poseidon2-air = { path = "../Plonky3/poseidon2-air" }
# p3-symmetric = { path = "../Plonky3/symmetric" }

[workspace.metadata.cargo-shear]
ignored = ["cargo-openvm"]<|MERGE_RESOLUTION|>--- conflicted
+++ resolved
@@ -112,19 +112,12 @@
 
 [workspace.dependencies]
 # Stark Backend
-<<<<<<< HEAD
-openvm-stark-backend = { git = "https://github.com/openvm-org/stark-backend.git", tag = "v1.2.0-rc.1", default-features = false }
-openvm-stark-sdk = { git = "https://github.com/openvm-org/stark-backend.git", tag = "v1.2.0-rc.1", default-features = false }
-# TODO[stephenh]: Replace this once open sourced
-stark-backend-gpu = { git = "ssh://git@github.com/axiom-crypto/axiom-gpu.git", default-features = false }
-=======
 # TODO[stephenh]: Update branch
 openvm-stark-backend = { git = "https://github.com/openvm-org/stark-backend.git", branch = "feat/gpu", default-features = false }
 openvm-stark-sdk = { git = "https://github.com/openvm-org/stark-backend.git", branch = "feat/gpu", default-features = false }
 openvm-cuda-backend = { git = "https://github.com/openvm-org/stark-backend.git", branch = "feat/gpu", default-features = false }
 openvm-cuda-builder = { git = "https://github.com/openvm-org/stark-backend.git", branch = "feat/gpu", default-features = false }
 openvm-cuda-common = { git = "https://github.com/openvm-org/stark-backend.git", branch = "feat/gpu", default-features = false }
->>>>>>> 26119b88
 
 # OpenVM
 openvm-sdk = { path = "crates/sdk", default-features = false }
@@ -182,11 +175,6 @@
 
 # Benchmarking
 openvm-benchmarks-utils = { path = "benchmarks/utils", default-features = false }
-
-# Cuda related stuff
-openvm-cuda-builder = { git = "https://github.com/openvm-org/stark-backend.git", branch = "feat/gpu", default-features = false }
-openvm-cuda-common = { git = "https://github.com/openvm-org/stark-backend.git", branch = "feat/gpu", default-features = false }
-openvm-cuda-backend = { git = "https://github.com/openvm-org/stark-backend.git", branch = "feat/gpu", default-features = false }
 
 # Plonky3
 p3-field = { git = "https://github.com/Plonky3/Plonky3.git", rev = "539bbc84085efb609f4f62cb03cf49588388abdb", default-features = false }
