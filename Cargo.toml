--- conflicted
+++ resolved
@@ -95,12 +95,9 @@
 serde = { version = "1.0.201", features = ["derive"] }
 serde_json = "1.0.117"
 tracing = "0.1.37"
-<<<<<<< HEAD
 bincode = "1.3.3"
-=======
 lazy_static = "1.5.0"
 once_cell = "1.19.0"
->>>>>>> 538088a5
 
 # For local development. Add to your `.cargo/config.toml`
 # [patch."https://github.com/Plonky3/Plonky3.git"]
