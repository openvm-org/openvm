--- conflicted
+++ resolved
@@ -8,34 +8,6 @@
 
 [workspace]
 members = [
-<<<<<<< HEAD
-    "stark-backend",
-    "stark-sdk",
-    "circuits/ecc",
-    "circuits/hashes/poseidon2-air",
-    "circuits/primitives",
-    "circuits/derive",
-    "vm",
-    "toolchain/instructions",
-    "toolchain/instructions/derive",
-    "toolchain/native-compiler",
-    "toolchain/native-compiler/derive",
-    "toolchain/riscv/transpiler",
-    "toolchain/riscv/platform",
-    "toolchain/riscv/axvm",
-    "toolchain/riscv/macros",
-    "toolchain/build",
-    "toolchain/tests",
-    "cargo-axiom",
-    "lib/algebra",
-    "lib/ecc",
-    "lib/ecc-constants",
-    "lib/ecc-execution",
-    "lib/recursion",
-    "lib/verifier",
-    "axvm-sdk",
-=======
->>>>>>> 5b3e2670
     "benchmarks",
     "crates/axvm-sdk",
     "crates/cargo-axiom",
@@ -81,6 +53,7 @@
     "extensions/pairing/transpiler",
     "extensions/pairing/guest",
     "extensions/rv32-adapters",
+    "extensions/verifier",
 ]
 resolver = "2"
 
