--- conflicted
+++ resolved
@@ -115,19 +115,11 @@
 
 [workspace.dependencies]
 # Stark Backend
-<<<<<<< HEAD
 openvm-stark-backend = { git = "https://github.com/openvm-org/stark-backend.git", tag = "v1.2.1-rc.7", default-features = false }
 openvm-stark-sdk = { git = "https://github.com/openvm-org/stark-backend.git", tag = "v1.2.1-rc.7", default-features = false }
 openvm-cuda-backend = { git = "https://github.com/openvm-org/stark-backend.git", tag = "v1.2.1-rc.7", default-features = false }
 openvm-cuda-builder = { git = "https://github.com/openvm-org/stark-backend.git", tag = "v1.2.1-rc.7", default-features = false }
 openvm-cuda-common = { git = "https://github.com/openvm-org/stark-backend.git", tag = "v1.2.1-rc.7", default-features = false }
-=======
-openvm-stark-backend = { git = "https://github.com/openvm-org/stark-backend.git", tag = "v1.2.1", default-features = false }
-openvm-stark-sdk = { git = "https://github.com/openvm-org/stark-backend.git", tag = "v1.2.1", default-features = false }
-openvm-cuda-backend = { git = "https://github.com/openvm-org/stark-backend.git", tag = "v1.2.1", default-features = false }
-openvm-cuda-builder = { git = "https://github.com/openvm-org/stark-backend.git", tag = "v1.2.1", default-features = false }
-openvm-cuda-common = { git = "https://github.com/openvm-org/stark-backend.git", tag = "v1.2.1", default-features = false }
->>>>>>> c2e376e6
 
 # OpenVM
 openvm-sdk = { path = "crates/sdk", default-features = false }
