# Acceleration Using Pre-Built Extensions

OpenVM ships with a set of pre-built extensions maintained by the OpenVM team. Below, we highlight six of these extensions designed to accelerate common arithmetic and cryptographic operations that are notoriously expensive to execute. Some of these extensions have corresponding guest libraries which provide convenient, high-level interfaces for your guest program to interact with the extension.

<<<<<<< HEAD
In this chapter, we will explain how to use the following existing extensions:

- [`openvm-keccak-guest`](./keccak.md) - Keccak256 hash function.
- [`openvm-sha2-guest`](./sha2.md) - SHA-2 hash functions.
- [`openvm-bigint-guest`](./bigint.md) - Big integer arithmetic for 256-bit signed and unsigned integers.
=======
- [`openvm-keccak-guest`](./keccak.md) - Keccak256 hash function. See the [Keccak256 guest library](../guest-libs/keccak256.md) for usage details.
- [`openvm-sha256-guest`](./sha256.md) - SHA-256 hash function. See the [SHA-2 guest library](../guest-libs/sha2.md) for usage details.
- [`openvm-bigint-guest`](./bigint.md) - Big integer arithmetic for 256-bit signed and unsigned integers. See the [ruint guest library](../guest-libs/ruint.md) for using accelerated 256-bit integer ops in rust.
>>>>>>> a7d11257
- [`openvm-algebra-guest`](./algebra.md) - Modular arithmetic and complex field extensions.
- [`openvm-ecc-guest`](./ecc.md) - Elliptic curve cryptography. See the [k256](../guest-libs/k256.md) and [p256](../guest-libs/p256.md) guest libraries for using this extension over the respective curves.
- [`openvm-pairing-guest`](./pairing.md) - Elliptic curve optimal Ate pairings. See the [pairing guest library](../guest-libs/pairing.md) for usage details.

<<<<<<< HEAD
Some extensions such as `openvm-keccak-guest`, `openvm-sha2-guest`, and `openvm-bigint-guest` can be enabled without specifying any additional configuration.
=======
## Optimizing Modular Arithmetic
>>>>>>> a7d11257

Some of these extensions—specifically `algebra`, `ecc`, and `pairing`—perform modular arithmetic, which can be significantly optimized when the modulus is known at compile time.  Therefore, these extensions provide a framework to inform the compiler about all the moduli and associated arithmetic structures we intend to use. To achieve this, two steps are involved:

1. **Declare**: Introduce a modular arithmetic or related structure, along with its modulus and functionality. This can be done in any library or binary file.
2. **Init**: Performed exactly once in the final binary. It aggregates all previously declared structures, assigns them stable indices, and sets up linkage so that they can be referenced in generated code.

These steps ensure both performance and security: performance because the modulus is known at compile time, and security because runtime checks confirm that the correct structures have been initialized.

Our design for the configuration procedure above was inspired by the [EVMMAX proposal](https://github.com/jwasinger/EIPs/blob/evmmax-2/EIPS/eip-6601.md).

### Automating the `init!` step

The `openvm` crate provides an `init!` macro to automate the **init** step:
1. Call `openvm::init!()` exactly once in the code of the final program binary.
2. When [compiling the program](../writing-apps/build.md), `cargo openvm build` will read the [configuration file](#configuration) to automatically generate the correct init code and write it to `<INIT_FILE_NAME>`, which defaults to `openvm_init.rs` in the manifest directory.
3. The `openvm::init!()` macro will include the `openvm_init.rs` file into the final binary to complete the init process. You can call `openvm::init!(INIT_FILE_NAME)` to include init code from a different file if needed.

## Configuration

To use these extensions, you must populate an `openvm.toml` in your package root directory (where the `Cargo.toml` file is located).
We will explain in each extension how to configure the `openvm.toml` file.

A template `openvm.toml` file using the default VM extensions shipping with OpenVM is as follows:

```toml
[app_vm_config.rv32i]

[app_vm_config.rv32m]
range_tuple_checker_sizes = [256, 8192]

[app_vm_config.io]

[app_vm_config.keccak]
[app_vm_config.sha2]
[app_vm_config.native]

[app_vm_config.bigint]
range_tuple_checker_sizes = [256, 8192]

[app_vm_config.modular]
supported_moduli = ["<modulus_1>", "<modulus_2>", ...]

[app_vm_config.fp2]
supported_moduli = ["<modulus_1>", "<modulus_2>", ...]

[app_vm_config.pairing]
supported_curves = ["Bls12_381", "Bn254"]

[[app_vm_config.ecc.supported_curves]]
struct_name = "<curve_name_1>"
modulus = "<modulus_1>"
scalar = "<scalar_1>"
a = "<a_1>"
b = "<b_1>"

[[app_vm_config.ecc.supported_curves]]
struct_name = "<curve_name_2>"
modulus = "<modulus_2>"
scalar = "<scalar_2>"
a = "<a_2>"
b = "<b_2>"
```

`rv32i`, `io`, and `rv32m` need to be always included if you make an `openvm.toml` file while the rest are optional and should be included if you want to use the corresponding extension.
All moduli and scalars must be provided in decimal format. Currently `pairing` supports only pre-defined `Bls12_381` and `Bn254` curves. To add more `ecc` curves you need to add more `[[app_vm_config.ecc.supported_curves]]` entries.<|MERGE_RESOLUTION|>--- conflicted
+++ resolved
@@ -2,26 +2,14 @@
 
 OpenVM ships with a set of pre-built extensions maintained by the OpenVM team. Below, we highlight six of these extensions designed to accelerate common arithmetic and cryptographic operations that are notoriously expensive to execute. Some of these extensions have corresponding guest libraries which provide convenient, high-level interfaces for your guest program to interact with the extension.
 
-<<<<<<< HEAD
-In this chapter, we will explain how to use the following existing extensions:
-
-- [`openvm-keccak-guest`](./keccak.md) - Keccak256 hash function.
-- [`openvm-sha2-guest`](./sha2.md) - SHA-2 hash functions.
-- [`openvm-bigint-guest`](./bigint.md) - Big integer arithmetic for 256-bit signed and unsigned integers.
-=======
 - [`openvm-keccak-guest`](./keccak.md) - Keccak256 hash function. See the [Keccak256 guest library](../guest-libs/keccak256.md) for usage details.
-- [`openvm-sha256-guest`](./sha256.md) - SHA-256 hash function. See the [SHA-2 guest library](../guest-libs/sha2.md) for usage details.
+- [`openvm-sha2-guest`](./sha2.md) - SHA-2 family of hash functions. See the [SHA-2 guest library](../guest-libs/sha2.md) for usage details.
 - [`openvm-bigint-guest`](./bigint.md) - Big integer arithmetic for 256-bit signed and unsigned integers. See the [ruint guest library](../guest-libs/ruint.md) for using accelerated 256-bit integer ops in rust.
->>>>>>> a7d11257
 - [`openvm-algebra-guest`](./algebra.md) - Modular arithmetic and complex field extensions.
 - [`openvm-ecc-guest`](./ecc.md) - Elliptic curve cryptography. See the [k256](../guest-libs/k256.md) and [p256](../guest-libs/p256.md) guest libraries for using this extension over the respective curves.
 - [`openvm-pairing-guest`](./pairing.md) - Elliptic curve optimal Ate pairings. See the [pairing guest library](../guest-libs/pairing.md) for usage details.
 
-<<<<<<< HEAD
-Some extensions such as `openvm-keccak-guest`, `openvm-sha2-guest`, and `openvm-bigint-guest` can be enabled without specifying any additional configuration.
-=======
 ## Optimizing Modular Arithmetic
->>>>>>> a7d11257
 
 Some of these extensions—specifically `algebra`, `ecc`, and `pairing`—perform modular arithmetic, which can be significantly optimized when the modulus is known at compile time.  Therefore, these extensions provide a framework to inform the compiler about all the moduli and associated arithmetic structures we intend to use. To achieve this, two steps are involved:
 
