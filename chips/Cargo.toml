[package]
name = "afs-chips"
version.workspace = true
authors.workspace = true
edition.workspace = true
description = "AFS chip library"

[dependencies]
p3-air = { workspace = true }
p3-commit = { workspace = true }
p3-field = { workspace = true }
p3-matrix = { workspace = true }
p3-maybe-rayon = { workspace = true }
p3-util = { workspace = true }
rand = "0.8"

afs-stark-backend = { path = "../stark-backend" }
afs-derive = { path = "../derive" }
afs-test-utils = { path = "../test-utils" }
<<<<<<< HEAD
=======
parking_lot = "0.12.2"
>>>>>>> fed9b828

[dev-dependencies]
p3-uni-stark = { workspace = true }
p3-baby-bear = { workspace = true }
p3-challenger = { workspace = true }
p3-dft = { workspace = true }
p3-fri = { workspace = true }
p3-goldilocks = { workspace = true }
p3-keccak = { workspace = true }
p3-merkle-tree = { workspace = true }
p3-poseidon2 = { workspace = true }
p3-symmetric = { workspace = true }
tracing-subscriber = { version = "0.3.17", features = ["std", "env-filter"] }
tracing-forest = { version = "0.1.6", features = ["ansi", "smallvec"] }<|MERGE_RESOLUTION|>--- conflicted
+++ resolved
@@ -17,10 +17,7 @@
 afs-stark-backend = { path = "../stark-backend" }
 afs-derive = { path = "../derive" }
 afs-test-utils = { path = "../test-utils" }
-<<<<<<< HEAD
-=======
 parking_lot = "0.12.2"
->>>>>>> fed9b828
 
 [dev-dependencies]
 p3-uni-stark = { workspace = true }
