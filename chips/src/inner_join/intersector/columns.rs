--- conflicted
+++ resolved
@@ -58,13 +58,7 @@
         Self {
             lt_aux: IsLessThanTupleAuxCols::from_slice(
                 &slc[..slc.len() - 1],
-<<<<<<< HEAD
                 &intersector_air.lt_chip,
-=======
-                intersector_air.lt_chip.limb_bits(),
-                intersector_air.lt_chip.decomp,
-                intersector_air.lt_chip.tuple_len(),
->>>>>>> 5bf79f93
             ),
             lt_out: slc[slc.len() - 1].clone(),
         }
@@ -79,15 +73,7 @@
     }
 
     pub fn width(intersector_air: &IntersectorAir) -> usize {
-<<<<<<< HEAD
         IsLessThanTupleAuxCols::<usize>::width(&intersector_air.lt_chip) + 1
-=======
-        IsLessThanTupleAuxCols::<usize>::get_width(
-            intersector_air.lt_chip.limb_bits(),
-            intersector_air.lt_chip.decomp,
-            intersector_air.idx_len,
-        ) + 1
->>>>>>> 5bf79f93
     }
 }
 
