--- conflicted
+++ resolved
@@ -7,15 +7,6 @@
 impl FinalTableAir {
     /// Receives (idx, data) of T1 for every allocated row on t1_output_bus (sent by t1_chip)
     /// Receives (idx, data) of T2 for every allocated row on t2_output_bus (sent by t2_chip)
-<<<<<<< HEAD
-    fn receives(&self) -> Vec<Interaction<F>> {
-        let num_cols = self.air_width();
-        let all_cols = (0..num_cols).collect::<Vec<usize>>();
-
-        let table_cols = IndexedOutputPageCols::<usize>::from_slice(&all_cols, &self.final_air);
-
-        let t1_cols = table_cols.page_cols.data[self.fkey_start..self.fkey_end]
-=======
     pub fn eval_interactions<AB: InteractionBuilder>(
         &self,
         builder: &mut AB,
@@ -23,7 +14,6 @@
     ) {
         let t1_data = page.data.split_off(self.t2_data_len);
         let t1_idx_data = page.data[self.fkey_start..self.fkey_end]
->>>>>>> 5bf79f93
             .iter()
             .copied()
             .chain(t1_data)
