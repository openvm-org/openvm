use std::collections::HashSet;
use std::sync::Arc;

use afs_stark_backend::{
    config::{Com, PcsProof, PcsProverData},
    keygen::{
        types::{MultiStarkPartialProvingKey, MultiStarkPartialVerifyingKey},
        MultiStarkKeygenBuilder,
    },
    prover::{
        trace::{ProverTraceData, TraceCommitmentBuilder, TraceCommitter},
        types::Proof,
    },
    rap::AnyRap,
    verifier::VerificationError,
};
use afs_test_utils::engine::StarkEngine;
use p3_field::{AbstractField, Field, PrimeField};
use p3_matrix::dense::{DenseMatrix, RowMajorMatrix};
use p3_uni_stark::{Domain, StarkGenericConfig, Val};

use super::{
    my_final_page::MyFinalPageAir, my_initial_page::MyInitialPageAir,
    offline_checker::OfflineChecker,
};
use crate::common::page::Page;
use crate::range_gate::RangeCheckerGateChip;

#[derive(PartialEq, Clone, Debug)]
pub enum OpType {
    Read = 0,
    Write = 1,
    Delete = 2,
}

#[derive(Clone, Debug, derive_new::new)]
pub struct Operation {
    pub clk: usize,
    pub idx: Vec<u32>,
    pub data: Vec<u32>,
    pub op_type: OpType,
}

struct PageRWTraces<F> {
    init_page_trace: RowMajorMatrix<F>,
    final_page_trace: RowMajorMatrix<F>,
    final_page_aux_trace: RowMajorMatrix<F>,
    offline_checker_trace: RowMajorMatrix<F>,
}

#[allow(dead_code)]
struct PageCommitments<SC: StarkGenericConfig> {
    init_page_commitment: Com<SC>,
    final_page_commitment: Com<SC>,
}

/// This is a controller for read/write/delete for one page. Here's an outline of how it works
/// It owns three chips: a init_chip (MyInitialPageAir), offline_checker (OfflineChecker), and final_chip (MyFinalPageAir)
<<<<<<< HEAD
/// The only trace partition of init_chip is the initial page and a trace partition of final_chip is the final page. The goal of
=======
/// The only trace partition of init_chip is the initial page, and a trace partition of final_chip is the final page. The goal of
>>>>>>> bacde210
/// those chips and the offline_checker is to prove that the difference between the initial and final pages is exactly
/// the list of operations sent on the ops_bus to the offline_checker.
///
/// High-level overview:
/// We do this by imposing certain constraints on the traces and interactions between the chips. First, we use page_bus to
/// send (idx, data) from the init_chip. If the index appears in an operation, this data is intercepted by the offline_checker,
/// and the new (idx, data) after applying all the operations is sent by the offline_checker (or nothing is sent if the index got deleted).
/// Finally, the final_chip receives all the (idx, data) whether they were intercepted by the offline_checker or not. In the trace of
/// the offline checker, we verify that the operations are applied correctly for every index.
/// We assume that the initial page in a proper format (allocated rows come first, indices in allocated rows are sorted and distinct,
/// and unallocated rows are all zeros), but we enforce that this is the case on the final page.
///
/// Exact protocol:
/// Initial page chip.
///     - This will start with the commitment of the initial page, send (idx, data) to the page bus for every allocated row with multiplicity 1.
///     - We assume that the initial page is in the proper format
/// Offline Checker.
///     - This is the chip that has the list of all operations and imposes sorting ordering.
///     - Every row in the trace has fout bits: is_initial, is_final_write, is_final_delete, and is_internal.
///         - Exactly one of those bits should be on in 1 row.
///         - is_initial is on to indicate that (idx, data) in the row is part of the initial page
///         - is_internal is on when the row refers to an internal R/W/D operation
///         - is_final_write and is_final_delete indicate that the row is last row for the idx block
///             - is_final_write indicates that (idx, data) in that row is part of the final page
///             - is_final_delete indicates that the idx was deleted after all operations
///     - Receives (idx, data) for every row tagged is_initial on page_bus with multiplicity 1
///     - Sends (idx, data) for every row tagged is_final_write on page_bus with multiplicity 3
///     - Receives (clk, idx, data,  R or W) for every row tagged is_internal on ops_bus with multiplicity 1
///     - Every key block must end in an is_final_write or an is_final_delete operation
///         - The offline checker sends (idx, data) to the final chip only in case of is_final_write.
///     - Moreover, every key block must either start with an is_initial row (so the row comes from the initial page chip)
///       or with a write operation (in case the operations allocate a row in the page with a new index)
///     - Furthermore, the row above is_final_write or is_final_delete must be is_internal
///         - The row above is_final_write must be a delete operation
///     - The row below is_final_delete must have a different idx
///     - As mentioned above, we must ensure that the rows are sorted by (key, clk). We use the range_bus to enforce the sorting
///     - For every read operation, the data must match the data in the previous operation on the same idx
/// Final page chip.
///     - This should be essentially the same as initial page chip that starts with the commitment of the final page
///     - Receives (idx, data) on the page bus for every row with multiplicity
///         - 0 for unallocated rows/deleted indices
///         - 1 for allocated indicies that don’t appear in the operations
///         - 3 for allocated indicies that appear in the operations and were not deleted by the end
///     - Those three options for the multiplicity should be enforced in the AIR constraints
///     - This chip should enforce that the page is sorted properly (allocated rows come first and allocated rows are sorted by key).
///       We use the range_bus to enforce this.
///
/// Pseudo-proof that the diff between initial and final page is exactly the internal operations:
///
/// Assuming that the Offline Checker is constrained correctly, we only need to prove that the interactions between
/// the different chips work as intended. We will show this now.
///
/// Let idx be any index. On the page_bus, this index will be sent a times from the initial page chip, received b times by the
/// Offline Checker, sent c times by the Offline Checker, and received d times by the final page chip.
///
/// If the interactions work out, we get that a-b+c-d=0 must be true.
///
/// Moreover, by the AIR constraints, we know that a ∈ {0, 1}, b ∈ {0, 1}, c ∈ {0, 3}, d ∈ {0, 1, 3}. The only tuples that satisfy a-b+c-d=0
/// and b>0 => c>0 are the following:
///     - (a, b, c, d) = (0, 0, 0, 0), which corresponds to the case where idx does not appear anywhere or has been inserted and then deleted
///     - (a, b, c, d) = (1, 1, 0, 0), which corresponds to the case where idx is present in the initial page and was deleted in the operations
///     - (a, b, c, d) = (0, 0, 3, 3), which corresponds to the case where idx is not present in the initial page but
///       is inserted in the operations in the final page
///     - (a, b, c, d) = (1, 0, 0, 1), which corresponds to the case where idx is present in the initial page but not in the
///       list of operations, so it’s just received by the final page chip
///     - (a, b, c, d) = (1, 1, 3, 3), which corresponds to the case where idx is present in the initial page and appears in
///       an operation
/// Note that in all of those cases b>0 => a=b and c>0 => d=c as wanted. The above tuples cover exactly all cases we support.
///
/// This proves that the list of operations gets us from the initial page to the final page exactly, which is all we want.
pub struct PageController<SC: StarkGenericConfig>
where
    Val<SC>: AbstractField,
{
    init_chip: MyInitialPageAir,
    offline_checker: OfflineChecker,
    final_chip: MyFinalPageAir,

    traces: Option<PageRWTraces<Val<SC>>>,
    page_commitments: Option<PageCommitments<SC>>,

    pub range_checker: Arc<RangeCheckerGateChip>,
}

impl<SC: StarkGenericConfig> PageController<SC> {
    pub fn new(
        page_bus_index: usize,
        range_bus_index: usize,
        ops_bus_index: usize,
        idx_len: usize,
        data_len: usize,
        idx_limb_bits: usize,
        idx_decomp: usize,
    ) -> Self
    where
        Val<SC>: Field,
    {
        Self {
            init_chip: MyInitialPageAir::new(page_bus_index, idx_len, data_len),
            offline_checker: OfflineChecker::new(
                page_bus_index,
                range_bus_index,
                ops_bus_index,
                idx_len,
                data_len,
                idx_limb_bits,
                Val::<SC>::bits() - 1,
                idx_decomp,
            ),
            final_chip: MyFinalPageAir::new(
                page_bus_index,
                range_bus_index,
                idx_len,
                data_len,
                idx_limb_bits,
                idx_decomp,
            ),

            traces: None,
            page_commitments: None,

            range_checker: Arc::new(RangeCheckerGateChip::new(range_bus_index, 1 << idx_decomp)),
        }
    }

    pub fn range_checker_trace(&self) -> DenseMatrix<Val<SC>>
    where
        Val<SC>: PrimeField,
    {
        self.range_checker.generate_trace()
    }

    pub fn reset_range_checker(&mut self, idx_decomp: usize) {
        self.range_checker = Arc::new(RangeCheckerGateChip::new(
            self.range_checker.air.bus_index,
            1 << idx_decomp,
        ));
    }

    pub fn load_page_and_ops(
        &mut self,
        page: &Page,
        init_page_pdata: Option<Arc<ProverTraceData<SC>>>,
        final_page_pdata: Option<Arc<ProverTraceData<SC>>>,
        ops: Vec<Operation>,
        trace_degree: usize,
        trace_committer: &mut TraceCommitter<SC>,
    ) -> (Arc<ProverTraceData<SC>>, Arc<ProverTraceData<SC>>)
    where
        Val<SC>: PrimeField,
    {
        let mut page = page.clone();

        assert!(!page.rows.is_empty());
        let init_page_trace = self.gen_page_trace(&page);

        let offline_checker_trace =
            self.gen_ops_trace(&mut page, &ops, self.range_checker.clone(), trace_degree);

        // HashSet of all indices intercepted by Offline Checker to be written to the final page
        let mut final_write_indices = HashSet::new();
        // HashSet of all indices intercepted by Offline Checker to be deleted from the final page
        let mut final_delete_indices = HashSet::new();
        for op in ops.iter().rev() {
            if final_write_indices.contains(&op.idx) || final_delete_indices.contains(&op.idx) {
                continue;
            }

            if op.op_type == OpType::Delete {
                final_delete_indices.insert(op.idx.clone());
            } else {
                // Can be read or write operation as either will be part of the Offline Checker trace
                final_write_indices.insert(op.idx.clone());
            }
        }

        let final_page_trace = self.gen_page_trace(&page);
        let final_page_aux_trace = self.final_chip.gen_aux_trace::<SC>(
            &page,
            self.range_checker.clone(),
            final_write_indices,
        );

        let init_page_pdata = match init_page_pdata {
            Some(prover_data) => prover_data,
            None => Arc::new(trace_committer.commit(vec![init_page_trace.clone()])),
        };

        let final_page_pdata = match final_page_pdata {
            Some(prover_data) => prover_data,
            None => Arc::new(trace_committer.commit(vec![final_page_trace.clone()])),
        };

        self.traces = Some(PageRWTraces {
            init_page_trace,
            final_page_trace,
            final_page_aux_trace,
            offline_checker_trace,
        });

        self.page_commitments = Some(PageCommitments {
            init_page_commitment: init_page_pdata.commit.clone(),
            final_page_commitment: final_page_pdata.commit.clone(),
        });

        (init_page_pdata, final_page_pdata)
    }

    /// Sets up keygen with the different trace partitions for the chips
    /// init_chip, final_chip, offline_checker, range_checker, and the
    /// ops_sender, which is passed in
    pub fn set_up_keygen_builder(
        &self,
        keygen_builder: &mut MultiStarkKeygenBuilder<SC>,
        page_height: usize,
        offline_checker_trace_degree: usize,
        ops_sender: &dyn AnyRap<SC>,
        ops_sender_trace_degree: usize,
    ) where
        Val<SC>: PrimeField,
    {
        let init_page_ptr = keygen_builder.add_cached_main_matrix(self.init_chip.air_width());
        let final_page_ptr = keygen_builder.add_cached_main_matrix(self.final_chip.page_width());
        let final_page_aux_ptr = keygen_builder.add_main_matrix(self.final_chip.aux_width());

        keygen_builder.add_partitioned_air(&self.init_chip, page_height, 0, vec![init_page_ptr]);

        keygen_builder.add_partitioned_air(
            &self.final_chip,
            page_height,
            0,
            vec![final_page_ptr, final_page_aux_ptr],
        );

        keygen_builder.add_air(&self.offline_checker, offline_checker_trace_degree, 0);

        keygen_builder.add_air(
            &self.range_checker.air,
            self.range_checker.range_max() as usize,
            0,
        );

        keygen_builder.add_air(ops_sender, ops_sender_trace_degree, 0);
    }

    /// This function clears the trace_builder, loads in the traces for all involved chips
    /// (including the range_checker and the ops_sender, which is passed in along with its trace),
    /// commits them, and then generates the proof.
    /// cached_traces_prover_data is a vector of ProverTraceData object for the cached pages
    /// (init_page, final_page), which is returned by load_page_and_ops
    #[allow(clippy::too_many_arguments)]
    pub fn prove(
        &self,
        engine: &impl StarkEngine<SC>,
        partial_pk: &MultiStarkPartialProvingKey<SC>,
        trace_builder: &mut TraceCommitmentBuilder<SC>,
        init_page_pdata: Arc<ProverTraceData<SC>>,
        final_page_pdata: Arc<ProverTraceData<SC>>,
        ops_sender: &dyn AnyRap<SC>,
        ops_sender_trace: DenseMatrix<Val<SC>>,
    ) -> Proof<SC>
    where
        Val<SC>: PrimeField,
        Domain<SC>: Send + Sync,
        SC::Pcs: Sync,
        Domain<SC>: Send + Sync,
        PcsProverData<SC>: Send + Sync,
        Com<SC>: Send + Sync,
        SC::Challenge: Send + Sync,
        PcsProof<SC>: Send + Sync,
    {
        let traces = self.traces.as_ref().unwrap();

        trace_builder.clear();

        trace_builder.load_cached_trace(
            traces.init_page_trace.clone(),
            match Arc::try_unwrap(init_page_pdata) {
                Ok(data) => data,
                Err(_) => panic!("Prover data should have only one owner"),
            },
        );
        trace_builder.load_cached_trace(
            traces.final_page_trace.clone(),
            match Arc::try_unwrap(final_page_pdata) {
                Ok(data) => data,
                Err(_) => panic!("Prover data should have only one owner"),
            },
        );
        trace_builder.load_trace(traces.final_page_aux_trace.clone());
        trace_builder.load_trace(traces.offline_checker_trace.clone());
        trace_builder.load_trace(self.range_checker.generate_trace());
        trace_builder.load_trace(ops_sender_trace);

        trace_builder.commit_current();

        let partial_vk = partial_pk.partial_vk();

        let main_trace_data = trace_builder.view(
            &partial_vk,
            vec![
                &self.init_chip,
                &self.final_chip,
                &self.offline_checker,
                &self.range_checker.air,
                ops_sender,
            ],
        );

        let pis = vec![vec![]; partial_vk.per_air.len()];
        let prover = engine.prover();
        let mut challenger = engine.new_challenger();
        prover.prove(&mut challenger, partial_pk, main_trace_data, &pis)
    }

    /// This function takes a proof (returned by the prove function) and verifies it
    pub fn verify(
        &self,
        engine: &impl StarkEngine<SC>,
        partial_vk: MultiStarkPartialVerifyingKey<SC>,
        proof: Proof<SC>,
        ops_sender: &dyn AnyRap<SC>,
    ) -> Result<(), VerificationError>
    where
        Val<SC>: PrimeField,
    {
        let verifier = engine.verifier();

        let pis = vec![vec![]; partial_vk.per_air.len()];

        let mut challenger = engine.new_challenger();
        verifier.verify(
            &mut challenger,
            partial_vk,
            vec![
                &self.init_chip,
                &self.final_chip,
                &self.offline_checker,
                &self.range_checker.air,
                ops_sender,
            ],
            proof,
            &pis,
        )
    }

    fn gen_page_trace(&self, page: &Page) -> DenseMatrix<Val<SC>>
    where
        Val<SC>: PrimeField,
    {
        page.gen_trace()
    }

    fn gen_ops_trace(
        &self,
        page: &mut Page,
        ops: &[Operation],
        range_checker: Arc<RangeCheckerGateChip>,
        trace_degree: usize,
    ) -> RowMajorMatrix<Val<SC>>
    where
        Val<SC>: PrimeField,
    {
        self.offline_checker
            .generate_trace::<SC>(page, ops.to_owned(), range_checker, trace_degree)
    }
}<|MERGE_RESOLUTION|>--- conflicted
+++ resolved
@@ -56,11 +56,7 @@
 
 /// This is a controller for read/write/delete for one page. Here's an outline of how it works
 /// It owns three chips: a init_chip (MyInitialPageAir), offline_checker (OfflineChecker), and final_chip (MyFinalPageAir)
-<<<<<<< HEAD
 /// The only trace partition of init_chip is the initial page and a trace partition of final_chip is the final page. The goal of
-=======
-/// The only trace partition of init_chip is the initial page, and a trace partition of final_chip is the final page. The goal of
->>>>>>> bacde210
 /// those chips and the offline_checker is to prove that the difference between the initial and final pages is exactly
 /// the list of operations sent on the ops_bus to the offline_checker.
 ///
