use crate::offline_checker::columns::OfflineCheckerCols;

use super::PageOfflineChecker;

#[allow(clippy::too_many_arguments)]
#[derive(Debug, derive_new::new)]
pub struct PageOfflineCheckerCols<T> {
    pub offline_checker_cols: OfflineCheckerCols<T>,
    /// this bit indicates if this row comes from the initial page
    pub is_initial: T,
    /// this bit indicates if this is the final row of an idx and that it should be sent to the final chip
    pub is_final_write: T,
    /// this bit indicates if this is the final row of an idx and that it that it was deleted (shouldn't be sent to the final chip)
    pub is_final_delete: T,

    /// this is just is_final_write * 3 (used for interactions)
    pub is_final_write_x3: T,

    /// 1 if the operation is a read, 0 otherwise
    pub is_read: T,
    /// 1 if the operation is a write, 0 otherwise
    pub is_write: T,
    /// 1 if the operation is a delete, 0 otherwise
    pub is_delete: T,
}

impl<T> PageOfflineCheckerCols<T>
where
    T: Clone,
{
    pub fn flatten(&self) -> Vec<T> {
        let mut flattened = self.offline_checker_cols.flatten();

        flattened.extend(vec![
            self.is_initial.clone(),
            self.is_final_write.clone(),
            self.is_final_delete.clone(),
            self.is_final_write_x3.clone(),
        ]);
        flattened.extend(vec![
            self.is_read.clone(),
            self.is_write.clone(),
            self.is_delete.clone(),
        ]);

        flattened
    }

    pub fn from_slice(slc: &[T], oc: &PageOfflineChecker) -> Self {
        assert!(slc.len() == oc.air_width());

        let offline_checker_cols_width = oc.offline_checker.air_width();
        let offline_checker_cols =
            OfflineCheckerCols::from_slice(&slc[..offline_checker_cols_width], &oc.offline_checker);

        Self {
<<<<<<< HEAD
            is_initial: slc[0].clone(),
            is_final_write: slc[1].clone(),
            is_final_delete: slc[2].clone(),
            is_internal: slc[3].clone(),
            is_final_write_x3: slc[4].clone(),
            clk: slc[5].clone(),
            idx: slc[6..6 + oc.idx_len].to_vec(),
            data: slc[6 + oc.idx_len..6 + page_row_width].to_vec(),
            op_type: slc[6 + page_row_width].clone(),
            is_read: slc[7 + page_row_width].clone(),
            is_write: slc[8 + page_row_width].clone(),
            is_delete: slc[9 + page_row_width].clone(),
            same_idx: slc[10 + page_row_width].clone(),
            lt_bit: slc[11 + page_row_width].clone(),
            is_extra: slc[12 + page_row_width].clone(),
            is_equal_idx_aux: IsEqualVecAuxCols::from_slice(
                &slc[13 + page_row_width..13 + page_row_width + 2 * oc.idx_len - 1],
                oc.idx_len,
            ),
            lt_aux: IsLessThanTupleAuxCols::from_slice(
                &slc[13 + page_row_width + 2 * oc.idx_len - 1..],
                &oc.lt_idx_clk_air,
            ),
        }
    }

    pub fn width(oc: &OfflineChecker) -> usize {
        13 + oc.idx_len
            + oc.data_len
            + IsEqualVecAuxCols::<usize>::get_width(oc.idx_len)
            + IsLessThanTupleAuxCols::<usize>::width(&oc.lt_idx_clk_air)
=======
            offline_checker_cols,
            is_initial: slc[offline_checker_cols_width].clone(),
            is_final_write: slc[offline_checker_cols_width + 1].clone(),
            is_final_delete: slc[offline_checker_cols_width + 2].clone(),
            is_final_write_x3: slc[offline_checker_cols_width + 3].clone(),
            is_read: slc[offline_checker_cols_width + 4].clone(),
            is_write: slc[offline_checker_cols_width + 5].clone(),
            is_delete: slc[offline_checker_cols_width + 6].clone(),
        }
    }

    pub fn width(oc: &PageOfflineChecker) -> usize {
        oc.offline_checker.air_width() + 7
>>>>>>> d991bae0
    }
}<|MERGE_RESOLUTION|>--- conflicted
+++ resolved
@@ -54,39 +54,6 @@
             OfflineCheckerCols::from_slice(&slc[..offline_checker_cols_width], &oc.offline_checker);
 
         Self {
-<<<<<<< HEAD
-            is_initial: slc[0].clone(),
-            is_final_write: slc[1].clone(),
-            is_final_delete: slc[2].clone(),
-            is_internal: slc[3].clone(),
-            is_final_write_x3: slc[4].clone(),
-            clk: slc[5].clone(),
-            idx: slc[6..6 + oc.idx_len].to_vec(),
-            data: slc[6 + oc.idx_len..6 + page_row_width].to_vec(),
-            op_type: slc[6 + page_row_width].clone(),
-            is_read: slc[7 + page_row_width].clone(),
-            is_write: slc[8 + page_row_width].clone(),
-            is_delete: slc[9 + page_row_width].clone(),
-            same_idx: slc[10 + page_row_width].clone(),
-            lt_bit: slc[11 + page_row_width].clone(),
-            is_extra: slc[12 + page_row_width].clone(),
-            is_equal_idx_aux: IsEqualVecAuxCols::from_slice(
-                &slc[13 + page_row_width..13 + page_row_width + 2 * oc.idx_len - 1],
-                oc.idx_len,
-            ),
-            lt_aux: IsLessThanTupleAuxCols::from_slice(
-                &slc[13 + page_row_width + 2 * oc.idx_len - 1..],
-                &oc.lt_idx_clk_air,
-            ),
-        }
-    }
-
-    pub fn width(oc: &OfflineChecker) -> usize {
-        13 + oc.idx_len
-            + oc.data_len
-            + IsEqualVecAuxCols::<usize>::get_width(oc.idx_len)
-            + IsLessThanTupleAuxCols::<usize>::width(&oc.lt_idx_clk_air)
-=======
             offline_checker_cols,
             is_initial: slc[offline_checker_cols_width].clone(),
             is_final_write: slc[offline_checker_cols_width + 1].clone(),
@@ -100,6 +67,5 @@
 
     pub fn width(oc: &PageOfflineChecker) -> usize {
         oc.offline_checker.air_width() + 7
->>>>>>> d991bae0
     }
 }