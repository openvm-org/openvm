--- conflicted
+++ resolved
@@ -1,19 +1,11 @@
-use std::borrow::Borrow;
-
-use afs_stark_backend::{air_builders::PartitionedAirBuilder, interaction::InteractionBuilder};
+use afs_stark_backend::interaction::InteractionBuilder;
 use p3_air::{Air, AirBuilder, BaseAir};
 use p3_field::{AbstractField, Field};
 use p3_matrix::Matrix;
 
 use super::{columns::PageOfflineCheckerCols, PageOfflineChecker};
 use crate::{
-<<<<<<< HEAD
     sub_chip::SubAir,
-=======
-    is_equal_vec::columns::IsEqualVecCols,
-    is_less_than_tuple::columns::IsLessThanTupleIoCols,
-    sub_chip::{AirConfig, SubAir},
->>>>>>> 21abf65b
     utils::{and, implies, or},
 };
 
@@ -23,14 +15,7 @@
     }
 }
 
-<<<<<<< HEAD
-impl<AB: PartitionedAirBuilder> Air<AB> for PageOfflineChecker
-=======
-impl<AB: PartitionedAirBuilder + InteractionBuilder> Air<AB> for OfflineChecker
->>>>>>> 21abf65b
-where
-    AB::M: Clone,
-{
+impl<AB: InteractionBuilder> Air<AB> for PageOfflineChecker {
     /// This constrains extra rows to be at the bottom and the following on non-extra rows:
     /// Every row is tagged with exactly one of is_initial, is_internal, is_final_write, is_final_delete
     /// is_initial rows must be writes, is_final rows must be reads, and is_internal rows can be either
@@ -38,38 +23,15 @@
     /// An internal read is preceded by a write (initial or internal) with the same index and data
     /// Every key block ends in an is_final_write or is_final_delete row preceded by an is_internal row
     fn eval(&self, builder: &mut AB) {
-        let main = &builder.partitioned_main()[0].clone();
-
-        let local = main.row_slice(0);
-        let local: &[AB::Var] = (*local).borrow();
-
-        let local_cols = OfflineCheckerCols::from_slice(local, self);
-        self.eval_without_interactions(builder);
+        let main = &builder.main();
+
+        let (local, next) = (main.row_slice(0), main.row_slice(1));
+        let local_cols = PageOfflineCheckerCols::from_slice(&local, self);
+        let next_cols = PageOfflineCheckerCols::from_slice(&next, self);
+        drop(local);
+        drop(next);
+
         self.eval_interactions(builder, &local_cols);
-    }
-}
-
-impl OfflineChecker {
-    /// This constrains extra rows to be at the bottom and the following on non-extra rows:
-    /// Every row is tagged with exactly one of is_initial, is_internal, is_final_write, is_final_delete
-    /// is_initial rows must be writes, is_final rows must be reads, and is_internal rows can be either
-    /// same_idx, lt_bit is correct (see definition in columns.rs)
-    /// An internal read is preceded by a write (initial or internal) with the same index and data
-    /// Every key block ends in an is_final_write or is_final_delete row preceded by an is_internal row
-    pub(crate) fn eval_without_interactions<AB: PartitionedAirBuilder + InteractionBuilder>(
-        &self,
-        builder: &mut AB,
-    ) where
-        AB::M: Clone,
-    {
-        let main = &builder.partitioned_main()[0].clone();
-
-        let (local, next) = (main.row_slice(0), main.row_slice(1));
-        let local: &[AB::Var] = (*local).borrow();
-        let next: &[AB::Var] = (*next).borrow();
-
-        let local_cols = PageOfflineCheckerCols::from_slice(local, self);
-        let next_cols = PageOfflineCheckerCols::from_slice(next, self);
 
         let local_offline_checker_cols = local_cols.offline_checker_cols;
         let next_offline_checker_cols = next_cols.offline_checker_cols;
@@ -77,16 +39,6 @@
         let or = or::<AB>;
         let and = and::<AB>;
         let implies = implies::<AB>;
-
-        SubAir::eval(
-            &self.offline_checker,
-            builder,
-            (
-                local_offline_checker_cols.clone(),
-                next_offline_checker_cols.clone(),
-            ),
-            (),
-        );
 
         // Making sure bits are bools
         builder.assert_bool(local_cols.is_initial);
@@ -127,52 +79,6 @@
             local_cols.is_final_write * AB::Expr::from_canonical_u8(3),
         );
 
-<<<<<<< HEAD
-=======
-        // Making sure first row starts with same_idx being false
-        builder.when_first_row().assert_zero(local_cols.same_idx);
-
-        // Making sure same_idx is correct across rows
-        let is_equal_idx_cols = IsEqualVecCols::new(
-            local_cols.idx.to_vec(),
-            next_cols.idx.to_vec(),
-            next_cols.same_idx,
-            next_cols.is_equal_idx_aux.prods,
-            next_cols.is_equal_idx_aux.invs,
-        );
-
-        SubAir::eval(
-            &self.is_equal_idx_air,
-            &mut builder.when_transition(),
-            is_equal_idx_cols.io,
-            is_equal_idx_cols.aux,
-        );
-
-        // Ensuring all rows are sorted by (key, clk)
-        let lt_io_cols = IsLessThanTupleIoCols::<AB::Var> {
-            x: local_cols
-                .idx
-                .iter()
-                .copied()
-                .chain(iter::once(local_cols.clk))
-                .collect(),
-            y: next_cols
-                .idx
-                .iter()
-                .copied()
-                .chain(iter::once(next_cols.clk))
-                .collect(),
-            tuple_less_than: next_cols.lt_bit,
-        };
-        self.lt_idx_clk_air
-            .eval_when_transition(builder, lt_io_cols, next_cols.lt_aux);
-
-        // Ensuring lt_bit is on
-        builder
-            .when_transition()
-            .assert_one(or(next_cols.is_extra.into(), next_cols.lt_bit.into()));
-
->>>>>>> 21abf65b
         // Making sure every idx block starts with a write
         // not same_idx => write
         // NOTE: constraint degree is 3
@@ -287,6 +193,13 @@
             ),
         ));
 
+        SubAir::eval(
+            &self.offline_checker,
+            builder,
+            (local_offline_checker_cols, next_offline_checker_cols),
+            (),
+        );
+
         // Note that the following is implied:
         // - for every row: (is_initial => write) because is_initial => not same_idx => write
         // - for every row: (is_initial => not is_final_write) because is_final_write => read and is_initial => not same_idx => write
