--- conflicted
+++ resolved
@@ -13,16 +13,6 @@
 pub struct PageOfflineChecker {
     offline_checker: OfflineChecker,
     page_bus_index: usize,
-<<<<<<< HEAD
-    ops_bus_index: usize,
-
-    idx_len: usize,
-    data_len: usize,
-
-    is_equal_idx_air: IsEqualVecAir,
-    lt_idx_clk_air: IsLessThanTupleAir,
-=======
->>>>>>> d991bae0
 }
 
 impl PageOfflineChecker {
@@ -42,21 +32,12 @@
             idx_decomp,
             idx_len,
             data_len,
-<<<<<<< HEAD
-            is_equal_idx_air: IsEqualVecAir::new(idx_len),
-            lt_idx_clk_air: IsLessThanTupleAir::new(
-                range_bus_index,
-                [vec![idx_limb_bits; idx_len], vec![clk_bits]].concat(),
-                idx_decomp,
-            ),
-=======
             range_bus_index,
             ops_bus_index,
         );
         Self {
             offline_checker,
             page_bus_index,
->>>>>>> d991bae0
         }
     }
 
