--- conflicted
+++ resolved
@@ -115,11 +115,7 @@
     let max_idx = 1 << idx_limb_bits;
 
     // Generating a random page with distinct indices
-<<<<<<< HEAD
-    let mut page = Page::random(
-=======
     let mut initial_page = Page::random(
->>>>>>> bacde210
         &mut rng,
         idx_len,
         data_len,
@@ -128,13 +124,10 @@
         page_height,
         page_height,
     );
-<<<<<<< HEAD
-=======
 
     // We will generate the final page from the initial page below
     // while generating the operations
     let mut final_page = initial_page.clone();
->>>>>>> bacde210
 
     // Generating random sorted distinct timestamps for operations
     let mut clks = HashSet::new();
@@ -146,11 +139,6 @@
 
     let mut ops: Vec<Operation> = vec![];
     for &clk in clks.iter() {
-<<<<<<< HEAD
-        let idx = page.get_random_idx(&mut rng);
-
-=======
->>>>>>> bacde210
         let op_type = {
             if rng.gen::<u32>() % 3 == 0 {
                 OpType::Read
@@ -170,13 +158,8 @@
 
         let data = {
             if op_type == OpType::Read {
-<<<<<<< HEAD
-                page[&idx].clone()
-            } else {
-=======
                 final_page[&idx].clone()
             } else if op_type == OpType::Write {
->>>>>>> bacde210
                 (0..data_len).map(|_| rng.gen::<u32>() % MAX_VAL).collect()
             } else {
                 vec![0; data_len]
@@ -184,9 +167,6 @@
         };
 
         if op_type == OpType::Write {
-<<<<<<< HEAD
-            page[&idx].clone_from(&data);
-=======
             if final_page.contains(&idx) {
                 final_page[&idx].clone_from(&data);
             } else {
@@ -194,7 +174,6 @@
             }
         } else if op_type == OpType::Delete {
             final_page.delete(&idx);
->>>>>>> bacde210
         }
 
         ops.push(Operation::new(clk, idx, data, op_type));
@@ -213,26 +192,6 @@
 
     let engine = config::baby_bear_poseidon2::default_engine(
         idx_decomp.max(log_page_height.max(3 + log_num_ops)),
-<<<<<<< HEAD
-    );
-    let mut keygen_builder = MultiStarkKeygenBuilder::new(&engine.config);
-
-    let init_page_ptr = keygen_builder.add_cached_main_matrix(page_width);
-    let final_page_ptr = keygen_builder.add_cached_main_matrix(page_width);
-    let final_page_aux_ptr = keygen_builder.add_main_matrix(page_controller.final_chip.aux_width());
-    let offline_checker_ptr =
-        keygen_builder.add_main_matrix(page_controller.offline_checker.air_width());
-    let range_checker_ptr =
-        keygen_builder.add_main_matrix(page_controller.range_checker.air_width());
-    let ops_sender_ptr = keygen_builder.add_main_matrix(1 + ops_sender.field_width());
-
-    keygen_builder.add_partitioned_air(
-        &page_controller.init_chip,
-        page_height,
-        0,
-        vec![init_page_ptr],
-=======
->>>>>>> bacde210
     );
     let mut keygen_builder = MultiStarkKeygenBuilder::new(&engine.config);
 
