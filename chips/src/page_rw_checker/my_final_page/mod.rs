use crate::final_page::FinalPageAir;

pub mod air;
pub mod bridge;
pub mod columns;
pub mod trace;

<<<<<<< HEAD
#[derive(Clone, Debug)]
=======
#[derive(Debug, Clone)]
>>>>>>> 8d33b665
pub(crate) struct MyFinalPageAir {
    page_bus_index: usize,

    final_air: FinalPageAir,
}

impl MyFinalPageAir {
    pub fn new(
        page_bus_index: usize,
        range_bus_index: usize,
        idx_len: usize,
        data_len: usize,
        idx_limb_bits: usize,
        idx_decomp: usize,
    ) -> Self {
        Self {
            page_bus_index,
            final_air: FinalPageAir::new(
                range_bus_index,
                idx_len,
                data_len,
                idx_limb_bits,
                idx_decomp,
            ),
        }
    }

    pub fn page_width(&self) -> usize {
        self.final_air.page_width()
    }

    pub fn aux_width(&self) -> usize {
        self.final_air.aux_width() + 1
    }

    pub fn air_width(&self) -> usize {
        self.page_width() + self.aux_width()
    }
}<|MERGE_RESOLUTION|>--- conflicted
+++ resolved
@@ -5,11 +5,7 @@
 pub mod columns;
 pub mod trace;
 
-<<<<<<< HEAD
-#[derive(Clone, Debug)]
-=======
 #[derive(Debug, Clone)]
->>>>>>> 8d33b665
 pub(crate) struct MyFinalPageAir {
     page_bus_index: usize,
 
