--- conflicted
+++ resolved
@@ -3,21 +3,10 @@
 use p3_field::{AbstractField, Field};
 use p3_matrix::Matrix;
 
-<<<<<<< HEAD
-use super::{
-    columns::{MyFinalPageAuxCols, MyFinalPageCols},
-    MyFinalPageAir,
-};
-use crate::{
-    common::page_cols::PageCols,
-    sub_chip::{AirConfig, SubAir},
-};
-=======
 use super::columns::MyFinalPageCols;
 use super::{columns::MyFinalPageAuxCols, MyFinalPageAir};
 use crate::sub_chip::AirConfig;
 use crate::{common::page_cols::PageCols, sub_chip::SubAir};
->>>>>>> 8d33b665
 
 impl<F: Field> BaseAir<F> for MyFinalPageAir {
     fn width(&self) -> usize {
