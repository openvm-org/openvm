use afs_stark_backend::interaction::{AirBridge, Interaction};
use p3_air::VirtualPairCol;
use p3_field::PrimeField;

use super::{columns::MyFinalPageCols, MyFinalPageAir};
use crate::{sub_chip::SubAirBridge, utils::to_vcols};

impl<F: PrimeField> AirBridge<F> for MyFinalPageAir {
    /// Sends interactions required by IsLessThanTuple SubAir
    fn sends(&self) -> Vec<Interaction<F>> {
        let num_cols = self.air_width();
        let all_cols = (0..num_cols).collect::<Vec<usize>>();

        let my_final_page_cols = MyFinalPageCols::<usize>::from_slice(&all_cols, &self.final_air);
        SubAirBridge::sends(self, my_final_page_cols)
    }

    /// Receives page rows (idx, data) for all rows with multiplicity rcv_mult on page_bus
    /// Some of this is sent by PageRWAir and some by OfflineChecker
    fn receives(&self) -> Vec<Interaction<F>> {
        let num_cols = self.air_width();
        let all_cols = (0..num_cols).collect::<Vec<usize>>();

        let my_final_page_cols = MyFinalPageCols::<usize>::from_slice(&all_cols, &self.final_air);
        SubAirBridge::receives(self, my_final_page_cols)
    }
}

impl<F: PrimeField> SubAirBridge<F> for MyFinalPageAir {
    /// Sends interactions required by IsLessThanTuple SubAir
    fn sends(&self, col_indices: MyFinalPageCols<usize>) -> Vec<Interaction<F>> {
        SubAirBridge::sends(&self.final_air, col_indices.final_page_cols)
    }
<<<<<<< HEAD

    /// Receives page rows (idx, data) for all rows with multiplicity rcv_mult on page_bus
    /// Some of this is sent by PageRWAir and some by OfflineChecker
    fn receives(&self, col_indices: MyFinalPageCols<usize>) -> Vec<Interaction<F>> {
        let page_cols = col_indices.final_page_cols.page_cols;
        let rcv_mult = col_indices.rcv_mult;
=======
>>>>>>> 8d33b665

    /// Receives page rows (idx, data) for all rows with multiplicity rcv_mult on page_bus
    /// Some of this is sent by PageRWAir and some by OfflineChecker
    fn receives(&self, col_indices: MyFinalPageCols<usize>) -> Vec<Interaction<F>> {
        let page_cols = col_indices.final_page_cols.page_cols;
        let rcv_mult = col_indices.rcv_mult;
        let page_cols = to_vcols(&[page_cols.idx, page_cols.data].concat());

        vec![Interaction {
            fields: page_cols,
            count: VirtualPairCol::single_main(rcv_mult),
            argument_index: self.page_bus_index,
        }]
    }
}<|MERGE_RESOLUTION|>--- conflicted
+++ resolved
@@ -31,15 +31,6 @@
     fn sends(&self, col_indices: MyFinalPageCols<usize>) -> Vec<Interaction<F>> {
         SubAirBridge::sends(&self.final_air, col_indices.final_page_cols)
     }
-<<<<<<< HEAD
-
-    /// Receives page rows (idx, data) for all rows with multiplicity rcv_mult on page_bus
-    /// Some of this is sent by PageRWAir and some by OfflineChecker
-    fn receives(&self, col_indices: MyFinalPageCols<usize>) -> Vec<Interaction<F>> {
-        let page_cols = col_indices.final_page_cols.page_cols;
-        let rcv_mult = col_indices.rcv_mult;
-=======
->>>>>>> 8d33b665
 
     /// Receives page rows (idx, data) for all rows with multiplicity rcv_mult on page_bus
     /// Some of this is sent by PageRWAir and some by OfflineChecker
