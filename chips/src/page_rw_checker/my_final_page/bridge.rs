--- conflicted
+++ resolved
@@ -26,29 +26,19 @@
     }
 }
 
-impl<F: PrimeField64> SubAirBridge<F> for MyFinalPageAir {
+impl<F: PrimeField> SubAirBridge<F> for MyFinalPageAir {
     /// Sends interactions required by IsLessThanTuple SubAir
     fn sends(&self, col_indices: MyFinalPageCols<usize>) -> Vec<Interaction<F>> {
         SubAirBridge::sends(&self.final_air, col_indices.final_page_cols)
     }
 
-<<<<<<< HEAD
     /// Receives page rows (idx, data) for all rows with multiplicity rcv_mult on page_bus
     /// Some of this is sent by PageRWAir and some by OfflineChecker
     fn receives(&self, col_indices: MyFinalPageCols<usize>) -> Vec<Interaction<F>> {
         let page_cols = col_indices.final_page_cols.page_cols;
         let rcv_mult = col_indices.rcv_mult;
-        let page_cols = page_cols
-            .idx
-            .iter()
-            .copied()
-            .chain(page_cols.data)
-            .map(VirtualPairCol::single_main)
-            .collect::<Vec<_>>();
-=======
         let page_cols = to_vcols(&[page_cols.idx, page_cols.data].concat());
 
->>>>>>> bacde210
         vec![Interaction {
             fields: page_cols,
             count: VirtualPairCol::single_main(rcv_mult),
