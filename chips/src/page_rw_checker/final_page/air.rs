use afs_stark_backend::air_builders::PartitionedAirBuilder;
use afs_stark_backend::interaction::InteractionBuilder;
use p3_air::{Air, BaseAir};
use p3_field::{AbstractField, Field};
use p3_matrix::Matrix;

use super::columns::IndexedPageWriteAuxCols;
use super::{columns::IndexedPageWriteCols, IndexedPageWriteAir};
use crate::indexed_output_page_air::columns::IndexedOutputPageCols;
use crate::sub_chip::AirConfig;
use crate::{common::page_cols::PageCols, sub_chip::SubAir};

impl<F: Field> BaseAir<F> for IndexedPageWriteAir {
    fn width(&self) -> usize {
        self.air_width()
    }
}

impl AirConfig for IndexedPageWriteAir {
    type Cols<T> = IndexedPageWriteCols<T>;
}

impl<AB: PartitionedAirBuilder + InteractionBuilder> Air<AB> for IndexedPageWriteAir
where
    AB::M: Clone,
{
    fn eval(&self, builder: &mut AB) {
        let io = [0, 1].map(|i| {
            PageCols::from_slice(
                &builder.partitioned_main()[0].row_slice(i),
                self.final_air.idx_len,
                self.final_air.data_len,
            )
        });
<<<<<<< HEAD
        let aux_trace =
            IndexedPageWriteAuxCols::from_slice(&builder.partitioned_main()[1].row_slice(1), self);
=======
        let aux = [0, 1].map(|i| {
            IndexedPageWriteAuxCols::from_slice(
                &builder.partitioned_main()[1].row_slice(i),
                self.final_air.idx_limb_bits,
                self.final_air.idx_decomp,
                self.final_air.idx_len,
            )
        });
>>>>>>> 5bf79f93
        // Making sure the page is in the proper format
        SubAir::eval(self, builder, io, aux);
    }
}

impl<AB: PartitionedAirBuilder + InteractionBuilder> SubAir<AB> for IndexedPageWriteAir {
    type IoView = [PageCols<AB::Var>; 2];
    type AuxView = [IndexedPageWriteAuxCols<AB::Var>; 2];

    fn eval(&self, builder: &mut AB, io: Self::IoView, aux: Self::AuxView) {
        // Making sure the page is in the proper format

        // Ensuring that rcv_mult is always 1 or 3 times is_alloc (ensures it's always 0, 1, or 3) on the next row (which has net effect of being on every row)
        let local_is_alloc = io[1].is_alloc;
        let local_rcv_mult = aux[1].rcv_mult;
        self.eval_interactions(
            builder,
            &IndexedPageWriteCols {
                final_page_cols: IndexedOutputPageCols {
                    page_cols: io[0].clone(),
                    aux_cols: aux[0].final_page_aux_cols.clone(),
                },
                rcv_mult: aux[0].rcv_mult,
            },
        );
        SubAir::eval(
            &self.final_air,
            builder,
            io,
            aux[1].final_page_aux_cols.clone(),
        );
        builder.assert_zero(
            (local_rcv_mult - local_is_alloc)
                * (local_rcv_mult - AB::Expr::from_canonical_u8(3) * local_is_alloc),
        );
    }
}<|MERGE_RESOLUTION|>--- conflicted
+++ resolved
@@ -32,19 +32,9 @@
                 self.final_air.data_len,
             )
         });
-<<<<<<< HEAD
-        let aux_trace =
-            IndexedPageWriteAuxCols::from_slice(&builder.partitioned_main()[1].row_slice(1), self);
-=======
         let aux = [0, 1].map(|i| {
-            IndexedPageWriteAuxCols::from_slice(
-                &builder.partitioned_main()[1].row_slice(i),
-                self.final_air.idx_limb_bits,
-                self.final_air.idx_decomp,
-                self.final_air.idx_len,
-            )
+            IndexedPageWriteAuxCols::from_slice(&builder.partitioned_main()[1].row_slice(i), self)
         });
->>>>>>> 5bf79f93
         // Making sure the page is in the proper format
         SubAir::eval(self, builder, io, aux);
     }
