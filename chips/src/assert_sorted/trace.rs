--- conflicted
+++ resolved
@@ -8,14 +8,8 @@
 impl AssertSortedChip {
     pub fn generate_trace<F: PrimeField64>(&self, keys: Vec<Vec<u32>>) -> RowMajorMatrix<F> {
         let num_cols: usize = AssertSortedCols::<F>::get_width(
-<<<<<<< HEAD
-            self.air.is_less_than_tuple_air().limb_bits().clone(),
-            self.air.is_less_than_tuple_air().decomp(),
-=======
-            self.air.is_less_than_tuple_air.limb_bits().clone(),
+            self.air.is_less_than_tuple_air.limb_bits(),
             self.air.is_less_than_tuple_air.decomp,
-            self.air.is_less_than_tuple_air.tuple_len(),
->>>>>>> 21abf65b
         );
 
         let mut rows: Vec<F> = vec![];
