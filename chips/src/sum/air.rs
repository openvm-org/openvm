use std::borrow::Borrow;

use afs_stark_backend::interaction::InteractionBuilder;
use p3_air::{Air, AirBuilder};
use p3_field::AbstractField;
use p3_matrix::Matrix;

use crate::is_less_than::{columns::IsLessThanIoCols, IsLessThanAir};

use super::columns::SumCols;

/// The `SumAir` defines constraints for a trace matrix that accumulates the sums of
/// values grouped by keys from key-value pair inputs.
///
/// Each state in valid trace matrix is a 4-tuple `(key, value, partial_sum, is_final)`.
/// - `key`: Defines the group.
/// - `value`: The value associated with the key for that row.
/// - `partial_sum`: The cumulative sum of values for the key up to the current row.
/// - `is_final`: Indicates whether this row is the last for the current group (`1` if true, otherwise `0`).
///
/// The data for `key` and `value` is sourced from the input bus. For each unique key, a `(key, sum)` pair
/// is sent to the output bus, where `sum` is the total sum of all values associated with that key.
#[derive(Copy, Clone, Debug)]
pub struct SumAir {
    pub input_bus: usize,
    pub output_bus: usize,

    pub is_lt_air: IsLessThanAir,
}

/// The `SumAir` implements the following constraints:
/// - `is_final` is boolean (global).
/// - `is_final` is true for the last row. (This is necessary for the case when all keys are the same.)
/// - Group initialization (global): `local.is_final => next.partial_sum = next.value`.
/// - Group initialization (transition): `local.is_final => next.key < next.value`.
/// - Group transition (transition): `!local.is_final => local.partial_sum = local.partial_sum + next.value`.
/// - Group transition (transition): !local.is_final => local.key = next.key.
impl<AB: InteractionBuilder> Air<AB> for SumAir {
    fn eval(&self, builder: &mut AB) {
        let main = builder.main();

        let (local, next) = (main.row_slice(0), main.row_slice(1));
        let local: &[AB::Var] = (*local).borrow();
        let next: &[AB::Var] = (*next).borrow();

<<<<<<< HEAD
        let local = SumCols::from_slice(local, &self.is_lt_air);
        let next = SumCols::from_slice(next, &self.is_lt_air);
=======
        let local = SumCols::from_slice(local, self.is_lt_air.limb_bits, self.is_lt_air.decomp);
        let next = SumCols::from_slice(next, self.is_lt_air.limb_bits, self.is_lt_air.decomp);
>>>>>>> 5bf79f93

        builder.assert_bool(local.is_final);
        builder.when_last_row().assert_one(local.is_final);

        // next starts a new group. combined with the above constraint, this also applies for the first row
        builder
            .when(local.is_final)
            .assert_eq(next.partial_sum, next.value);

        let mut when_transition = builder.when_transition();

        let mut when_not_final = when_transition.when_ne(local.is_final, AB::Expr::one());
        when_not_final.assert_eq(local.key, next.key);
        when_not_final.assert_eq(next.partial_sum, local.partial_sum + next.value);

        let is_lt_io_cols = IsLessThanIoCols {
            x: local.key,
            y: next.key,
            less_than: local.is_final,
        };
        self.is_lt_air
            .eval_when_transition(builder, is_lt_io_cols, local.is_lt_aux_cols);

        self.eval_interactions(
            builder,
            local.key,
            local.value,
            local.partial_sum,
            local.is_final,
        );
    }
}<|MERGE_RESOLUTION|>--- conflicted
+++ resolved
@@ -43,13 +43,8 @@
         let local: &[AB::Var] = (*local).borrow();
         let next: &[AB::Var] = (*next).borrow();
 
-<<<<<<< HEAD
         let local = SumCols::from_slice(local, &self.is_lt_air);
         let next = SumCols::from_slice(next, &self.is_lt_air);
-=======
-        let local = SumCols::from_slice(local, self.is_lt_air.limb_bits, self.is_lt_air.decomp);
-        let next = SumCols::from_slice(next, self.is_lt_air.limb_bits, self.is_lt_air.decomp);
->>>>>>> 5bf79f93
 
         builder.assert_bool(local.is_final);
         builder.when_last_row().assert_one(local.is_final);
