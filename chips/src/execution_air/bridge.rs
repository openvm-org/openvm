--- conflicted
+++ resolved
@@ -5,32 +5,6 @@
 use super::columns::ExecutionCols;
 use super::ExecutionAir;
 
-<<<<<<< HEAD
-impl<F: PrimeField64> SubAirBridge<F> for ExecutionAir {
-    fn sends(&self, col_indices: Self::Cols<usize>) -> Vec<Interaction<F>> {
-        let virtual_cols = iter::once(col_indices.clk)
-            .chain(iter::once(col_indices.op_type))
-            .chain(col_indices.idx)
-            .chain(col_indices.data)
-            .map(VirtualPairCol::single_main)
-            .collect();
-        vec![Interaction {
-            fields: virtual_cols,
-            count: VirtualPairCol::single_main(col_indices.mult),
-            argument_index: self.bus_index,
-        }]
-    }
-}
-
-impl<F: PrimeField64> AirBridge<F> for ExecutionAir {
-    fn sends(&self) -> Vec<Interaction<F>> {
-        let num_cols = self.air_width();
-        let all_cols = (0..num_cols).collect::<Vec<usize>>();
-
-        let cols_numbered =
-            ExecutionCols::<usize>::from_slice(&all_cols, self.idx_len, self.data_len);
-        SubAirBridge::sends(self, cols_numbered)
-=======
 impl ExecutionAir {
     pub fn eval_interactions<AB: InteractionBuilder>(
         &self,
@@ -38,10 +12,9 @@
         local: ExecutionCols<AB::Var>,
     ) {
         let fields = iter::once(local.clk)
+            .chain(iter::once(local.op_type))
             .chain(local.idx)
-            .chain(local.data)
-            .chain(iter::once(local.op_type));
+            .chain(local.data);
         builder.push_send(self.bus_index, fields, local.mult);
->>>>>>> 21abf65b
     }
 }