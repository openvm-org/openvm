--- conflicted
+++ resolved
@@ -2,8 +2,4 @@
 pub mod nbit_xor;
 /// Chip to range check a value has less than a fixed number of bits
 pub mod range;
-<<<<<<< HEAD
-pub mod xor;
-=======
-pub mod xor_bits;
->>>>>>> fed9b828
+pub mod xor_bits;