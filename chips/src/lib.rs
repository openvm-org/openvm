pub mod keccak_permute;
pub mod merkle_proof;
/// Chip to range check a value has less than a fixed number of bits
pub mod range;
pub mod range_gate;
<<<<<<< HEAD
mod utils;
=======
pub mod sub_chip;
>>>>>>> d44d49a1
pub mod xor_bits;
pub mod xor_limbs;
pub mod xor_lookup;<|MERGE_RESOLUTION|>--- conflicted
+++ resolved
@@ -3,11 +3,8 @@
 /// Chip to range check a value has less than a fixed number of bits
 pub mod range;
 pub mod range_gate;
-<<<<<<< HEAD
+pub mod sub_chip;
 mod utils;
-=======
-pub mod sub_chip;
->>>>>>> d44d49a1
 pub mod xor_bits;
 pub mod xor_limbs;
 pub mod xor_lookup;