--- conflicted
+++ resolved
@@ -75,13 +75,7 @@
         );
         let [cached_data, next_data] = [0, 1]
             .map(|i| PtrPageCols::from_slice(&data.row_slice(i), self.idx_len, COMMITMENT_LEN));
-<<<<<<< HEAD
-        // for (i, p) in pi.iter().enumerate().take(COMMITMENT_LEN) {
-        //     builder.assert_eq(*p, metadata.own_commitment[i]);
-        // }
         drop(local);
-=======
->>>>>>> 8bdc6929
         builder.assert_eq(cached_data.internal_marker, AB::Expr::from_canonical_u64(2));
         builder.assert_eq(metadata.mult_alloc, cached_data.is_alloc * metadata.mult);
         builder.assert_eq(
