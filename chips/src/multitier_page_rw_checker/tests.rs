--- conflicted
+++ resolved
@@ -267,21 +267,6 @@
     keygen_builder.add_air(&ops_sender, 0);
 
     let partial_pk = keygen_builder.generate_partial_pk();
-<<<<<<< HEAD
-    let (init_pages, init_root_is_leaf, final_pages, final_root_is_leaf, ops) = generate_inputs(
-        idx_len,
-        data_len,
-        page_height,
-        limb_bits,
-        num_ops,
-        &mut trace_builder.committer,
-    );
-    println!(
-        "init_pages: {:?}, {:?}",
-        final_pages.leaf_pages.len(),
-        final_pages.internal_pages.len()
-    );
-=======
     let (mut init_pages, init_root_is_leaf, mut final_pages, final_root_is_leaf, ops) =
         generate_inputs(
             idx_len,
@@ -291,7 +276,6 @@
             num_ops,
             &mut trace_builder.committer,
         );
->>>>>>> 56b2c93b
     let res = load_page_test(
         &engine,
         &mut init_pages.leaf_pages,
