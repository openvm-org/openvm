use std::collections::HashMap;

use std::iter;
use std::sync::Arc;

use afs_stark_backend::prover::trace::TraceCommitter;
use afs_stark_backend::rap::AnyRap;
use afs_stark_backend::verifier::VerificationError;
use afs_stark_backend::{
    keygen::{types::MultiStarkProvingKey, MultiStarkKeygenBuilder},
    prover::{trace::TraceCommitmentBuilder, MultiTraceStarkProver},
};
use afs_test_utils::config::{
    self,
    baby_bear_poseidon2::{BabyBearPoseidon2Config, BabyBearPoseidon2Engine},
};
use afs_test_utils::interaction::dummy_interaction_air::DummyInteractionAir;
use afs_test_utils::{engine::StarkEngine, utils::create_seeded_rng};

use p3_baby_bear::BabyBear;
use p3_field::AbstractField;
use p3_matrix::dense::RowMajorMatrix;
use rand::Rng;

use crate::multitier_page_rw_checker::page_controller::{
    MyLessThanTupleParams, PageController, PageTreeParams,
};
use crate::page_btree::{PageBTree, PageBTreePages};
use crate::page_rw_checker::page_controller::{OpType, Operation};
use crate::range_gate::RangeCheckerGateChip;

use super::page_controller;

pub const BABYBEAR_COMMITMENT_LEN: usize = 8;
pub const DECOMP_BITS: usize = 6;
const MAX_LIMB_VAL: u32 = 1 << 20;
const MAX_VAL: u32 = 0x78000001 / 2;

type Val = BabyBear;

#[test]
fn multitier_page_rw_no_new_keys() {
    multitier_page_rw_test(generate_no_new_keys, false, 4);
}

#[test]
fn multitier_page_rw_new_keys() {
    multitier_page_rw_test(generate_new_keys, false, 4);
}

#[test]
fn multitier_page_rw_mixed_ops() {
    multitier_page_rw_test(generate_mixed_ops, false, 4);
}

#[test]
fn multitier_page_rw_mixed_ops_empty_start() {
    multitier_page_rw_test(generate_mixed_ops_empty_start, false, 4);
}

#[test]
fn multitier_page_rw_mixed_ops_remove_first_leaf() {
    multitier_page_rw_test(generate_mixed_ops_remove_first_leaf, false, 4);
}

// These next tests require the large tree to be on disk
// Run pagebtree::tests::make_a_large_tree to do this
#[ignore]
#[test]
fn multitier_page_rw_large_tree_no_new_keys() {
    multitier_page_rw_test(generate_large_tree_no_new_keys, false, 5);
}

#[ignore]
#[test]
fn multitier_page_rw_large_tree_new_keys() {
    multitier_page_rw_test(generate_large_tree_new_keys, false, 5);
}

fn multitier_page_rw_test<F>(generate_inputs: F, should_fail: bool, log_page_height: usize)
where
    F: Fn(
        usize,
        usize,
        usize,
        usize,
        usize,
        &mut TraceCommitter<BabyBearPoseidon2Config>,
    ) -> (PageBTreePages, bool, PageBTreePages, bool, Vec<Operation>),
{
    const DATA_BUS_INDEX: usize = 0;
    const INTERNAL_DATA_BUS_INDEX: usize = 1;
    const LT_BUS_INDEX: usize = 2;
    const INIT_PATH_BUS: usize = 3;
    const FINAL_PATH_BUS: usize = 4;
    const OPS_BUS_INDEX: usize = 5;

    let limb_bits = 20;

    let log_num_ops = 3;

    let page_height = 1 << log_page_height;
    let num_ops: usize = 1 << log_num_ops;

    let trace_degree = num_ops * 8;

    let idx_len = 2;
    let data_len = 3;

    let engine = config::baby_bear_poseidon2::default_engine(log_page_height.max(3 + log_num_ops));
    let prover = MultiTraceStarkProver::new(&engine.config);
    let mut trace_builder = TraceCommitmentBuilder::new(prover.pcs());

    let init_param = PageTreeParams {
        path_bus_index: INIT_PATH_BUS,
        leaf_cap: 8,
        internal_cap: 24,
        leaf_page_height: page_height,
        internal_page_height: page_height,
    };

    let final_param = PageTreeParams {
        path_bus_index: FINAL_PATH_BUS,
        leaf_cap: 8,
        internal_cap: 24,
        leaf_page_height: page_height,
        internal_page_height: page_height,
    };

    let less_than_tuple_param = MyLessThanTupleParams {
        limb_bits: 20,
        decomp: DECOMP_BITS,
    };

    let range_checker = Arc::new(RangeCheckerGateChip::new(LT_BUS_INDEX, 1 << DECOMP_BITS));

    let mut page_controller: PageController<BABYBEAR_COMMITMENT_LEN> =
        PageController::new::<BabyBearPoseidon2Config>(
            DATA_BUS_INDEX,
            INTERNAL_DATA_BUS_INDEX,
            OPS_BUS_INDEX,
            LT_BUS_INDEX,
            idx_len,
            data_len,
            init_param.clone(),
            final_param.clone(),
            less_than_tuple_param,
            range_checker,
        );
    let ops_sender = DummyInteractionAir::new(idx_len + data_len + 2, true, OPS_BUS_INDEX);
    let mut keygen_builder = MultiStarkKeygenBuilder::new(&engine.config);

    let mut init_leaf_data_ptrs = vec![];
    let mut init_leaf_main_ptrs = vec![];

    let mut init_internal_data_ptrs = vec![];
    let mut init_internal_main_ptrs = vec![];

    let mut final_leaf_data_ptrs = vec![];
    let mut final_leaf_main_ptrs = vec![];

    let mut final_internal_data_ptrs = vec![];
    let mut final_internal_main_ptrs = vec![];

    for _ in 0..init_param.leaf_cap {
        init_leaf_data_ptrs.push(keygen_builder.add_cached_main_matrix(1 + idx_len + data_len));
    }

    for _ in 0..init_param.internal_cap {
        init_internal_data_ptrs
            .push(keygen_builder.add_cached_main_matrix(2 + 2 * idx_len + BABYBEAR_COMMITMENT_LEN));
    }

    for _ in 0..final_param.leaf_cap {
        final_leaf_data_ptrs.push(keygen_builder.add_cached_main_matrix(1 + idx_len + data_len));
    }

    for _ in 0..final_param.internal_cap {
        final_internal_data_ptrs
            .push(keygen_builder.add_cached_main_matrix(2 + 2 * idx_len + BABYBEAR_COMMITMENT_LEN));
    }

    for _ in 0..init_param.leaf_cap {
        init_leaf_main_ptrs.push(keygen_builder.add_main_matrix(
            page_controller.init_leaf_chips[0].air_width() - 1 - idx_len - data_len,
        ));
    }

    for _ in 0..init_param.internal_cap {
        init_internal_main_ptrs.push(keygen_builder.add_main_matrix(
            page_controller.init_internal_chips[0].air_width()
                - 2
                - 2 * idx_len
                - BABYBEAR_COMMITMENT_LEN,
        ));
    }

    for _ in 0..final_param.leaf_cap {
        final_leaf_main_ptrs.push(keygen_builder.add_main_matrix(
            page_controller.final_leaf_chips[0].air_width() - 1 - idx_len - data_len,
        ));
    }

    for _ in 0..final_param.internal_cap {
        final_internal_main_ptrs.push(keygen_builder.add_main_matrix(
            page_controller.final_internal_chips[0].air_width()
                - 2
                - 2 * idx_len
                - BABYBEAR_COMMITMENT_LEN,
        ));
    }

    let ops_ptr = keygen_builder.add_main_matrix(page_controller.offline_checker.air_width());

    let init_root_ptr =
        keygen_builder.add_main_matrix(page_controller.init_root_signal.air_width());
    let final_root_ptr =
        keygen_builder.add_main_matrix(page_controller.final_root_signal.air_width());

    for i in 0..init_param.leaf_cap {
        keygen_builder.add_partitioned_air(
            &page_controller.init_leaf_chips[i],
            BABYBEAR_COMMITMENT_LEN,
            vec![init_leaf_data_ptrs[i], init_leaf_main_ptrs[i]],
        );
    }

    for i in 0..init_param.internal_cap {
        keygen_builder.add_partitioned_air(
            &page_controller.init_internal_chips[i],
            BABYBEAR_COMMITMENT_LEN,
            vec![init_internal_data_ptrs[i], init_internal_main_ptrs[i]],
        );
    }

    for i in 0..final_param.leaf_cap {
        keygen_builder.add_partitioned_air(
            &page_controller.final_leaf_chips[i],
            BABYBEAR_COMMITMENT_LEN,
            vec![final_leaf_data_ptrs[i], final_leaf_main_ptrs[i]],
        );
    }

    for i in 0..final_param.internal_cap {
        keygen_builder.add_partitioned_air(
            &page_controller.final_internal_chips[i],
            BABYBEAR_COMMITMENT_LEN,
            vec![final_internal_data_ptrs[i], final_internal_main_ptrs[i]],
        );
    }

    keygen_builder.add_partitioned_air(&page_controller.offline_checker, 0, vec![ops_ptr]);

    keygen_builder.add_partitioned_air(
        &page_controller.init_root_signal,
        BABYBEAR_COMMITMENT_LEN,
        vec![init_root_ptr],
    );

    keygen_builder.add_partitioned_air(
        &page_controller.final_root_signal,
        BABYBEAR_COMMITMENT_LEN,
        vec![final_root_ptr],
    );

    keygen_builder.add_air(&page_controller.range_checker.air, 0);

    keygen_builder.add_air(&ops_sender, 0);

    let pk = keygen_builder.generate_pk();
    let (init_pages, init_root_is_leaf, final_pages, final_root_is_leaf, ops) = generate_inputs(
        idx_len,
        data_len,
        page_height,
        limb_bits,
        num_ops,
        &mut trace_builder.committer,
    );
    let res = load_page_test(
        &engine,
        init_pages.leaf_pages.clone(),
        init_pages.internal_pages.clone(),
        init_root_is_leaf,
        0,
        final_pages.leaf_pages.clone(),
        final_pages.internal_pages.clone(),
        final_root_is_leaf,
        0,
        &ops,
        num_ops,
        &ops_sender,
        &mut page_controller,
        &mut trace_builder,
        &pk,
        trace_degree,
    );
    assert!(should_fail == res.is_err());
    if !should_fail {
        res.unwrap();
    }
}

#[allow(clippy::too_many_arguments)]
fn load_page_test(
    engine: &BabyBearPoseidon2Engine,
    init_leaf_pages: Vec<Vec<Vec<u32>>>,
    init_internal_pages: Vec<Vec<Vec<u32>>>,
    init_root_is_leaf: bool,
    init_root_idx: usize,
    final_leaf_pages: Vec<Vec<Vec<u32>>>,
    final_internal_pages: Vec<Vec<Vec<u32>>>,
    final_root_is_leaf: bool,
    final_root_idx: usize,
    ops: &[Operation],
    num_ops: usize,
    ops_sender: &DummyInteractionAir,
    page_controller: &mut page_controller::PageController<BABYBEAR_COMMITMENT_LEN>,
    trace_builder: &mut TraceCommitmentBuilder<BabyBearPoseidon2Config>,
    pk: &MultiStarkProvingKey<BabyBearPoseidon2Config>,
    trace_degree: usize,
) -> Result<(), VerificationError> {
    page_controller.range_checker.clear();
    let (data_trace, main_trace, commits, mut prover_data) = page_controller.load_page_and_ops(
        init_leaf_pages,
        init_internal_pages,
        init_root_is_leaf,
        init_root_idx,
        final_leaf_pages,
        final_internal_pages,
        final_root_is_leaf,
        final_root_idx,
        ops.to_vec(),
        trace_degree,
        &mut trace_builder.committer,
    );
    let offline_checker_trace = main_trace.offline_checker_trace.clone();
    let init_root = main_trace.init_root_signal_trace.clone();
    let final_root = main_trace.final_root_signal_trace.clone();
    let range_trace = page_controller.range_checker.generate_trace();
    let ops_sender_trace = RowMajorMatrix::new(
        ops.iter()
            .flat_map(|op| {
                iter::once(Val::one())
                    .chain(iter::once(Val::from_canonical_usize(op.clk)))
                    .chain(op.idx.iter().map(|x| Val::from_canonical_u32(*x)))
                    .chain(op.data.iter().map(|x| Val::from_canonical_u32(*x)))
                    .chain(iter::once(Val::from_canonical_u8(op.op_type as u8)))
            })
            .chain(
                iter::repeat_with(|| iter::repeat(Val::zero()).take(1 + ops_sender.field_width()))
                    .take(num_ops - ops.len())
                    .flatten(),
            )
            .collect(),
        1 + ops_sender.field_width(),
    );
    trace_builder.clear();

    for trace in data_trace.init_leaf_chip_traces.iter() {
        trace_builder.load_cached_trace(trace.clone(), prover_data.init_leaf_page.remove(0));
    }

    for trace in data_trace.init_internal_chip_traces.iter() {
        trace_builder.load_cached_trace(trace.clone(), prover_data.init_internal_page.remove(0));
    }

    for trace in data_trace.final_leaf_chip_traces.iter() {
        trace_builder.load_cached_trace(trace.clone(), prover_data.final_leaf_page.remove(0));
    }

    for trace in data_trace.final_internal_chip_traces.iter() {
        trace_builder.load_cached_trace(trace.clone(), prover_data.final_internal_page.remove(0));
    }

    for trace in main_trace.init_leaf_chip_main_traces.iter() {
        trace_builder.load_trace(trace.clone());
    }

    for trace in main_trace.init_internal_chip_main_traces.iter() {
        trace_builder.load_trace(trace.clone());
    }

    for trace in main_trace.final_leaf_chip_main_traces.iter() {
        trace_builder.load_trace(trace.clone());
    }

    for trace in main_trace.final_internal_chip_main_traces.iter() {
        trace_builder.load_trace(trace.clone());
    }

    trace_builder.load_trace(offline_checker_trace.clone());
    trace_builder.load_trace(init_root);
    trace_builder.load_trace(final_root);
    trace_builder.load_trace(range_trace);
    trace_builder.load_trace(ops_sender_trace);
    trace_builder.commit_current();

    let mut airs: Vec<&dyn AnyRap<BabyBearPoseidon2Config>> = vec![];
    for chip in &page_controller.init_leaf_chips {
        airs.push(chip);
    }
    for chip in &page_controller.init_internal_chips {
        airs.push(chip);
    }
    for chip in &page_controller.final_leaf_chips {
        airs.push(chip);
    }
    for chip in &page_controller.final_internal_chips {
        airs.push(chip);
    }
    airs.push(&page_controller.offline_checker);
    airs.push(&page_controller.init_root_signal);
    airs.push(&page_controller.final_root_signal);
    airs.push(&page_controller.range_checker.air);
    airs.push(ops_sender);
    let vk = pk.vk();
    let main_trace_data = trace_builder.view(&vk, airs.clone());

    let mut pis = vec![];
    for c in commits.init_leaf_page_commitments {
        let c: [BabyBear; BABYBEAR_COMMITMENT_LEN] = c.into();
        pis.push(c.to_vec());
    }
    for c in commits.init_internal_page_commitments {
        let c: [BabyBear; BABYBEAR_COMMITMENT_LEN] = c.into();
        pis.push(c.to_vec());
    }
    for c in commits.final_leaf_page_commitments {
        let c: [BabyBear; BABYBEAR_COMMITMENT_LEN] = c.into();
        pis.push(c.to_vec());
    }
    for c in commits.final_internal_page_commitments {
        let c: [BabyBear; BABYBEAR_COMMITMENT_LEN] = c.into();
        pis.push(c.to_vec());
    }
    pis.push(vec![]);
    {
        let c: [BabyBear; BABYBEAR_COMMITMENT_LEN] = commits.init_root_commitment.into();
        pis.push(c.to_vec());
    }
    {
        let c: [BabyBear; BABYBEAR_COMMITMENT_LEN] = commits.final_root_commitment.into();
        pis.push(c.to_vec());
    }
    pis.push(vec![]);
    pis.push(vec![]);
    let prover = engine.prover();
    let verifier = engine.verifier();

    let mut challenger = engine.new_challenger();
    let proof = prover.prove(&mut challenger, pk, main_trace_data, &pis);

    let mut challenger = engine.new_challenger();
<<<<<<< HEAD
    verifier.verify(&mut challenger, vk, airs, proof, &pis)
=======
    verifier.verify(&mut challenger, &partial_vk, airs, &proof, &pis)
>>>>>>> c8fe1b49
}

#[allow(clippy::type_complexity)]
fn generate_init_tree_and_clks(
    idx_len: usize,
    data_len: usize,
    page_height: usize,
    limb_bits: usize,
    num_ops: usize,
    committer: &mut TraceCommitter<BabyBearPoseidon2Config>,
) -> (
    PageBTree<BABYBEAR_COMMITMENT_LEN>,
    Vec<usize>,
    PageBTreePages,
    HashMap<Vec<u32>, Vec<u32>>,
) {
    let mut rng = create_seeded_rng();
    let mut btree = PageBTree::<BABYBEAR_COMMITMENT_LEN>::new(
        limb_bits,
        idx_len,
        data_len,
        page_height,
        page_height,
    );
    // Generating a random page with distinct indices
    let mut idx_data_map = HashMap::new();
    for _ in 0..4 * page_height {
        let mut idx;
        loop {
            idx = (0..idx_len)
                .map(|_| rng.gen::<u32>() % MAX_LIMB_VAL)
                .collect::<Vec<u32>>();
            if !idx_data_map.contains_key(&idx) {
                break;
            }
        }

        let data: Vec<u32> = (0..data_len).map(|_| rng.gen::<u32>() % MAX_VAL).collect();
        idx_data_map.insert(idx.clone(), data.clone());
        btree.update(&idx, &data);
    }
    let init_pages = btree.gen_all_trace(committer);
    // check for correctness
    for (idx, _) in idx_data_map.iter() {
        btree.search(idx).unwrap();
    }
    let mut clks: Vec<usize> = (0..num_ops)
        .map(|_| rng.gen::<usize>() % (MAX_VAL as usize))
        .collect();
    clks.sort();
    (btree, clks, init_pages, idx_data_map)
}

// generates a test case where we add no new keys to the original tree
fn generate_no_new_keys(
    idx_len: usize,
    data_len: usize,
    page_height: usize,
    limb_bits: usize,
    num_ops: usize,
    committer: &mut TraceCommitter<BabyBearPoseidon2Config>,
) -> (PageBTreePages, bool, PageBTreePages, bool, Vec<Operation>) {
    let (mut btree, clks, init_pages, mut idx_data_map) = generate_init_tree_and_clks(
        idx_len,
        data_len,
        page_height,
        limb_bits,
        num_ops,
        committer,
    );
    let mut rng = create_seeded_rng();
    let mut ops: Vec<Operation> = vec![];
    for clk in clks {
        let idx = idx_data_map
            .iter()
            .nth(rng.gen::<usize>() % idx_data_map.len())
            .unwrap()
            .0
            .to_vec();

        let op_type = {
            if rng.gen::<bool>() {
                OpType::Read
            } else {
                OpType::Write
            }
        };

        let data = {
            if op_type == OpType::Read {
                idx_data_map[&idx].to_vec()
            } else {
                (0..data_len).map(|_| rng.gen::<u32>() % MAX_VAL).collect()
            }
        };

        if op_type == OpType::Write {
            idx_data_map.insert(idx.clone(), data.clone());
            btree.update(&idx, &data);
        }

        ops.push(Operation::new(clk, idx, data, op_type));
    }
    let final_pages = btree.gen_all_trace(committer);
    (init_pages, false, final_pages, false, ops)
}

// generates a test case where we add new keys to the original tree
fn generate_new_keys(
    idx_len: usize,
    data_len: usize,
    page_height: usize,
    limb_bits: usize,
    num_ops: usize,
    committer: &mut TraceCommitter<BabyBearPoseidon2Config>,
) -> (PageBTreePages, bool, PageBTreePages, bool, Vec<Operation>) {
    let (mut btree, clks, init_pages, mut idx_data_map) = generate_init_tree_and_clks(
        idx_len,
        data_len,
        page_height,
        limb_bits,
        num_ops,
        committer,
    );
    let mut rng = create_seeded_rng();
    let mut ops: Vec<Operation> = vec![];
    for clk in clks {
        let mut idx;
        loop {
            idx = (0..idx_len)
                .map(|_| rng.gen::<u32>() % MAX_LIMB_VAL)
                .collect::<Vec<u32>>();
            if !idx_data_map.contains_key(&idx) {
                break;
            }
        }

        let data: Vec<u32> = (0..data_len).map(|_| rng.gen::<u32>() % MAX_VAL).collect();
        idx_data_map.insert(idx.clone(), data.clone());
        btree.update(&idx, &data);
        ops.push(Operation::new(clk, idx, data, OpType::Write));
    }
    let final_pages = btree.gen_all_trace(committer);
    (init_pages, false, final_pages, false, ops)
}

// generates a test case where we do all kinds of ops to the original tree
fn generate_mixed_ops(
    idx_len: usize,
    data_len: usize,
    page_height: usize,
    limb_bits: usize,
    num_ops: usize,
    committer: &mut TraceCommitter<BabyBearPoseidon2Config>,
) -> (PageBTreePages, bool, PageBTreePages, bool, Vec<Operation>) {
    let (mut btree, clks, init_pages, mut idx_data_map) = generate_init_tree_and_clks(
        idx_len,
        data_len,
        page_height,
        limb_bits,
        num_ops,
        committer,
    );
    let mut rng = create_seeded_rng();
    let mut ops: Vec<Operation> = vec![];
    for clk in clks {
        if rng.gen::<bool>() {
            let mut idx;
            loop {
                idx = (0..idx_len)
                    .map(|_| rng.gen::<u32>() % MAX_LIMB_VAL)
                    .collect::<Vec<u32>>();
                if !idx_data_map.contains_key(&idx) {
                    break;
                }
            }

            let data: Vec<u32> = (0..data_len).map(|_| rng.gen::<u32>() % MAX_VAL).collect();
            idx_data_map.insert(idx.clone(), data.clone());
            btree.update(&idx, &data);
            ops.push(Operation::new(clk, idx, data, OpType::Write));
        } else {
            let idx = idx_data_map
                .iter()
                .nth(rng.gen::<usize>() % idx_data_map.len())
                .unwrap()
                .0
                .to_vec();

            let op_type = {
                if rng.gen::<bool>() {
                    OpType::Read
                } else {
                    OpType::Write
                }
            };

            let data = {
                if op_type == OpType::Read {
                    idx_data_map[&idx].to_vec()
                } else {
                    (0..data_len).map(|_| rng.gen::<u32>() % MAX_VAL).collect()
                }
            };

            if op_type == OpType::Write {
                idx_data_map.insert(idx.clone(), data.clone());
                btree.update(&idx, &data);
            }

            ops.push(Operation::new(clk, idx, data, op_type));
        }
    }
    let final_pages = btree.gen_all_trace(committer);
    (init_pages, false, final_pages, false, ops)
}

// generates a test case where one leaf is not exposed
fn generate_mixed_ops_remove_first_leaf(
    idx_len: usize,
    data_len: usize,
    page_height: usize,
    limb_bits: usize,
    num_ops: usize,
    committer: &mut TraceCommitter<BabyBearPoseidon2Config>,
) -> (PageBTreePages, bool, PageBTreePages, bool, Vec<Operation>) {
    let (mut btree, clks, mut init_pages, mut idx_data_map) = generate_init_tree_and_clks(
        idx_len,
        data_len,
        page_height,
        limb_bits,
        num_ops,
        committer,
    );
    let mut rng = create_seeded_rng();
    let mut ops: Vec<Operation> = vec![];
    for clk in clks {
        if rng.gen::<bool>() {
            let mut idx;
            loop {
                idx = (0..idx_len)
                    .map(|_| rng.gen::<u32>() % MAX_LIMB_VAL)
                    .collect::<Vec<u32>>();
                if !idx_data_map.contains_key(&idx) && idx[0] > MAX_LIMB_VAL / 2 {
                    break;
                }
            }

            let data: Vec<u32> = (0..data_len).map(|_| rng.gen::<u32>() % MAX_VAL).collect();
            idx_data_map.insert(idx.clone(), data.clone());
            btree.update(&idx, &data);
            ops.push(Operation::new(clk, idx, data, OpType::Write));
        } else {
            let mut idx;
            loop {
                idx = idx_data_map
                    .iter()
                    .nth(rng.gen::<usize>() % idx_data_map.len())
                    .unwrap()
                    .0
                    .to_vec();
                if idx[0] > MAX_LIMB_VAL / 2 {
                    break;
                }
            }

            let op_type = {
                if rng.gen::<bool>() {
                    OpType::Read
                } else {
                    OpType::Write
                }
            };

            let data = {
                if op_type == OpType::Read {
                    idx_data_map[&idx].to_vec()
                } else {
                    (0..data_len).map(|_| rng.gen::<u32>() % MAX_VAL).collect()
                }
            };

            if op_type == OpType::Write {
                idx_data_map.insert(idx.clone(), data.clone());
                btree.update(&idx, &data);
            }

            ops.push(Operation::new(clk, idx, data, op_type));
        }
    }
    let mut final_pages = btree.gen_all_trace(committer);
    final_pages.leaf_pages.pop();
    init_pages.leaf_pages.pop();
    (init_pages.clone(), false, final_pages.clone(), false, ops)
}

// generates a test case where we do all kinds of ops to an empty tree
fn generate_mixed_ops_empty_start(
    idx_len: usize,
    data_len: usize,
    page_height: usize,
    limb_bits: usize,
    num_ops: usize,
    committer: &mut TraceCommitter<BabyBearPoseidon2Config>,
) -> (PageBTreePages, bool, PageBTreePages, bool, Vec<Operation>) {
    let mut rng = create_seeded_rng();
    let mut btree = PageBTree::<BABYBEAR_COMMITMENT_LEN>::new(
        limb_bits,
        idx_len,
        data_len,
        page_height,
        page_height,
    );
    let mut idx_data_map = HashMap::new();
    let init_pages = btree.gen_all_trace(committer);

    let mut clks: Vec<usize> = (0..num_ops)
        .map(|_| rng.gen::<usize>() % (MAX_VAL as usize))
        .collect();
    clks.sort();
    let mut ops: Vec<Operation> = vec![];
    for (i, clk) in clks.into_iter().enumerate() {
        if rng.gen::<bool>() || i == 0 {
            let mut idx;
            loop {
                idx = (0..idx_len)
                    .map(|_| rng.gen::<u32>() % MAX_LIMB_VAL)
                    .collect::<Vec<u32>>();
                if !idx_data_map.contains_key(&idx) {
                    break;
                }
            }

            let data: Vec<u32> = (0..data_len).map(|_| rng.gen::<u32>() % MAX_VAL).collect();
            idx_data_map.insert(idx.clone(), data.clone());
            btree.update(&idx, &data);
            ops.push(Operation::new(clk, idx, data, OpType::Write));
        } else {
            let idx = idx_data_map
                .iter()
                .nth(rng.gen::<usize>() % idx_data_map.len())
                .unwrap()
                .0
                .to_vec();

            let op_type = {
                if rng.gen::<bool>() {
                    OpType::Read
                } else {
                    OpType::Write
                }
            };

            let data = {
                if op_type == OpType::Read {
                    idx_data_map[&idx].to_vec()
                } else {
                    (0..data_len).map(|_| rng.gen::<u32>() % MAX_VAL).collect()
                }
            };

            if op_type == OpType::Write {
                idx_data_map.insert(idx.clone(), data.clone());
                btree.update(&idx, &data);
            }

            ops.push(Operation::new(clk, idx, data, op_type));
        }
    }
    let final_pages = btree.gen_all_trace(committer);
    (init_pages, true, final_pages, true, ops)
}

// generates a test case where we add no new keys to a large tree
fn generate_large_tree_no_new_keys(
    _idx_len: usize,
    data_len: usize,
    _page_height: usize,
    _limb_bits: usize,
    num_ops: usize,
    committer: &mut TraceCommitter<BabyBearPoseidon2Config>,
) -> (PageBTreePages, bool, PageBTreePages, bool, Vec<Operation>) {
    let mut rng = create_seeded_rng();
    let mut btree = PageBTree::<BABYBEAR_COMMITMENT_LEN>::load(vec![
        639955356, 1577306122, 107201956, 1528176068, 704402408, 1775238984, 169542638, 1916258191,
    ])
    .unwrap();
    let existing_keys = vec![vec![534524, 887809], vec![380587, 701877]];
    for k in &existing_keys {
        btree.search(k).unwrap();
    }
    let init_pages = btree.gen_all_trace(committer);
    btree.consistency_check();
    let mut clks: Vec<usize> = (0..num_ops)
        .map(|_| rng.gen::<usize>() % (MAX_VAL as usize))
        .collect();
    clks.sort();
    let mut ops: Vec<Operation> = vec![];
    for clk in clks {
        let idx = existing_keys[rng.gen::<usize>() % existing_keys.len()].clone();

        let op_type = {
            if rng.gen::<bool>() {
                OpType::Read
            } else {
                OpType::Write
            }
        };

        let data = {
            if op_type == OpType::Read {
                btree.search(&idx).unwrap()
            } else {
                (0..data_len).map(|_| rng.gen::<u32>() % MAX_VAL).collect()
            }
        };

        if op_type == OpType::Write {
            btree.update(&idx, &data);
        }

        ops.push(Operation::new(clk, idx, data, op_type));
    }
    let final_pages = btree.gen_all_trace(committer);
    (init_pages.clone(), false, final_pages.clone(), false, ops)
}

// generates a test case where we do all kinds of ops to a large tree
fn generate_large_tree_new_keys(
    idx_len: usize,
    data_len: usize,
    _page_height: usize,
    _limb_bits: usize,
    num_ops: usize,
    committer: &mut TraceCommitter<BabyBearPoseidon2Config>,
) -> (PageBTreePages, bool, PageBTreePages, bool, Vec<Operation>) {
    let mut rng = create_seeded_rng();
    let mut btree = PageBTree::<BABYBEAR_COMMITMENT_LEN>::load(vec![
        639955356, 1577306122, 107201956, 1528176068, 704402408, 1775238984, 169542638, 1916258191,
    ])
    .unwrap();
    let existing_keys = [vec![534524, 887809], vec![380587, 701877]];
    let mut clks: Vec<usize> = (0..num_ops)
        .map(|_| rng.gen::<usize>() % (MAX_VAL as usize))
        .collect();
    clks.sort();
    let mut ops: Vec<Operation> = vec![];
    for (i, clk) in clks.into_iter().enumerate() {
        if rng.gen::<bool>() || i == 0 {
            let idx = (0..idx_len)
                .map(|_| rng.gen::<u32>() % 1000 + 1000000)
                .collect::<Vec<u32>>();

            let data: Vec<u32> = (0..data_len).map(|_| rng.gen::<u32>() % MAX_VAL).collect();
            btree.update(&idx, &data);
            ops.push(Operation::new(clk, idx, data, OpType::Write));
        } else {
            let idx = existing_keys[rng.gen::<usize>() % existing_keys.len()].clone();

            let op_type = {
                if rng.gen::<bool>() {
                    OpType::Read
                } else {
                    OpType::Write
                }
            };

            let data = {
                if op_type == OpType::Read {
                    btree.search(&idx).unwrap()
                } else {
                    (0..data_len).map(|_| rng.gen::<u32>() % MAX_VAL).collect()
                }
            };

            if op_type == OpType::Write {
                btree.update(&idx, &data);
            }

            ops.push(Operation::new(clk, idx, data, op_type));
        }
    }
    let final_pages = btree.gen_all_trace(committer);
    let init_pages = btree.gen_loaded_trace();
    (init_pages.clone(), false, final_pages.clone(), false, ops)
}<|MERGE_RESOLUTION|>--- conflicted
+++ resolved
@@ -451,11 +451,7 @@
     let proof = prover.prove(&mut challenger, pk, main_trace_data, &pis);
 
     let mut challenger = engine.new_challenger();
-<<<<<<< HEAD
-    verifier.verify(&mut challenger, vk, airs, proof, &pis)
-=======
-    verifier.verify(&mut challenger, &partial_vk, airs, &proof, &pis)
->>>>>>> c8fe1b49
+    verifier.verify(&mut challenger, &vk, airs, &proof, &pis)
 }
 
 #[allow(clippy::type_complexity)]
