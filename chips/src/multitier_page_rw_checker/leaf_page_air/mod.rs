use getset::Getters;

use crate::{
    is_less_than_tuple::{columns::IsLessThanTupleAuxCols, IsLessThanTupleAir},
    page_rw_checker::{final_page::IndexedPageWriteAir, initial_page::PageReadAir},
};

use super::page_controller::MyLessThanTupleParams;

pub mod air;
pub mod bridge;
pub mod columns;
pub mod trace;

#[derive(Clone)]
pub(crate) enum PageRwAir {
    Initial(PageReadAir),
    Final(IndexedPageWriteAir),
}

impl PageRwAir {
    pub fn air_width(&self) -> usize {
        match self {
            PageRwAir::Initial(i) => i.air_width(),
            PageRwAir::Final(fin) => fin.air_width(),
        }
    }
}

#[derive(Clone, Getters)]
pub struct LeafPageAir<const COMMITMENT_LEN: usize> {
    // bus to establish connectivity/internode consistency
    #[getset(get = "pub")]
    path_bus_index: usize,
    // bus to send data to other chips
    #[getset(get = "pub")]
    data_bus_index: usize,

    #[getset(get = "pub")]
    page_chip: PageRwAir,
    // parameter telling if this is a leaf chip on the init side or the final side.
    is_less_than_tuple_air: Option<LeafPageSubAirs>,
    is_less_than_tuple_param: MyLessThanTupleParams,
    is_init: bool,
    idx_len: usize,
    data_len: usize,
    air_id: u32,
}

#[derive(Clone)]
pub struct LeafPageSubAirs {
    pub idx_start: IsLessThanTupleAir,
    pub end_idx: IsLessThanTupleAir,
}

#[allow(clippy::too_many_arguments)]
impl<const COMMITMENT_LEN: usize> LeafPageAir<COMMITMENT_LEN> {
    pub fn new(
        path_bus_index: usize,
        data_bus_index: usize,
        is_less_than_tuple_param: MyLessThanTupleParams,
        lt_bus_index: usize,
        idx_len: usize,
        data_len: usize,
        is_init: bool,
        air_id: u32,
    ) -> Self {
        if is_init {
            Self {
                path_bus_index,
                data_bus_index,
                page_chip: PageRwAir::Initial(PageReadAir::new(data_bus_index, idx_len, data_len)),
                idx_len,
                data_len,
                is_init,
                is_less_than_tuple_air: None,
                is_less_than_tuple_param,
                air_id,
            }
        } else {
            Self {
                path_bus_index,
                data_bus_index,
                page_chip: PageRwAir::Final(IndexedPageWriteAir::new(
                    data_bus_index,
                    lt_bus_index,
                    idx_len,
                    data_len,
                    is_less_than_tuple_param.limb_bits,
                    is_less_than_tuple_param.decomp,
                )),
                idx_len,
                data_len,
                is_init,
                is_less_than_tuple_air: Some(LeafPageSubAirs {
                    idx_start: IsLessThanTupleAir::new(
                        lt_bus_index,
                        vec![is_less_than_tuple_param.limb_bits; idx_len],
                        is_less_than_tuple_param.decomp,
                    ),
                    end_idx: IsLessThanTupleAir::new(
                        lt_bus_index,
                        vec![is_less_than_tuple_param.limb_bits; idx_len],
                        is_less_than_tuple_param.decomp,
                    ),
                }),
                is_less_than_tuple_param,
                air_id,
            }
        }
    }

    // if self.is_final, we need to include range data to establish sortedness
    // in particular, for each idx, prove the idx lies in the start and end.
    // we then need extra columns that contain results of is_less_than comparisons
    // in particular, we need to constrain that is_alloc * ((1 - (idx < start)) * (1 - (end < idx)) - 1) = 0
    pub fn air_width(&self) -> usize {
        self.page_chip().air_width()
            + (1 - self.is_init as usize)
                * (2 * self.idx_len
                    + 2
<<<<<<< HEAD
                    + 2 * IsLessThanTupleAuxCols::<usize>::width(
                        &IsLessThanTupleAir::new(
                            0,
                            vec![self.is_less_than_tuple_param.limb_bits; self.idx_len],
                            self.is_less_than_tuple_param.decomp,
                        ),
=======
                    + 2 * IsLessThanTupleAuxCols::<usize>::get_width(
                        &vec![self.is_less_than_tuple_param.limb_bits; self.idx_len],
                        self.is_less_than_tuple_param.decomp,
>>>>>>> 01bc9ee9
                    ))
    }
}<|MERGE_RESOLUTION|>--- conflicted
+++ resolved
@@ -119,18 +119,10 @@
             + (1 - self.is_init as usize)
                 * (2 * self.idx_len
                     + 2
-<<<<<<< HEAD
-                    + 2 * IsLessThanTupleAuxCols::<usize>::width(
-                        &IsLessThanTupleAir::new(
-                            0,
-                            vec![self.is_less_than_tuple_param.limb_bits; self.idx_len],
-                            self.is_less_than_tuple_param.decomp,
-                        ),
-=======
-                    + 2 * IsLessThanTupleAuxCols::<usize>::get_width(
-                        &vec![self.is_less_than_tuple_param.limb_bits; self.idx_len],
+                    + 2 * IsLessThanTupleAuxCols::<usize>::width(&IsLessThanTupleAir::new(
+                        0,
+                        vec![self.is_less_than_tuple_param.limb_bits; self.idx_len],
                         self.is_less_than_tuple_param.decomp,
->>>>>>> 01bc9ee9
-                    ))
+                    )))
     }
 }