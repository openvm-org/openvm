#[derive(Default)]
pub struct IsEqualVecIOCols<T> {
    pub x: Vec<T>,
    pub y: Vec<T>,
    pub prod: T,
}

impl<T: Clone> IsEqualVecIOCols<T> {
    pub fn flatten(&self) -> Vec<T> {
        let mut res: Vec<T> = self.x.iter().chain(self.y.iter()).cloned().collect();
        res.push(self.prod.clone());
        res
    }

    pub fn from_slice(slc: &[T], vec_len: usize) -> Self {
        let x = slc[0..vec_len].to_vec();
        let y = slc[vec_len..2 * vec_len].to_vec();
        let prod = slc[2 * vec_len].clone();
        Self { x, y, prod }
    }

    pub fn get_width(vec_len: usize) -> usize {
        vec_len + vec_len + 1
    }
}

#[derive(Default, Debug, Clone)]
pub struct IsEqualVecAuxCols<T> {
    pub prods: Vec<T>,
    pub invs: Vec<T>,
}

impl<T: Clone> IsEqualVecAuxCols<T> {
<<<<<<< HEAD
    pub fn get_self_width(&self) -> usize {
        2 * self.prods.len()
    }

    pub fn get_width(vec_len: usize) -> usize {
        2 * vec_len
=======
    pub fn flatten(&self) -> Vec<T> {
        self.prods.iter().chain(self.invs.iter()).cloned().collect()
>>>>>>> bacde210
    }

    pub fn from_slice(slc: &[T], vec_len: usize) -> Self {
        let prods = slc[0..vec_len].to_vec();
        let invs = slc[vec_len..2 * vec_len].to_vec();
<<<<<<< HEAD

        Self { prods, invs }
    }

    pub fn new(prods: Vec<T>, invs: Vec<T>) -> Self {
=======
>>>>>>> bacde210
        Self { prods, invs }
    }

    pub fn get_width(vec_len: usize) -> usize {
        vec_len + vec_len
    }
}

#[derive(Default)]
pub struct IsEqualVecCols<T> {
    pub io: IsEqualVecIOCols<T>,
    pub aux: IsEqualVecAuxCols<T>,
}

impl<T: Clone> IsEqualVecCols<T> {
    pub fn new(x: Vec<T>, y: Vec<T>, prods: Vec<T>, invs: Vec<T>) -> Self {
        Self {
            io: IsEqualVecIOCols {
                x,
                y,
                prod: prods[prods.len() - 1].clone(),
            },
            aux: IsEqualVecAuxCols { prods, invs },
        }
    }

    pub fn from_slice(slc: &[T], vec_len: usize) -> Self {
        let x = slc[0..vec_len].to_vec();
        let y = slc[vec_len..2 * vec_len].to_vec();
        let prod = slc[3 * vec_len - 1].clone();
        let prods = slc[2 * vec_len..3 * vec_len].to_vec();
        let invs = slc[3 * vec_len..4 * vec_len].to_vec();

        Self {
            io: IsEqualVecIOCols { x, y, prod },
            aux: IsEqualVecAuxCols { prods, invs },
        }
    }

    pub fn flatten(&self) -> Vec<T> {
        self.io
            .x
            .iter()
            .chain(self.io.y.iter())
            .chain(self.aux.prods.iter())
            .chain(self.aux.invs.iter())
            .cloned()
            .collect()
    }

    pub fn get_width(&self) -> usize {
        4 * self.vec_len()
    }

    pub fn vec_len(&self) -> usize {
        self.io.x.len()
    }
}<|MERGE_RESOLUTION|>--- conflicted
+++ resolved
@@ -31,30 +31,18 @@
 }
 
 impl<T: Clone> IsEqualVecAuxCols<T> {
-<<<<<<< HEAD
-    pub fn get_self_width(&self) -> usize {
-        2 * self.prods.len()
+    pub fn new(prods: Vec<T>, invs: Vec<T>) -> Self {
+        Self { prods, invs }
     }
 
-    pub fn get_width(vec_len: usize) -> usize {
-        2 * vec_len
-=======
     pub fn flatten(&self) -> Vec<T> {
         self.prods.iter().chain(self.invs.iter()).cloned().collect()
->>>>>>> bacde210
     }
 
     pub fn from_slice(slc: &[T], vec_len: usize) -> Self {
         let prods = slc[0..vec_len].to_vec();
         let invs = slc[vec_len..2 * vec_len].to_vec();
-<<<<<<< HEAD
 
-        Self { prods, invs }
-    }
-
-    pub fn new(prods: Vec<T>, invs: Vec<T>) -> Self {
-=======
->>>>>>> bacde210
         Self { prods, invs }
     }
 
