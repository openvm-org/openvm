--- conflicted
+++ resolved
@@ -55,11 +55,7 @@
     type AuxView = IsEqualVecAuxCols<AB::Var>;
 
     fn eval(&self, builder: &mut AB, io: Self::IoView, aux: Self::AuxView) {
-<<<<<<< HEAD
-        let IsEqualVecIOCols { x, y, is_equal } = io;
-=======
         let IsEqualVecIoCols { x, y, is_equal } = io;
->>>>>>> 3ce5bd49
         let IsEqualVecAuxCols { prods, invs } = aux;
         let vec_len = self.vec_len;
 
