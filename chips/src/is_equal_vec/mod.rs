--- conflicted
+++ resolved
@@ -5,29 +5,4 @@
 pub mod columns;
 pub mod trace;
 
-<<<<<<< HEAD
-#[derive(Clone, Default)]
-pub struct IsEqualVecAir {
-    vec_len: usize,
-}
-
-impl IsEqualVecAir {
-    pub fn new(vec_len: usize) -> Self {
-        Self { vec_len }
-    }
-
-    pub fn request<F: Clone + PartialEq>(&self, x: &[F], y: &[F]) -> bool {
-        x == y
-    }
-
-    pub fn get_width(&self) -> usize {
-        4 * self.vec_len
-    }
-
-    pub fn aux_width(&self) -> usize {
-        2 * self.vec_len - 1
-    }
-}
-=======
-pub use air::IsEqualVecAir;
->>>>>>> 21abf65b
+pub use air::IsEqualVecAir;