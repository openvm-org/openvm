--- conflicted
+++ resolved
@@ -10,15 +10,7 @@
     vec_len: usize,
 }
 
-<<<<<<< HEAD
-impl IsEqualVecChip {
-    pub fn new(vec_len: usize) -> Self {
-        Self { vec_len }
-    }
-
-=======
 impl IsEqualVecAir {
->>>>>>> 45249cff
     pub fn request<F: Clone + PartialEq>(&self, x: &[F], y: &[F]) -> bool {
         x == y
     }
