use std::sync::{atomic::AtomicU32, Arc};

pub mod air;
pub mod bridge;
pub mod columns;
pub mod trace;

#[derive(Default)]
pub struct RangeCheckerGateAir {
    pub bus_index: usize,
    pub range_max: u32,
}

/// This chip gets requests to verify that a number is in the range
/// [0, MAX). In the trace, there is a counter column and a multiplicity
/// column. The counter column is generated using a gate, as opposed to
/// the other RangeCheckerChip.
#[derive(Default)]
pub struct RangeCheckerGateChip {
    pub air: RangeCheckerGateAir,
    pub count: Vec<Arc<AtomicU32>>,
}

impl RangeCheckerGateChip {
    pub fn new(bus_index: usize, range_max: u32) -> Self {
        let count = (0..range_max)
            .map(|_| Arc::new(AtomicU32::new(0)))
            .collect();

        Self {
            air: RangeCheckerGateAir {
                bus_index,
                range_max,
            },
            count,
        }
    }

<<<<<<< HEAD
    pub fn bus_index(&self) -> usize {
        self.air.bus_index
    }

=======
>>>>>>> 12c8e176
    pub fn range_max(&self) -> u32 {
        self.air.range_max
    }

    pub fn air_width(&self) -> usize {
        2
    }

    pub fn add_count(&self, val: u32) {
        assert!(val < self.range_max());
        let val_atomic = &self.count[val as usize];
        val_atomic.fetch_add(1, std::sync::atomic::Ordering::Relaxed);
    }
}<|MERGE_RESOLUTION|>--- conflicted
+++ resolved
@@ -36,13 +36,10 @@
         }
     }
 
-<<<<<<< HEAD
     pub fn bus_index(&self) -> usize {
         self.air.bus_index
     }
 
-=======
->>>>>>> 12c8e176
     pub fn range_max(&self) -> u32 {
         self.air.range_max
     }
