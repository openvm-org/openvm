use std::sync::{atomic::AtomicU32, Arc};

pub mod air;
pub mod bridge;
pub mod columns;
pub mod trace;

#[derive(Default)]
pub struct RangeCheckerGateAir {
    bus_index: usize,
    _range_max: u32,
}

/// This chip gets requests to verify that a number is in the range
/// [0, MAX). In the trace, there is a counter column and a multiplicity
/// column. The counter column is generated using a gate, as opposed to
/// the other RangeCheckerChip.
#[derive(Default)]
pub struct RangeCheckerGateChip {
<<<<<<< HEAD
    /// The index for the Range Checker bus.
    bus_index: usize,
    pub range_max: u32,
=======
    pub air: RangeCheckerGateAir,
>>>>>>> 02acacf7
    pub count: Vec<Arc<AtomicU32>>,
}

impl RangeCheckerGateChip {
    pub fn new(bus_index: usize, range_max: u32) -> Self {
        let count = (0..range_max)
            .map(|_| Arc::new(AtomicU32::new(0)))
            .collect();

        Self {
<<<<<<< HEAD
            bus_index,
            range_max,
=======
            air: RangeCheckerGateAir {
                bus_index,
                _range_max: range_max,
            },
>>>>>>> 02acacf7
            count,
        }
    }

<<<<<<< HEAD
    pub fn bus_index(&self) -> usize {
        self.bus_index
    }

    pub fn air_width(&self) -> usize {
        2
    }

=======
>>>>>>> 02acacf7
    pub fn add_count(&self, val: u32) {
        assert!(val < self.range_max);
        let val_atomic = &self.count[val as usize];
        val_atomic.fetch_add(1, std::sync::atomic::Ordering::Relaxed);
    }
}<|MERGE_RESOLUTION|>--- conflicted
+++ resolved
@@ -8,7 +8,7 @@
 #[derive(Default)]
 pub struct RangeCheckerGateAir {
     bus_index: usize,
-    _range_max: u32,
+    pub range_max: u32,
 }
 
 /// This chip gets requests to verify that a number is in the range
@@ -17,13 +17,7 @@
 /// the other RangeCheckerChip.
 #[derive(Default)]
 pub struct RangeCheckerGateChip {
-<<<<<<< HEAD
-    /// The index for the Range Checker bus.
-    bus_index: usize,
-    pub range_max: u32,
-=======
     pub air: RangeCheckerGateAir,
->>>>>>> 02acacf7
     pub count: Vec<Arc<AtomicU32>>,
 }
 
@@ -34,32 +28,28 @@
             .collect();
 
         Self {
-<<<<<<< HEAD
-            bus_index,
-            range_max,
-=======
             air: RangeCheckerGateAir {
                 bus_index,
-                _range_max: range_max,
+                range_max,
             },
->>>>>>> 02acacf7
             count,
         }
     }
 
-<<<<<<< HEAD
     pub fn bus_index(&self) -> usize {
-        self.bus_index
+        self.air.bus_index
+    }
+
+    pub fn range_max(&self) -> u32 {
+        self.air.range_max
     }
 
     pub fn air_width(&self) -> usize {
         2
     }
 
-=======
->>>>>>> 02acacf7
     pub fn add_count(&self, val: u32) {
-        assert!(val < self.range_max);
+        assert!(val < self.range_max());
         let val_atomic = &self.count[val as usize];
         val_atomic.fetch_add(1, std::sync::atomic::Ordering::Relaxed);
     }
