--- conflicted
+++ resolved
@@ -7,13 +7,8 @@
 
 #[derive(Default)]
 pub struct RangeCheckerGateAir {
-<<<<<<< HEAD
-    bus_index: usize,
-    range_max: u32,
-=======
     pub bus_index: usize,
     pub range_max: u32,
->>>>>>> 8a0b51ba
 }
 
 /// This chip gets requests to verify that a number is in the range
