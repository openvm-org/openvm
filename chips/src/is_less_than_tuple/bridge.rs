--- conflicted
+++ resolved
@@ -1,46 +1,3 @@
-<<<<<<< HEAD
-use crate::{
-    is_less_than::columns::{IsLessThanAuxCols, IsLessThanCols, IsLessThanIOCols},
-    sub_chip::SubAirBridge,
-};
-use afs_stark_backend::interaction::{AirBridge, Interaction};
-use p3_field::PrimeField;
-
-use super::{columns::IsLessThanTupleCols, IsLessThanTupleAir};
-
-impl<F: PrimeField> AirBridge<F> for IsLessThanTupleAir {
-    fn sends(&self) -> Vec<Interaction<F>> {
-        let num_cols = IsLessThanTupleCols::<F>::width(self);
-        let all_cols = (0..num_cols).collect::<Vec<usize>>();
-
-        let cols_numbered = IsLessThanTupleCols::<usize>::from_slice(&all_cols, self);
-
-        SubAirBridge::sends(self, cols_numbered)
-    }
-}
-
-impl<F: PrimeField> SubAirBridge<F> for IsLessThanTupleAir {
-    fn sends(&self, col_indices: IsLessThanTupleCols<usize>) -> Vec<Interaction<F>> {
-        let mut interactions = vec![];
-
-        // we need to get the interactions from the IsLessThan subchip
-        for i in 0..self.tuple_len() {
-            let is_less_than_cols = IsLessThanCols {
-                io: IsLessThanIOCols {
-                    x: col_indices.io.x[i],
-                    y: col_indices.io.y[i],
-                    less_than: col_indices.aux.less_than[i],
-                },
-                aux: IsLessThanAuxCols {
-                    lower: col_indices.aux.less_than_aux[i].lower,
-                    lower_decomp: col_indices.aux.less_than_aux[i].lower_decomp.clone(),
-                },
-            };
-
-            let curr_interactions =
-                SubAirBridge::<F>::sends(&self.is_less_than_airs[i], is_less_than_cols);
-            interactions.extend(curr_interactions);
-=======
 use afs_stark_backend::interaction::InteractionBuilder;
 use itertools::Itertools;
 
@@ -58,7 +15,6 @@
         for (air, aux_cols) in self.is_less_than_airs.iter().zip_eq(less_than_aux) {
             // This range checks the limbs of lower_decomp
             air.eval_interactions(builder, aux_cols.lower_decomp.clone());
->>>>>>> 5bf79f93
         }
     }
 }