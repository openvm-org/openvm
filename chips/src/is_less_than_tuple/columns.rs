--- conflicted
+++ resolved
@@ -40,7 +40,7 @@
 }
 
 impl<T: Clone> IsLessThanTupleAuxCols<T> {
-    pub fn from_slice(slc: &[T], limb_bits: Vec<usize>, decomp: usize) -> Self {
+    pub fn from_slice(slc: &[T], limb_bits: &[usize], decomp: usize) -> Self {
         let tuple_len = limb_bits.len();
 
         assert!(limb_bits.len() == tuple_len);
@@ -134,7 +134,7 @@
 }
 
 impl<T> IsLessThanTupleAuxCols<T> {
-    pub fn get_width(limb_bits: Vec<usize>, decomp: usize) -> usize {
+    pub fn get_width(limb_bits: &[usize], decomp: usize) -> usize {
         let tuple_len = limb_bits.len();
 
         let mut width = 0;
@@ -165,22 +165,11 @@
 }
 
 impl<T: Clone> IsLessThanTupleCols<T> {
-<<<<<<< HEAD
-    pub fn from_slice(slc: &[T], limb_bits: Vec<usize>, decomp: usize) -> Self {
+    pub fn from_slice(slc: &[T], limb_bits: &[usize], decomp: usize) -> Self {
         let tuple_len = limb_bits.len();
 
-        let io = IsLessThanTupleIOCols::from_slice(&slc[..2 * tuple_len + 1], tuple_len);
+        let io = IsLessThanTupleIoCols::from_slice(&slc[..2 * tuple_len + 1], tuple_len);
         let aux = IsLessThanTupleAuxCols::from_slice(&slc[2 * tuple_len + 1..], limb_bits, decomp);
-=======
-    pub fn from_slice(slc: &[T], limb_bits: Vec<usize>, decomp: usize, tuple_len: usize) -> Self {
-        let io = IsLessThanTupleIoCols::from_slice(&slc[..2 * tuple_len + 1], tuple_len);
-        let aux = IsLessThanTupleAuxCols::from_slice(
-            &slc[2 * tuple_len + 1..],
-            limb_bits,
-            decomp,
-            tuple_len,
-        );
->>>>>>> 21abf65b
 
         Self { io, aux }
     }
@@ -191,16 +180,10 @@
         flattened
     }
 
-<<<<<<< HEAD
-    pub fn get_width(limb_bits: Vec<usize>, decomp: usize) -> usize {
+    pub fn get_width(limb_bits: &[usize], decomp: usize) -> usize {
         let tuple_len = limb_bits.len();
 
-        IsLessThanTupleIOCols::<T>::get_width(tuple_len)
+        IsLessThanTupleIoCols::<T>::get_width(tuple_len)
             + IsLessThanTupleAuxCols::<T>::get_width(limb_bits, decomp)
-=======
-    pub fn get_width(limb_bits: Vec<usize>, decomp: usize, tuple_len: usize) -> usize {
-        IsLessThanTupleIoCols::<T>::get_width(tuple_len)
-            + IsLessThanTupleAuxCols::<T>::get_width(limb_bits, decomp, tuple_len)
->>>>>>> 21abf65b
     }
 }