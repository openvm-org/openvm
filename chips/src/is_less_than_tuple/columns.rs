--- conflicted
+++ resolved
@@ -122,22 +122,11 @@
 }
 
 impl<T: Clone> IsLessThanTupleCols<T> {
-<<<<<<< HEAD
     pub fn from_slice(slc: &[T], lt_air: &IsLessThanTupleAir) -> Self {
         let tuple_len = lt_air.tuple_len();
 
         let io = IsLessThanTupleIOCols::from_slice(&slc[..2 * tuple_len + 1], tuple_len);
         let aux = IsLessThanTupleAuxCols::from_slice(&slc[2 * tuple_len + 1..], lt_air);
-=======
-    pub fn from_slice(slc: &[T], limb_bits: Vec<usize>, decomp: usize, tuple_len: usize) -> Self {
-        let io = IsLessThanTupleIoCols::from_slice(&slc[..2 * tuple_len + 1], tuple_len);
-        let aux = IsLessThanTupleAuxCols::from_slice(
-            &slc[2 * tuple_len + 1..],
-            limb_bits,
-            decomp,
-            tuple_len,
-        );
->>>>>>> 5bf79f93
 
         Self { io, aux }
     }
@@ -148,14 +137,8 @@
         flattened
     }
 
-<<<<<<< HEAD
     pub fn width(lt_air: &IsLessThanTupleAir) -> usize {
         IsLessThanTupleIOCols::<T>::width(lt_air.tuple_len())
             + IsLessThanTupleAuxCols::<T>::width(lt_air)
-=======
-    pub fn get_width(limb_bits: Vec<usize>, decomp: usize, tuple_len: usize) -> usize {
-        IsLessThanTupleIoCols::<T>::get_width(tuple_len)
-            + IsLessThanTupleAuxCols::<T>::get_width(limb_bits, decomp, tuple_len)
->>>>>>> 5bf79f93
     }
 }