--- conflicted
+++ resolved
@@ -99,13 +99,7 @@
             builder.assert_eq(prods[i + 1] + (x[i + 1] - y[i + 1]) * invs[i + 1], prods[i]);
         }
 
-<<<<<<< HEAD
-        // here, we constrain that is_equal_cumulative and less_than_cumulative are the correct values
-        let is_equal_cumulative = aux.is_equal_cumulative;
-        let less_than_cumulative = aux.less_than_cumulative;
-=======
         let less_than_cumulative = aux.less_than_cumulative.clone();
->>>>>>> 8bc7e11f
 
         builder.assert_eq(less_than_cumulative[0], aux.less_than[0]);
 
