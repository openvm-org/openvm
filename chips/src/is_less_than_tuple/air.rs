--- conflicted
+++ resolved
@@ -121,7 +121,6 @@
         // constrain that the tuple_less_than does indicate whether x < y, lexicographically
         builder.assert_eq(io.tuple_less_than, less_than_cumulative[x.len() - 1]);
     }
-<<<<<<< HEAD
 
     pub fn tuple_len(&self) -> usize {
         self.is_less_than_airs.len()
@@ -133,8 +132,6 @@
             .map(|air| air.max_bits)
             .collect()
     }
-=======
->>>>>>> d991bae0
 }
 
 impl AirConfig for IsLessThanTupleAir {
@@ -143,11 +140,7 @@
 
 impl<F: Field> BaseAir<F> for IsLessThanTupleAir {
     fn width(&self) -> usize {
-<<<<<<< HEAD
         IsLessThanTupleCols::<F>::width(self)
-=======
-        IsLessThanTupleCols::<F>::get_width(self.limb_bits(), self.decomp)
->>>>>>> d991bae0
     }
 }
 
@@ -158,12 +151,7 @@
         let local = main.row_slice(0);
         let local: &[AB::Var] = (*local).borrow();
 
-<<<<<<< HEAD
         let local_cols = IsLessThanTupleCols::<AB::Var>::from_slice(local, self);
-=======
-        let local_cols =
-            IsLessThanTupleCols::<AB::Var>::from_slice(local, self.limb_bits(), self.decomp);
->>>>>>> d991bae0
 
         SubAir::eval(self, builder, local_cols.io, local_cols.aux);
     }
