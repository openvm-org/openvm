--- conflicted
+++ resolved
@@ -15,28 +15,6 @@
 
 use super::columns::{IsLessThanTupleAuxCols, IsLessThanTupleCols, IsLessThanTupleIoCols};
 
-<<<<<<< HEAD
-impl<F: Field> BaseAir<F> for IsLessThanTupleAir {
-    fn width(&self) -> usize {
-        IsLessThanTupleCols::<F>::get_width(self.limb_bits().clone(), self.decomp())
-    }
-}
-
-impl<AB: AirBuilder> Air<AB> for IsLessThanTupleAir {
-    fn eval(&self, builder: &mut AB) {
-        let main = builder.main();
-
-        let local = main.row_slice(0);
-        let local: &[AB::Var] = (*local).borrow();
-
-        let local_cols = IsLessThanTupleCols::<AB::Var>::from_slice(
-            local,
-            self.limb_bits().clone(),
-            self.decomp(),
-        );
-
-        SubAir::eval(self, builder, local_cols.io, local_cols.aux);
-=======
 #[derive(Clone, Debug)]
 pub struct IsLessThanTupleAir {
     /// The bus index for sends to range chip
@@ -45,6 +23,8 @@
     pub decomp: usize,
     /// IsLessThanAirs for each tuple element
     pub is_less_than_airs: Vec<IsLessThanAir>,
+    // Better to store this separately to avoid re-allocating vectors each time
+    limb_bits: Vec<usize>,
 }
 
 impl IsLessThanTupleAir {
@@ -58,8 +38,16 @@
             bus_index,
             decomp,
             is_less_than_airs,
+            limb_bits,
         }
->>>>>>> 21abf65b
+    }
+
+    pub fn tuple_len(&self) -> usize {
+        self.is_less_than_airs.len()
+    }
+
+    pub fn limb_bits(&self) -> &[usize] {
+        &self.limb_bits
     }
 
     /// FOR INTERNAL USE ONLY when this AIR is used as a sub-AIR but the comparators `x, y` are on different rows. See [IsLessThanAir::eval_without_interactions].
@@ -133,17 +121,6 @@
         // constrain that the tuple_less_than does indicate whether x < y, lexicographically
         builder.assert_eq(io.tuple_less_than, less_than_cumulative[x.len() - 1]);
     }
-
-    pub fn tuple_len(&self) -> usize {
-        self.is_less_than_airs.len()
-    }
-
-    pub fn limb_bits(&self) -> Vec<usize> {
-        self.is_less_than_airs
-            .iter()
-            .map(|air| air.limb_bits)
-            .collect()
-    }
 }
 
 impl AirConfig for IsLessThanTupleAir {
@@ -152,7 +129,7 @@
 
 impl<F: Field> BaseAir<F> for IsLessThanTupleAir {
     fn width(&self) -> usize {
-        IsLessThanTupleCols::<F>::get_width(self.limb_bits(), self.decomp, self.tuple_len())
+        IsLessThanTupleCols::<F>::get_width(self.limb_bits(), self.decomp)
     }
 }
 
@@ -163,12 +140,8 @@
         let local = main.row_slice(0);
         let local: &[AB::Var] = (*local).borrow();
 
-        let local_cols = IsLessThanTupleCols::<AB::Var>::from_slice(
-            local,
-            self.limb_bits().clone(),
-            self.decomp,
-            self.tuple_len(),
-        );
+        let local_cols =
+            IsLessThanTupleCols::<AB::Var>::from_slice(local, self.limb_bits(), self.decomp);
 
         SubAir::eval(self, builder, local_cols.io, local_cols.aux);
     }
