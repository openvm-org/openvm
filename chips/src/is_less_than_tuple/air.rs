use std::borrow::Borrow;

use afs_stark_backend::interaction::InteractionBuilder;
use p3_air::{Air, AirBuilder, BaseAir};
use p3_field::{AbstractField, Field};
use p3_matrix::Matrix;

use crate::{
    is_less_than::{
        columns::{IsLessThanAuxCols, IsLessThanCols, IsLessThanIoCols},
        IsLessThanAir,
    },
    sub_chip::{AirConfig, SubAir},
};

use super::columns::{IsLessThanTupleAuxCols, IsLessThanTupleCols, IsLessThanTupleIoCols};

<<<<<<< HEAD
impl<F: Field> BaseAir<F> for IsLessThanTupleAir {
    fn width(&self) -> usize {
        IsLessThanTupleCols::<F>::width(self)
    }
}

impl<AB: AirBuilder> Air<AB> for IsLessThanTupleAir {
    fn eval(&self, builder: &mut AB) {
        let main = builder.main();

        let local = main.row_slice(0);
        let local: &[AB::Var] = (*local).borrow();

        let local_cols = IsLessThanTupleCols::<AB::Var>::from_slice(local, self);

        SubAir::eval(self, builder, local_cols.io, local_cols.aux);
=======
#[derive(Clone, Debug)]
pub struct IsLessThanTupleAir {
    /// The bus index for sends to range chip
    pub bus_index: usize,
    /// The number of bits to decompose each number into, for less than checking
    pub decomp: usize,
    /// IsLessThanAirs for each tuple element
    pub is_less_than_airs: Vec<IsLessThanAir>,
}

impl IsLessThanTupleAir {
    pub fn new(bus_index: usize, limb_bits: Vec<usize>, decomp: usize) -> Self {
        let is_less_than_airs = limb_bits
            .iter()
            .map(|&limb_bit| IsLessThanAir::new(bus_index, limb_bit, decomp))
            .collect::<Vec<_>>();

        Self {
            bus_index,
            decomp,
            is_less_than_airs,
        }
>>>>>>> 5bf79f93
    }

    /// FOR INTERNAL USE ONLY when this AIR is used as a sub-AIR but the comparators `x, y` are on different rows. See [IsLessThanAir::eval_without_interactions].
    ///
    /// Constrains that `x < y` lexicographically.
    pub(crate) fn eval_without_interactions<AB: AirBuilder>(
        &self,
        builder: &mut AB,
        io: IsLessThanTupleIoCols<AB::Var>,
        aux: IsLessThanTupleAuxCols<AB::Var>,
    ) {
        let x = io.x;
        let y = io.y;

        // here we constrain that less_than[i] indicates whether x[i] < y[i] using the IsLessThan subchip for each i
        for i in 0..x.len() {
            let x_val = x[i];
            let y_val = y[i];

            let is_less_than_cols = IsLessThanCols {
                io: IsLessThanIoCols {
                    x: x_val,
                    y: y_val,
                    less_than: aux.less_than[i],
                },
                aux: IsLessThanAuxCols {
                    lower: aux.less_than_aux[i].lower,
                    lower_decomp: aux.less_than_aux[i].lower_decomp.clone(),
                },
            };

            self.is_less_than_airs[i].eval_without_interactions(
                builder,
                is_less_than_cols.io,
                is_less_than_cols.aux,
            );
        }

        let prods = aux.is_equal_vec_aux.prods.clone();
        let invs = aux.is_equal_vec_aux.invs.clone();

        // initialize prods[0] = is_equal(x[0], y[0])
        builder.assert_eq(prods[0] + (x[0] - y[0]) * invs[0], AB::Expr::one());

        for i in 0..x.len() {
            // constrain prods[i] = 0 if x[i] != y[i]
            builder.assert_zero(prods[i] * (x[i] - y[i]));
        }

        for i in 0..x.len() - 1 {
            // if prod[i] == 0 all after are 0
            builder.assert_eq(prods[i] * prods[i + 1], prods[i + 1]);
            // prods[i] == 1 forces prods[i+1] == is_equal(x[i+1], y[i+1])
            builder.assert_eq(prods[i + 1] + (x[i + 1] - y[i + 1]) * invs[i + 1], prods[i]);
        }

        let less_than_cumulative = aux.less_than_cumulative.clone();

        builder.assert_eq(less_than_cumulative[0], aux.less_than[0]);

        for i in 1..x.len() {
            // this constrains that less_than_cumulative[i] indicates whether the first i elements of x are less than
            // the first i elements of y, lexicographically
            // note that less_than_cumulative[i - 1] and prods[i - 1] are never both 1
            builder.assert_eq(
                less_than_cumulative[i],
                less_than_cumulative[i - 1] + aux.less_than[i] * prods[i - 1],
            );
        }

        // constrain that the tuple_less_than does indicate whether x < y, lexicographically
        builder.assert_eq(io.tuple_less_than, less_than_cumulative[x.len() - 1]);
    }

    pub fn tuple_len(&self) -> usize {
        self.is_less_than_airs.len()
    }

    pub fn limb_bits(&self) -> Vec<usize> {
        self.is_less_than_airs
            .iter()
            .map(|air| air.limb_bits)
            .collect()
    }
}

impl AirConfig for IsLessThanTupleAir {
    type Cols<T> = IsLessThanTupleCols<T>;
}

impl<F: Field> BaseAir<F> for IsLessThanTupleAir {
    fn width(&self) -> usize {
        IsLessThanTupleCols::<F>::get_width(self.limb_bits(), self.decomp, self.tuple_len())
    }
}

impl<AB: InteractionBuilder> Air<AB> for IsLessThanTupleAir {
    fn eval(&self, builder: &mut AB) {
        let main = builder.main();

        let local = main.row_slice(0);
        let local: &[AB::Var] = (*local).borrow();

        let local_cols = IsLessThanTupleCols::<AB::Var>::from_slice(
            local,
            self.limb_bits().clone(),
            self.decomp,
            self.tuple_len(),
        );

        SubAir::eval(self, builder, local_cols.io, local_cols.aux);
    }
}

// sub-chip with constraints to check whether one tuple is less than the another
impl<AB: InteractionBuilder> SubAir<AB> for IsLessThanTupleAir {
    type IoView = IsLessThanTupleIoCols<AB::Var>;
    type AuxView = IsLessThanTupleAuxCols<AB::Var>;

    // constrain that x < y lexicographically
    fn eval(&self, builder: &mut AB, io: Self::IoView, aux: Self::AuxView) {
        self.eval_interactions(builder, &aux.less_than_aux);
        self.eval_without_interactions(builder, io, aux);

        // Note: if we had called the individual IsLessThanAir sub-airs with `eval`, they
        // would have added in the interactions automatically. We didn't do that here because
        // we need the `eval_without_interactions` version in AssertSortedAir where the comparators
        // `x, y` are on different rows. The rust trait bounds of AB: AirBuilder vs
        // AB: InteractionBuilder make this complicated to do otherwise.
    }
}

impl IsLessThanTupleAir {
    /// Imposes the non-interaction constraints on all except the last row. This is
    /// intended for use when the comparators `x, y` are on adjacent rows.
    ///
    /// This function does also enable the interaction constraints _on every row_.
    /// The `eval_interactions` performs range checks on `lower_decomp` on every row, even
    /// though in this AIR the lower_decomp is not used on the last row.
    /// This simply means the trace generation must fill in the last row with numbers in
    /// range (e.g., with zeros)
    pub fn eval_when_transition<AB: InteractionBuilder>(
        &self,
        builder: &mut AB,
        io: IsLessThanTupleIoCols<AB::Var>,
        aux: IsLessThanTupleAuxCols<AB::Var>,
    ) {
        self.eval_interactions(builder, &aux.less_than_aux);
        self.eval_without_interactions(&mut builder.when_transition(), io, aux);
    }
}<|MERGE_RESOLUTION|>--- conflicted
+++ resolved
@@ -15,24 +15,6 @@
 
 use super::columns::{IsLessThanTupleAuxCols, IsLessThanTupleCols, IsLessThanTupleIoCols};
 
-<<<<<<< HEAD
-impl<F: Field> BaseAir<F> for IsLessThanTupleAir {
-    fn width(&self) -> usize {
-        IsLessThanTupleCols::<F>::width(self)
-    }
-}
-
-impl<AB: AirBuilder> Air<AB> for IsLessThanTupleAir {
-    fn eval(&self, builder: &mut AB) {
-        let main = builder.main();
-
-        let local = main.row_slice(0);
-        let local: &[AB::Var] = (*local).borrow();
-
-        let local_cols = IsLessThanTupleCols::<AB::Var>::from_slice(local, self);
-
-        SubAir::eval(self, builder, local_cols.io, local_cols.aux);
-=======
 #[derive(Clone, Debug)]
 pub struct IsLessThanTupleAir {
     /// The bus index for sends to range chip
@@ -55,7 +37,6 @@
             decomp,
             is_less_than_airs,
         }
->>>>>>> 5bf79f93
     }
 
     /// FOR INTERNAL USE ONLY when this AIR is used as a sub-AIR but the comparators `x, y` are on different rows. See [IsLessThanAir::eval_without_interactions].
@@ -159,12 +140,7 @@
         let local = main.row_slice(0);
         let local: &[AB::Var] = (*local).borrow();
 
-        let local_cols = IsLessThanTupleCols::<AB::Var>::from_slice(
-            local,
-            self.limb_bits().clone(),
-            self.decomp,
-            self.tuple_len(),
-        );
+        let local_cols = IsLessThanTupleCols::<AB::Var>::from_slice(local, self);
 
         SubAir::eval(self, builder, local_cols.io, local_cols.aux);
     }
