--- conflicted
+++ resolved
@@ -20,12 +20,7 @@
         &self,
         tuple_pairs: Vec<(Vec<u32>, Vec<u32>)>,
     ) -> RowMajorMatrix<F> {
-<<<<<<< HEAD
         let num_cols: usize = IsLessThanTupleCols::<F>::width(&self.air);
-=======
-        let num_cols: usize =
-            IsLessThanTupleCols::<F>::get_width(self.air.limb_bits(), self.air.decomp);
->>>>>>> d991bae0
 
         let mut rows: Vec<F> = vec![];
 
