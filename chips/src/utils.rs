use p3_air::{AirBuilder, VirtualPairCol};
use p3_field::Field;

// TODO: Ideally upstream PrimeField implements From<T>
pub trait FieldFrom<T> {
    fn from_val(value: T) -> Self;
}

#[cfg(feature = "test-traits")]
use p3_baby_bear::BabyBear;
#[cfg(feature = "test-traits")]
use p3_field::AbstractField;

#[cfg(feature = "test-traits")]
impl FieldFrom<u8> for BabyBear {
    fn from_val(value: u8) -> Self {
        BabyBear::from_canonical_u8(value)
    }
}

#[cfg(feature = "test-traits")]
impl FieldFrom<BabyBear> for BabyBear {
    fn from_val(value: BabyBear) -> Self {
        value
    }
}

pub fn to_vcols<F: Field>(cols: &[usize]) -> Vec<VirtualPairCol<F>> {
    cols.iter()
        .copied()
        .map(VirtualPairCol::single_main)
        .collect()
}

pub fn and<AB: AirBuilder>(a: AB::Expr, b: AB::Expr) -> AB::Expr {
<<<<<<< HEAD
    a.clone() * b.clone()
=======
    a * b
>>>>>>> bacde210
}

/// Assumes that a and b are boolean
pub fn or<AB: AirBuilder>(a: AB::Expr, b: AB::Expr) -> AB::Expr {
    a.clone() + b.clone() - and::<AB>(a, b)
}

/// Assumes that a and b are boolean
pub fn implies<AB: AirBuilder>(a: AB::Expr, b: AB::Expr) -> AB::Expr {
    or::<AB>(AB::Expr::one() - a, b)
}<|MERGE_RESOLUTION|>--- conflicted
+++ resolved
@@ -33,11 +33,7 @@
 }
 
 pub fn and<AB: AirBuilder>(a: AB::Expr, b: AB::Expr) -> AB::Expr {
-<<<<<<< HEAD
-    a.clone() * b.clone()
-=======
     a * b
->>>>>>> bacde210
 }
 
 /// Assumes that a and b are boolean
