use afs_stark_backend::interaction::InteractionBuilder;
use p3_field::AbstractField;

<<<<<<< HEAD
use crate::sub_chip::SubAirBridge;

use super::{columns::IsLessThanCols, IsLessThanAir};

impl<F: PrimeField> AirBridge<F> for IsLessThanAir {
    fn sends(&self) -> Vec<Interaction<F>> {
        let num_cols = IsLessThanCols::<F>::width(self);
        let all_cols = (0..num_cols).collect::<Vec<usize>>();

        let cols_numbered = IsLessThanCols::<usize>::from_slice(&all_cols);

        SubAirBridge::sends(self, cols_numbered)
    }
}

impl<F: PrimeField> SubAirBridge<F> for IsLessThanAir {
    fn sends(&self, col_indices: IsLessThanCols<usize>) -> Vec<Interaction<F>> {
        let mut interactions = vec![];
=======
use super::IsLessThanAir;
>>>>>>> 5bf79f93

impl IsLessThanAir {
    pub fn eval_interactions<AB: InteractionBuilder>(
        &self,
        builder: &mut AB,
        lower_decomp: Vec<impl Into<AB::Expr>>,
    ) {
        // we range check the limbs of the lower_bits so that we know each element
        // of lower_bits has at most limb_bits bits
<<<<<<< HEAD
        for i in 0..col_indices.aux.lower_decomp.len() {
            if self.max_bits % self.decomp != 0 && i == col_indices.aux.lower_decomp.len() - 2 {
                // In case limb_bits does not divide decomp, we can skip this range check since,
                // in the next iteration, we range check the same thing shifted to the left
                continue;
            }

            interactions.push(Interaction {
                fields: vec![VirtualPairCol::single_main(col_indices.aux.lower_decomp[i])],
                count: VirtualPairCol::constant(F::one()),
                argument_index: self.bus_index(),
            });
=======
        for limb in lower_decomp {
            builder.push_send(self.bus_index, vec![limb], AB::F::one());
>>>>>>> 5bf79f93
        }
    }
}<|MERGE_RESOLUTION|>--- conflicted
+++ resolved
@@ -1,28 +1,7 @@
 use afs_stark_backend::interaction::InteractionBuilder;
 use p3_field::AbstractField;
 
-<<<<<<< HEAD
-use crate::sub_chip::SubAirBridge;
-
-use super::{columns::IsLessThanCols, IsLessThanAir};
-
-impl<F: PrimeField> AirBridge<F> for IsLessThanAir {
-    fn sends(&self) -> Vec<Interaction<F>> {
-        let num_cols = IsLessThanCols::<F>::width(self);
-        let all_cols = (0..num_cols).collect::<Vec<usize>>();
-
-        let cols_numbered = IsLessThanCols::<usize>::from_slice(&all_cols);
-
-        SubAirBridge::sends(self, cols_numbered)
-    }
-}
-
-impl<F: PrimeField> SubAirBridge<F> for IsLessThanAir {
-    fn sends(&self, col_indices: IsLessThanCols<usize>) -> Vec<Interaction<F>> {
-        let mut interactions = vec![];
-=======
 use super::IsLessThanAir;
->>>>>>> 5bf79f93
 
 impl IsLessThanAir {
     pub fn eval_interactions<AB: InteractionBuilder>(
@@ -32,23 +11,14 @@
     ) {
         // we range check the limbs of the lower_bits so that we know each element
         // of lower_bits has at most limb_bits bits
-<<<<<<< HEAD
-        for i in 0..col_indices.aux.lower_decomp.len() {
-            if self.max_bits % self.decomp != 0 && i == col_indices.aux.lower_decomp.len() - 2 {
+        for i in 0..lower_decomp.len() {
+            if self.max_bits % self.decomp != 0 && i == lower_decomp.len() - 2 {
                 // In case limb_bits does not divide decomp, we can skip this range check since,
                 // in the next iteration, we range check the same thing shifted to the left
                 continue;
             }
 
-            interactions.push(Interaction {
-                fields: vec![VirtualPairCol::single_main(col_indices.aux.lower_decomp[i])],
-                count: VirtualPairCol::constant(F::one()),
-                argument_index: self.bus_index(),
-            });
-=======
-        for limb in lower_decomp {
-            builder.push_send(self.bus_index, vec![limb], AB::F::one());
->>>>>>> 5bf79f93
+            builder.push_send(self.bus_index, vec![lower_decomp[i]], AB::F::one());
         }
     }
 }