use std::sync::Arc;

use p3_field::{PrimeField, PrimeField64};
use p3_matrix::dense::RowMajorMatrix;

use crate::{range_gate::RangeCheckerGateChip, sub_chip::LocalTraceInstructions};

use super::{
    columns::{IsLessThanAuxCols, IsLessThanCols, IsLessThanIoCols},
    IsLessThanAir, IsLessThanChip,
};

impl IsLessThanChip {
    pub fn generate_trace<F: PrimeField64>(&self, pairs: Vec<(u32, u32)>) -> RowMajorMatrix<F> {
<<<<<<< HEAD
        let num_cols: usize = IsLessThanCols::<F>::width(&self.air);
=======
        let num_cols: usize = IsLessThanCols::<F>::get_width(self.air.limb_bits, self.air.decomp);
>>>>>>> 5bf79f93

        let mut rows = vec![];

        // generate a row for each pair of numbers to compare
        for (x, y) in pairs {
            let row: Vec<F> = self
                .air
                .generate_trace_row((x, y, self.range_checker.clone()))
                .flatten();
            rows.extend(row);
        }

        RowMajorMatrix::new(rows, num_cols)
    }
}

impl<F: PrimeField> LocalTraceInstructions<F> for IsLessThanAir {
    type LocalInput = (u32, u32, Arc<RangeCheckerGateChip>);

    fn generate_trace_row(&self, input: (u32, u32, Arc<RangeCheckerGateChip>)) -> Self::Cols<F> {
        let (x, y, range_checker) = input;
        let less_than = if x < y { 1 } else { 0 };

        // obtain the lower_bits
        let check_less_than = (1 << self.max_bits) + y - x - 1;
        let lower_u32 = check_less_than & ((1 << self.max_bits) - 1);
        let lower = F::from_canonical_u32(lower_u32);

        // decompose lower_bits into limbs and range check
        let mut lower_decomp: Vec<F> = vec![];
        for i in 0..self.num_limbs {
            let bits = (lower_u32 >> (i * self.decomp)) & ((1 << self.decomp) - 1);

            lower_decomp.push(F::from_canonical_u32(bits));

            if i == self.num_limbs() - 1 && self.max_bits % self.decomp != 0 {
                let last_limb_shift = (self.decomp - (self.max_bits % self.decomp)) % self.decomp;
                let last_limb_shifted = bits << last_limb_shift;

                lower_decomp.push(F::from_canonical_u32(last_limb_shifted));
                range_checker.add_count(last_limb_shifted);
            } else {
                range_checker.add_count(bits);
            }
        }

        let io = IsLessThanIoCols {
            x: F::from_canonical_u32(x),
            y: F::from_canonical_u32(y),
            less_than: F::from_canonical_u32(less_than),
        };
        let aux = IsLessThanAuxCols {
            lower,
            lower_decomp,
        };

        IsLessThanCols { io, aux }
    }
}<|MERGE_RESOLUTION|>--- conflicted
+++ resolved
@@ -12,11 +12,7 @@
 
 impl IsLessThanChip {
     pub fn generate_trace<F: PrimeField64>(&self, pairs: Vec<(u32, u32)>) -> RowMajorMatrix<F> {
-<<<<<<< HEAD
         let num_cols: usize = IsLessThanCols::<F>::width(&self.air);
-=======
-        let num_cols: usize = IsLessThanCols::<F>::get_width(self.air.limb_bits, self.air.decomp);
->>>>>>> 5bf79f93
 
         let mut rows = vec![];
 
