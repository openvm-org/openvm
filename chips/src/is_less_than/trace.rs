use std::sync::Arc;

use p3_field::{PrimeField, PrimeField64};
use p3_matrix::dense::RowMajorMatrix;

use crate::{range_gate::RangeCheckerGateChip, sub_chip::LocalTraceInstructions};

use super::{
    columns::{IsLessThanAuxCols, IsLessThanCols, IsLessThanIOCols},
    IsLessThanAir, IsLessThanChip,
};

impl IsLessThanChip {
    pub fn generate_trace<F: PrimeField64>(&self, pairs: Vec<(u32, u32)>) -> RowMajorMatrix<F> {
        let num_cols: usize = IsLessThanCols::<F>::get_width(self.air.limb_bits, self.air.decomp());

        let mut rows = vec![];

        // generate a row for each pair of numbers to compare
        for (x, y) in pairs {
            let row: Vec<F> = self
                .air
                .generate_trace_row((x, y, self.range_checker.clone()))
                .flatten();
            rows.extend(row);
        }

        RowMajorMatrix::new(rows, num_cols)
    }
}

impl<F: PrimeField> LocalTraceInstructions<F> for IsLessThanAir {
    type LocalInput = (u32, u32, Arc<RangeCheckerGateChip>);

    fn generate_trace_row(&self, input: (u32, u32, Arc<RangeCheckerGateChip>)) -> Self::Cols<F> {
        let (x, y, range_checker) = input;
        let less_than = if x < y { 1 } else { 0 };

        // to range check the last limb of the decomposed lower_bits, we need to shift it to make sure it is in
        // the correct range
        let last_limb_shift = (self.decomp - (self.limb_bits % self.decomp)) % self.decomp;

        // obtain the lower_bits
        let check_less_than = (1 << self.limb_bits) + y - x - 1;
        let lower = F::from_canonical_u32(check_less_than & ((1 << self.limb_bits) - 1));
        let lower_u32 = check_less_than & ((1 << self.limb_bits) - 1);

        // decompose lower_bits into limbs and range check
        let mut lower_decomp: Vec<F> = vec![];
        for i in 0..self.num_limbs() {
            let bits = (lower_u32 >> (i * self.decomp)) & ((1 << self.decomp) - 1);
            lower_decomp.push(F::from_canonical_u32(bits));

            range_checker.add_count(bits);
        }

        // shift the last limb and range check
<<<<<<< HEAD
        let bits =
            (lower_u32 >> ((self.num_limbs() - 1) * self.decomp())) & ((1 << self.decomp()) - 1);

        range_checker.add_count(bits << last_limb_shift);

=======
        let bits = (lower_u32 >> ((self.num_limbs - 1) * self.decomp)) & ((1 << self.decomp) - 1);
        if (bits << last_limb_shift) < self.range_max() {
            range_checker.add_count(bits << last_limb_shift);
        }
>>>>>>> 45249cff
        lower_decomp.push(F::from_canonical_u32(bits << last_limb_shift));

        let io = IsLessThanIOCols {
            x: F::from_canonical_u32(x),
            y: F::from_canonical_u32(y),
            less_than: F::from_canonical_u32(less_than),
        };
        let aux = IsLessThanAuxCols {
            lower,
            lower_decomp,
        };

        IsLessThanCols { io, aux }
    }
}<|MERGE_RESOLUTION|>--- conflicted
+++ resolved
@@ -55,18 +55,10 @@
         }
 
         // shift the last limb and range check
-<<<<<<< HEAD
-        let bits =
-            (lower_u32 >> ((self.num_limbs() - 1) * self.decomp())) & ((1 << self.decomp()) - 1);
-
-        range_checker.add_count(bits << last_limb_shift);
-
-=======
         let bits = (lower_u32 >> ((self.num_limbs - 1) * self.decomp)) & ((1 << self.decomp) - 1);
         if (bits << last_limb_shift) < self.range_max() {
             range_checker.add_count(bits << last_limb_shift);
         }
->>>>>>> 45249cff
         lower_decomp.push(F::from_canonical_u32(bits << last_limb_shift));
 
         let io = IsLessThanIOCols {
