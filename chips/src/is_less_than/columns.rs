--- conflicted
+++ resolved
@@ -73,12 +73,7 @@
         flattened
     }
 
-<<<<<<< HEAD
     pub fn width(lt_air: &IsLessThanAir) -> usize {
         IsLessThanIOCols::<T>::width() + IsLessThanAuxCols::<T>::width(lt_air)
-=======
-    pub fn get_width(limb_bits: usize, decomp: usize) -> usize {
-        IsLessThanIoCols::<T>::get_width() + IsLessThanAuxCols::<T>::get_width(limb_bits, decomp)
->>>>>>> 5bf79f93
     }
 }