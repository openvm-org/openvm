--- conflicted
+++ resolved
@@ -7,21 +7,6 @@
 
 use crate::sub_chip::{AirConfig, SubAir};
 
-<<<<<<< HEAD
-use super::{
-    columns::{IsLessThanAuxCols, IsLessThanCols, IsLessThanIOCols},
-    IsLessThanAir,
-};
-
-impl AirConfig for IsLessThanAir {
-    type Cols<T> = IsLessThanCols<T>;
-}
-
-impl<F: Field> BaseAir<F> for IsLessThanAir {
-    fn width(&self) -> usize {
-        IsLessThanCols::<F>::width(self)
-    }
-=======
 use super::columns::{IsLessThanAuxCols, IsLessThanCols, IsLessThanIoCols};
 
 #[derive(Copy, Clone, Debug)]
@@ -34,7 +19,6 @@
     pub decomp: usize,
     /// num_limbs is the number of limbs we decompose each input into, not including the last shifted limb
     pub num_limbs: usize,
->>>>>>> 5bf79f93
 }
 
 impl IsLessThanAir {
@@ -64,28 +48,14 @@
         let lower = local_aux.lower;
         let lower_decomp = local_aux.lower_decomp.clone();
 
-<<<<<<< HEAD
         // this is the desired intermediate value (i.e. 2^limb_bits + y - x - 1)
         let intermed_val =
             y - x + AB::Expr::from_canonical_u64(1 << self.max_bits()) - AB::Expr::one();
-=======
-        // to range check the last limb of the decomposed lower_bits, we need to shift it to make sure it is in
-        // the correct range
-        let last_limb_shift = (self.decomp - (self.limb_bits % self.decomp)) % self.decomp;
-
-        // this is the desired intermediate value (i.e. 2^limb_bits + y - x - 1)
-        let intermed_val =
-            y - x + AB::Expr::from_canonical_u64(1 << self.limb_bits) - AB::Expr::one();
->>>>>>> 5bf79f93
 
         // constrain that the lower_bits + less_than * 2^limb_bits is the correct intermediate sum
         // note that the intermediate value will be >= 2^limb_bits if and only if x < y, and check_val will therefore be
         // the correct value if and only if less_than is the indicator for whether x < y
-<<<<<<< HEAD
         let check_val = lower + less_than * AB::Expr::from_canonical_u64(1 << self.max_bits());
-=======
-        let check_val = lower + less_than * AB::Expr::from_canonical_u64(1 << self.limb_bits);
->>>>>>> 5bf79f93
 
         builder.assert_eq(intermed_val, check_val);
 
@@ -96,14 +66,13 @@
         let lower_from_decomp = lower_decomp
             .iter()
             .enumerate()
-            .take(self.num_limbs)
+            .take(self.num_limbs())
             .fold(AB::Expr::zero(), |acc, (i, &val)| {
-                acc + val * AB::Expr::from_canonical_u64(1 << (i * self.decomp))
+                acc + val * AB::Expr::from_canonical_u64(1 << (i * self.decomp()))
             });
 
         builder.assert_eq(lower_from_decomp, lower);
 
-<<<<<<< HEAD
         // Ensuring, in case limb_bits does not divide decomp, then the last lower_decomp is
         // shifted correctly
         if self.max_bits % self.decomp != 0 {
@@ -116,14 +85,6 @@
                     * AB::Expr::from_canonical_u64(1 << last_limb_shift),
             );
         }
-=======
-        let shifted_val =
-            lower_decomp[self.num_limbs - 1] * AB::Expr::from_canonical_u64(1 << last_limb_shift);
-
-        // constrain that the shifted last limb is shifted correctly
-        // this shifted last limb will also be range checked
-        builder.assert_eq(lower_decomp[self.num_limbs], shifted_val);
->>>>>>> 5bf79f93
 
         // constrain that less_than is a boolean
         builder.assert_bool(less_than);
@@ -136,7 +97,7 @@
 
 impl<F: Field> BaseAir<F> for IsLessThanAir {
     fn width(&self) -> usize {
-        IsLessThanCols::<F>::get_width(self.limb_bits, self.decomp)
+        IsLessThanCols::<F>::width(self)
     }
 }
 
