use std::{
    collections::HashSet,
    fmt, iter,
    ops::{Index, IndexMut},
};

use itertools::Itertools;
use p3_field::PrimeField;
use p3_matrix::dense::RowMajorMatrix;
use rand::Rng;
use serde::{Deserialize, Serialize};

use super::page_cols::PageCols;

/// A page is a collection of rows in the form
/// | is_alloc | idx | data |
///
/// It should be of a fixed height page.height(), which should be a power of 2.
/// In general pages should follow the following format:
/// - Allocated rows come first
/// - Allocated rows are sorted by idx and indices are distinct
/// - Unallocated rows are all zeros
#[derive(Clone, PartialEq, Debug, Serialize, Deserialize)]
pub struct Page {
    rows: Vec<PageCols<u32>>,
}

impl Page {
    pub fn from_2d_vec(page: &[Vec<u32>], idx_len: usize, data_len: usize) -> Self {
        Self {
            rows: page
                .iter()
                .map(|row| {
                    assert!(row.len() == 1 + idx_len + data_len);
                    PageCols::from_slice(row, idx_len, data_len)
                })
                .collect(),
        }
    }

    pub fn from_page_cols(rows: Vec<PageCols<u32>>) -> Self {
        Self { rows }
    }

    pub fn from_2d_vec_non_leaf(page: &[Vec<u32>], idx_len: usize, data_len: usize) -> Self {
        Self {
            rows: page
                .iter()
                .map(|row| {
                    assert!(row.len() == 2 + idx_len + data_len);
                    PageCols::from_slice(&row[1..], idx_len, data_len)
                })
                .collect(),
        }
    }

    pub fn to_2d_vec(&self) -> Vec<Vec<u32>> {
        self.rows.iter().map(|row| row.to_vec()).collect()
    }

    pub fn is_empty(&self) -> bool {
        self.rows.is_empty()
    }

    /// Returns a random page with the given parameters in the proper format
    /// Note that max_idx and max_data are not inclusive
    pub fn random(
        rng: &mut impl Rng,
        idx_len: usize,
        data_len: usize,
        max_idx: u32,
        max_data: u32,
        height: usize,
        rows_allocated: usize,
    ) -> Self {
        let mut gen_vec = |len: usize, max: u32| {
            (0..len)
                .map(|_| rng.gen_range(0..max))
                .collect::<Vec<u32>>()
        };

        assert!(rows_allocated <= height);
        let mut all_indices = HashSet::new();

        let mut rows = vec![];
        for _ in 0..rows_allocated {
            let mut idx;
            loop {
                idx = gen_vec(idx_len, max_idx);
                if !all_indices.contains(&idx) {
                    break;
                }
            }
            all_indices.insert(idx.clone());

            let data = gen_vec(data_len, max_data);
            rows.push(PageCols::new(1, idx, data));
        }
        rows.sort_by_key(|row| row.idx.clone());
        rows.resize(
            height,
            PageCols::new(0, vec![0; idx_len], vec![0; data_len]),
        );

        Page { rows }
    }

    pub fn blank(idx_len: usize, data_len: usize, height: usize) -> Self {
        Page {
            rows: vec![PageCols::new(0, vec![0; idx_len], vec![0; data_len]); height],
        }
    }

    pub fn idx_len(&self) -> usize {
        self.rows[0].idx.len()
    }

    pub fn data_len(&self) -> usize {
        self.rows[0].data.len()
    }

    pub fn width(&self) -> usize {
        1 + self.idx_len() + self.data_len()
    }

    pub fn height(&self) -> usize {
        self.rows.len()
    }

    /// Returns true only if the page contains an allocated row with index idx
    pub fn contains(&self, idx: &[u32]) -> bool {
        self.rows
            .binary_search_by(|row| {
                if row.is_alloc == 0 {
                    std::cmp::Ordering::Greater
                } else if row.idx == idx {
                    std::cmp::Ordering::Equal
                } else if row.idx < idx.to_vec() {
                    std::cmp::Ordering::Less
                } else {
                    std::cmp::Ordering::Greater
                }
            })
            .is_ok()
    }

    /// This function inserts (idx, data) into the page
    /// It assumes that the page is not full and that the idx is not already in the page
    /// Does a linear scan
    pub fn insert(&mut self, idx: &[u32], data: &[u32]) {
        assert!(!self.contains(idx));
        assert!(
            self.rows.last().unwrap().is_alloc == 0,
            "Can't insert into a full Page"
        );
        assert!(idx.len() == self.idx_len());
        assert!(data.len() == self.data_len());

        let mut pos = 0;
        while self[pos].is_alloc == 1 && self[pos].idx < idx.to_vec() {
            pos += 1;
        }
        self.rows
            .insert(pos, PageCols::new(1, idx.to_vec(), data.to_vec()));
        self.rows.pop();
    }

    /// This function deletes the row with index idx
    /// It assumes that the page contains an allocated row with index idx
    /// Does a linear scan
    pub fn delete(&mut self, idx: &[u32]) {
        assert!(self.contains(idx));

        let mut pos = 0;
        while self[pos].idx != idx {
            pos += 1;
        }
        self.rows.remove(pos);
        self.rows.push(PageCols::new(
            0,
            vec![0; self.idx_len()],
            vec![0; self.data_len()],
        ));
    }

    pub fn get_row_index(&self, idx: &[u32]) -> usize {
        assert!(self.contains(idx));
        self.rows.iter().position(|row| row.idx == idx).unwrap()
    }

    /// Returns a random index from an allocated row in the page
    pub fn get_random_idx(&self, rng: &mut impl Rng) -> Vec<u32> {
        let allocated_rows = self.rows.iter().filter(|row| row.is_alloc == 1).count();
        self.rows[rng.gen_range(0..allocated_rows)].idx.clone()
    }

    /// Generates the page trace
    pub fn gen_trace<F: PrimeField>(&self) -> RowMajorMatrix<F> {
        RowMajorMatrix::new(
            self.rows
                .iter()
                .flat_map(|row| {
                    iter::once(row.is_alloc)
                        .chain(row.idx.clone())
                        .chain(row.data.clone())
                })
                .map(F::from_canonical_u32)
                .collect(),
            self.width(),
        )
    }

<<<<<<< HEAD
    pub fn resize(&mut self, new_len: usize, value: PageCols<u32>) {
        self.rows.resize(new_len, value);
=======
    pub fn iter(&self) -> impl Iterator<Item = &PageCols<u32>> {
        self.rows.iter()
    }

    pub fn iter_mut(&mut self) -> impl Iterator<Item = &mut PageCols<u32>> {
        self.rows.iter_mut()
>>>>>>> 5a272426
    }
}

/// Provides indexing by a row index
impl Index<usize> for Page {
    type Output = PageCols<u32>;

    fn index(&self, index: usize) -> &Self::Output {
        &self.rows[index]
    }
}

/// Provides mutable indexing by a row index
impl IndexMut<usize> for Page {
    fn index_mut(&mut self, index: usize) -> &mut Self::Output {
        &mut self.rows[index]
    }
}

/// This provides indexing by an idx (Vec<u32>)
/// It assumes that the page contains an allocated row with
/// index idx, does a linear search to find the first such
/// row, and returns a reference to its data
impl Index<&Vec<u32>> for Page {
    type Output = Vec<u32>;

    fn index(&self, idx: &Vec<u32>) -> &Self::Output {
        &self
            .rows
            .iter()
            .find(|row| row.is_alloc == 1 && row.idx == *idx)
            .unwrap()
            .data
    }
}

/// This provides mutable indexing by an idx (Vec<u32>)
/// It assumes that the page contains an allocated row with
/// index idx, does a linear search to find the first such
/// row, and returns a mutable reference to its data
impl IndexMut<&Vec<u32>> for Page {
    fn index_mut(&mut self, idx: &Vec<u32>) -> &mut Self::Output {
        &mut self
            .rows
            .iter_mut()
            .find(|row| row.is_alloc == 1 && row.idx == *idx)
            .unwrap()
            .data
    }
}

/// Prints the page, one row per line
impl fmt::Display for Page {
    fn fmt(&self, f: &mut fmt::Formatter<'_>) -> fmt::Result {
        for row in &self.rows {
            writeln!(f, "{:?}", row)?;
        }
        Ok(())
    }
}

pub fn merge_pages(pages: &[Page]) -> Page {
    let raw_pages = pages.iter().map(|p| p.rows.clone()).collect_vec();
    Page {
        rows: raw_pages.concat(),
    }
}<|MERGE_RESOLUTION|>--- conflicted
+++ resolved
@@ -210,17 +210,16 @@
         )
     }
 
-<<<<<<< HEAD
     pub fn resize(&mut self, new_len: usize, value: PageCols<u32>) {
         self.rows.resize(new_len, value);
-=======
+    }
+
     pub fn iter(&self) -> impl Iterator<Item = &PageCols<u32>> {
         self.rows.iter()
     }
 
     pub fn iter_mut(&mut self) -> impl Iterator<Item = &mut PageCols<u32>> {
         self.rows.iter_mut()
->>>>>>> 5a272426
     }
 }
 
