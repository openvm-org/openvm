--- conflicted
+++ resolved
@@ -16,11 +16,7 @@
     pub is_equal: T,
 }
 
-<<<<<<< HEAD
-#[derive(Clone)]
-=======
 #[derive(Debug, Clone)]
->>>>>>> 12c8e176
 pub struct IsEqualAuxCols<T> {
     pub inv: T,
 }
