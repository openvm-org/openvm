--- conflicted
+++ resolved
@@ -2,166 +2,6 @@
 
 use super::PageIndexScanInputAir;
 
-<<<<<<< HEAD
-impl<F: PrimeField64> AirBridge<F> for PageIndexScanInputAir {
-    fn sends(&self) -> Vec<Interaction<F>> {
-        let mut interactions: Vec<Interaction<F>> = vec![];
-
-        // when comparator is = we can use dummy values for idx_limb_bits and decomp
-        let (idx_limb_bits, decomp) = match &self.variant_air {
-            PageIndexScanInputAirVariants::Lt(StrictCompAir {
-                is_less_than_tuple_air,
-                ..
-            })
-            | PageIndexScanInputAirVariants::Gt(StrictCompAir {
-                is_less_than_tuple_air,
-                ..
-            })
-            | PageIndexScanInputAirVariants::Lte(NonStrictCompAir {
-                is_less_than_tuple_air,
-                ..
-            })
-            | PageIndexScanInputAirVariants::Gte(NonStrictCompAir {
-                is_less_than_tuple_air,
-                ..
-            }) => (
-                is_less_than_tuple_air.limb_bits(),
-                is_less_than_tuple_air.decomp(),
-            ),
-            PageIndexScanInputAirVariants::Eq(EqCompAir { .. }) => (vec![], 0),
-        };
-
-        let cmp = match &self.variant_air {
-            PageIndexScanInputAirVariants::Lt(..) => Comp::Lt,
-            PageIndexScanInputAirVariants::Gt(..) => Comp::Gt,
-            PageIndexScanInputAirVariants::Lte(..) => Comp::Lte,
-            PageIndexScanInputAirVariants::Gte(..) => Comp::Gte,
-            PageIndexScanInputAirVariants::Eq(..) => Comp::Eq,
-        };
-
-        let num_cols = PageIndexScanInputCols::<F>::get_width(
-            self.idx_len,
-            self.data_len,
-            idx_limb_bits.clone(),
-            decomp,
-            cmp.clone(),
-        );
-        let all_cols = (0..num_cols).collect::<Vec<usize>>();
-
-        let cols_numbered = PageIndexScanInputCols::<usize>::from_slice(
-            &all_cols,
-            self.idx_len,
-            self.data_len,
-            idx_limb_bits.clone(),
-            decomp,
-            cmp.clone(),
-        );
-
-        // construct the row to send
-        let mut cols = vec![];
-        cols.push(cols_numbered.page_cols.is_alloc);
-        cols.extend(cols_numbered.page_cols.idx.clone());
-        cols.extend(cols_numbered.page_cols.data);
-
-        let virtual_cols = cols
-            .iter()
-            .map(|col| VirtualPairCol::single_main(*col))
-            .collect::<Vec<_>>();
-
-        interactions.push(Interaction {
-            fields: virtual_cols,
-            count: VirtualPairCol::single_main(cols_numbered.local_cols.send_row),
-            argument_index: self.page_bus_index,
-        });
-
-        // here, we generate the flattened aux columns for IsLessThanTuple, and get the indicator associated with the strict comparison
-        // when the comparator is =, we can just generate dummy values
-        let (is_less_than_tuple_aux_flattened, strict_comp_ind): (
-            Option<Vec<usize>>,
-            Option<usize>,
-        ) = match cols_numbered.local_cols.aux_cols {
-            PageIndexScanInputAuxCols::Lt(StrictCompAuxCols {
-                is_less_than_tuple_aux,
-                ..
-            })
-            | PageIndexScanInputAuxCols::Gt(StrictCompAuxCols {
-                is_less_than_tuple_aux,
-                ..
-            }) => (
-                Some(is_less_than_tuple_aux.flatten()),
-                Some(cols_numbered.local_cols.satisfies_pred),
-            ),
-            PageIndexScanInputAuxCols::Lte(NonStrictCompAuxCols {
-                satisfies_strict_comp,
-                is_less_than_tuple_aux,
-                ..
-            })
-            | PageIndexScanInputAuxCols::Gte(NonStrictCompAuxCols {
-                satisfies_strict_comp,
-                is_less_than_tuple_aux,
-                ..
-            }) => (
-                Some(is_less_than_tuple_aux.flatten()),
-                Some(satisfies_strict_comp),
-            ),
-            PageIndexScanInputAuxCols::Eq(EqCompAuxCols { .. }) => (None, None),
-        };
-
-        // get interactions from IsLessThanTuple subchip
-        let mut subchip_interactions = match &self.variant_air {
-            PageIndexScanInputAirVariants::Lt(StrictCompAir {
-                is_less_than_tuple_air,
-                ..
-            })
-            | PageIndexScanInputAirVariants::Lte(NonStrictCompAir {
-                is_less_than_tuple_air,
-                ..
-            }) => {
-                let is_less_than_tuple_cols = IsLessThanTupleCols {
-                    io: IsLessThanTupleIOCols {
-                        x: cols_numbered.page_cols.idx.clone(),
-                        y: cols_numbered.local_cols.x.clone(),
-                        tuple_less_than: strict_comp_ind.unwrap(),
-                    },
-                    aux: IsLessThanTupleAuxCols::from_slice(
-                        &is_less_than_tuple_aux_flattened.unwrap(),
-                        idx_limb_bits,
-                        decomp,
-                    ),
-                };
-
-                SubAirBridge::<F>::sends(is_less_than_tuple_air, is_less_than_tuple_cols)
-            }
-            PageIndexScanInputAirVariants::Gt(StrictCompAir {
-                is_less_than_tuple_air,
-                ..
-            })
-            | PageIndexScanInputAirVariants::Gte(NonStrictCompAir {
-                is_less_than_tuple_air,
-                ..
-            }) => {
-                let is_less_than_tuple_cols = IsLessThanTupleCols {
-                    io: IsLessThanTupleIOCols {
-                        x: cols_numbered.local_cols.x.clone(),
-                        y: cols_numbered.page_cols.idx.clone(),
-                        tuple_less_than: strict_comp_ind.unwrap(),
-                    },
-                    aux: IsLessThanTupleAuxCols::from_slice(
-                        &is_less_than_tuple_aux_flattened.unwrap(),
-                        idx_limb_bits,
-                        decomp,
-                    ),
-                };
-
-                SubAirBridge::<F>::sends(is_less_than_tuple_air, is_less_than_tuple_cols)
-            }
-            PageIndexScanInputAirVariants::Eq(EqCompAir { .. }) => vec![],
-        };
-
-        interactions.append(&mut subchip_interactions);
-
-        interactions
-=======
 impl PageIndexScanInputAir {
     /// Sends page rows (idx, data) for every allocated row on page_bus
     pub fn eval_interactions<AB: InteractionBuilder>(
@@ -175,6 +15,5 @@
         let page_blob = idx.into_iter().chain(data);
 
         builder.push_send(self.page_bus_index, page_blob, send_row);
->>>>>>> 21abf65b
     }
 }