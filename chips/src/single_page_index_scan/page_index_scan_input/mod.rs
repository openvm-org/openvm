--- conflicted
+++ resolved
@@ -59,56 +59,4 @@
             cmp,
         }
     }
-<<<<<<< HEAD
-
-    pub fn page_width(&self) -> usize {
-        1 + self.air.idx_len + self.air.data_len
-    }
-
-    pub fn aux_width(&self) -> usize {
-        match &self.air.variant_air {
-            PageIndexScanInputAirVariants::Lt(StrictCompAir {
-                is_less_than_tuple_air,
-                ..
-            })
-            | PageIndexScanInputAirVariants::Gt(StrictCompAir {
-                is_less_than_tuple_air,
-                ..
-            }) => {
-                // x, satisfies_pred, send_row, is_less_than_tuple_aux_cols
-                self.air.idx_len
-                    + 1
-                    + 1
-                    + IsLessThanTupleAuxCols::<usize>::width(is_less_than_tuple_air)
-            }
-            PageIndexScanInputAirVariants::Lte(NonStrictCompAir {
-                is_less_than_tuple_air,
-                ..
-            })
-            | PageIndexScanInputAirVariants::Gte(NonStrictCompAir {
-                is_less_than_tuple_air,
-                ..
-            }) => {
-                // x, satisfies_pred, send_row, satisfies_strict_comp, satisfies_eq_comp,
-                // is_less_than_tuple_aux_cols, is_equal_vec_aux_cols
-                self.air.idx_len
-                    + 1
-                    + 1
-                    + 1
-                    + 1
-                    + IsLessThanTupleAuxCols::<usize>::width(is_less_than_tuple_air)
-                    + IsEqualVecAuxCols::<usize>::get_width(self.air.idx_len)
-            }
-            PageIndexScanInputAirVariants::Eq(EqCompAir { .. }) => {
-                // x, satisfies_pred, send_row, is_equal_vec_aux_cols
-                self.air.idx_len + 1 + 1 + IsEqualVecAuxCols::<usize>::get_width(self.air.idx_len)
-            }
-        }
-    }
-
-    pub fn air_width(&self) -> usize {
-        self.page_width() + self.aux_width()
-    }
-=======
->>>>>>> 5bf79f93
 }