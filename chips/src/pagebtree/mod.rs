--- conflicted
+++ resolved
@@ -94,19 +94,12 @@
         .collect_vec()
 }
 
-<<<<<<< HEAD
-impl<const MAX_INTERNAL: usize, const MAX_LEAF: usize, const COMMITMENT_LEN: usize>
-    PageBTreeUnloadedNode<MAX_INTERNAL, MAX_LEAF, COMMITMENT_LEN>
-{
+impl<const COMMITMENT_LEN: usize> PageBTreeUnloadedNode<COMMITMENT_LEN> {
     fn load_leaf(
         &self,
         db_path: String,
         key_len: usize,
-    ) -> Option<PageBTreeLeafNode<MAX_INTERNAL, MAX_LEAF, COMMITMENT_LEN>> {
-=======
-impl<const COMMITMENT_LEN: usize> PageBTreeUnloadedNode<COMMITMENT_LEN> {
-    fn load_leaf(&self, key_len: usize) -> Option<PageBTreeLeafNode<COMMITMENT_LEN>> {
->>>>>>> da1123eb
+    ) -> Option<PageBTreeLeafNode<COMMITMENT_LEN>> {
         let s = self.commit.iter().fold("".to_owned(), |acc, x| {
             acc.to_owned() + &format!("{:08x}", x)
         });
@@ -136,15 +129,11 @@
             commit: Some(self.commit.clone()),
         })
     }
-<<<<<<< HEAD
     fn load_internal(
         &self,
         db_path: String,
         key_len: usize,
-    ) -> Option<PageBTreeInternalNode<MAX_INTERNAL, MAX_LEAF, COMMITMENT_LEN>> {
-=======
-    fn load_internal(&self, key_len: usize) -> Option<PageBTreeInternalNode<COMMITMENT_LEN>> {
->>>>>>> da1123eb
+    ) -> Option<PageBTreeInternalNode<COMMITMENT_LEN>> {
         let s = self.commit.iter().fold("".to_owned(), |acc, x| {
             acc.to_owned() + &format!("{:08x}", x)
         });
@@ -190,13 +179,8 @@
         db_path: String,
         key_len: usize,
         loaded_pages: &mut PageBTreePages,
-<<<<<<< HEAD
-    ) -> Option<PageBTreeNode<MAX_INTERNAL, MAX_LEAF, COMMITMENT_LEN>> {
+    ) -> Option<PageBTreeNode<COMMITMENT_LEN>> {
         let leaf = self.load_leaf(db_path.clone(), key_len);
-=======
-    ) -> Option<PageBTreeNode<COMMITMENT_LEN>> {
-        let leaf = self.load_leaf(key_len);
->>>>>>> da1123eb
         if let Some(leaf) = leaf {
             loaded_pages.leaf_pages.push(leaf.trace.clone().unwrap());
             loaded_pages.leaf_commits.push(self.commit.clone());
@@ -340,12 +324,10 @@
         trace
     }
 
-<<<<<<< HEAD
     fn gen_all_trace<SC: StarkGenericConfig>(
         &mut self,
         committer: &mut TraceCommitter<SC>,
         db_path: Option<String>,
-        leaf_page_height: usize,
         key_len: usize,
         val_len: usize,
         pages: &mut PageBTreePages,
@@ -354,30 +336,16 @@
         Com<SC>: Into<[Val<SC>; COMMITMENT_LEN]>,
         ProverTraceData<SC>: Serialize + DeserializeOwned,
     {
+        pages.leaf_pages.push(self.gen_trace(key_len, val_len));
         pages
-            .leaf_pages
-            .push(self.gen_trace(leaf_page_height, key_len, val_len));
-        pages.leaf_commits.push(self.gen_commit(
-            committer,
-            db_path,
-            leaf_page_height,
-            key_len,
-            val_len,
-        ))
-=======
-    fn gen_all_trace(&mut self, key_len: usize, val_len: usize, pages: &mut PageBTreePages) {
-        pages.leaf_pages.push(self.gen_trace(key_len, val_len));
->>>>>>> da1123eb
+            .leaf_commits
+            .push(self.gen_commit(committer, db_path, key_len, val_len))
     }
 
     fn gen_commit<SC: StarkGenericConfig>(
         &mut self,
         committer: &mut TraceCommitter<SC>,
-<<<<<<< HEAD
-        db_path: Option<String>,
-        leaf_page_height: usize,
-=======
->>>>>>> da1123eb
+        db_path: Option<String>,
         key_len: usize,
         val_len: usize,
     ) -> Vec<u32>
@@ -386,26 +354,17 @@
         Com<SC>: Into<[Val<SC>; COMMITMENT_LEN]>,
         ProverTraceData<SC>: Serialize + DeserializeOwned,
     {
-<<<<<<< HEAD
         if self.commit.is_some() {
             return self.commit.clone().unwrap();
-=======
-        if self.trace.is_none() {
-            self.gen_trace(key_len, val_len);
->>>>>>> da1123eb
-        }
-        let trace = self.gen_trace(leaf_page_height, key_len, val_len);
+        }
+        let trace = self.gen_trace(key_len, val_len);
         let width = trace[0].len();
         let commitment = committer.commit(vec![RowMajorMatrix::new(
             trace
                 .into_iter()
                 .flat_map(|row| row.into_iter().map(Val::<SC>::from_wrapped_u32))
                 .collect(),
-<<<<<<< HEAD
             width,
-=======
-            1 + key_len + val_len,
->>>>>>> da1123eb
         )]);
         let commit: [Val<SC>; COMMITMENT_LEN] = commitment.commit.clone().into();
         let s = commit.iter().fold("".to_owned(), |acc, x| {
@@ -429,7 +388,6 @@
         &mut self,
         committer: &mut TraceCommitter<SC>,
         db_path: String,
-        leaf_page_height: usize,
         key_len: usize,
         val_len: usize,
     ) where
@@ -438,15 +396,9 @@
         ProverTraceData<SC>: Serialize + DeserializeOwned,
     {
         if self.trace.is_none() {
-            self.gen_trace(leaf_page_height, key_len, val_len);
-        }
-        let commit = self.gen_commit(
-            committer,
-            Some(db_path.clone()),
-            leaf_page_height,
-            key_len,
-            val_len,
-        );
+            self.gen_trace(key_len, val_len);
+        }
+        let commit = self.gen_commit(committer, Some(db_path.clone()), key_len, val_len);
         let s = commit.iter().fold("".to_owned(), |acc, x| {
             acc.to_owned() + &format!("{:08x}", x)
         });
@@ -510,12 +462,7 @@
     fn gen_trace<SC: StarkGenericConfig>(
         &mut self,
         committer: &mut TraceCommitter<SC>,
-<<<<<<< HEAD
-        db_path: Option<String>,
-        leaf_page_height: usize,
-        internal_page_height: usize,
-=======
->>>>>>> da1123eb
+        db_path: Option<String>,
         key_len: usize,
         val_len: usize,
     ) -> Vec<Vec<u32>>
@@ -525,20 +472,8 @@
         ProverTraceData<SC>: Serialize + DeserializeOwned,
     {
         match self {
-<<<<<<< HEAD
-            PageBTreeNode::Leaf(l) => l.gen_trace(leaf_page_height, key_len, val_len),
-            PageBTreeNode::Internal(i) => i.gen_trace(
-                committer,
-                db_path,
-                leaf_page_height,
-                internal_page_height,
-                key_len,
-                val_len,
-            ),
-=======
             PageBTreeNode::Leaf(l) => l.gen_trace(key_len, val_len),
-            PageBTreeNode::Internal(i) => i.gen_trace(committer, key_len, val_len),
->>>>>>> da1123eb
+            PageBTreeNode::Internal(i) => i.gen_trace(committer, db_path, key_len, val_len),
             PageBTreeNode::Unloaded(_) => panic!(),
         }
     }
@@ -546,12 +481,7 @@
     fn gen_commit<SC: StarkGenericConfig>(
         &mut self,
         committer: &mut TraceCommitter<SC>,
-<<<<<<< HEAD
-        db_path: Option<String>,
-        leaf_page_height: usize,
-        internal_page_height: usize,
-=======
->>>>>>> da1123eb
+        db_path: Option<String>,
         key_len: usize,
         val_len: usize,
     ) -> Vec<u32>
@@ -561,44 +491,8 @@
         ProverTraceData<SC>: Serialize + DeserializeOwned,
     {
         match self {
-            PageBTreeNode::Leaf(l) => {
-<<<<<<< HEAD
-                l.gen_commit(committer, db_path, leaf_page_height, key_len, val_len)
-=======
-                let trace = l.gen_trace(key_len, val_len);
-                let width = trace[0].len();
-                let commitment = committer.commit(vec![RowMajorMatrix::new(
-                    trace
-                        .into_iter()
-                        .flat_map(|row| row.into_iter().map(Val::<SC>::from_wrapped_u32))
-                        .collect(),
-                    width,
-                )]);
-                let commit: [Val<SC>; COMMITMENT_LEN] = commitment.commit.into();
-                commit.into_iter().map(|u| u.as_canonical_u32()).collect()
-            }
-            PageBTreeNode::Internal(i) => {
-                let trace = i.gen_trace(committer, key_len, val_len);
-                let width = trace[0].len();
-                let commitment = committer.commit(vec![RowMajorMatrix::new(
-                    trace
-                        .into_iter()
-                        .flat_map(|row| row.into_iter().map(Val::<SC>::from_wrapped_u32))
-                        .collect(),
-                    width,
-                )]);
-                let commit: [Val<SC>; COMMITMENT_LEN] = commitment.commit.into();
-                commit.into_iter().map(|u| u.as_canonical_u32()).collect()
->>>>>>> da1123eb
-            }
-            PageBTreeNode::Internal(i) => i.gen_commit(
-                committer,
-                db_path,
-                leaf_page_height,
-                internal_page_height,
-                key_len,
-                val_len,
-            ),
+            PageBTreeNode::Leaf(l) => l.gen_commit(committer, db_path, key_len, val_len),
+            PageBTreeNode::Internal(i) => i.gen_commit(committer, db_path, key_len, val_len),
             PageBTreeNode::Unloaded(u) => u.commit.to_vec(),
         }
     }
@@ -606,12 +500,7 @@
     fn gen_all_trace<SC: StarkGenericConfig>(
         &mut self,
         committer: &mut TraceCommitter<SC>,
-<<<<<<< HEAD
-        db_path: Option<String>,
-        leaf_page_height: usize,
-        internal_page_height: usize,
-=======
->>>>>>> da1123eb
+        db_path: Option<String>,
         key_len: usize,
         val_len: usize,
         pages: &mut PageBTreePages,
@@ -621,28 +510,10 @@
         ProverTraceData<SC>: Serialize + DeserializeOwned,
     {
         match self {
-<<<<<<< HEAD
-            PageBTreeNode::Leaf(l) => l.gen_all_trace(
-                committer,
-                db_path,
-                leaf_page_height,
-                key_len,
-                val_len,
-                pages,
-            ),
-            PageBTreeNode::Internal(i) => i.gen_all_trace(
-                committer,
-                db_path,
-                leaf_page_height,
-                internal_page_height,
-                key_len,
-                val_len,
-                pages,
-            ),
-=======
-            PageBTreeNode::Leaf(l) => l.gen_all_trace(key_len, val_len, pages),
-            PageBTreeNode::Internal(i) => i.gen_all_trace(committer, key_len, val_len, pages),
->>>>>>> da1123eb
+            PageBTreeNode::Leaf(l) => l.gen_all_trace(committer, db_path, key_len, val_len, pages),
+            PageBTreeNode::Internal(i) => {
+                i.gen_all_trace(committer, db_path, key_len, val_len, pages)
+            }
             PageBTreeNode::Unloaded(_) => (),
         }
     }
@@ -650,12 +521,7 @@
     fn commit_all<SC: StarkGenericConfig>(
         &mut self,
         committer: &mut TraceCommitter<SC>,
-<<<<<<< HEAD
         db_path: String,
-        leaf_page_height: usize,
-        internal_page_height: usize,
-=======
->>>>>>> da1123eb
         key_len: usize,
         val_len: usize,
     ) where
@@ -664,22 +530,8 @@
         ProverTraceData<SC>: Serialize + DeserializeOwned,
     {
         match self {
-<<<<<<< HEAD
-            PageBTreeNode::Leaf(l) => {
-                l.commit(committer, db_path, leaf_page_height, key_len, val_len)
-            }
-            PageBTreeNode::Internal(i) => i.commit_all(
-                committer,
-                db_path,
-                leaf_page_height,
-                internal_page_height,
-                key_len,
-                val_len,
-            ),
-=======
-            PageBTreeNode::Leaf(l) => l.commit(committer, key_len, val_len),
-            PageBTreeNode::Internal(i) => i.commit_all(committer, key_len, val_len),
->>>>>>> da1123eb
+            PageBTreeNode::Leaf(l) => l.commit(committer, db_path, key_len, val_len),
+            PageBTreeNode::Internal(i) => i.commit_all(committer, db_path, key_len, val_len),
             PageBTreeNode::Unloaded(_) => (),
         }
     }
@@ -835,12 +687,7 @@
     fn gen_trace<SC: StarkGenericConfig>(
         &mut self,
         committer: &mut TraceCommitter<SC>,
-<<<<<<< HEAD
-        db_path: Option<String>,
-        leaf_page_height: usize,
-        internal_page_height: usize,
-=======
->>>>>>> da1123eb
+        db_path: Option<String>,
         key_len: usize,
         val_len: usize,
     ) -> Vec<Vec<u32>>
@@ -863,26 +710,12 @@
             for v in self.children[i].max_key() {
                 row.push(v);
             }
-<<<<<<< HEAD
-            let child_commit = self.children[i].gen_commit(
-                committer,
-                db_path.clone(),
-                leaf_page_height,
-                internal_page_height,
-                key_len,
-                val_len,
-            );
+            let child_commit =
+                self.children[i].gen_commit(committer, db_path.clone(), key_len, val_len);
             row.extend(child_commit.clone());
             trace.push(row);
         }
-        trace.resize(internal_page_height, vec![2]);
-=======
-            let child_commit = self.children[i].gen_commit(committer, key_len, val_len);
-            row.extend(child_commit.clone());
-            trace.push(row);
-        }
         trace.resize(self.internal_page_height, vec![2]);
->>>>>>> da1123eb
         for t in &mut trace {
             t.resize(2 + 2 * key_len + COMMITMENT_LEN, 0);
         }
@@ -893,12 +726,7 @@
     fn gen_all_trace<SC: StarkGenericConfig>(
         &mut self,
         committer: &mut TraceCommitter<SC>,
-<<<<<<< HEAD
-        db_path: Option<String>,
-        leaf_page_height: usize,
-        internal_page_height: usize,
-=======
->>>>>>> da1123eb
+        db_path: Option<String>,
         key_len: usize,
         val_len: usize,
         pages: &mut PageBTreePages,
@@ -908,51 +736,20 @@
         ProverTraceData<SC>: Serialize + DeserializeOwned,
     {
         for i in 0..self.children.len() {
-<<<<<<< HEAD
-            self.children[i].gen_all_trace(
-                committer,
-                db_path.clone(),
-                leaf_page_height,
-                internal_page_height,
-                key_len,
-                val_len,
-                pages,
-            );
-        }
-        pages.internal_pages.push(self.gen_trace(
-            committer,
-            db_path.clone(),
-            leaf_page_height,
-            internal_page_height,
-            key_len,
-            val_len,
-        ));
-        pages.internal_commits.push(self.gen_commit(
-            committer,
-            db_path,
-            leaf_page_height,
-            internal_page_height,
-            key_len,
-            val_len,
-        ));
-=======
-            self.children[i].gen_all_trace(committer, key_len, val_len, pages);
+            self.children[i].gen_all_trace(committer, db_path.clone(), key_len, val_len, pages);
         }
         pages
             .internal_pages
-            .push(self.gen_trace(committer, key_len, val_len));
->>>>>>> da1123eb
+            .push(self.gen_trace(committer, db_path.clone(), key_len, val_len));
+        pages
+            .internal_commits
+            .push(self.gen_commit(committer, db_path, key_len, val_len));
     }
 
     fn gen_commit<SC: StarkGenericConfig>(
         &mut self,
         committer: &mut TraceCommitter<SC>,
-<<<<<<< HEAD
-        db_path: Option<String>,
-        leaf_page_height: usize,
-        internal_page_height: usize,
-=======
->>>>>>> da1123eb
+        db_path: Option<String>,
         key_len: usize,
         val_len: usize,
     ) -> Vec<u32>
@@ -961,22 +758,10 @@
         Com<SC>: Into<[Val<SC>; COMMITMENT_LEN]>,
         ProverTraceData<SC>: Serialize + DeserializeOwned,
     {
-<<<<<<< HEAD
         if self.commit.is_some() {
             return self.commit.clone().unwrap();
-=======
-        if self.trace.is_none() {
-            self.gen_trace(committer, key_len, val_len);
->>>>>>> da1123eb
-        }
-        let trace = self.gen_trace(
-            committer,
-            db_path.clone(),
-            leaf_page_height,
-            internal_page_height,
-            key_len,
-            val_len,
-        );
+        }
+        let trace = self.gen_trace(committer, db_path.clone(), key_len, val_len);
         let commitment = committer.commit(vec![RowMajorMatrix::new(
             trace
                 .into_iter()
@@ -1006,12 +791,7 @@
     fn commit<SC: StarkGenericConfig>(
         &mut self,
         committer: &mut TraceCommitter<SC>,
-<<<<<<< HEAD
         db_path: String,
-        leaf_page_height: usize,
-        internal_page_height: usize,
-=======
->>>>>>> da1123eb
         key_len: usize,
         val_len: usize,
     ) -> bool
@@ -1020,30 +800,10 @@
         Com<SC>: Into<[Val<SC>; COMMITMENT_LEN]>,
         ProverTraceData<SC>: Serialize + DeserializeOwned,
     {
-<<<<<<< HEAD
         if self.trace.is_none() {
-            self.gen_trace(
-                committer,
-                Some(db_path.clone()),
-                leaf_page_height,
-                internal_page_height,
-                key_len,
-                val_len,
-            );
-=======
-        self.commit(committer, key_len, val_len);
-        for child in &mut self.children {
-            child.commit_all(committer, key_len, val_len);
->>>>>>> da1123eb
-        }
-        let commit = self.gen_commit(
-            committer,
-            Some(db_path.clone()),
-            leaf_page_height,
-            internal_page_height,
-            key_len,
-            val_len,
-        );
+            self.gen_trace(committer, Some(db_path.clone()), key_len, val_len);
+        }
+        let commit = self.gen_commit(committer, Some(db_path.clone()), key_len, val_len);
         let s = commit.iter().fold("".to_owned(), |acc, x| {
             acc.to_owned() + &format!("{:08x}", x)
         });
@@ -1063,8 +823,6 @@
         &mut self,
         committer: &mut TraceCommitter<SC>,
         db_path: String,
-        leaf_page_height: usize,
-        internal_page_height: usize,
         key_len: usize,
         val_len: usize,
     ) where
@@ -1072,23 +830,9 @@
         Com<SC>: Into<[Val<SC>; COMMITMENT_LEN]>,
         ProverTraceData<SC>: Serialize + DeserializeOwned,
     {
-        if !self.commit(
-            committer,
-            db_path.clone(),
-            leaf_page_height,
-            internal_page_height,
-            key_len,
-            val_len,
-        ) {
+        if !self.commit(committer, db_path.clone(), key_len, val_len) {
             for child in &mut self.children {
-                child.commit_all(
-                    committer,
-                    db_path.clone(),
-                    leaf_page_height,
-                    internal_page_height,
-                    key_len,
-                    val_len,
-                );
+                child.commit_all(committer, db_path.clone(), key_len, val_len);
             }
         }
     }
@@ -1126,7 +870,6 @@
         };
         tree
     }
-<<<<<<< HEAD
     // pub fn load(root_commit: Vec<u32>) -> Option<Self> {
     //     let s = root_commit.iter().fold("".to_owned(), |acc, x| {
     //         acc.to_owned() + &format!("{:08x}", x)
@@ -1160,14 +903,6 @@
     // }
     pub fn load(db_path: String, src_id: String, dst_id: String) -> Option<Self> {
         let file = match File::open(db_path.clone() + "/root/" + &src_id) {
-=======
-
-    pub fn load(root_commit: Vec<u32>) -> Option<Self> {
-        let s = root_commit.iter().fold("".to_owned(), |acc, x| {
-            acc.to_owned() + &format!("{:08x}", x)
-        });
-        let file = match File::open("src/pagebtree/root/".to_owned() + &s + ".trace") {
->>>>>>> da1123eb
             Err(_) => return None,
             Ok(file) => file,
         };
@@ -1271,18 +1006,7 @@
         Com<SC>: Into<[Val<SC>; COMMITMENT_LEN]>,
         ProverTraceData<SC>: Serialize + DeserializeOwned,
     {
-<<<<<<< HEAD
-        self.root[0].gen_trace(
-            committer,
-            db_path,
-            self.leaf_page_height,
-            self.internal_page_height,
-            self.key_len,
-            self.val_len,
-        )
-=======
-        self.root[0].gen_trace(committer, self.key_len, self.val_len)
->>>>>>> da1123eb
+        self.root[0].gen_trace(committer, db_path, self.key_len, self.val_len)
     }
 
     pub fn gen_all_trace<SC: StarkGenericConfig>(
@@ -1296,19 +1020,13 @@
         ProverTraceData<SC>: Serialize + DeserializeOwned,
     {
         let mut pages = PageBTreePages::new();
-<<<<<<< HEAD
         self.root[0].gen_all_trace(
             committer,
             db_path.clone(),
-            self.leaf_page_height,
-            self.internal_page_height,
             self.key_len,
             self.val_len,
             &mut pages,
         );
-=======
-        self.root[0].gen_all_trace(committer, self.key_len, self.val_len, &mut pages);
->>>>>>> da1123eb
         pages.leaf_pages.reverse();
         pages.leaf_commits.reverse();
         pages.internal_pages.reverse();
@@ -1329,47 +1047,10 @@
         Com<SC>: Into<[Val<SC>; COMMITMENT_LEN]>,
         ProverTraceData<SC>: Serialize + DeserializeOwned,
     {
-<<<<<<< HEAD
-        self.root[0].commit_all(
-            committer,
-            db_path.clone(),
-            self.leaf_page_height,
-            self.internal_page_height,
-            self.key_len,
-            self.val_len,
-        );
-        let commit = self.root[0].gen_commit(
-            committer,
-            None,
-            self.leaf_page_height,
-            self.internal_page_height,
-            self.key_len,
-            self.val_len,
-        );
+        self.root[0].commit_all(committer, db_path.clone(), self.key_len, self.val_len);
+        let commit = self.root[0].gen_commit(committer, None, self.key_len, self.val_len);
         create_dir_all(db_path.clone() + "/root").unwrap();
         let file = File::create(db_path.clone() + "/root/" + &self.id).unwrap();
-=======
-        let root_trace = self.root[0].gen_trace(committer, self.key_len, self.val_len);
-        let width = root_trace[0].len();
-        let commitment: [Val<SC>; COMMITMENT_LEN] = committer
-            .commit(vec![RowMajorMatrix::new(
-                root_trace
-                    .into_iter()
-                    .flat_map(|row| row.into_iter().map(Val::<SC>::from_wrapped_u32))
-                    .collect(),
-                width,
-            )])
-            .commit
-            .into();
-        let commit: Vec<u32> = commitment
-            .into_iter()
-            .map(|c| c.as_canonical_u32())
-            .collect();
-        let s = commit.iter().fold("".to_owned(), |acc, x| {
-            acc.to_owned() + &format!("{:08x}", x)
-        });
-        let file = File::create("src/pagebtree/root/".to_owned() + &s + ".trace").unwrap();
->>>>>>> da1123eb
         let root_info = PageBTreeRootInfo {
             max_internal: self.internal_page_height,
             max_leaf: self.leaf_page_height,
@@ -1387,10 +1068,6 @@
         let mut writer = BufWriter::new(file);
         let encoded_info = bincode::serialize(&root_info).unwrap();
         writer.write(&encoded_info).unwrap();
-<<<<<<< HEAD
-=======
-        self.root[0].commit_all(committer, self.key_len, self.val_len);
->>>>>>> da1123eb
     }
 }
 
