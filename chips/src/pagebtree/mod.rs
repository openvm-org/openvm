use std::{
    fs::{create_dir_all, File},
    io::{BufReader, BufWriter, Read, Write},
    path::Path,
};

use afs_stark_backend::{
    config::Com,
    prover::trace::{ProverTraceData, TraceCommitter},
};
use itertools::Itertools;
use p3_field::{AbstractField, PrimeField32};
use p3_matrix::dense::RowMajorMatrix;
use p3_uni_stark::{StarkGenericConfig, Val};
use serde::{de::DeserializeOwned, Deserialize, Serialize};

#[cfg(test)]
pub mod tests;

#[derive(Debug)]
pub enum PageBTreeNode<const COMMITMENT_LEN: usize> {
    Leaf(PageBTreeLeafNode<COMMITMENT_LEN>),
    Internal(PageBTreeInternalNode<COMMITMENT_LEN>),
    Unloaded(PageBTreeUnloadedNode<COMMITMENT_LEN>),
}
#[derive(Debug)]
pub struct PageBTreeLeafNode<const COMMITMENT_LEN: usize> {
    kv_pairs: Vec<(Vec<u32>, Vec<u32>)>,
    min_key: Vec<u32>,
    max_key: Vec<u32>,
    leaf_page_height: usize,
    trace: Option<Vec<Vec<u32>>>,
    commit: Option<Vec<u32>>,
}

#[derive(Debug)]
pub struct PageBTreeUnloadedNode<const COMMITMENT_LEN: usize> {
    min_key: Vec<u32>,
    max_key: Vec<u32>,
    commit: Vec<u32>,
}

#[derive(Debug)]
pub struct PageBTreeInternalNode<const COMMITMENT_LEN: usize> {
    keys: Vec<Vec<u32>>,
    children: Vec<PageBTreeNode<COMMITMENT_LEN>>,
    min_key: Vec<u32>,
    max_key: Vec<u32>,
    internal_page_height: usize,
    trace: Option<Vec<Vec<u32>>>,
    commit: Option<Vec<u32>>,
}
#[derive(Debug)]
pub struct PageBTree<const COMMITMENT_LEN: usize> {
    limb_bits: usize,
    key_len: usize,
    val_len: usize,
    leaf_page_height: usize,
    internal_page_height: usize,
    root: Vec<PageBTreeNode<COMMITMENT_LEN>>,
    loaded_pages: PageBTreePages,
    depth: usize,
    id: String,
    src_db_path: Option<String>,
}

#[derive(Debug, Clone, Default)]
pub struct PageBTreePages {
    pub leaf_pages: Vec<Vec<Vec<u32>>>,
    pub internal_pages: Vec<Vec<Vec<u32>>>,
    pub leaf_commits: Vec<Vec<u32>>,
    pub internal_commits: Vec<Vec<u32>>,
}

#[derive(Debug, Serialize, Deserialize)]
pub struct PageBTreeRootInfo {
    max_internal: usize,
    max_leaf: usize,
    commitment_len: usize,
    limb_bits: usize,
    key_len: usize,
    val_len: usize,
    leaf_page_height: usize,
    internal_page_height: usize,
    root_commitment: Vec<u32>,
    depth: usize,
    max_key: Vec<u32>,
    min_key: Vec<u32>,
}

pub fn matrix_usize_to_u32(mat: Vec<Vec<usize>>) -> Vec<Vec<u32>> {
    mat.into_iter()
        .map(|row| row.into_iter().map(|u| u as u32).collect_vec())
        .collect_vec()
}

impl<const COMMITMENT_LEN: usize> PageBTreeUnloadedNode<COMMITMENT_LEN> {
    fn load_leaf(
        &self,
        db_path: String,
        key_len: usize,
    ) -> Option<PageBTreeLeafNode<COMMITMENT_LEN>> {
        let s = self.commit.iter().fold("".to_owned(), |acc, x| {
            acc.to_owned() + &format!("{:08x}", x)
        });
        let file = match File::open(db_path.clone() + "/leaf/" + &s + ".trace") {
            Err(_) => return None,
            Ok(file) => file,
        };
        let mut reader = BufReader::new(file);
        let mut encoded_trace = vec![];
        reader.read_to_end(&mut encoded_trace).unwrap();
        let trace: Vec<Vec<u32>> = bincode::deserialize(&encoded_trace).unwrap();
        let mut kv_pairs = vec![];
        if trace[0][0] > 1 {
            panic!();
        }
        for row in &trace {
            if row[0] == 1 {
                kv_pairs.push((row[1..1 + key_len].to_vec(), row[1 + key_len..].to_vec()));
            }
        }
        Some(PageBTreeLeafNode {
            kv_pairs,
            min_key: self.min_key.clone(),
            max_key: self.max_key.clone(),
            leaf_page_height: trace.len(),
            trace: Some(trace),
            commit: Some(self.commit.clone()),
        })
    }
    fn load_internal(
        &self,
        db_path: String,
        key_len: usize,
    ) -> Option<PageBTreeInternalNode<COMMITMENT_LEN>> {
        let s = self.commit.iter().fold("".to_owned(), |acc, x| {
            acc.to_owned() + &format!("{:08x}", x)
        });
        let file = match File::open(db_path + "/internal/" + &s + ".trace") {
            Err(_) => return None,
            Ok(file) => file,
        };
        let mut reader = BufReader::new(file);
        let mut encoded_trace = vec![];
        reader.read_to_end(&mut encoded_trace).unwrap();
        let trace: Vec<Vec<u32>> = bincode::deserialize(&encoded_trace).unwrap();
        if trace[0][0] != 2 {
            panic!();
        }
        let mut keys = vec![];
        let mut children = vec![];
        for (i, row) in trace.iter().enumerate() {
            if row[1] == 1 {
                let min_key = row[2..2 + key_len].to_vec();
                children.push(PageBTreeNode::Unloaded(PageBTreeUnloadedNode {
                    min_key: min_key.clone(),
                    max_key: row[2 + key_len..2 + 2 * key_len].to_vec(),
                    commit: row[2 + 2 * key_len..2 + 2 * key_len + COMMITMENT_LEN].to_vec(),
                }));
                if i > 0 {
                    keys.push(min_key);
                }
            }
        }
        Some(PageBTreeInternalNode {
            keys,
            children,
            min_key: self.min_key.clone(),
            max_key: self.max_key.clone(),
            internal_page_height: trace.len(),
            trace: Some(trace),
            commit: Some(self.commit.clone()),
        })
    }

    fn load(
        &self,
        db_path: String,
        key_len: usize,
        loaded_pages: &mut PageBTreePages,
    ) -> Option<PageBTreeNode<COMMITMENT_LEN>> {
        let leaf = self.load_leaf(db_path.clone(), key_len);
        if let Some(leaf) = leaf {
            loaded_pages.leaf_pages.push(leaf.trace.clone().unwrap());
            loaded_pages.leaf_commits.push(self.commit.clone());
            return Some(PageBTreeNode::Leaf(leaf));
        };
        let internal = self.load_internal(db_path.clone(), key_len);
        if let Some(internal) = internal {
            loaded_pages
                .internal_pages
                .push(internal.trace.clone().unwrap());
            loaded_pages.internal_commits.push(self.commit.clone());
            return Some(PageBTreeNode::Internal(internal));
        };
        None
    }
}

impl PageBTreePages {
    pub fn new() -> Self {
        PageBTreePages {
            leaf_pages: vec![],
            internal_pages: vec![],
            leaf_commits: vec![],
            internal_commits: vec![],
        }
    }
}

impl<const COMMITMENT_LEN: usize> PageBTreeLeafNode<COMMITMENT_LEN> {
    /// assume that kv_pairs is sorted
    fn new(kv_pairs: Vec<(Vec<u32>, Vec<u32>)>, leaf_page_height: usize) -> Self {
        debug_assert!(leaf_page_height >= kv_pairs.len());
        if kv_pairs.is_empty() {
            Self {
                kv_pairs: Vec::new(),
                min_key: vec![],
                max_key: vec![],
                leaf_page_height,
                trace: None,
                commit: None,
            }
        } else {
            let min_key = kv_pairs[0].0.clone();
            let max_key = kv_pairs[kv_pairs.len() - 1].0.clone();
            Self {
                kv_pairs,
                min_key,
                max_key,
                leaf_page_height,
                trace: None,
                commit: None,
            }
        }
    }

    fn search(&self, key: &[u32]) -> Option<Vec<u32>> {
        let (i, is_eq) = binsearch_kv(&self.kv_pairs, key);
        if is_eq {
            Some(self.kv_pairs[i - 1].1.clone())
        } else {
            None
        }
    }

    fn update(
        &mut self,
        key: &Vec<u32>,
        val: &Vec<u32>,
    ) -> Option<(Vec<u32>, PageBTreeNode<COMMITMENT_LEN>)> {
        self.trace = None;
        self.commit = None;
        self.add_kv(key, val);
        if self.kv_pairs.len() == self.leaf_page_height + 1 {
            let mididx = self.leaf_page_height / 2;
            let mid = self.kv_pairs[mididx].clone();
            let l2 = Self::new(
                self.kv_pairs[mididx..self.leaf_page_height + 1].to_vec(),
                self.leaf_page_height,
            );
            self.kv_pairs = self.kv_pairs[0..mididx].to_vec();
            self.max_key = self.kv_pairs[mididx - 1].clone().0;
            Some((mid.0, PageBTreeNode::Leaf(l2)))
        } else {
            None
        }
    }
    // assumes we have space
    fn add_kv(&mut self, key: &Vec<u32>, val: &Vec<u32>) {
        let (i, is_eq) = binsearch_kv(&self.kv_pairs, key);
        if is_eq {
            self.kv_pairs[i - 1].1 = val.to_vec();
        } else {
            if i == 0 {
                self.min_key = key.clone();
            }
            if i == self.kv_pairs.len() {
                self.max_key = key.clone();
            }
            self.kv_pairs.insert(i, (key.to_vec(), val.to_vec()));
        }
    }

    fn consistency_check(&self) {
        for i in 0..self.kv_pairs.len() - 1 {
            assert!(cmp(&self.kv_pairs[i].0, &self.kv_pairs[i + 1].0) < 0);
        }
        assert!(cmp(&self.min_key, &self.kv_pairs[0].0) == 0);
        assert!(cmp(&self.max_key, &self.kv_pairs[self.kv_pairs.len() - 1].0) == 0);
    }

    fn gen_trace(&mut self, key_len: usize, val_len: usize) -> Vec<Vec<u32>> {
        if let Some(t) = &self.trace {
            return t.clone();
        }
        let mut trace = Vec::new();
        for i in 0..self.kv_pairs.len() {
            let mut row = Vec::new();
            row.push(1);
            for k in &self.kv_pairs[i].0 {
                row.push(*k);
            }
            for v in &self.kv_pairs[i].1 {
                row.push(*v);
            }
            trace.push(row);
        }
        trace.resize(self.leaf_page_height, vec![]);
        for t in &mut trace {
            t.resize(1 + key_len + val_len, 0);
        }
        self.trace = Some(trace.clone());
        trace
    }

    fn gen_all_trace<SC: StarkGenericConfig>(
        &mut self,
        committer: &mut TraceCommitter<SC>,
        db_path: Option<String>,
        key_len: usize,
        val_len: usize,
        pages: &mut PageBTreePages,
    ) where
        Val<SC>: PrimeField32 + AbstractField,
        Com<SC>: Into<[Val<SC>; COMMITMENT_LEN]>,
        ProverTraceData<SC>: Serialize + DeserializeOwned,
    {
        pages.leaf_pages.push(self.gen_trace(key_len, val_len));
        pages
            .leaf_commits
            .push(self.gen_commit(committer, db_path, key_len, val_len))
    }

    fn gen_commit<SC: StarkGenericConfig>(
        &mut self,
        committer: &mut TraceCommitter<SC>,
        db_path: Option<String>,
        key_len: usize,
        val_len: usize,
    ) -> Vec<u32>
    where
        Val<SC>: PrimeField32 + AbstractField,
        Com<SC>: Into<[Val<SC>; COMMITMENT_LEN]>,
        ProverTraceData<SC>: Serialize + DeserializeOwned,
    {
        if self.commit.is_some() {
            return self.commit.clone().unwrap();
        }
        let trace = self.gen_trace(key_len, val_len);
        let width = trace[0].len();
        let commitment = committer.commit(vec![RowMajorMatrix::new(
            trace
                .into_iter()
                .flat_map(|row| row.into_iter().map(Val::<SC>::from_wrapped_u32))
                .collect(),
            width,
        )]);
        let commit: [Val<SC>; COMMITMENT_LEN] = commitment.commit.clone().into();
        let s = commit.iter().fold("".to_owned(), |acc, x| {
            acc.to_owned() + &format!("{:08x}", x.as_canonical_u32())
        });
        let commit: Vec<u32> = commit.into_iter().map(|u| u.as_canonical_u32()).collect();
        if let Some(db_path) = db_path {
            create_dir_all(db_path.clone() + "/leaf").unwrap();
            if !Path::new(&(db_path.clone() + "/leaf/" + &s + ".cache.bin")).is_file() {
                let file = File::create(db_path.clone() + "/leaf/" + &s + ".cache.bin").unwrap();
                let mut writer = BufWriter::new(file);
                let encoded_trace = bincode::serialize(&commitment).unwrap();
                writer.write(&encoded_trace).unwrap();
            }
        }
        self.commit = Some(commit.clone());
        commit
    }

    fn commit<SC: StarkGenericConfig>(
        &mut self,
        committer: &mut TraceCommitter<SC>,
        db_path: String,
        key_len: usize,
        val_len: usize,
    ) where
        Val<SC>: PrimeField32 + AbstractField,
        Com<SC>: Into<[Val<SC>; COMMITMENT_LEN]>,
        ProverTraceData<SC>: Serialize + DeserializeOwned,
    {
        if self.trace.is_none() {
            self.gen_trace(key_len, val_len);
        }
        let commit = self.gen_commit(committer, Some(db_path.clone()), key_len, val_len);
        let s = commit.iter().fold("".to_owned(), |acc, x| {
            acc.to_owned() + &format!("{:08x}", x)
        });
        create_dir_all(db_path.clone() + "/leaf").unwrap();
        if !Path::new(&(db_path.clone() + "/leaf/" + &s + ".trace")).is_file() {
            let file = File::create(db_path.clone() + "/leaf/" + &s + ".trace").unwrap();
            let mut writer = BufWriter::new(file);
            let encoded_trace = bincode::serialize(&self.trace.as_ref().unwrap()).unwrap();
            writer.write(&encoded_trace).unwrap();
        }
    }
}

impl<const COMMITMENT_LEN: usize> PageBTreeNode<COMMITMENT_LEN> {
    fn min_key(&self) -> Vec<u32> {
        match self {
            PageBTreeNode::Leaf(l) => l.min_key.clone(),
            PageBTreeNode::Internal(i) => i.min_key.clone(),
            PageBTreeNode::Unloaded(u) => u.min_key.clone(),
        }
    }
    fn max_key(&self) -> Vec<u32> {
        match self {
            PageBTreeNode::Leaf(l) => l.max_key.clone(),
            PageBTreeNode::Internal(i) => i.max_key.clone(),
            PageBTreeNode::Unloaded(u) => u.max_key.clone(),
        }
    }
    fn search(
        &mut self,
        db_path: Option<String>,
        key: &Vec<u32>,
        loaded_pages: &mut PageBTreePages,
    ) -> Option<Vec<u32>> {
        match self {
            PageBTreeNode::Leaf(l) => l.search(key),
            PageBTreeNode::Internal(i) => i.search(db_path, key, loaded_pages),
            PageBTreeNode::Unloaded(_) => panic!(),
        }
    }
    fn update(
        &mut self,
        db_path: Option<String>,
        key: &Vec<u32>,
        val: &Vec<u32>,
        loaded_pages: &mut PageBTreePages,
    ) -> Option<(Vec<u32>, PageBTreeNode<COMMITMENT_LEN>)> {
        match self {
            PageBTreeNode::Leaf(l) => l.update(key, val),
            PageBTreeNode::Internal(i) => i.update(db_path, key, val, loaded_pages),
            PageBTreeNode::Unloaded(_) => panic!(),
        }
    }
    fn consistency_check(&self) {
        match self {
            PageBTreeNode::Leaf(l) => l.consistency_check(),
            PageBTreeNode::Internal(i) => i.consistency_check(),
            PageBTreeNode::Unloaded(u) => assert!(cmp(&u.min_key, &u.max_key) < 0),
        }
    }
    fn gen_trace<SC: StarkGenericConfig>(
        &mut self,
        committer: &mut TraceCommitter<SC>,
        db_path: Option<String>,
        key_len: usize,
        val_len: usize,
    ) -> Vec<Vec<u32>>
    where
        Val<SC>: PrimeField32 + AbstractField,
        Com<SC>: Into<[Val<SC>; COMMITMENT_LEN]>,
        ProverTraceData<SC>: Serialize + DeserializeOwned,
    {
        match self {
            PageBTreeNode::Leaf(l) => l.gen_trace(key_len, val_len),
            PageBTreeNode::Internal(i) => i.gen_trace(committer, db_path, key_len, val_len),
            PageBTreeNode::Unloaded(_) => panic!(),
        }
    }

    fn gen_commit<SC: StarkGenericConfig>(
        &mut self,
        committer: &mut TraceCommitter<SC>,
        db_path: Option<String>,
        key_len: usize,
        val_len: usize,
    ) -> Vec<u32>
    where
        Val<SC>: PrimeField32 + AbstractField,
        Com<SC>: Into<[Val<SC>; COMMITMENT_LEN]>,
        ProverTraceData<SC>: Serialize + DeserializeOwned,
    {
        match self {
            PageBTreeNode::Leaf(l) => l.gen_commit(committer, db_path, key_len, val_len),
            PageBTreeNode::Internal(i) => i.gen_commit(committer, db_path, key_len, val_len),
            PageBTreeNode::Unloaded(u) => u.commit.to_vec(),
        }
    }

    fn gen_all_trace<SC: StarkGenericConfig>(
        &mut self,
        committer: &mut TraceCommitter<SC>,
        db_path: Option<String>,
        key_len: usize,
        val_len: usize,
        pages: &mut PageBTreePages,
    ) where
        Val<SC>: PrimeField32 + AbstractField,
        Com<SC>: Into<[Val<SC>; COMMITMENT_LEN]>,
        ProverTraceData<SC>: Serialize + DeserializeOwned,
    {
        match self {
            PageBTreeNode::Leaf(l) => l.gen_all_trace(committer, db_path, key_len, val_len, pages),
            PageBTreeNode::Internal(i) => {
                i.gen_all_trace(committer, db_path, key_len, val_len, pages)
            }
            PageBTreeNode::Unloaded(_) => (),
        }
    }

    fn commit_all<SC: StarkGenericConfig>(
        &mut self,
        committer: &mut TraceCommitter<SC>,
        db_path: String,
        key_len: usize,
        val_len: usize,
    ) where
        Val<SC>: PrimeField32 + AbstractField,
        Com<SC>: Into<[Val<SC>; COMMITMENT_LEN]>,
        ProverTraceData<SC>: Serialize + DeserializeOwned,
    {
        match self {
            PageBTreeNode::Leaf(l) => l.commit(committer, db_path, key_len, val_len),
            PageBTreeNode::Internal(i) => i.commit_all(committer, db_path, key_len, val_len),
            PageBTreeNode::Unloaded(_) => (),
        }
    }
}

impl<const COMMITMENT_LEN: usize> PageBTreeInternalNode<COMMITMENT_LEN> {
    fn new(
        keys: Vec<Vec<u32>>,
        children: Vec<PageBTreeNode<COMMITMENT_LEN>>,
        internal_page_height: usize,
    ) -> Self {
        assert!(!keys.is_empty());
        assert!(children.len() == keys.len() + 1);
        let min_key = children[0].min_key();
        let max_key = children[children.len() - 1].max_key();
        Self {
            keys,
            children,
            min_key,
            max_key,
            internal_page_height,
            trace: None,
            commit: None,
        }
    }

<<<<<<< HEAD
    fn search(
        &mut self,
        db_path: Option<String>,
        key: &Vec<u32>,
        loaded_pages: &mut PageBTreePages,
    ) -> Option<Vec<u32>> {
        for (i, k) in self.keys.iter().enumerate() {
            let c = cmp(k, key);
            if c > 0 {
                if let PageBTreeNode::Unloaded(u) = &self.children[i] {
                    self.children[i] = u
                        .load(db_path.clone().unwrap(), key.len(), loaded_pages)
                        .unwrap();
                }
                return self.children[i].search(db_path.clone(), key, loaded_pages);
            }
        }
        let last_idx = self.keys.len();
        if let PageBTreeNode::Unloaded(u) = &self.children[last_idx] {
            self.children[last_idx] = u
                .load(db_path.clone().unwrap(), key.len(), loaded_pages)
                .unwrap();
        }
        self.children[self.keys.len()].search(db_path.clone(), key, loaded_pages)
=======
    fn search(&mut self, key: &Vec<u32>, loaded_pages: &mut PageBTreePages) -> Option<Vec<u32>> {
        let i = binsearch(&self.keys, key);
        if let PageBTreeNode::Unloaded(u) = &self.children[i] {
            self.children[i] = u.load(key.len(), loaded_pages).unwrap();
        }
        self.children[i].search(key, loaded_pages)
>>>>>>> 8f02bec1
    }

    fn update(
        &mut self,
        db_path: Option<String>,
        key: &Vec<u32>,
        val: &Vec<u32>,
        loaded_pages: &mut PageBTreePages,
    ) -> Option<(Vec<u32>, PageBTreeNode<COMMITMENT_LEN>)> {
        self.trace = None;
<<<<<<< HEAD
        self.commit = None;
        for (i, k) in self.keys.iter().enumerate() {
            let c = cmp(k, key);
            if c > 0 {
                let mut ret = None;
                if let PageBTreeNode::Unloaded(u) = &self.children[i] {
                    self.children[i] = u
                        .load(db_path.clone().unwrap(), key.len(), loaded_pages)
                        .unwrap();
                }
                if let Some((k, node)) =
                    self.children[i].update(db_path.clone(), key, val, loaded_pages)
                {
                    ret = self.add_key(&k, node, i + 1);
                };
                self.min_key = self.children[0].min_key();
                self.max_key = self.children[self.children.len() - 1].max_key();
                return ret;
            }
        }
        let mut ret = None;
        let last_idx = self.children.len() - 1;
        if let PageBTreeNode::Unloaded(u) = &self.children[last_idx] {
            self.children[last_idx] = u
                .load(db_path.clone().unwrap(), key.len(), loaded_pages)
                .unwrap();
        }
        if let Some((k, node)) =
            self.children[last_idx].update(db_path.clone(), key, val, loaded_pages)
        {
            ret = self.add_key(&k, node, last_idx + 1);
=======
        let mut ret = None;
        let i = binsearch(&self.keys, &key);
        if let PageBTreeNode::Unloaded(u) = &self.children[i] {
            self.children[i] = u.load(key.len(), loaded_pages).unwrap();
        }
        if let Some((k, node)) = self.children[i].update(key, val, loaded_pages) {
            ret = self.add_key(&k, node, i + 1);
>>>>>>> 8f02bec1
        };
        self.min_key = self.children[0].min_key();
        self.max_key = self.children[self.children.len() - 1].max_key();
        ret
    }

    fn add_key(
        &mut self,
        key: &[u32],
        node: PageBTreeNode<COMMITMENT_LEN>,
        idx: usize,
    ) -> Option<(Vec<u32>, PageBTreeNode<COMMITMENT_LEN>)> {
        if self.children.len() == self.internal_page_height {
            let mut new_children = vec![];
            self.keys.insert(idx - 1, key.to_vec());
            self.children.insert(idx, node);
            let mididx = self.internal_page_height / 2;
            for _ in mididx + 1..self.internal_page_height + 1 {
                let last_node = self.children.pop().unwrap();
                new_children.push(last_node);
            }
            new_children.reverse();
            let l2 = Self::new(
                self.keys[mididx + 1..self.internal_page_height].to_vec(),
                new_children,
                self.internal_page_height,
            );
            let mid = self.keys[mididx].clone();
            self.keys = self.keys[0..mididx].to_vec();
            self.max_key = self.children[self.children.len() - 1].max_key();
            Some((mid, PageBTreeNode::Internal(l2)))
        } else {
            if idx < self.children.len() {
                self.keys.insert(idx - 1, key.to_vec());
                self.children.insert(idx, node);
                return None;
            }
            self.keys.push(key.to_vec());
            self.children.push(node);
            self.max_key = self.children[self.children.len() - 1].max_key();
            None
        }
    }

    fn consistency_check(&self) {
        for child in &self.children {
            child.consistency_check();
        }
        for i in 0..self.keys.len() {
            assert!(cmp(&self.keys[i], &self.children[i].max_key()) > 0);
            assert!(cmp(&self.keys[i], &self.children[i + 1].min_key()) == 0)
        }
        assert!(cmp(&self.min_key, &self.children[0].min_key()) == 0);
        assert!(
            cmp(
                &self.max_key,
                &self.children[self.children.len() - 1].max_key()
            ) == 0
        );
    }

    fn gen_trace<SC: StarkGenericConfig>(
        &mut self,
        committer: &mut TraceCommitter<SC>,
        db_path: Option<String>,
        key_len: usize,
        val_len: usize,
    ) -> Vec<Vec<u32>>
    where
        Val<SC>: PrimeField32 + AbstractField,
        Com<SC>: Into<[Val<SC>; COMMITMENT_LEN]>,
        ProverTraceData<SC>: Serialize + DeserializeOwned,
    {
        if let Some(t) = &self.trace {
            return t.clone();
        }
        let mut trace = Vec::new();
        for i in 0..self.children.len() {
            let mut row = Vec::new();
            row.push(2);
            row.push(1);
            for k in self.children[i].min_key() {
                row.push(k);
            }
            for v in self.children[i].max_key() {
                row.push(v);
            }
            let child_commit =
                self.children[i].gen_commit(committer, db_path.clone(), key_len, val_len);
            row.extend(child_commit.clone());
            trace.push(row);
        }
        trace.resize(self.internal_page_height, vec![2]);
        for t in &mut trace {
            t.resize(2 + 2 * key_len + COMMITMENT_LEN, 0);
        }
        self.trace = Some(trace.clone());
        trace
    }

    fn gen_all_trace<SC: StarkGenericConfig>(
        &mut self,
        committer: &mut TraceCommitter<SC>,
        db_path: Option<String>,
        key_len: usize,
        val_len: usize,
        pages: &mut PageBTreePages,
    ) where
        Val<SC>: PrimeField32 + AbstractField,
        Com<SC>: Into<[Val<SC>; COMMITMENT_LEN]>,
        ProverTraceData<SC>: Serialize + DeserializeOwned,
    {
        for i in 0..self.children.len() {
            self.children[i].gen_all_trace(committer, db_path.clone(), key_len, val_len, pages);
        }
        pages
            .internal_pages
            .push(self.gen_trace(committer, db_path.clone(), key_len, val_len));
        pages
            .internal_commits
            .push(self.gen_commit(committer, db_path, key_len, val_len));
    }

    fn gen_commit<SC: StarkGenericConfig>(
        &mut self,
        committer: &mut TraceCommitter<SC>,
        db_path: Option<String>,
        key_len: usize,
        val_len: usize,
    ) -> Vec<u32>
    where
        Val<SC>: PrimeField32 + AbstractField,
        Com<SC>: Into<[Val<SC>; COMMITMENT_LEN]>,
        ProverTraceData<SC>: Serialize + DeserializeOwned,
    {
        if self.commit.is_some() {
            return self.commit.clone().unwrap();
        }
        let trace = self.gen_trace(committer, db_path.clone(), key_len, val_len);
        let commitment = committer.commit(vec![RowMajorMatrix::new(
            trace
                .into_iter()
                .flat_map(|row| row.into_iter().map(Val::<SC>::from_wrapped_u32))
                .collect(),
            2 + 2 * key_len + COMMITMENT_LEN,
        )]);
        let commit: [Val<SC>; COMMITMENT_LEN] = commitment.commit.clone().into();
        let commit = commit.iter().map(|x| x.as_canonical_u32()).collect_vec();
        let s = commit.iter().fold("".to_owned(), |acc, x| {
            acc.to_owned() + &format!("{:08x}", x)
        });
        self.commit = Some(commit.clone());
        if let Some(db_path) = db_path {
            create_dir_all(db_path.clone() + "/internal").unwrap();
            if !Path::new(&(db_path.clone() + "/internal/" + &s + ".cache.bin")).is_file() {
                let file =
                    File::create(db_path.clone() + "/internal/" + &s + ".cache.bin").unwrap();
                let mut writer = BufWriter::new(file);
                let encoded_trace = bincode::serialize(&commitment).unwrap();
                writer.write(&encoded_trace).unwrap();
            }
        }
        commit
    }

    fn commit<SC: StarkGenericConfig>(
        &mut self,
        committer: &mut TraceCommitter<SC>,
        db_path: String,
        key_len: usize,
        val_len: usize,
    ) -> bool
    where
        Val<SC>: PrimeField32 + AbstractField,
        Com<SC>: Into<[Val<SC>; COMMITMENT_LEN]>,
        ProverTraceData<SC>: Serialize + DeserializeOwned,
    {
        if self.trace.is_none() {
            self.gen_trace(committer, Some(db_path.clone()), key_len, val_len);
        }
        let commit = self.gen_commit(committer, Some(db_path.clone()), key_len, val_len);
        let s = commit.iter().fold("".to_owned(), |acc, x| {
            acc.to_owned() + &format!("{:08x}", x)
        });
        create_dir_all(db_path.clone() + "/internal").unwrap();
        if !Path::new(&(db_path.clone() + "/internal/" + &s + ".trace")).is_file() {
            let file = File::create(db_path.clone() + "/internal/" + &s + ".trace").unwrap();
            let mut writer = BufWriter::new(file);
            let encoded_trace = bincode::serialize(&self.trace.as_ref().unwrap()).unwrap();
            writer.write(&encoded_trace).unwrap();
            false
        } else {
            true
        }
    }

    fn commit_all<SC: StarkGenericConfig>(
        &mut self,
        committer: &mut TraceCommitter<SC>,
        db_path: String,
        key_len: usize,
        val_len: usize,
    ) where
        Val<SC>: PrimeField32 + AbstractField,
        Com<SC>: Into<[Val<SC>; COMMITMENT_LEN]>,
        ProverTraceData<SC>: Serialize + DeserializeOwned,
    {
        if !self.commit(committer, db_path.clone(), key_len, val_len) {
            for child in &mut self.children {
                child.commit_all(committer, db_path.clone(), key_len, val_len);
            }
        }
    }
}

impl<const COMMITMENT_LEN: usize> PageBTree<COMMITMENT_LEN> {
    pub fn new(
        limb_bits: usize,
        key_len: usize,
        val_len: usize,
        leaf_page_height: usize,
        internal_page_height: usize,
        id: String,
    ) -> Self {
        let leaf = PageBTreeLeafNode {
            kv_pairs: Vec::new(),
            min_key: vec![0; key_len],
            max_key: vec![(1 << limb_bits) - 1; key_len],
            leaf_page_height,
            trace: None,
            commit: None,
        };
        let leaf = PageBTreeNode::Leaf(leaf);
        let tree = PageBTree {
            limb_bits,
            key_len,
            val_len,
            root: vec![leaf],
            loaded_pages: PageBTreePages::new(),
            leaf_page_height,
            internal_page_height,
            depth: 1,
            id,
            src_db_path: None,
        };
        tree
    }
    // pub fn load(root_commit: Vec<u32>) -> Option<Self> {
    //     let s = root_commit.iter().fold("".to_owned(), |acc, x| {
    //         acc.to_owned() + &format!("{:08x}", x)
    //     });
    //     let file = match File::open("src/pagebtree/root/".to_owned() + &s + ".trace") {
    //         Err(_) => return None,
    //         Ok(file) => file,
    //     };
    //     let mut reader = BufReader::new(file);
    //     let mut encoded_info = vec![];
    //     reader.read_to_end(&mut encoded_info).unwrap();
    //     let info: PageBTreeRootInfo = bincode::deserialize(&encoded_info).unwrap();
    //     assert!(info.commitment_len == COMMITMENT_LEN);
    //     assert!(info.max_internal == MAX_INTERNAL);
    //     assert!(info.max_leaf == MAX_LEAF);
    //     let root = PageBTreeNode::Unloaded(PageBTreeUnloadedNode {
    //         min_key: info.min_key,
    //         max_key: info.max_key,
    //         commit: root_commit,
    //     });
    //     Some(PageBTree {
    //         limb_bits: info.limb_bits,
    //         key_len: info.key_len,
    //         val_len: info.val_len,
    //         leaf_page_height: info.leaf_page_height,
    //         internal_page_height: info.leaf_page_height,
    //         root: vec![root],
    //         loaded_pages: PageBTreePages::new(),
    //         depth: info.depth,
    //     })
    // }
    pub fn load(db_path: String, src_id: String, dst_id: String) -> Option<Self> {
        let file = match File::open(db_path.clone() + "/root/" + &src_id) {
            Err(_) => return None,
            Ok(file) => file,
        };
        let mut reader = BufReader::new(file);
        let mut encoded_info = vec![];
        reader.read_to_end(&mut encoded_info).unwrap();
        let info: PageBTreeRootInfo = bincode::deserialize(&encoded_info).unwrap();
        debug_assert!(info.commitment_len == COMMITMENT_LEN);
        let root = PageBTreeNode::Unloaded(PageBTreeUnloadedNode {
            min_key: info.min_key,
            max_key: info.max_key,
            commit: info.root_commitment,
        });
        Some(PageBTree {
            limb_bits: info.limb_bits,
            key_len: info.key_len,
            val_len: info.val_len,
            leaf_page_height: info.leaf_page_height,
            internal_page_height: info.leaf_page_height,
            root: vec![root],
            loaded_pages: PageBTreePages::new(),
            depth: info.depth,
            id: dst_id,
            src_db_path: Some(db_path),
        })
    }
    pub fn min_key(&self) -> Vec<u32> {
        self.root[0].min_key()
    }
    pub fn max_key(&self) -> Vec<u32> {
        self.root[0].max_key()
    }
    pub fn search(&mut self, key: &Vec<u32>) -> Option<Vec<u32>> {
        for k in key {
            assert!(*k < 1 << self.limb_bits);
        }
        assert!(key.len() == self.key_len);
        if let PageBTreeNode::Unloaded(u) = &self.root[0] {
            self.root[0] = u
                .load(
                    self.src_db_path.clone().unwrap(),
                    key.len(),
                    &mut self.loaded_pages,
                )
                .unwrap();
        }
        self.root[0].search(self.src_db_path.clone(), key, &mut self.loaded_pages)
    }
    pub fn update(&mut self, key: &Vec<u32>, val: &Vec<u32>) {
        for k in key {
            assert!(*k < 1 << self.limb_bits);
        }
        assert!(key.len() == self.key_len);
        assert!(val.len() == self.val_len);
        if let PageBTreeNode::Unloaded(u) = &self.root[0] {
            self.root[0] = u
                .load(
                    self.src_db_path.clone().unwrap(),
                    key.len(),
                    &mut self.loaded_pages,
                )
                .unwrap();
        }
        let ret = self.root[0].update(self.src_db_path.clone(), key, val, &mut self.loaded_pages);
        if let Some((k, node)) = ret {
            let root = self.root.pop().unwrap();
            let min_key = root.min_key();
            let max_key = node.max_key();
            let internal = PageBTreeInternalNode {
                keys: vec![k],
                children: vec![root, node],
                min_key,
                max_key,
                internal_page_height: self.internal_page_height,
                trace: None,
                commit: None,
            };
            self.depth += 1;
            self.root.push(PageBTreeNode::Internal(internal));
        }
    }
    pub fn depth(&self) -> usize {
        self.depth
    }

    pub fn consistency_check(&self) {
        self.root[0].consistency_check()
    }

    pub fn page_min_width(&self) -> usize {
        self.key_len + self.val_len + 1
    }

    pub fn gen_trace<SC: StarkGenericConfig>(
        &mut self,
        committer: &mut TraceCommitter<SC>,
        db_path: Option<String>,
    ) -> Vec<Vec<u32>>
    where
        Val<SC>: PrimeField32 + AbstractField,
        Com<SC>: Into<[Val<SC>; COMMITMENT_LEN]>,
        ProverTraceData<SC>: Serialize + DeserializeOwned,
    {
        self.root[0].gen_trace(committer, db_path, self.key_len, self.val_len)
    }

    pub fn gen_all_trace<SC: StarkGenericConfig>(
        &mut self,
        committer: &mut TraceCommitter<SC>,
        db_path: Option<String>,
    ) -> PageBTreePages
    where
        Val<SC>: PrimeField32 + AbstractField,
        Com<SC>: Into<[Val<SC>; COMMITMENT_LEN]>,
        ProverTraceData<SC>: Serialize + DeserializeOwned,
    {
        let mut pages = PageBTreePages::new();
        self.root[0].gen_all_trace(
            committer,
            db_path.clone(),
            self.key_len,
            self.val_len,
            &mut pages,
        );
        pages.leaf_pages.reverse();
        pages.leaf_commits.reverse();
        pages.internal_pages.reverse();
        pages.internal_commits.reverse();
        pages
    }

    pub fn gen_loaded_trace(&self) -> PageBTreePages {
        self.loaded_pages.clone()
    }

    pub fn commit<SC: StarkGenericConfig>(
        &mut self,
        committer: &mut TraceCommitter<SC>,
        db_path: String,
    ) where
        Val<SC>: PrimeField32 + AbstractField,
        Com<SC>: Into<[Val<SC>; COMMITMENT_LEN]>,
        ProverTraceData<SC>: Serialize + DeserializeOwned,
    {
        self.root[0].commit_all(committer, db_path.clone(), self.key_len, self.val_len);
        let commit = self.root[0].gen_commit(committer, None, self.key_len, self.val_len);
        create_dir_all(db_path.clone() + "/root").unwrap();
        let file = File::create(db_path.clone() + "/root/" + &self.id).unwrap();
        let root_info = PageBTreeRootInfo {
            max_internal: self.internal_page_height,
            max_leaf: self.leaf_page_height,
            commitment_len: COMMITMENT_LEN,
            limb_bits: self.limb_bits,
            key_len: self.key_len,
            val_len: self.val_len,
            leaf_page_height: self.leaf_page_height,
            internal_page_height: self.internal_page_height,
            root_commitment: commit,
            depth: self.depth,
            max_key: self.max_key(),
            min_key: self.min_key(),
        };
        let mut writer = BufWriter::new(file);
        let encoded_info = bincode::serialize(&root_info).unwrap();
        writer.write(&encoded_info).unwrap();
    }
}

fn cmp(key1: &[u32], key2: &[u32]) -> i32 {
    assert!(key1.len() == key2.len());
    let mut i = 0;
    while i < key1.len() && key1[i] == key2[i] {
        i += 1;
    }
    if i == key1.len() {
        0
    } else {
        2 * ((key1[i] > key2[i]) as i32) - 1
    }
}

fn binsearch(keys: &Vec<Vec<u32>>, k: &[u32]) -> usize {
    let mut hi = keys.len() + 1;
    let mut lo = 0;
    // invariant is lo <= ans < hi
    while hi > lo + 1 {
        let mid = (hi + lo) / 2 - 1;
        if cmp(&keys[mid], k) > 0 {
            hi = mid + 1;
        } else {
            lo = mid + 1;
        }
    }
    lo
}

fn binsearch_kv(kv_pairs: &Vec<(Vec<u32>, Vec<u32>)>, k: &[u32]) -> (usize, bool) {
    let mut hi = kv_pairs.len() + 1;
    let mut lo = 0;
    // invariant is lo <= ans < hi
    while hi > lo + 1 {
        let mid = (hi + lo) / 2 - 1;
        if cmp(&kv_pairs[mid].0, k) > 0 {
            hi = mid + 1;
        } else {
            lo = mid + 1;
        }
    }
    if lo == 0 {
        (lo, false)
    } else {
        (lo, cmp(&kv_pairs[lo - 1].0, k) == 0)
    }
}<|MERGE_RESOLUTION|>--- conflicted
+++ resolved
@@ -549,39 +549,19 @@
         }
     }
 
-<<<<<<< HEAD
     fn search(
         &mut self,
         db_path: Option<String>,
         key: &Vec<u32>,
         loaded_pages: &mut PageBTreePages,
     ) -> Option<Vec<u32>> {
-        for (i, k) in self.keys.iter().enumerate() {
-            let c = cmp(k, key);
-            if c > 0 {
-                if let PageBTreeNode::Unloaded(u) = &self.children[i] {
-                    self.children[i] = u
-                        .load(db_path.clone().unwrap(), key.len(), loaded_pages)
-                        .unwrap();
-                }
-                return self.children[i].search(db_path.clone(), key, loaded_pages);
-            }
-        }
-        let last_idx = self.keys.len();
-        if let PageBTreeNode::Unloaded(u) = &self.children[last_idx] {
-            self.children[last_idx] = u
+        let i = binsearch(&self.keys, key);
+        if let PageBTreeNode::Unloaded(u) = &self.children[i] {
+            self.children[i] = u
                 .load(db_path.clone().unwrap(), key.len(), loaded_pages)
                 .unwrap();
         }
-        self.children[self.keys.len()].search(db_path.clone(), key, loaded_pages)
-=======
-    fn search(&mut self, key: &Vec<u32>, loaded_pages: &mut PageBTreePages) -> Option<Vec<u32>> {
-        let i = binsearch(&self.keys, key);
-        if let PageBTreeNode::Unloaded(u) = &self.children[i] {
-            self.children[i] = u.load(key.len(), loaded_pages).unwrap();
-        }
-        self.children[i].search(key, loaded_pages)
->>>>>>> 8f02bec1
+        self.children[i].search(db_path, key, loaded_pages)
     }
 
     fn update(
@@ -592,47 +572,15 @@
         loaded_pages: &mut PageBTreePages,
     ) -> Option<(Vec<u32>, PageBTreeNode<COMMITMENT_LEN>)> {
         self.trace = None;
-<<<<<<< HEAD
-        self.commit = None;
-        for (i, k) in self.keys.iter().enumerate() {
-            let c = cmp(k, key);
-            if c > 0 {
-                let mut ret = None;
-                if let PageBTreeNode::Unloaded(u) = &self.children[i] {
-                    self.children[i] = u
-                        .load(db_path.clone().unwrap(), key.len(), loaded_pages)
-                        .unwrap();
-                }
-                if let Some((k, node)) =
-                    self.children[i].update(db_path.clone(), key, val, loaded_pages)
-                {
-                    ret = self.add_key(&k, node, i + 1);
-                };
-                self.min_key = self.children[0].min_key();
-                self.max_key = self.children[self.children.len() - 1].max_key();
-                return ret;
-            }
-        }
-        let mut ret = None;
-        let last_idx = self.children.len() - 1;
-        if let PageBTreeNode::Unloaded(u) = &self.children[last_idx] {
-            self.children[last_idx] = u
-                .load(db_path.clone().unwrap(), key.len(), loaded_pages)
-                .unwrap();
-        }
-        if let Some((k, node)) =
-            self.children[last_idx].update(db_path.clone(), key, val, loaded_pages)
-        {
-            ret = self.add_key(&k, node, last_idx + 1);
-=======
         let mut ret = None;
         let i = binsearch(&self.keys, &key);
         if let PageBTreeNode::Unloaded(u) = &self.children[i] {
-            self.children[i] = u.load(key.len(), loaded_pages).unwrap();
-        }
-        if let Some((k, node)) = self.children[i].update(key, val, loaded_pages) {
+            self.children[i] = u
+                .load(db_path.clone().unwrap(), key.len(), loaded_pages)
+                .unwrap();
+        }
+        if let Some((k, node)) = self.children[i].update(db_path, key, val, loaded_pages) {
             ret = self.add_key(&k, node, i + 1);
->>>>>>> 8f02bec1
         };
         self.min_key = self.children[0].min_key();
         self.max_key = self.children[self.children.len() - 1].max_key();
