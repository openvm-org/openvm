--- conflicted
+++ resolved
@@ -5,54 +5,33 @@
 
 pub struct PageReadAir {
     bus_index: usize,
-    width: usize,
-}
-
-impl PageReadAir {
-    pub fn bus_index(&self) -> usize {
-        self.bus_index
-    }
-
-    pub fn width(&self) -> usize {
-        self.width
-    }
-}
-
-pub struct PageReadChip {
-    pub air: PageReadAir,
 
     page_width: usize,
     page_height: usize,
 }
 
-impl PageReadChip {
-<<<<<<< HEAD
+impl PageReadAir {
     pub fn new(bus_index: usize, page_width: usize, page_height: usize) -> Self {
         Self {
             bus_index,
-=======
-    pub fn new(bus_index: usize, page: Vec<Vec<u32>>) -> Self {
-        assert!(!page.is_empty());
-
-        let page_width = page[0].len();
-        let page_height = page.len();
-
-        Self {
-            air: PageReadAir {
-                bus_index,
-                width: page_width + 2,
-            },
->>>>>>> 02acacf7
             page_width,
             page_height,
         }
+    }
+
+    pub fn bus_index(&self) -> usize {
+        self.bus_index
+    }
+
+    pub fn page_height(&self) -> usize {
+        self.page_height
     }
 
     pub fn page_width(&self) -> usize {
         self.page_width
     }
 
-    pub fn page_height(&self) -> usize {
-        self.page_height
+    pub fn air_width(&self) -> usize {
+        2 + self.page_width
     }
 }