--- conflicted
+++ resolved
@@ -86,11 +86,7 @@
     let mut challenger = engine.new_challenger();
     verifier.verify(
         &mut challenger,
-<<<<<<< HEAD
-        vk,
-=======
-        &partial_vk,
->>>>>>> c8fe1b49
+        &vk,
         vec![&page_controller.page_read_air, page_requester],
         &proof,
         &pis,
