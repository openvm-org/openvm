--- conflicted
+++ resolved
@@ -3,39 +3,22 @@
 
 use afs_chips::{range, range_gate, xor_bits, xor_limbs};
 use afs_stark_backend::verifier::VerificationError;
+use afs_test_utils::utils::create_seeded_rng;
 use afs_test_utils::{
-    config::poseidon2::StarkConfigPoseidon2,
-    interaction::dummy_interaction_air::DummyInteractionAir,
-    utils::{run_simple_test, ProverVerifierRap},
+    config::baby_bear_poseidon2::run_simple_test,
+    interaction::dummy_interaction_air::DummyInteractionAir, utils::ProverVerifierRap,
 };
-<<<<<<< HEAD
-use afs_test_utils::{
-    config::baby_bear_poseidon2, interaction::dummy_interaction_air::DummyInteractionAir,
-};
-=======
->>>>>>> d384706e
 use p3_baby_bear::BabyBear;
 use p3_field::AbstractField;
 use p3_matrix::dense::{DenseMatrix, RowMajorMatrix};
 use p3_maybe_rayon::prelude::*;
-<<<<<<< HEAD
-use rand::{rngs::StdRng, SeedableRng};
-=======
-use rand::{rngs::StdRng, Rng, SeedableRng};
->>>>>>> d384706e
+use rand::Rng;
 
 mod list;
 mod xor_requester;
 
 type Val = BabyBear;
 
-fn create_seeded_rng() -> StdRng {
-    let seed = [42; 32];
-    let rng = StdRng::from_seed(seed);
-
-    rng
-}
-
 #[test]
 fn test_list_range_checker() {
     let mut rng = create_seeded_rng();
@@ -51,14 +34,6 @@
     const LOG_TRACE_DEGREE_LIST: usize = 6;
     const LIST_LEN: usize = 1 << LOG_TRACE_DEGREE_LIST;
 
-<<<<<<< HEAD
-    let log_trace_degree_max: usize = std::cmp::max(LOG_TRACE_DEGREE_LIST, LOG_TRACE_DEGREE_RANGE);
-
-    let perm = baby_bear_poseidon2::random_perm();
-    let config = baby_bear_poseidon2::default_config(&perm, log_trace_degree_max);
-
-=======
->>>>>>> d384706e
     // Creating a RangeCheckerChip
     let range_checker = Arc::new(RangeCheckerChip::<MAX>::new(bus_index));
 
@@ -85,16 +60,9 @@
 
     let range_trace = range_checker.generate_trace();
 
-<<<<<<< HEAD
-    let prover = MultiTraceStarkProver::new(&config);
-    let mut trace_builder = TraceCommitmentBuilder::new(prover.pcs());
-    for trace in lists_traces {
-        trace_builder.load_trace(trace)
-=======
-    let mut all_chips: Vec<&dyn ProverVerifierRap<StarkConfigPoseidon2>> = vec![];
+    let mut all_chips: Vec<&dyn ProverVerifierRap<_>> = vec![];
     for list in &lists {
         all_chips.push(list);
->>>>>>> d384706e
     }
     all_chips.push(&*range_checker);
 
@@ -103,30 +71,7 @@
         .chain(iter::once(range_trace))
         .collect::<Vec<DenseMatrix<BabyBear>>>();
 
-<<<<<<< HEAD
-    let pis = vec![vec![]; vk.per_air.len()];
-
-    let mut challenger = baby_bear_poseidon2::Challenger::new(perm.clone());
-    let proof = prover.prove(&mut challenger, &pk, main_trace_data, &pis);
-
-    let mut challenger = baby_bear_poseidon2::Challenger::new(perm.clone());
-    let verifier = MultiTraceStarkVerifier::new(prover.config);
-    verifier
-        .verify(
-            &mut challenger,
-            vk,
-            lists
-                .iter()
-                .map(|list| list as &dyn VerifierRap<_>)
-                .chain(iter::once(&*range_checker as &dyn VerifierRap<_>))
-                .collect(),
-            proof,
-            &pis,
-        )
-        .expect("Verification failed");
-=======
     run_simple_test(all_chips, all_traces).expect("Verification failed");
->>>>>>> d384706e
 }
 
 #[test]
@@ -147,12 +92,6 @@
     const LOG_NUM_REQUESTERS: usize = 3;
     const NUM_REQUESTERS: usize = 1 << LOG_NUM_REQUESTERS;
 
-<<<<<<< HEAD
-    let perm = baby_bear_poseidon2::random_perm();
-    let config = baby_bear_poseidon2::default_config(&perm, LOG_XOR_REQUESTS + LOG_NUM_REQUESTERS);
-
-=======
->>>>>>> d384706e
     let xor_chip = Arc::new(XorBitsChip::<BITS>::new(bus_index, vec![]));
 
     let mut requesters = (0..NUM_REQUESTERS)
@@ -172,48 +111,18 @@
 
     let xor_chip_trace = xor_chip.generate_trace();
 
-<<<<<<< HEAD
-    let prover = MultiTraceStarkProver::new(&config);
-    let mut trace_builder = TraceCommitmentBuilder::new(prover.pcs());
-    for trace in requesters_traces {
-        trace_builder.load_trace(trace)
-=======
-    let mut all_chips: Vec<&dyn ProverVerifierRap<StarkConfigPoseidon2>> = vec![];
+    let mut all_chips: Vec<&dyn ProverVerifierRap<_>> = vec![];
     for requester in &requesters {
         all_chips.push(requester);
->>>>>>> d384706e
     }
     all_chips.push(&*xor_chip);
 
-<<<<<<< HEAD
-    let pis = vec![vec![]; vk.per_air.len()];
-
-    let mut challenger = baby_bear_poseidon2::Challenger::new(perm.clone());
-    let proof = prover.prove(&mut challenger, &pk, main_trace_data, &pis);
-
-    let mut challenger = baby_bear_poseidon2::Challenger::new(perm.clone());
-    let verifier = MultiTraceStarkVerifier::new(prover.config);
-    verifier
-        .verify(
-            &mut challenger,
-            vk,
-            requesters
-                .iter()
-                .map(|requester| requester as &dyn VerifierRap<_>)
-                .chain(iter::once(&*xor_chip as &dyn VerifierRap<_>))
-                .collect(),
-            proof,
-            &pis,
-        )
-        .expect("Verification failed");
-=======
     let all_traces = requesters_traces
         .into_iter()
         .chain(iter::once(xor_chip_trace))
         .collect::<Vec<DenseMatrix<BabyBear>>>();
 
     run_simple_test(all_chips, all_traces).expect("Verification failed");
->>>>>>> d384706e
 }
 
 #[test]
@@ -230,12 +139,6 @@
     const LOG_XOR_REQUESTS: usize = 4;
     const XOR_REQUESTS: usize = 1 << LOG_XOR_REQUESTS;
 
-<<<<<<< HEAD
-    let perm = baby_bear_poseidon2::random_perm();
-    let config = baby_bear_poseidon2::default_config(&perm, LOG_XOR_REQUESTS);
-
-=======
->>>>>>> d384706e
     let xor_chip = Arc::new(XorBitsChip::<BITS>::new(bus_index, vec![]));
 
     let dummy_requester = DummyInteractionAir::new(3, true, 0);
@@ -261,13 +164,6 @@
         4,
     );
 
-<<<<<<< HEAD
-    let prover = MultiTraceStarkProver::new(&config);
-    let mut trace_builder = TraceCommitmentBuilder::new(prover.pcs());
-    trace_builder.load_trace(dummy_trace);
-    trace_builder.load_trace(xor_chip_trace);
-    trace_builder.commit_current();
-=======
     let result = run_simple_test(
         vec![&dummy_requester, &*xor_chip],
         vec![dummy_trace, xor_chip_trace],
@@ -279,7 +175,6 @@
         "Expected verification to fail, but it passed"
     );
 }
->>>>>>> d384706e
 
 #[test]
 fn test_xor_limbs_chip() {
@@ -287,19 +182,6 @@
 
     use xor_limbs::XorLimbsChip;
 
-<<<<<<< HEAD
-    let mut challenger = baby_bear_poseidon2::Challenger::new(perm.clone());
-    let proof = prover.prove(&mut challenger, &pk, main_trace_data, &pis);
-
-    let mut challenger = baby_bear_poseidon2::Challenger::new(perm.clone());
-    let verifier = MultiTraceStarkVerifier::new(prover.config);
-    let result = verifier.verify(
-        &mut challenger,
-        vk,
-        vec![&dummy_requester, &*xor_chip],
-        proof,
-        &pis,
-=======
     let bus_index = 0;
 
     const N: usize = 6;
@@ -352,7 +234,7 @@
     let xor_limbs_chip_trace = xor_chip.generate_trace();
     let xor_lookup_chip_trace = xor_chip.xor_lookup_chip.generate_trace();
 
-    let mut all_chips: Vec<&dyn ProverVerifierRap<StarkConfigPoseidon2>> = vec![];
+    let mut all_chips: Vec<&dyn ProverVerifierRap<_>> = vec![];
     for requester in &requesters {
         all_chips.push(requester);
     }
@@ -424,7 +306,6 @@
     let result = run_simple_test(
         vec![&requester, &xor_chip, &xor_chip.xor_lookup_chip],
         vec![requester_trace, xor_limbs_chip_trace, xor_lookup_chip_trace],
->>>>>>> d384706e
     );
 
     assert_eq!(
@@ -483,7 +364,7 @@
 
     let range_trace = range_checker.generate_trace();
 
-    let mut all_chips: Vec<&dyn ProverVerifierRap<StarkConfigPoseidon2>> = vec![];
+    let mut all_chips: Vec<&dyn ProverVerifierRap<_>> = vec![];
     for list in &lists {
         all_chips.push(list);
     }
