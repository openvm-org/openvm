--- conflicted
+++ resolved
@@ -1,10 +1,6 @@
 use std::{iter, sync::Arc};
 
-<<<<<<< HEAD
-use afs_chips::{range, xor};
-=======
 use afs_chips::{range, xor_bits};
->>>>>>> fed9b828
 use afs_stark_backend::{
     keygen::MultiStarkKeygenBuilder,
     prover::{trace::TraceCommitmentBuilder, types::ProverRap, MultiTraceStarkProver},
@@ -128,11 +124,7 @@
     let seed = [42; 32];
     let mut rng = StdRng::from_seed(seed);
 
-<<<<<<< HEAD
-    use xor::XorBitsChip;
-=======
     use xor_bits::XorBitsChip;
->>>>>>> fed9b828
     use xor_requester::XorRequesterChip;
 
     let bus_index = 0;
@@ -223,11 +215,7 @@
     let seed = [42; 32];
     let mut rng = StdRng::from_seed(seed);
 
-<<<<<<< HEAD
-    use xor::XorBitsChip;
-=======
     use xor_bits::XorBitsChip;
->>>>>>> fed9b828
 
     let bus_index = 0;
 
