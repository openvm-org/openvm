use std::ops::Deref;

use afs_stark_backend::rap::AnyRap;
use ax_sdk::{
    config::{
        baby_bear_poseidon2::{
            default_perm, engine_from_perm, random_perm, BabyBearPoseidon2Config,
        },
        fri_params::{fri_params_fast_testing, fri_params_with_80_bits_of_security},
        setup_tracing_with_log_level,
    },
    engine::StarkEngine,
    utils::create_seeded_rng,
};
use p3_baby_bear::BabyBear;
use p3_field::AbstractField;
use rand::Rng;
use stark_vm::{
    arch::instructions::Opcode::*,
    cpu::trace::Instruction,
    hashes::keccak::hasher::utils::keccak256,
    program::Program,
    vm::{
        config::{MemoryConfig, VmConfig},
        VirtualMachine,
    },
};
use tracing::Level;

const LIMB_BITS: usize = 29;
const DECOMP: usize = 16;

fn vm_config_with_field_arithmetic() -> VmConfig {
    VmConfig {
        field_arithmetic_enabled: true,
        ..VmConfig::core()
    }
}

// log_blowup = 2 by default
fn air_test(config: VmConfig, program: Program<BabyBear>, witness_stream: Vec<Vec<BabyBear>>) {
    let vm = VirtualMachine::new(
        VmConfig {
            memory_config: MemoryConfig::new(LIMB_BITS, LIMB_BITS, LIMB_BITS, DECOMP),
            num_public_values: 4,
            ..config
        },
        program,
        witness_stream,
    );

    // TODO: using log_blowup = 3 because keccak interaction chunking is not optimal right now
    let perm = default_perm();
    let fri_params = if matches!(std::env::var("AXIOM_FAST_TEST"), Ok(x) if &x == "1") {
        fri_params_fast_testing()[1]
    } else {
        fri_params_with_80_bits_of_security()[1]
    };

    let result = vm.execute_and_generate().unwrap();

    for segment_result in result.segment_results {
        let engine = engine_from_perm(perm.clone(), segment_result.max_log_degree(), fri_params);
        let airs: Vec<_> = segment_result.airs.iter().map(Box::deref).collect();
        engine
            .run_simple_test(&airs, segment_result.traces, &segment_result.public_values)
            .expect("Verification failed");
    }
}

// log_blowup = 3 for poseidon2 chip
fn air_test_with_compress_poseidon2(
    poseidon2_max_constraint_degree: usize,
    program: Program<BabyBear>,
) {
    let vm = VirtualMachine::new(
        VmConfig {
            field_arithmetic_enabled: false,
            field_extension_enabled: false,
            compress_poseidon2_enabled: true,
            perm_poseidon2_enabled: false,
            memory_config: MemoryConfig::new(LIMB_BITS, LIMB_BITS, LIMB_BITS, DECOMP),
            num_public_values: 4,
            poseidon2_max_constraint_degree: Some(poseidon2_max_constraint_degree),
            ..Default::default()
        },
        program,
        vec![],
    );

    let result = vm.execute_and_generate().unwrap();

    let perm = random_perm();
    let fri_params = if matches!(std::env::var("AXIOM_FAST_TEST"), Ok(x) if &x == "1") {
        fri_params_fast_testing()[1]
    } else {
        fri_params_with_80_bits_of_security()[1]
    };

    for segment_result in result.segment_results {
<<<<<<< HEAD
        let airs = segment_result
            .airs
            .iter()
            .map(Box::deref)
            .collect::<Vec<_>>();
        let engine = engine_from_perm(perm.clone(), segment_result.max_log_degree(), fri_params);
        engine
            .run_simple_test(
                airs.clone(),
                segment_result.traces,
                segment_result.public_values.clone(),
            )
=======
        let airs: Vec<_> = segment_result.airs.iter().map(Box::deref).collect();
        let engine = engine_from_perm(perm.clone(), segment_result.max_log_degree(), fri_params);
        engine
            .run_simple_test(&airs, segment_result.traces, &segment_result.public_values)
>>>>>>> ac0e98a9
            .expect("Verification failed");

        // Checking maximum constraint degree across all AIRs
        let mut keygen_builder = engine.keygen_builder();
        for (air, pvs) in airs.into_iter().zip(segment_result.public_values) {
            keygen_builder.add_air(air as &dyn AnyRap<BabyBearPoseidon2Config>, pvs.len());
        }
        let pk = keygen_builder.generate_pk();
        assert!(pk.max_constraint_degree == poseidon2_max_constraint_degree);
    }
}

#[test]
fn test_vm_1() {
    let n = 2;
    /*
    Instruction 0 assigns word[0]_1 to n.
    Instruction 4 terminates
    The remainder is a loop that decrements word[0]_1 until it reaches 0, then terminates.
    Instruction 1 checks if word[0]_1 is 0 yet, and if so sets pc to 5 in order to terminate
    Instruction 2 decrements word[0]_1 (using word[1]_1)
    Instruction 3 uses JAL as a simple jump to go back to instruction 1 (repeating the loop).
     */
    let instructions = vec![
        // word[0]_1 <- word[n]_0
        Instruction::from_isize(STOREW, n, 0, 0, 0, 1),
        // if word[0]_1 == 0 then pc += 3
        Instruction::from_isize(BEQ, 0, 0, 3, 1, 0),
        // word[0]_1 <- word[0]_1 - word[1]_0
        Instruction::large_from_isize(FSUB, 0, 0, 1, 1, 1, 0, 0),
        // word[2]_1 <- pc + 1, pc -= 2
        Instruction::from_isize(JAL, 2, -2, 0, 1, 0),
        // terminate
        Instruction::from_isize(TERMINATE, 0, 0, 0, 0, 0),
    ];

    let program = Program {
        instructions,
        debug_infos: vec![None; 5],
    };

    air_test(vm_config_with_field_arithmetic(), program, vec![]);
}

#[test]
fn test_vm_without_field_arithmetic() {
    /*
    Instruction 0 assigns word[0]_1 to 5.
    Instruction 1 checks if word[0]_1 is *not* 4, and if so jumps to instruction 4.
    Instruction 2 is never run.
    Instruction 3 terminates.
    Instruction 4 checks if word[0]_1 is 5, and if so jumps to instruction 3 to terminate.
     */
    let instructions = vec![
        // word[0]_1 <- word[5]_0
        Instruction::from_isize(STOREW, 5, 0, 0, 0, 1),
        // if word[0]_1 != 4 then pc += 2
        Instruction::from_isize(BNE, 0, 4, 3, 1, 0),
        // word[2]_1 <- pc + 1, pc -= 2
        Instruction::from_isize(JAL, 2, -2, 0, 1, 0),
        // terminate
        Instruction::from_isize(TERMINATE, 0, 0, 0, 0, 0),
        // if word[0]_1 == 5 then pc -= 1
        Instruction::from_isize(BEQ, 0, 5, -1, 1, 0),
    ];

    let program = Program {
        instructions,
        debug_infos: vec![None; 5],
    };

    air_test(VmConfig::core(), program, vec![]);
}

#[test]
fn test_vm_fibonacci_old() {
    let instructions = vec![
        Instruction::from_isize(STOREW, 9, 0, 0, 0, 1),
        Instruction::from_isize(STOREW, 1, 0, 2, 0, 1),
        Instruction::from_isize(STOREW, 1, 0, 3, 0, 1),
        Instruction::from_isize(STOREW, 0, 0, 0, 0, 2),
        Instruction::from_isize(STOREW, 1, 0, 1, 0, 2),
        Instruction::from_isize(BEQ, 2, 0, 7, 1, 1),
        Instruction::large_from_isize(FADD, 2, 2, 3, 1, 1, 1, 0),
        Instruction::from_isize(LOADW, 4, -2, 2, 1, 2),
        Instruction::from_isize(LOADW, 5, -1, 2, 1, 2),
        Instruction::large_from_isize(FADD, 6, 4, 5, 1, 1, 1, 0),
        Instruction::from_isize(STOREW, 6, 0, 2, 1, 2),
        Instruction::from_isize(JAL, 7, -6, 0, 1, 0),
        Instruction::from_isize(TERMINATE, 0, 0, 0, 0, 0),
    ];

    let program_len = instructions.len();

    let program = Program {
        instructions,
        debug_infos: vec![None; program_len],
    };

    air_test(vm_config_with_field_arithmetic(), program.clone(), vec![]);
}

#[test]
fn test_vm_fibonacci_old_cycle_tracker() {
    // NOTE: Instructions commented until cycle tracker instructions are not counted as additional assembly Instructions
    let instructions = vec![
        Instruction::debug(CT_START, "full program"),
        Instruction::debug(CT_START, "store"),
        Instruction::from_isize(STOREW, 9, 0, 0, 0, 1),
        Instruction::from_isize(STOREW, 1, 0, 2, 0, 1),
        Instruction::from_isize(STOREW, 1, 0, 3, 0, 1),
        Instruction::from_isize(STOREW, 0, 0, 0, 0, 2),
        Instruction::from_isize(STOREW, 1, 0, 1, 0, 2),
        Instruction::debug(CT_END, "store"),
        Instruction::debug(CT_START, "total loop"),
        Instruction::from_isize(BEQ, 2, 0, 9, 1, 1), // Instruction::from_isize(BEQ, 2, 0, 7, 1, 1),
        Instruction::large_from_isize(FADD, 2, 2, 3, 1, 1, 1, 0),
        Instruction::debug(CT_START, "inner loop"),
        Instruction::from_isize(LOADW, 4, -2, 2, 1, 2),
        Instruction::from_isize(LOADW, 5, -1, 2, 1, 2),
        Instruction::large_from_isize(FADD, 6, 4, 5, 1, 1, 1, 0),
        Instruction::from_isize(STOREW, 6, 0, 2, 1, 2),
        Instruction::debug(CT_END, "inner loop"),
        Instruction::from_isize(JAL, 7, -8, 0, 1, 0), // Instruction::from_isize(JAL, 7, -6, 0, 1, 0),
        Instruction::debug(CT_END, "total loop"),
        Instruction::debug(CT_END, "full program"),
        Instruction::from_isize(TERMINATE, 0, 0, 0, 0, 0),
    ];

    let program_len = instructions.len();

    let program = Program {
        instructions,
        debug_infos: vec![None; program_len],
    };

    air_test(vm_config_with_field_arithmetic(), program.clone(), vec![]);
}

#[test]
fn test_vm_field_extension_arithmetic() {
    let instructions = vec![
        Instruction::from_isize(STOREW, 1, 0, 0, 0, 1),
        Instruction::from_isize(STOREW, 2, 1, 0, 0, 1),
        Instruction::from_isize(STOREW, 1, 2, 0, 0, 1),
        Instruction::from_isize(STOREW, 2, 3, 0, 0, 1),
        Instruction::from_isize(STOREW, 2, 4, 0, 0, 1),
        Instruction::from_isize(STOREW, 1, 5, 0, 0, 1),
        Instruction::from_isize(STOREW, 1, 6, 0, 0, 1),
        Instruction::from_isize(STOREW, 2, 7, 0, 0, 1),
        Instruction::from_isize(FE4ADD, 8, 0, 4, 1, 1),
        Instruction::from_isize(FE4ADD, 8, 0, 4, 1, 1),
        Instruction::from_isize(FE4SUB, 12, 0, 4, 1, 1),
        Instruction::from_isize(BBE4MUL, 12, 0, 4, 1, 1),
        Instruction::from_isize(BBE4DIV, 12, 0, 4, 1, 1),
        Instruction::from_isize(TERMINATE, 0, 0, 0, 0, 0),
    ];

    let program_len = instructions.len();

    let program = Program {
        instructions,
        debug_infos: vec![None; program_len],
    };

    air_test(
        VmConfig {
            field_arithmetic_enabled: true,
            field_extension_enabled: true,
            ..VmConfig::core()
        },
        program,
        vec![],
    );
}

#[test]
fn test_vm_hint() {
    let instructions = vec![
        Instruction::from_isize(STOREW, 0, 0, 16, 0, 1),
        Instruction::large_from_isize(FADD, 20, 16, 16777220, 1, 1, 0, 0),
        Instruction::large_from_isize(FADD, 32, 20, 0, 1, 1, 0, 0),
        Instruction::large_from_isize(FADD, 20, 20, 1, 1, 1, 0, 0),
        Instruction::from_isize(HINT_INPUT, 0, 0, 0, 1, 2),
        Instruction::from_isize(SHINTW, 32, 0, 0, 1, 2),
        Instruction::from_isize(LOADW, 38, 0, 32, 1, 2),
        Instruction::large_from_isize(FADD, 44, 20, 0, 1, 1, 0, 0),
        Instruction::from_isize(FMUL, 24, 38, 1, 1, 0),
        Instruction::large_from_isize(FADD, 20, 20, 24, 1, 1, 1, 0),
        Instruction::large_from_isize(FADD, 50, 16, 0, 1, 1, 0, 0),
        Instruction::from_isize(JAL, 24, 6, 0, 1, 0),
        Instruction::from_isize(FMUL, 0, 50, 1, 1, 0),
        Instruction::large_from_isize(FADD, 0, 44, 0, 1, 1, 1, 0),
        Instruction::from_isize(SHINTW, 0, 0, 0, 1, 2),
        Instruction::large_from_isize(FADD, 50, 50, 1, 1, 1, 0, 0),
        Instruction::from_isize(BNE, 50, 38, 2013265917, 1, 1),
        Instruction::from_isize(BNE, 50, 38, 2013265916, 1, 1),
        Instruction::from_isize(TERMINATE, 0, 0, 0, 0, 0),
    ];

    let program_len = instructions.len();

    let program = Program {
        instructions,
        debug_infos: vec![None; program_len],
    };

    type F = BabyBear;

    let witness_stream: Vec<Vec<F>> = vec![vec![F::two()]];

    air_test(vm_config_with_field_arithmetic(), program, witness_stream);
}

#[test]
fn test_vm_compress_poseidon2_as2() {
    let mut rng = create_seeded_rng();

    let mut instructions = vec![];

    let lhs_ptr = rng.gen_range(1..1 << 20);
    for i in 0..8 {
        // [lhs_ptr + i]_2 <- rnd()
        instructions.push(Instruction::from_isize(
            STOREW,
            rng.gen_range(1..1 << 20),
            i,
            lhs_ptr,
            0,
            2,
        ));
    }
    let rhs_ptr = rng.gen_range(1..1 << 20);
    for i in 0..8 {
        // [rhs_ptr + i]_2 <- rnd()
        instructions.push(Instruction::from_isize(
            STOREW,
            rng.gen_range(1..1 << 20),
            i,
            rhs_ptr,
            0,
            2,
        ));
    }
    let dst_ptr = rng.gen_range(1..1 << 20);

    // [11]_1 <- lhs_ptr
    instructions.push(Instruction::from_isize(STOREW, lhs_ptr, 0, 11, 0, 1));
    // [22]_1 <- rhs_ptr
    instructions.push(Instruction::from_isize(STOREW, rhs_ptr, 0, 22, 0, 1));
    // [33]_1 <- rhs_ptr
    instructions.push(Instruction::from_isize(STOREW, dst_ptr, 0, 33, 0, 1));

    instructions.push(Instruction::from_isize(COMP_POS2, 33, 11, 22, 1, 2));
    instructions.push(Instruction::from_isize(TERMINATE, 0, 0, 0, 0, 0));

    let program_len = instructions.len();

    let program = Program {
        instructions,
        debug_infos: vec![None; program_len],
    };

    air_test_with_compress_poseidon2(7, program.clone());
    air_test_with_compress_poseidon2(3, program);
}

/// Add instruction to write input to memory, call KECCAK256 opcode, then check against expected output
fn instructions_for_keccak256_test(input: &[u8]) -> Vec<Instruction<BabyBear>> {
    let mut instructions = vec![];
    instructions.push(Instruction::from_isize(JAL, 0, 2, 0, 1, 1)); // skip fail
    instructions.push(Instruction::from_isize(FAIL, 0, 0, 0, 0, 0));

    let [a, b, c] = [1, 0, (1 << LIMB_BITS) - 1];
    // src = word[b]_1 <- 0
    let src = 0;
    instructions.push(Instruction::from_isize(STOREW, src, 0, b, 0, 1));
    // dst word[a]_1 <- 3 // use weird offset
    let dst = 3;
    instructions.push(Instruction::from_isize(STOREW, dst, 0, a, 0, 1));
    // word[2^29 - 1]_1 <- len // emulate stack
    instructions.push(Instruction::from_isize(
        STOREW,
        input.len() as isize,
        0,
        c,
        0,
        1,
    ));

    let expected = keccak256(input);
    tracing::debug!(?input, ?expected);

    for (i, byte) in input.iter().enumerate() {
        instructions.push(Instruction::from_isize(
            STOREW,
            *byte as isize,
            0,
            src + i as isize,
            0,
            2,
        ));
    }
    // dst = word[a]_1, src = word[b]_1, len = word[c]_1,
    // read and write io to address space 2
    instructions.push(Instruction::large_from_isize(
        KECCAK256, a, b, c, 1, 2, 1, 0,
    ));

    // read expected result to check correctness
    for (i, expected_byte) in expected.into_iter().enumerate() {
        instructions.push(Instruction::from_isize(
            BNE,
            dst + i as isize,
            expected_byte as isize,
            -(instructions.len() as isize) + 1, // jump to fail
            2,
            0,
        ));
    }
    instructions
}

#[test]
fn test_vm_keccak() {
    setup_tracing_with_log_level(Level::TRACE);
    let inputs = [
        vec![],
        (0u8..1).collect::<Vec<_>>(),
        (0u8..135).collect::<Vec<_>>(),
        (0u8..136).collect::<Vec<_>>(),
        (0u8..200).collect::<Vec<_>>(),
    ];
    let mut instructions = inputs
        .iter()
        .flat_map(|input| instructions_for_keccak256_test(input))
        .collect::<Vec<_>>();
    instructions.push(Instruction::from_isize(TERMINATE, 0, 0, 0, 0, 0));

    let program_len = instructions.len();

    let program = Program {
        instructions,
        debug_infos: vec![None; program_len],
    };

    air_test(
        VmConfig {
            keccak_enabled: true,
            ..VmConfig::core()
        },
        program,
        vec![],
    );
}

// This test dones one keccak in 24 rows, and then there are 8 dummy padding rows which don't make up a full round
#[test]
fn test_vm_keccak_non_full_round() {
    setup_tracing_with_log_level(Level::TRACE);
    let inputs = [[[0u8; 32], [1u8; 32]].concat()];
    let mut instructions = inputs
        .iter()
        .flat_map(|input| instructions_for_keccak256_test(input))
        .collect::<Vec<_>>();
    instructions.push(Instruction::from_isize(TERMINATE, 0, 0, 0, 0, 0));

    let program_len = instructions.len();

    let program = Program {
        instructions,
        debug_infos: vec![None; program_len],
    };

    air_test(
        VmConfig {
            keccak_enabled: true,
            ..VmConfig::core()
        },
        program,
        vec![],
    );
}<|MERGE_RESOLUTION|>--- conflicted
+++ resolved
@@ -98,7 +98,6 @@
     };
 
     for segment_result in result.segment_results {
-<<<<<<< HEAD
         let airs = segment_result
             .airs
             .iter()
@@ -106,17 +105,7 @@
             .collect::<Vec<_>>();
         let engine = engine_from_perm(perm.clone(), segment_result.max_log_degree(), fri_params);
         engine
-            .run_simple_test(
-                airs.clone(),
-                segment_result.traces,
-                segment_result.public_values.clone(),
-            )
-=======
-        let airs: Vec<_> = segment_result.airs.iter().map(Box::deref).collect();
-        let engine = engine_from_perm(perm.clone(), segment_result.max_log_degree(), fri_params);
-        engine
             .run_simple_test(&airs, segment_result.traces, &segment_result.public_values)
->>>>>>> ac0e98a9
             .expect("Verification failed");
 
         // Checking maximum constraint degree across all AIRs
