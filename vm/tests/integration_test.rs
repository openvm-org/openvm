--- conflicted
+++ resolved
@@ -298,13 +298,7 @@
         Instruction::large_from_isize(ADD.with_default_offset(), 0, 0, 1, 1, 1, 0, 0),
         // if [0]_1 != n, pc <- pc - 3
         Instruction::from_isize(BNE.with_default_offset(), n, 0, -4, 0, 1),
-<<<<<<< HEAD
-        // publish [1]_1 as public value index [0]_0
-        Instruction::from_isize(PUBLISH.with_default_offset(), 0, 1, 0, 0, 1),
         Instruction::from_isize(TERMINATE.with_default_offset(), 0, 0, 1, 0, 0),
-=======
-        Instruction::from_isize(TERMINATE.with_default_offset(), 0, 0, 0, 0, 1),
->>>>>>> 16acbe67
     ]);
 
     let config = VmConfig {
