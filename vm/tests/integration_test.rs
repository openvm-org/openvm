use ax_sdk::{
    config::{
        baby_bear_poseidon2::BabyBearPoseidon2Engine,
        fri_params::standard_fri_params_with_100_bits_conjectured_security, FriParameters,
    },
    engine::{StarkEngine, StarkFriEngine},
    utils::create_seeded_rng,
};
use axvm_instructions::PublishOpcode::PUBLISH;
use p3_baby_bear::BabyBear;
use p3_field::AbstractField;
use rand::Rng;
use stark_vm::{
    arch::{
        instructions::{
            BranchEqualOpcode::*, CoreOpcode::*, FieldArithmeticOpcode::*, FieldExtensionOpcode::*,
            Keccak256Opcode::*, NativeBranchEqualOpcode, NativeJalOpcode::*, Poseidon2Opcode::*,
            TerminateOpcode::*, UsizeOpcode,
        },
        ExecutorName,
    },
    intrinsics::hashes::{keccak::hasher::utils::keccak256, poseidon2::CHUNK},
    system::{
        memory::Equipartition,
        program::{Instruction, Program},
        vm::{
            config::{MemoryConfig, PersistenceType, VmConfig},
            SingleSegmentVM, VirtualMachine,
        },
    },
};

const LIMB_BITS: usize = 29;

pub fn gen_pointer<R>(rng: &mut R, len: usize) -> usize
where
    R: Rng + ?Sized,
{
    const MAX_MEMORY: usize = 1 << 29;
    rng.gen_range(0..MAX_MEMORY - len) / len * len
}

fn vm_config_with_field_arithmetic() -> VmConfig {
    VmConfig::core()
        .add_executor(ExecutorName::FieldArithmetic)
        .add_executor(ExecutorName::BranchEqual)
        .add_executor(ExecutorName::Jal)
}

fn air_test(vm: VirtualMachine<BabyBear>, program: Program<BabyBear>) {
    let engine = BabyBearPoseidon2Engine::new(FriParameters::standard_fast());
    let pk = vm.config.generate_pk(engine.keygen_builder());

    let result = vm.execute_and_generate(program).unwrap();

    for proof_input in result.per_segment {
        engine
            .prove_then_verify(&pk, proof_input)
            .expect("Verification failed");
    }
}

// log_blowup = 3 for poseidon2 chip
fn air_test_with_compress_poseidon2(
    poseidon2_max_constraint_degree: usize,
    program: Program<BabyBear>,
    memory_persistence: PersistenceType,
) {
    let fri_params = if matches!(std::env::var("AXIOM_FAST_TEST"), Ok(x) if &x == "1") {
        FriParameters {
            log_blowup: 3,
            num_queries: 2,
            proof_of_work_bits: 0,
        }
    } else {
        standard_fri_params_with_100_bits_conjectured_security(3)
    };
    let engine = BabyBearPoseidon2Engine::new(fri_params);

    let vm_config = VmConfig {
        poseidon2_max_constraint_degree,
        memory_config: MemoryConfig {
            persistence_type: memory_persistence,
            ..Default::default()
        },
        ..VmConfig::core()
    }
    .add_executor(ExecutorName::Poseidon2);
    let pk = vm_config.generate_pk(engine.keygen_builder());

    let vm = VirtualMachine::new(vm_config);
    let result = vm.execute_and_generate(program).unwrap();

    for proof_input in result.per_segment {
        engine
            .prove_then_verify(&pk, proof_input)
            .expect("Verification failed");
    }
}

#[test]
fn test_vm_1() {
    let n = 6;
    /*
    Instruction 0 assigns word[0]_1 to n.
    Instruction 4 terminates
    The remainder is a loop that decrements word[0]_1 until it reaches 0, then terminates.
    Instruction 1 checks if word[0]_1 is 0 yet, and if so sets pc to 5 in order to terminate
    Instruction 2 decrements word[0]_1 (using word[1]_1)
    Instruction 3 uses JAL as a simple jump to go back to instruction 1 (repeating the loop).
     */
    let instructions = vec![
        // word[0]_1 <- word[n]_0
        Instruction::from_isize(STOREW.with_default_offset(), n, 0, 0, 0, 1),
        // if word[0]_1 == 0 then pc += 3
        Instruction::from_isize(
            NativeBranchEqualOpcode(BEQ).with_default_offset(),
            0,
            0,
            3,
            1,
            0,
        ),
        // word[0]_1 <- word[0]_1 - word[1]_0
        Instruction::large_from_isize(SUB.with_default_offset(), 0, 0, 1, 1, 1, 0, 0),
        // word[2]_1 <- pc + 1, pc -= 2
        Instruction::from_isize(JAL.with_default_offset(), 2, -2, 0, 1, 0),
        // terminate
        Instruction::from_isize(TERMINATE.with_default_offset(), 0, 0, 0, 0, 0),
    ];

    let program = Program::from_instructions(&instructions);

    air_test(
        VirtualMachine::new(vm_config_with_field_arithmetic()),
        program,
    );
}

#[test]
fn test_vm_1_optional_air() {
    // Default VmConfig has Core/Poseidon2/FieldArithmetic/FieldExtension chips. The program only
    // uses Core and FieldArithmetic. All other chips should not have AIR proof inputs.
    let vm_config = VmConfig::default();
    let engine =
        BabyBearPoseidon2Engine::new(standard_fri_params_with_100_bits_conjectured_security(3));
    let pk = vm_config.generate_pk(engine.keygen_builder());
    let num_airs = pk.per_air.len();

    {
        let n = 6;
        let instructions = vec![
            Instruction::from_isize(STOREW.with_default_offset(), n, 0, 0, 0, 1),
            Instruction::large_from_isize(SUB.with_default_offset(), 0, 0, 1, 1, 1, 0, 0),
            Instruction::from_isize(
                NativeBranchEqualOpcode(BNE).with_default_offset(),
                0,
                0,
                -1,
                1,
                0,
            ),
            Instruction::from_isize(TERMINATE.with_default_offset(), 0, 0, 0, 0, 0),
        ];

        let program = Program::from_instructions(&instructions);
        let vm = VirtualMachine::new(vm_config);
        let mut result = vm
            .execute_and_generate(program)
            .expect("Failed to execute VM");
        assert_eq!(result.per_segment.len(), 1);
        let proof_input = result.per_segment.pop().unwrap();
        assert!(
            proof_input.per_air.len() < num_airs,
            "Expect less used AIRs"
        );
        engine
            .prove_then_verify(&pk, proof_input)
            .expect("Verification failed");
    }
}

#[test]
fn test_vm_public_values() {
    let mut vm_config = VmConfig::core();
    vm_config.num_public_values = 3;
    let engine =
        BabyBearPoseidon2Engine::new(standard_fri_params_with_100_bits_conjectured_security(3));
    let pk = vm_config.generate_pk(engine.keygen_builder());

    {
        let instructions = vec![
            Instruction::from_usize(PUBLISH.with_default_offset(), [0, 12, 2, 0, 0, 0]),
            Instruction::from_isize(TERMINATE.with_default_offset(), 0, 0, 0, 0, 0),
        ];

        let program = Program::from_instructions(&instructions);
        let vm = SingleSegmentVM::new(vm_config);
        let pvs = vm.execute(program.clone(), vec![]).unwrap();
        assert_eq!(
            pvs,
            vec![None, None, Some(BabyBear::from_canonical_u32(12))]
        );
        let proof_input = vm.execute_and_generate(program, vec![]).unwrap();
        engine
            .prove_then_verify(&pk, proof_input)
            .expect("Verification failed");
    }
}

#[test]
fn test_vm_initial_memory() {
    // Program that fails if mem[(1, 0)] != 101.
    let program = Program::from_instructions(&[
        Instruction::<BabyBear>::from_isize(
            NativeBranchEqualOpcode(BEQ).with_default_offset(),
            0,
            101,
            2,
            1,
            0,
        ),
        Instruction::<BabyBear>::from_isize(FAIL.with_default_offset(), 0, 0, 0, 0, 0),
        Instruction::<BabyBear>::from_isize(TERMINATE.with_default_offset(), 0, 0, 0, 0, 0),
    ]);

    let mut initial_memory = Equipartition::<BabyBear, CHUNK>::new();
    initial_memory.insert(
        (BabyBear::one(), 0),
        [101, 0, 0, 0, 0, 0, 0, 0].map(BabyBear::from_canonical_u32),
    );

    let config = VmConfig {
        poseidon2_max_constraint_degree: 3,
        memory_config: MemoryConfig {
            persistence_type: PersistenceType::Persistent,
            ..Default::default()
        },
        ..VmConfig::core()
    }
    .add_executor(ExecutorName::BranchEqual)
    .add_executor(ExecutorName::Jal);
    let vm = VirtualMachine::new(config).with_initial_memory(initial_memory);
    air_test(vm, program);
}

#[test]
fn test_vm_1_persistent() {
    let engine = BabyBearPoseidon2Engine::new(FriParameters::standard_fast());
    let config = VmConfig {
        poseidon2_max_constraint_degree: 3,
        memory_config: MemoryConfig::new(1, 16, 10, 6, PersistenceType::Persistent),
        ..VmConfig::core()
    }
    .add_executor(ExecutorName::FieldArithmetic)
    .add_executor(ExecutorName::BranchEqual)
    .add_executor(ExecutorName::Jal);
    let pk = config.generate_pk(engine.keygen_builder());

    let n = 6;
    let instructions = vec![
        Instruction::from_isize(STOREW.with_default_offset(), n, 0, 0, 0, 1),
        Instruction::large_from_isize(SUB.with_default_offset(), 0, 0, 1, 1, 1, 0, 0),
        Instruction::from_isize(
            NativeBranchEqualOpcode(BNE).with_default_offset(),
            0,
            0,
            -1,
            1,
            0,
        ),
        Instruction::from_isize(TERMINATE.with_default_offset(), 0, 0, 0, 0, 0),
    ];

    let program = Program::from_instructions(&instructions);

    let vm = VirtualMachine::new(config);
    let result = vm.execute_and_generate(program).unwrap();

    let proof_input = result.per_segment.into_iter().next().unwrap();

    let merkle_air_proof_input = &proof_input
        .per_air
        .iter()
        .find(|(_, info)| info.air.name() == "MemoryMerkleAir<8>")
        .unwrap()
        .1;
    assert_eq!(merkle_air_proof_input.raw.public_values.len(), 16);
    assert_eq!(
        merkle_air_proof_input.raw.public_values[..8],
        merkle_air_proof_input.raw.public_values[8..]
    );
    assert_eq!(
        merkle_air_proof_input.raw.public_values[..8],
        // The value when you start with zeros and repeatedly hash the value with itself
        // 13 times. We use 13 because addr_space_max_bits = 1 and pointer_max_bits = 16,
        // so the height of the tree is 1 + 16 - 3 = 14.
        [
            1860730809, 952766590, 1529251869, 978208824, 173743442, 1495326235, 1188286360,
            350327606
        ]
        .map(BabyBear::from_canonical_u32)
    );

    engine
        .prove_then_verify(&pk, proof_input)
        .expect("Verification failed");
}

#[test]
fn test_vm_continuations() {
    let n = 200000;

    // Simple Fibonacci program to compute nth Fibonacci number mod BabyBear (with F_0 = 1).
    // Register [0]_1 <- stores the loop counter.
    // Register [1]_1 <- stores F_i at the beginning of iteration i.
    // Register [2]_1 <- stores F_{i+1} at the beginning of iteration i.
    // Register [3]_1 is used as a temporary register.
    let program = Program::from_instructions(&[
        // [0]_1 <- 0
        Instruction::from_isize(ADD.with_default_offset(), 0, 0, 0, 1, 0),
        // [1]_1 <- 0
        Instruction::from_isize(ADD.with_default_offset(), 1, 0, 0, 1, 0),
        // [2]_1 <- 1
        Instruction::from_isize(ADD.with_default_offset(), 2, 0, 1, 1, 0),
        // loop_start
        // [3]_1 <- [1]_1 + [2]_1
        Instruction::large_from_isize(ADD.with_default_offset(), 3, 1, 2, 1, 1, 1, 0),
        // [1]_1 <- [2]_1
        Instruction::large_from_isize(ADD.with_default_offset(), 1, 2, 0, 1, 1, 0, 0),
        // [2]_1 <- [3]_1
        Instruction::large_from_isize(ADD.with_default_offset(), 2, 3, 0, 1, 1, 0, 0),
        // [0]_1 <- [0]_1 + 1
        Instruction::large_from_isize(ADD.with_default_offset(), 0, 0, 1, 1, 1, 0, 0),
        // if [0]_1 != n, pc <- pc - 3
<<<<<<< HEAD
        Instruction::from_isize(
            NativeBranchEqualOpcode(BNE).with_default_offset(),
            n,
            0,
            -4,
            0,
            1,
        ),
        Instruction::from_isize(TERMINATE.with_default_offset(), 0, 0, 1, 0, 0),
=======
        Instruction::from_isize(BNE.with_default_offset(), n, 0, -4, 0, 1),
        Instruction::from_isize(TERMINATE.with_default_offset(), 0, 0, 0, 0, 0),
>>>>>>> 620d00d7
    ]);

    let config = VmConfig {
        num_public_values: 0,
        poseidon2_max_constraint_degree: 3,
        max_segment_len: 200000,
        memory_config: MemoryConfig {
            persistence_type: PersistenceType::Persistent,
            ..Default::default()
        },
        ..VmConfig::core()
    }
    .add_executor(ExecutorName::FieldArithmetic)
    .add_executor(ExecutorName::BranchEqual)
    .add_executor(ExecutorName::Jal);

    let vm = VirtualMachine::new(config);

    let engine = BabyBearPoseidon2Engine::new(FriParameters::standard_fast());
    let pk = vm.config.generate_pk(engine.keygen_builder());
    let result = vm.execute_and_generate(program).unwrap();

    // Let's make sure we have at least 3 segments.
    let num_segments = result.per_segment.len();
    assert!(num_segments >= 3);

    let mut prev_final_memory_root = None;
    let mut prev_final_pc = None;

    for (i, proof_input) in result.per_segment.into_iter().enumerate() {
        // Check public values.
        for air in &proof_input.per_air {
            let air_name = air.1.air.name();
            let pvs = &air.1.raw.public_values;

            if air_name == "VmConnectorAir" {
                assert_eq!(pvs.len(), 3);

                // Check initial pc matches the previous final pc.
                assert_eq!(
                    pvs[0],
                    if i == 0 {
                        BabyBear::zero()
                    } else {
                        prev_final_pc.unwrap()
                    }
                );
                prev_final_pc = Some(pvs[1]);

                if i == num_segments - 1 {
                    assert_eq!(pvs[2], BabyBear::zero());
                } else {
                    assert_eq!(pvs[2], BabyBear::neg_one());
                }
            } else if air_name == "MemoryMerkleAir<8>" {
                assert_eq!(pvs.len(), 16);

                let (initial_memory_root, final_memory_root) = pvs.split_at(8);

                // Check that initial root matches the previous final root.
                if i != 0 {
                    assert_eq!(initial_memory_root, prev_final_memory_root.unwrap());
                }
                prev_final_memory_root = Some(final_memory_root.to_vec());
            } else {
                assert_eq!(pvs.len(), 0);
            }
        }

        engine
            .prove_then_verify(&pk, proof_input)
            .expect("Verification failed");
    }
}

#[test]
fn test_vm_without_field_arithmetic() {
    /*
    Instruction 0 assigns word[0]_1 to 5.
    Instruction 1 checks if word[0]_1 is *not* 4, and if so jumps to instruction 4.
    Instruction 2 is never run.
    Instruction 3 terminates.
    Instruction 4 checks if word[0]_1 is 5, and if so jumps to instruction 3 to terminate.
     */
    let instructions = vec![
        // word[0]_1 <- word[5]_0
        Instruction::from_isize(STOREW.with_default_offset(), 5, 0, 0, 0, 1),
        // if word[0]_1 != 4 then pc += 2
        Instruction::from_isize(
            NativeBranchEqualOpcode(BNE).with_default_offset(),
            0,
            4,
            3,
            1,
            0,
        ),
        // word[2]_1 <- pc + 1, pc -= 2
        Instruction::from_isize(JAL.with_default_offset(), 2, -2, 0, 1, 0),
        // terminate
        Instruction::from_isize(TERMINATE.with_default_offset(), 0, 0, 0, 0, 0),
        // if word[0]_1 == 5 then pc -= 1
        Instruction::from_isize(
            NativeBranchEqualOpcode(BEQ).with_default_offset(),
            0,
            5,
            -1,
            1,
            0,
        ),
    ];

    let program = Program::from_instructions(&instructions);

    air_test(
        VirtualMachine::new(
            VmConfig::core()
                .add_executor(ExecutorName::BranchEqual)
                .add_executor(ExecutorName::Jal),
        ),
        program,
    );
}

#[test]
fn test_vm_fibonacci_old() {
    let instructions = vec![
        Instruction::from_isize(STOREW.with_default_offset(), 9, 0, 0, 0, 1),
        Instruction::from_isize(STOREW.with_default_offset(), 1, 0, 2, 0, 1),
        Instruction::from_isize(STOREW.with_default_offset(), 1, 0, 3, 0, 1),
        Instruction::from_isize(STOREW.with_default_offset(), 0, 0, 0, 0, 2),
        Instruction::from_isize(STOREW.with_default_offset(), 1, 0, 1, 0, 2),
        Instruction::from_isize(
            NativeBranchEqualOpcode(BEQ).with_default_offset(),
            2,
            0,
            7,
            1,
            1,
        ),
        Instruction::large_from_isize(ADD.with_default_offset(), 2, 2, 3, 1, 1, 1, 0),
        Instruction::from_isize(LOADW.with_default_offset(), 4, -2, 2, 1, 2),
        Instruction::from_isize(LOADW.with_default_offset(), 5, -1, 2, 1, 2),
        Instruction::large_from_isize(ADD.with_default_offset(), 6, 4, 5, 1, 1, 1, 0),
        Instruction::from_isize(STOREW.with_default_offset(), 6, 0, 2, 1, 2),
        Instruction::from_isize(JAL.with_default_offset(), 7, -6, 0, 1, 0),
        Instruction::from_isize(TERMINATE.with_default_offset(), 0, 0, 0, 0, 0),
    ];

    let program = Program::from_instructions(&instructions);

    air_test(
        VirtualMachine::new(vm_config_with_field_arithmetic()),
        program,
    );
}

#[test]
fn test_vm_fibonacci_old_cycle_tracker() {
    // NOTE: Instructions commented until cycle tracker instructions are not counted as additional assembly Instructions
    let instructions = vec![
        Instruction::debug(CT_START.with_default_offset(), "full program"),
        Instruction::debug(CT_START.with_default_offset(), "store"),
        Instruction::from_isize(STOREW.with_default_offset(), 9, 0, 0, 0, 1),
        Instruction::from_isize(STOREW.with_default_offset(), 1, 0, 2, 0, 1),
        Instruction::from_isize(STOREW.with_default_offset(), 1, 0, 3, 0, 1),
        Instruction::from_isize(STOREW.with_default_offset(), 0, 0, 0, 0, 2),
        Instruction::from_isize(STOREW.with_default_offset(), 1, 0, 1, 0, 2),
        Instruction::debug(CT_END.with_default_offset(), "store"),
        Instruction::debug(CT_START.with_default_offset(), "total loop"),
        Instruction::from_isize(
            NativeBranchEqualOpcode(BEQ).with_default_offset(),
            2,
            0,
            9,
            1,
            1,
        ), // Instruction::from_isize(BEQ.with_default_offset(), 2, 0, 7, 1, 1),
        Instruction::large_from_isize(ADD.with_default_offset(), 2, 2, 3, 1, 1, 1, 0),
        Instruction::debug(CT_START.with_default_offset(), "inner loop"),
        Instruction::from_isize(LOADW.with_default_offset(), 4, -2, 2, 1, 2),
        Instruction::from_isize(LOADW.with_default_offset(), 5, -1, 2, 1, 2),
        Instruction::large_from_isize(ADD.with_default_offset(), 6, 4, 5, 1, 1, 1, 0),
        Instruction::from_isize(STOREW.with_default_offset(), 6, 0, 2, 1, 2),
        Instruction::debug(CT_END.with_default_offset(), "inner loop"),
        Instruction::from_isize(JAL.with_default_offset(), 7, -8, 0, 1, 0), // Instruction::from_isize(JAL.with_default_offset(), 7, -6, 0, 1, 0),
        Instruction::debug(CT_END.with_default_offset(), "total loop"),
        Instruction::debug(CT_END.with_default_offset(), "full program"),
        Instruction::from_isize(TERMINATE.with_default_offset(), 0, 0, 0, 0, 0),
    ];

    let program = Program::from_instructions(&instructions);

    air_test(
        VirtualMachine::new(vm_config_with_field_arithmetic()),
        program,
    );
}

#[test]
fn test_vm_field_extension_arithmetic() {
    let instructions = vec![
        Instruction::from_isize(STOREW.with_default_offset(), 1, 0, 0, 0, 1),
        Instruction::from_isize(STOREW.with_default_offset(), 2, 1, 0, 0, 1),
        Instruction::from_isize(STOREW.with_default_offset(), 1, 2, 0, 0, 1),
        Instruction::from_isize(STOREW.with_default_offset(), 2, 3, 0, 0, 1),
        Instruction::from_isize(STOREW.with_default_offset(), 2, 4, 0, 0, 1),
        Instruction::from_isize(STOREW.with_default_offset(), 1, 5, 0, 0, 1),
        Instruction::from_isize(STOREW.with_default_offset(), 1, 6, 0, 0, 1),
        Instruction::from_isize(STOREW.with_default_offset(), 2, 7, 0, 0, 1),
        Instruction::from_isize(FE4ADD.with_default_offset(), 8, 0, 4, 1, 1),
        Instruction::from_isize(FE4ADD.with_default_offset(), 8, 0, 4, 1, 1),
        Instruction::from_isize(FE4SUB.with_default_offset(), 12, 0, 4, 1, 1),
        Instruction::from_isize(BBE4MUL.with_default_offset(), 12, 0, 4, 1, 1),
        Instruction::from_isize(BBE4DIV.with_default_offset(), 12, 0, 4, 1, 1),
        Instruction::from_isize(TERMINATE.with_default_offset(), 0, 0, 0, 0, 0),
    ];

    let program = Program::from_instructions(&instructions);

    let vm = VirtualMachine::new(
        VmConfig::core()
            .add_executor(ExecutorName::FieldArithmetic)
            .add_executor(ExecutorName::FieldExtension),
    );

    air_test(vm, program);
}

#[test]
fn test_vm_field_extension_arithmetic_persistent() {
    let instructions = vec![
        Instruction::from_isize(STOREW.with_default_offset(), 1, 0, 0, 0, 1),
        Instruction::from_isize(STOREW.with_default_offset(), 2, 1, 0, 0, 1),
        Instruction::from_isize(STOREW.with_default_offset(), 1, 2, 0, 0, 1),
        Instruction::from_isize(STOREW.with_default_offset(), 2, 3, 0, 0, 1),
        Instruction::from_isize(STOREW.with_default_offset(), 2, 4, 0, 0, 1),
        Instruction::from_isize(STOREW.with_default_offset(), 1, 5, 0, 0, 1),
        Instruction::from_isize(STOREW.with_default_offset(), 1, 6, 0, 0, 1),
        Instruction::from_isize(STOREW.with_default_offset(), 2, 7, 0, 0, 1),
        Instruction::from_isize(FE4ADD.with_default_offset(), 8, 0, 4, 1, 1),
        Instruction::from_isize(FE4ADD.with_default_offset(), 8, 0, 4, 1, 1),
        Instruction::from_isize(FE4SUB.with_default_offset(), 12, 0, 4, 1, 1),
        Instruction::from_isize(BBE4MUL.with_default_offset(), 12, 0, 4, 1, 1),
        Instruction::from_isize(BBE4DIV.with_default_offset(), 12, 0, 4, 1, 1),
        Instruction::from_isize(TERMINATE.with_default_offset(), 0, 0, 0, 0, 0),
    ];

    let program = Program::from_instructions(&instructions);
    let vm = VirtualMachine::new(
        VmConfig {
            poseidon2_max_constraint_degree: 3,
            memory_config: MemoryConfig::new(1, 16, 10, 6, PersistenceType::Persistent),
            ..VmConfig::core()
        }
        .add_executor(ExecutorName::FieldArithmetic)
        .add_executor(ExecutorName::FieldExtension),
    );

    air_test(vm, program);
}

#[test]
fn test_vm_hint() {
    let instructions = vec![
        Instruction::from_isize(STOREW.with_default_offset(), 0, 0, 16, 0, 1),
        Instruction::large_from_isize(ADD.with_default_offset(), 20, 16, 16777220, 1, 1, 0, 0),
        Instruction::large_from_isize(ADD.with_default_offset(), 32, 20, 0, 1, 1, 0, 0),
        Instruction::large_from_isize(ADD.with_default_offset(), 20, 20, 1, 1, 1, 0, 0),
        Instruction::from_isize(HINT_INPUT.with_default_offset(), 0, 0, 0, 1, 2),
        Instruction::from_isize(SHINTW.with_default_offset(), 32, 0, 0, 1, 2),
        Instruction::from_isize(LOADW.with_default_offset(), 38, 0, 32, 1, 2),
        Instruction::large_from_isize(ADD.with_default_offset(), 44, 20, 0, 1, 1, 0, 0),
        Instruction::from_isize(MUL.with_default_offset(), 24, 38, 1, 1, 0),
        Instruction::large_from_isize(ADD.with_default_offset(), 20, 20, 24, 1, 1, 1, 0),
        Instruction::large_from_isize(ADD.with_default_offset(), 50, 16, 0, 1, 1, 0, 0),
        Instruction::from_isize(JAL.with_default_offset(), 24, 6, 0, 1, 0),
        Instruction::from_isize(MUL.with_default_offset(), 0, 50, 1, 1, 0),
        Instruction::large_from_isize(ADD.with_default_offset(), 0, 44, 0, 1, 1, 1, 0),
        Instruction::from_isize(SHINTW.with_default_offset(), 0, 0, 0, 1, 2),
        Instruction::large_from_isize(ADD.with_default_offset(), 50, 50, 1, 1, 1, 0, 0),
        Instruction::from_isize(
            NativeBranchEqualOpcode(BNE).with_default_offset(),
            50,
            38,
            2013265917,
            1,
            1,
        ),
        Instruction::from_isize(
            NativeBranchEqualOpcode(BNE).with_default_offset(),
            50,
            38,
            2013265916,
            1,
            1,
        ),
        Instruction::from_isize(TERMINATE.with_default_offset(), 0, 0, 0, 0, 0),
    ];

    let program = Program::from_instructions(&instructions);

    type F = BabyBear;

    let input_stream: Vec<Vec<F>> = vec![vec![F::two()]];
    let vm = VirtualMachine::new(vm_config_with_field_arithmetic()).with_input_stream(input_stream);

    air_test(vm, program);
}

#[test]
fn test_vm_compress_poseidon2_as2() {
    let mut rng = create_seeded_rng();

    let mut instructions = vec![];

    let lhs_ptr = gen_pointer(&mut rng, CHUNK) as isize;
    for i in 0..CHUNK as isize {
        // [lhs_ptr + i]_2 <- rnd()
        instructions.push(Instruction::from_isize(
            STOREW.with_default_offset(),
            rng.gen_range(1..1 << 20),
            i,
            lhs_ptr,
            0,
            2,
        ));
    }
    let rhs_ptr = gen_pointer(&mut rng, CHUNK) as isize;
    for i in 0..CHUNK as isize {
        // [rhs_ptr + i]_2 <- rnd()
        instructions.push(Instruction::from_isize(
            STOREW.with_default_offset(),
            rng.gen_range(1..1 << 20),
            i,
            rhs_ptr,
            0,
            2,
        ));
    }
    let dst_ptr = gen_pointer(&mut rng, CHUNK) as isize;

    // [11]_1 <- lhs_ptr
    instructions.push(Instruction::from_isize(
        STOREW.with_default_offset(),
        lhs_ptr,
        0,
        11,
        0,
        1,
    ));
    // [22]_1 <- rhs_ptr
    instructions.push(Instruction::from_isize(
        STOREW.with_default_offset(),
        rhs_ptr,
        0,
        22,
        0,
        1,
    ));
    // [33]_1 <- rhs_ptr
    instructions.push(Instruction::from_isize(
        STOREW.with_default_offset(),
        dst_ptr,
        0,
        33,
        0,
        1,
    ));

    instructions.push(Instruction::from_isize(
        COMP_POS2.with_default_offset(),
        33,
        11,
        22,
        1,
        2,
    ));
    instructions.push(Instruction::from_isize(
        TERMINATE.with_default_offset(),
        0,
        0,
        0,
        0,
        0,
    ));

    let program = Program::from_instructions(&instructions);

    air_test_with_compress_poseidon2(7, program.clone(), PersistenceType::Volatile);
    air_test_with_compress_poseidon2(3, program.clone(), PersistenceType::Volatile);
    air_test_with_compress_poseidon2(7, program.clone(), PersistenceType::Persistent);
    air_test_with_compress_poseidon2(3, program.clone(), PersistenceType::Persistent);
}

/// Add instruction to write input to memory, call KECCAK256 opcode, then check against expected output
fn instructions_for_keccak256_test(input: &[u8]) -> Vec<Instruction<BabyBear>> {
    let mut instructions = vec![];
    instructions.push(Instruction::from_isize(
        JAL.with_default_offset(),
        0,
        2,
        0,
        1,
        0,
    )); // skip fail
    instructions.push(Instruction::from_isize(
        FAIL.with_default_offset(),
        0,
        0,
        0,
        0,
        0,
    ));

    let [a, b, c] = [1, 0, (1 << LIMB_BITS) - 1];
    // src = word[b]_1 <- 0
    let src = 0;
    instructions.push(Instruction::from_isize(
        STOREW.with_default_offset(),
        src,
        0,
        b,
        0,
        1,
    ));
    // dst word[a]_1 <- 3 // use weird offset
    let dst = 8;
    instructions.push(Instruction::from_isize(
        STOREW.with_default_offset(),
        dst,
        0,
        a,
        0,
        1,
    ));
    // word[2^29 - 1]_1 <- len // emulate stack
    instructions.push(Instruction::from_isize(
        STOREW.with_default_offset(),
        input.len() as isize,
        0,
        c,
        0,
        1,
    ));

    let expected = keccak256(input);
    tracing::debug!(?input, ?expected);

    for (i, byte) in input.iter().enumerate() {
        instructions.push(Instruction::from_isize(
            STOREW.with_default_offset(),
            *byte as isize,
            0,
            src + i as isize,
            0,
            2,
        ));
    }
    // dst = word[a]_1, src = word[b]_1, len = word[c]_1,
    // read and write io to address space 2
    instructions.push(Instruction::large_from_isize(
        KECCAK256.with_default_offset(),
        a,
        b,
        c,
        1,
        2,
        1,
        0,
    ));

    // read expected result to check correctness
    for (i, expected_byte) in expected.into_iter().enumerate() {
        instructions.push(Instruction::from_isize(
            NativeBranchEqualOpcode(BNE).with_default_offset(),
            dst + i as isize,
            expected_byte as isize,
            -(instructions.len() as isize) + 1, // jump to fail
            2,
            0,
        ));
    }
    instructions
}

#[test]
fn test_vm_keccak() {
    let inputs = [
        vec![],
        (0u8..1).collect::<Vec<_>>(),
        (0u8..135).collect::<Vec<_>>(),
        (0u8..136).collect::<Vec<_>>(),
        (0u8..200).collect::<Vec<_>>(),
    ];
    let mut instructions = inputs
        .iter()
        .flat_map(|input| instructions_for_keccak256_test(input))
        .collect::<Vec<_>>();
    instructions.push(Instruction::from_isize(
        TERMINATE.with_default_offset(),
        0,
        0,
        0,
        0,
        0,
    ));

    let program = Program::from_instructions(&instructions);

    air_test(
        VirtualMachine::new(
            VmConfig::core()
                .add_executor(ExecutorName::Keccak256)
                .add_executor(ExecutorName::BranchEqual)
                .add_executor(ExecutorName::Jal),
        ),
        program,
    );
}

// This test dones one keccak in 24 rows, and then there are 8 dummy padding rows which don't make up a full round
#[test]
fn test_vm_keccak_non_full_round() {
    let inputs = [[[0u8; 32], [1u8; 32]].concat()];
    let mut instructions = inputs
        .iter()
        .flat_map(|input| instructions_for_keccak256_test(input))
        .collect::<Vec<_>>();
    instructions.push(Instruction::from_isize(
        TERMINATE.with_default_offset(),
        0,
        0,
        0,
        0,
        0,
    ));

    let program = Program::from_instructions(&instructions);

    air_test(
        VirtualMachine::new(
            VmConfig::core()
                .add_executor(ExecutorName::Keccak256)
                .add_executor(ExecutorName::BranchEqual)
                .add_executor(ExecutorName::Jal),
        ),
        program,
    );
}<|MERGE_RESOLUTION|>--- conflicted
+++ resolved
@@ -333,7 +333,6 @@
         // [0]_1 <- [0]_1 + 1
         Instruction::large_from_isize(ADD.with_default_offset(), 0, 0, 1, 1, 1, 0, 0),
         // if [0]_1 != n, pc <- pc - 3
-<<<<<<< HEAD
         Instruction::from_isize(
             NativeBranchEqualOpcode(BNE).with_default_offset(),
             n,
@@ -342,11 +341,7 @@
             0,
             1,
         ),
-        Instruction::from_isize(TERMINATE.with_default_offset(), 0, 0, 1, 0, 0),
-=======
-        Instruction::from_isize(BNE.with_default_offset(), n, 0, -4, 0, 1),
         Instruction::from_isize(TERMINATE.with_default_offset(), 0, 0, 0, 0, 0),
->>>>>>> 620d00d7
     ]);
 
     let config = VmConfig {
