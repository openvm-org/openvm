--- conflicted
+++ resolved
@@ -11,13 +11,9 @@
 use p3_baby_bear::BabyBear;
 use p3_field::AbstractField;
 use stark_vm::{
-<<<<<<< HEAD
-    cpu::{trace::Instruction, OpCode::*},
-    hashes::keccak::hasher::{utils::keccak256, KECCAK_DIGEST_U16S},
-=======
     arch::instructions::Opcode::*,
     cpu::trace::Instruction,
->>>>>>> 3807469b
+    hashes::keccak::hasher::{utils::keccak256, KECCAK_DIGEST_U16S},
     program::Program,
     vm::{
         config::{MemoryConfig, VmConfig},
@@ -32,53 +28,21 @@
 fn vm_config_with_field_arithmetic() -> VmConfig {
     VmConfig {
         field_arithmetic_enabled: true,
-        limb_bits: LIMB_BITS,
-        decomp: DECOMP,
         ..VmConfig::core()
     }
 }
 
 // log_blowup = 2 by default
-fn air_test(
-    config: VmConfig,
-    program: Program<BabyBear>,
-    witness_stream: Vec<Vec<BabyBear>>,
-) {
+fn air_test(config: VmConfig, program: Program<BabyBear>, witness_stream: Vec<Vec<BabyBear>>) {
     let vm = VirtualMachine::new(
         VmConfig {
-<<<<<<< HEAD
-            limb_bits: LIMB_BITS,
-            decomp: DECOMP,
-            num_public_values: 4,
-            max_segment_len: if fast_segmentation {
-                7
-            } else {
-                DEFAULT_MAX_SEGMENT_LEN
-            },
-            ..config
-=======
-            field_arithmetic_enabled,
-            field_extension_enabled,
-            compress_poseidon2_enabled: false,
-            perm_poseidon2_enabled: false,
             memory_config: MemoryConfig::new(LIMB_BITS, LIMB_BITS, LIMB_BITS, DECOMP),
             num_public_values: 4,
-            ..Default::default()
->>>>>>> 3807469b
+            ..config
         },
         program,
         witness_stream,
     );
-
-<<<<<<< HEAD
-    let ExecutionResult {
-        max_log_degree,
-        nonempty_chips: chips,
-        nonempty_traces: traces,
-        nonempty_pis: pis,
-        ..
-    } = vm.execute().unwrap();
-    let chips = VirtualMachine::<WORD_SIZE, _>::get_chips(&chips);
 
     // TODO: using log_blowup = 3 because keccak interaction chunking is not optimal right now
     let perm = random_perm();
@@ -88,18 +52,15 @@
         fri_params_with_80_bits_of_security()[1]
     };
     let engine = engine_from_perm(perm, max_log_degree, fri_params);
-    engine
-        .run_simple_test(chips, traces, pis)
-        .expect("Verification failed");
-=======
+
     let result = vm.execute_and_generate().unwrap();
 
     for segment_result in result.segment_results {
         let airs = segment_result.airs.iter().map(Box::deref).collect();
-        run_simple_test(airs, segment_result.traces, segment_result.public_values)
+        engine
+            .run_simple_test(airs, segment_result.traces, segment_result.public_values)
             .expect("Verification failed");
     }
->>>>>>> 3807469b
 }
 
 // log_blowup = 3 for poseidon2 chip
@@ -170,11 +131,7 @@
         debug_infos: vec![None; 5],
     };
 
-<<<<<<< HEAD
-    air_test(vm_config_with_field_arithmetic(), program, vec![], true);
-=======
-    air_test(true, false, program, vec![]);
->>>>>>> 3807469b
+    air_test(vm_config_with_field_arithmetic(), program, vec![]);
 }
 
 #[test]
@@ -204,16 +161,7 @@
         debug_infos: vec![None; 5],
     };
 
-<<<<<<< HEAD
-    air_test(VmConfig::core(), program, vec![], true);
-=======
-    air_test(
-        field_arithmetic_enabled,
-        field_extension_enabled,
-        program,
-        vec![],
-    );
->>>>>>> 3807469b
+    air_test(VmConfig::core(), program, vec![]);
 }
 
 #[test]
@@ -241,16 +189,7 @@
         debug_infos: vec![None; program_len],
     };
 
-<<<<<<< HEAD
-    air_test(
-        vm_config_with_field_arithmetic(),
-        program.clone(),
-        vec![],
-        true,
-    );
-=======
-    air_test(true, false, program.clone(), vec![]);
->>>>>>> 3807469b
+    air_test(vm_config_with_field_arithmetic(), program.clone(), vec![]);
 }
 
 #[test]
@@ -287,16 +226,7 @@
         debug_infos: vec![None; program_len],
     };
 
-<<<<<<< HEAD
-    air_test(
-        vm_config_with_field_arithmetic(),
-        program.clone(),
-        vec![],
-        false,
-    );
-=======
-    air_test(true, false, program.clone(), vec![]);
->>>>>>> 3807469b
+    air_test(vm_config_with_field_arithmetic(), program.clone(), vec![]);
 }
 
 #[test]
@@ -370,11 +300,7 @@
 
     let witness_stream: Vec<Vec<F>> = vec![vec![F::two()]];
 
-    air_test(
-        vm_config_with_field_arithmetic(),
-        program,
-        witness_stream,
-    );
+    air_test(vm_config_with_field_arithmetic(), program, witness_stream);
 }
 
 #[test]
@@ -508,6 +434,5 @@
         },
         program,
         vec![],
-        false,
     );
 }