--- conflicted
+++ resolved
@@ -2,13 +2,9 @@
 use p3_field::AbstractField;
 
 use afs_test_utils::config::baby_bear_poseidon2::{engine_from_perm, random_perm, run_simple_test};
-<<<<<<< HEAD
 use afs_test_utils::config::fri_params::{
     fri_params_fast_testing, fri_params_with_80_bits_of_security,
 };
-=======
-use afs_test_utils::config::fri_params::fri_params_with_80_bits_of_security;
->>>>>>> f5baffdb
 use afs_test_utils::engine::StarkEngine;
 use stark_vm::cpu::trace::Instruction;
 use stark_vm::cpu::OpCode::*;
@@ -42,7 +38,6 @@
         witness_stream,
     );
 
-<<<<<<< HEAD
     if fast_segmentation {
         vm.adjust_max_len(7);
     }
@@ -56,12 +51,6 @@
     let chips = VirtualMachine::<WORD_SIZE, _>::get_chips(&chips);
 
     run_simple_test(chips, traces, pis).expect("Verification failed");
-=======
-    let traces = vm.traces().unwrap();
-    let public_values = vm.get_public_values().unwrap();
-    let chips = get_chips(&vm);
-    run_simple_test(chips, traces, public_values).expect("Verification failed");
->>>>>>> f5baffdb
 }
 
 #[cfg(test)]
@@ -86,7 +75,6 @@
     );
     vm.adjust_max_len(6);
 
-<<<<<<< HEAD
     let ExecutionResult {
         max_log_degree,
         nonempty_chips: chips,
@@ -94,12 +82,6 @@
         nonempty_pis: pis,
         ..
     } = vm.execute().unwrap();
-=======
-    let max_log_degree = vm.max_log_degree().unwrap();
-    let traces = vm.traces().unwrap();
-    let public_values = vm.get_public_values().unwrap();
-    let chips = get_chips(&vm);
->>>>>>> f5baffdb
 
     let perm = random_perm();
     let fri_params = if matches!(std::env::var("AXIOM_FAST_TEST"), Ok(x) if &x == "1") {
@@ -109,14 +91,9 @@
     };
     let engine = engine_from_perm(perm, max_log_degree, fri_params);
 
-<<<<<<< HEAD
     let chips = VirtualMachine::<WORD_SIZE, _>::get_chips(&chips);
     engine
         .run_simple_test(chips, traces, pis)
-=======
-    engine
-        .run_simple_test(chips, traces, public_values)
->>>>>>> f5baffdb
         .expect("Verification failed");
 }
 
