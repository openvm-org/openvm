use afs_test_utils::config::baby_bear_poseidon2::{
    engine_from_perm, random_perm, run_simple_test_no_pis,
};
use afs_test_utils::config::fri_params::fri_params_with_80_bits_of_security;
use afs_test_utils::engine::StarkEngine;
use p3_baby_bear::BabyBear;
<<<<<<< HEAD
=======
use p3_field::AbstractField;

>>>>>>> 5609fa11
use stark_vm::cpu::trace::Instruction;
use stark_vm::cpu::OpCode::*;
use stark_vm::vm::config::VmConfig;
use stark_vm::vm::config::VmParamsConfig;
use stark_vm::vm::get_chips;
use stark_vm::vm::VirtualMachine;

const WORD_SIZE: usize = 1;
const LIMB_BITS: usize = 16;
const DECOMP: usize = 8;

fn air_test(
    field_arithmetic_enabled: bool,
    field_extension_enabled: bool,
    program: Vec<Instruction<BabyBear>>,
    witness_stream: Vec<Vec<BabyBear>>,
) {
    let mut vm = VirtualMachine::<WORD_SIZE, _>::new(
        VmConfig {
            vm: VmParamsConfig {
                field_arithmetic_enabled,
                field_extension_enabled,
                compress_poseidon2_enabled: false,
                perm_poseidon2_enabled: false,
                limb_bits: LIMB_BITS,
                decomp: DECOMP,
            },
        },
        program,
        witness_stream,
    );

    let traces = vm.traces().unwrap();
    let chips = get_chips(&vm);
    run_simple_test_no_pis(chips, traces).expect("Verification failed");
}

fn air_test_with_poseidon2(
    field_arithmetic_enabled: bool,
    field_extension_enabled: bool,
    compress_poseidon2_enabled: bool,
    program: Vec<Instruction<BabyBear>>,
) {
    let mut vm = VirtualMachine::<WORD_SIZE, _>::new(
        VmConfig {
            vm: VmParamsConfig {
                field_arithmetic_enabled,
                field_extension_enabled,
                compress_poseidon2_enabled,
                perm_poseidon2_enabled: false,
                limb_bits: LIMB_BITS,
                decomp: DECOMP,
            },
        },
        program,
    );

    let max_log_degree = vm.max_log_degree().unwrap();
    let traces = vm.traces().unwrap();
    let chips = get_chips(&vm);

    let perm = random_perm();
    let fri_params = fri_params_with_80_bits_of_security()[1];
    let engine = engine_from_perm(perm, max_log_degree, fri_params);

    let num_chips = chips.len();

    engine
        .run_simple_test(chips, traces, vec![vec![]; num_chips])
        .expect("Verification failed");
}

#[test]
fn test_vm_1() {
    let n = 2;
    /*
    Instruction 0 assigns word[0]_1 to n.
    Instruction 4 terminates
    The remainder is a loop that decrements word[0]_1 until it reaches 0, then terminates.
    Instruction 1 checks if word[0]_1 is 0 yet, and if so sets pc to 5 in order to terminate
    Instruction 2 decrements word[0]_1 (using word[1]_1)
    Instruction 3 uses JAL as a simple jump to go back to instruction 1 (repeating the loop).
     */
    let program = vec![
        // word[0]_1 <- word[n]_0
        Instruction::from_isize(STOREW, n, 0, 0, 0, 1),
        // if word[0]_1 == 0 then pc += 3
        Instruction::from_isize(BEQ, 0, 0, 3, 1, 0),
        // word[0]_1 <- word[0]_1 - word[1]_0
        Instruction::from_isize(FSUB, 0, 0, 1, 1, 0),
        // word[2]_1 <- pc + 1, pc -= 2
        Instruction::from_isize(JAL, 2, -2, 0, 1, 0),
        // terminate
        Instruction::from_isize(TERMINATE, 0, 0, 0, 0, 0),
    ];

    air_test(true, false, program, vec![]);
}

#[test]
fn test_vm_without_field_arithmetic() {
    let field_arithmetic_enabled = false;
    let field_extension_enabled = false;

    /*
    Instruction 0 assigns word[0]_1 to 5.
    Instruction 1 checks if word[0]_1 is *not* 4, and if so jumps to instruction 4.
    Instruction 2 is never run.
    Instruction 3 terminates.
    Instruction 4 checks if word[0]_1 is 5, and if so jumps to instruction 3 to terminate.
     */
    let program = vec![
        // word[0]_1 <- word[5]_0
        Instruction::from_isize(STOREW, 5, 0, 0, 0, 1),
        // if word[0]_1 != 4 then pc += 2
        Instruction::from_isize(BNE, 0, 4, 3, 1, 0),
        // word[2]_1 <- pc + 1, pc -= 2
        Instruction::from_isize(JAL, 2, -2, 0, 1, 0),
        // terminate
        Instruction::from_isize(TERMINATE, 0, 0, 0, 0, 0),
        // if word[0]_1 == 5 then pc -= 1
        Instruction::from_isize(BEQ, 0, 5, -1, 1, 0),
    ];

    air_test(
        field_arithmetic_enabled,
        field_extension_enabled,
        program,
        vec![],
    );
}

#[test]
fn test_vm_fibonacci_old() {
    let program = vec![
        Instruction::from_isize(STOREW, 9, 0, 0, 0, 1),
        Instruction::from_isize(STOREW, 1, 0, 2, 0, 1),
        Instruction::from_isize(STOREW, 1, 0, 3, 0, 1),
        Instruction::from_isize(STOREW, 0, 0, 0, 0, 2),
        Instruction::from_isize(STOREW, 1, 0, 1, 0, 2),
        Instruction::from_isize(BEQ, 2, 0, 7, 1, 1),
        Instruction::from_isize(FADD, 2, 2, 3, 1, 1),
        Instruction::from_isize(LOADW, 4, -2, 2, 1, 2),
        Instruction::from_isize(LOADW, 5, -1, 2, 1, 2),
        Instruction::from_isize(FADD, 6, 4, 5, 1, 1),
        Instruction::from_isize(STOREW, 6, 0, 2, 1, 2),
        Instruction::from_isize(JAL, 7, -6, 0, 1, 0),
        Instruction::from_isize(TERMINATE, 0, 0, 0, 0, 0),
    ];

    air_test(true, false, program.clone(), vec![]);
}

#[test]
fn test_vm_field_extension_arithmetic() {
    let field_arithmetic_enabled = true;
    let field_extension_enabled = true;

    let program = vec![
        Instruction::from_isize(STOREW, 1, 0, 0, 0, 1),
        Instruction::from_isize(STOREW, 2, 1, 0, 0, 1),
        Instruction::from_isize(STOREW, 1, 2, 0, 0, 1),
        Instruction::from_isize(STOREW, 2, 3, 0, 0, 1),
        Instruction::from_isize(STOREW, 2, 4, 0, 0, 1),
        Instruction::from_isize(STOREW, 1, 5, 0, 0, 1),
        Instruction::from_isize(STOREW, 1, 6, 0, 0, 1),
        Instruction::from_isize(STOREW, 2, 7, 0, 0, 1),
        Instruction::from_isize(FE4ADD, 8, 0, 4, 1, 1),
        Instruction::from_isize(FE4SUB, 12, 0, 4, 1, 1),
        Instruction::from_isize(TERMINATE, 0, 0, 0, 0, 0),
    ];

<<<<<<< HEAD
    air_test(field_arithmetic_enabled, field_extension_enabled, program);
}

#[test]
fn test_vm_compress_poseidon2() {
    let mut program = vec![];
    let input_a = 37;
    for i in 0..8 {
        program.push(Instruction::from_isize(
            STOREW,
            43 - (7 * i),
            input_a + i,
            0,
            0,
            1,
        ));
    }
    let input_b = 108;
    for i in 0..8 {
        program.push(Instruction::from_isize(
            STOREW,
            2 + (18 * i),
            input_b + i,
            0,
            0,
            1,
        ));
    }
    let output = 4;
    program.push(Instruction::from_isize(
        COMP_POS2, input_a, input_b, output, 1, 1,
    ));
    program.push(Instruction::from_isize(TERMINATE, 0, 0, 0, 0, 0));

    air_test_with_poseidon2(false, false, true, program);
=======
    air_test(
        field_arithmetic_enabled,
        field_extension_enabled,
        program,
        vec![],
    );
}

#[test]
fn test_vm_hint() {
    let field_arithmetic_enabled = true;
    let field_extension_enabled = false;

    let program = vec![
        Instruction::from_isize(STOREW, 0, 0, 1, 0, 1),
        Instruction::from_isize(FADD, 5, 1, 100, 1, 0),
        Instruction::from_isize(FADD, 18, 5, 0, 1, 0),
        Instruction::from_isize(FADD, 5, 5, 1, 1, 0),
        Instruction::from_isize(HINT, 18, 0, 0, 1, 2),
        Instruction::from_isize(LOADW, 21, 0, 18, 1, 2),
        Instruction::from_isize(FADD, 24, 18, 1, 1, 0),
        Instruction::from_isize(FADD, 18, 5, 0, 1, 0),
        Instruction::from_isize(FMUL, 9, 21, 1, 1, 0),
        Instruction::from_isize(FADD, 5, 5, 9, 1, 1),
        Instruction::from_isize(FADD, 27, 1, 0, 1, 0),
        Instruction::from_isize(JAL, 9, 7, 0, 1, 0),
        Instruction::from_isize(FMUL, 0, 27, 1, 1, 0),
        Instruction::from_isize(FADD, 0, 24, 0, 1, 1),
        Instruction::from_isize(LOADW, 30, 0, 0, 1, 2),
        Instruction::from_isize(FADD, 27, 27, 1, 1, 0),
        Instruction::from_isize(BNE, 27, 21, 2013265916, 1, 1),
        Instruction::from_isize(BNE, 27, 21, 2013265915, 1, 1),
        Instruction::from_isize(TERMINATE, 0, 0, 0, 0, 0),
    ];

    type F = BabyBear;

    let witness_stream: Vec<Vec<F>> = vec![vec![F::zero(), F::zero(), F::one()]];

    air_test(
        field_arithmetic_enabled,
        field_extension_enabled,
        program,
        witness_stream,
    );
>>>>>>> 5609fa11
}<|MERGE_RESOLUTION|>--- conflicted
+++ resolved
@@ -4,11 +4,8 @@
 use afs_test_utils::config::fri_params::fri_params_with_80_bits_of_security;
 use afs_test_utils::engine::StarkEngine;
 use p3_baby_bear::BabyBear;
-<<<<<<< HEAD
-=======
 use p3_field::AbstractField;
 
->>>>>>> 5609fa11
 use stark_vm::cpu::trace::Instruction;
 use stark_vm::cpu::OpCode::*;
 use stark_vm::vm::config::VmConfig;
@@ -181,43 +178,6 @@
         Instruction::from_isize(TERMINATE, 0, 0, 0, 0, 0),
     ];
 
-<<<<<<< HEAD
-    air_test(field_arithmetic_enabled, field_extension_enabled, program);
-}
-
-#[test]
-fn test_vm_compress_poseidon2() {
-    let mut program = vec![];
-    let input_a = 37;
-    for i in 0..8 {
-        program.push(Instruction::from_isize(
-            STOREW,
-            43 - (7 * i),
-            input_a + i,
-            0,
-            0,
-            1,
-        ));
-    }
-    let input_b = 108;
-    for i in 0..8 {
-        program.push(Instruction::from_isize(
-            STOREW,
-            2 + (18 * i),
-            input_b + i,
-            0,
-            0,
-            1,
-        ));
-    }
-    let output = 4;
-    program.push(Instruction::from_isize(
-        COMP_POS2, input_a, input_b, output, 1, 1,
-    ));
-    program.push(Instruction::from_isize(TERMINATE, 0, 0, 0, 0, 0));
-
-    air_test_with_poseidon2(false, false, true, program);
-=======
     air_test(
         field_arithmetic_enabled,
         field_extension_enabled,
@@ -263,5 +223,38 @@
         program,
         witness_stream,
     );
->>>>>>> 5609fa11
+}
+
+#[test]
+fn test_vm_compress_poseidon2() {
+    let mut program = vec![];
+    let input_a = 37;
+    for i in 0..8 {
+        program.push(Instruction::from_isize(
+            STOREW,
+            43 - (7 * i),
+            input_a + i,
+            0,
+            0,
+            1,
+        ));
+    }
+    let input_b = 108;
+    for i in 0..8 {
+        program.push(Instruction::from_isize(
+            STOREW,
+            2 + (18 * i),
+            input_b + i,
+            0,
+            0,
+            1,
+        ));
+    }
+    let output = 4;
+    program.push(Instruction::from_isize(
+        COMP_POS2, input_a, input_b, output, 1, 1,
+    ));
+    program.push(Instruction::from_isize(TERMINATE, 0, 0, 0, 0, 0));
+
+    air_test_with_poseidon2(false, false, true, program);
 }