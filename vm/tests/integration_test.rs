use std::{collections::BTreeMap, sync::Arc};

use ax_stark_backend::{engine::StarkEngine, p3_uni_stark::StarkGenericConfig};
use ax_stark_sdk::{
    config::{
        baby_bear_poseidon2::BabyBearPoseidon2Engine,
        fri_params::standard_fri_params_with_100_bits_conjectured_security, FriParameters,
    },
    engine::StarkFriEngine,
    utils::create_seeded_rng,
};
use axvm_circuit::{
    arch::{
        ExecutorName, ExitCode, MemoryConfig, PersistenceType, SingleSegmentVmExecutor,
        VirtualMachine, VmConfig,
    },
    intrinsics::hashes::keccak::hasher::utils::keccak256,
<<<<<<< HEAD
    system::{memory::CHUNK, program::trace::CommittedProgram},
    utils::{air_test, air_test_with_min_segments},
=======
    sdk::{air_test, air_test_with_min_segments},
    system::{memory::CHUNK, program::trace::AxVmCommittedExe},
>>>>>>> 5ebc699c
};
use axvm_instructions::{
    exe::AxVmExe,
    instruction::Instruction,
    program::{Program, DEFAULT_PC_STEP},
    BranchEqualOpcode::*,
    FieldArithmeticOpcode::*,
    FieldExtensionOpcode::*,
    Keccak256Opcode::*,
    NativeBranchEqualOpcode,
    NativeJalOpcode::*,
    NativeLoadStoreOpcode::*,
    PhantomInstruction,
    Poseidon2Opcode::*,
    PublishOpcode::PUBLISH,
    SystemOpcode::*,
    UsizeOpcode,
};
use p3_baby_bear::BabyBear;
use p3_field::AbstractField;
use rand::Rng;
use test_log::test;

const LIMB_BITS: usize = 29;

pub fn gen_pointer<R>(rng: &mut R, len: usize) -> usize
where
    R: Rng + ?Sized,
{
    const MAX_MEMORY: usize = 1 << 29;
    rng.gen_range(0..MAX_MEMORY - len) / len * len
}

fn vm_config_with_field_arithmetic() -> VmConfig {
    VmConfig::default()
        .add_executor(ExecutorName::Phantom)
        .add_executor(ExecutorName::LoadStore)
        .add_executor(ExecutorName::FieldArithmetic)
        .add_executor(ExecutorName::BranchEqual)
        .add_executor(ExecutorName::Jal)
}

// log_blowup = 3 for poseidon2 chip
fn air_test_with_compress_poseidon2(
    poseidon2_max_constraint_degree: usize,
    program: Program<BabyBear>,
    memory_persistence: PersistenceType,
) {
    let fri_params = if matches!(std::env::var("AXIOM_FAST_TEST"), Ok(x) if &x == "1") {
        FriParameters {
            log_blowup: 3,
            num_queries: 2,
            proof_of_work_bits: 0,
        }
    } else {
        standard_fri_params_with_100_bits_conjectured_security(3)
    };
    let engine = BabyBearPoseidon2Engine::new(fri_params);

    let vm_config = VmConfig {
        poseidon2_max_constraint_degree,
        memory_config: MemoryConfig {
            persistence_type: memory_persistence,
            ..Default::default()
        },
        ..VmConfig::default()
    }
    .add_executor(ExecutorName::LoadStore)
    .add_executor(ExecutorName::Poseidon2);
    let vm = VirtualMachine::new(engine, vm_config);

    let pk = vm.keygen();
    let result = vm.execute_and_generate(program, vec![]).unwrap();
    let proofs = vm.prove(&pk, result);
    for proof in proofs {
        vm.verify_single(&pk.get_vk(), &proof)
            .expect("Verification failed");
    }
}

#[test]
fn test_vm_1() {
    let n = 6;
    /*
    Instruction 0 assigns word[0]_1 to n.
    Instruction 4 terminates
    The remainder is a loop that decrements word[0]_1 until it reaches 0, then terminates.
    Instruction 1 checks if word[0]_1 is 0 yet, and if so sets pc to 5 in order to terminate
    Instruction 2 decrements word[0]_1 (using word[1]_1)
    Instruction 3 uses JAL as a simple jump to go back to instruction 1 (repeating the loop).
     */
    let instructions = vec![
        // word[0]_1 <- word[n]_0
        Instruction::from_isize(STOREW.with_default_offset(), n, 0, 0, 0, 1),
        // if word[0]_1 == 0 then pc += 3 * DEFAULT_PC_STEP
        Instruction::from_isize(
            NativeBranchEqualOpcode(BEQ).with_default_offset(),
            0,
            0,
            3 * DEFAULT_PC_STEP as isize,
            1,
            0,
        ),
        // word[0]_1 <- word[0]_1 - word[1]_0
        Instruction::large_from_isize(SUB.with_default_offset(), 0, 0, 1, 1, 1, 0, 0),
        // word[2]_1 <- pc + DEFAULT_PC_STEP, pc -= 2 * DEFAULT_PC_STEP
        Instruction::from_isize(
            JAL.with_default_offset(),
            2,
            -2 * DEFAULT_PC_STEP as isize,
            0,
            1,
            0,
        ),
        // terminate
        Instruction::from_isize(TERMINATE.with_default_offset(), 0, 0, 0, 0, 0),
    ];

    let program = Program::from_instructions(&instructions);

    air_test(vm_config_with_field_arithmetic(), program);
}

#[test]
fn test_vm_1_optional_air() {
    // Aggregation VmConfig has Core/Poseidon2/FieldArithmetic/FieldExtension chips. The program only
    // uses Core and FieldArithmetic. All other chips should not have AIR proof inputs.
    let vm_config = VmConfig::aggregation(4, 3);
    let engine =
        BabyBearPoseidon2Engine::new(standard_fri_params_with_100_bits_conjectured_security(3));
    let vm = VirtualMachine::new(engine, vm_config);
    let pk = vm.keygen();
    let num_airs = pk.per_air.len();

    {
        let n = 6;
        let instructions = vec![
            Instruction::from_isize(STOREW.with_default_offset(), n, 0, 0, 0, 1),
            Instruction::large_from_isize(SUB.with_default_offset(), 0, 0, 1, 1, 1, 0, 0),
            Instruction::from_isize(
                NativeBranchEqualOpcode(BNE).with_default_offset(),
                0,
                0,
                -(DEFAULT_PC_STEP as isize),
                1,
                0,
            ),
            Instruction::from_isize(TERMINATE.with_default_offset(), 0, 0, 0, 0, 0),
        ];

        let program = Program::from_instructions(&instructions);
        let mut result = vm
            .execute_and_generate(program, vec![])
            .expect("Failed to execute VM");
        assert_eq!(result.per_segment.len(), 1);
        let proof_input = result.per_segment.pop().unwrap();
        assert!(
            proof_input.per_air.len() < num_airs,
            "Expect less used AIRs"
        );
        let proofs = vm.prove(&pk, result);
        vm.verify(&pk.get_vk(), proofs)
            .expect("Verification failed");
    }
}

#[test]
fn test_vm_public_values() {
    let vm_config = VmConfig {
        num_public_values: 3,
        ..Default::default()
    };
    let engine =
        BabyBearPoseidon2Engine::new(standard_fri_params_with_100_bits_conjectured_security(3));
    let pk = vm_config.generate_pk(engine.keygen_builder());

    {
        let instructions = vec![
            Instruction::from_usize(PUBLISH.with_default_offset(), [0, 12, 2, 0, 0, 0]),
            Instruction::from_isize(TERMINATE.with_default_offset(), 0, 0, 0, 0, 0),
        ];

        let program = Program::from_instructions(&instructions);
        let committed_exe = Arc::new(AxVmCommittedExe::commit(
            program.clone().into(),
            engine.config.pcs(),
        ));
        let vm = SingleSegmentVmExecutor::new(vm_config);
        let pvs = vm.execute(program, vec![]).unwrap();
        assert_eq!(
            pvs,
            vec![None, None, Some(BabyBear::from_canonical_u32(12))]
        );
        let proof_input = vm.execute_and_generate(committed_exe, vec![]).unwrap();
        engine
            .prove_then_verify(&pk, proof_input)
            .expect("Verification failed");
    }
}

#[test]
fn test_vm_initial_memory() {
    // Program that fails if mem[(1, 0)] != 101.
    let program = Program::from_instructions(&[
        Instruction::<BabyBear>::from_isize(
            NativeBranchEqualOpcode(BEQ).with_default_offset(),
            7,
            101,
            2 * DEFAULT_PC_STEP as isize,
            1,
            0,
        ),
        Instruction::<BabyBear>::from_isize(
            PHANTOM.with_default_offset(),
            0,
            0,
            PhantomInstruction::DebugPanic as isize,
            0,
            0,
        ),
        Instruction::<BabyBear>::from_isize(TERMINATE.with_default_offset(), 0, 0, 0, 0, 0),
    ]);

    let init_memory: BTreeMap<_, _> = [(
        (BabyBear::one(), BabyBear::from_canonical_u32(7)),
        BabyBear::from_canonical_u32(101),
    )]
    .into_iter()
    .collect();

    let config = VmConfig {
        poseidon2_max_constraint_degree: 3,
        memory_config: MemoryConfig {
            persistence_type: PersistenceType::Persistent,
            ..Default::default()
        },
        ..VmConfig::default()
    }
    .add_executor(ExecutorName::BranchEqual)
    .add_executor(ExecutorName::Jal);
    let exe = AxVmExe {
        program,
        pc_start: 0,
        init_memory,
    };
    air_test(config, exe);
}

#[test]
fn test_vm_1_persistent() {
    let engine = BabyBearPoseidon2Engine::new(FriParameters::standard_fast());
    let config = VmConfig {
        poseidon2_max_constraint_degree: 3,
        memory_config: MemoryConfig::new(1, 16, 10, 6, PersistenceType::Persistent),
        ..VmConfig::default()
    }
    .add_executor(ExecutorName::LoadStore)
    .add_executor(ExecutorName::FieldArithmetic)
    .add_executor(ExecutorName::BranchEqual);
    let pk = config.generate_pk(engine.keygen_builder());

    let n = 6;
    let instructions = vec![
        Instruction::from_isize(STOREW.with_default_offset(), n, 0, 0, 0, 1),
        Instruction::large_from_isize(SUB.with_default_offset(), 0, 0, 1, 1, 1, 0, 0),
        Instruction::from_isize(
            NativeBranchEqualOpcode(BNE).with_default_offset(),
            0,
            0,
            -(DEFAULT_PC_STEP as isize),
            1,
            0,
        ),
        Instruction::from_isize(TERMINATE.with_default_offset(), 0, 0, 0, 0, 0),
    ];

    let program = Program::from_instructions(&instructions);

    let vm = VirtualMachine::new(engine, config);
    let result = vm.execute_and_generate(program.clone(), vec![]).unwrap();
    {
        let proof_input = result.per_segment.into_iter().next().unwrap();

        let merkle_air_proof_input = &proof_input
            .per_air
            .iter()
            .find(|(_, info)| info.air.name() == "MemoryMerkleAir<8>")
            .unwrap()
            .1;
        assert_eq!(merkle_air_proof_input.raw.public_values.len(), 16);
        assert_eq!(
            merkle_air_proof_input.raw.public_values[..8],
            merkle_air_proof_input.raw.public_values[8..]
        );
        assert_eq!(
            merkle_air_proof_input.raw.public_values[..8],
            // The value when you start with zeros and repeatedly hash the value with itself
            // 13 times. We use 13 because addr_space_max_bits = 1 and pointer_max_bits = 16,
            // so the height of the tree is 1 + 16 - 3 = 14.
            [
                1860730809, 952766590, 1529251869, 978208824, 173743442, 1495326235, 1188286360,
                350327606
            ]
            .map(BabyBear::from_canonical_u32)
        );
    }

    let result_for_proof = vm.execute_and_generate(program, vec![]).unwrap();
    let proofs = vm.prove(&pk, result_for_proof);
    vm.verify(&pk.get_vk(), proofs)
        .expect("Verification failed");
}

#[test]
fn test_vm_continuations() {
    let n = 200000;

    // Simple Fibonacci program to compute nth Fibonacci number mod BabyBear (with F_0 = 1).
    // Register [0]_1 <- stores the loop counter.
    // Register [1]_1 <- stores F_i at the beginning of iteration i.
    // Register [2]_1 <- stores F_{i+1} at the beginning of iteration i.
    // Register [3]_1 is used as a temporary register.
    let program = Program::from_instructions(&[
        // [0]_1 <- 0
        Instruction::from_isize(ADD.with_default_offset(), 0, 0, 0, 1, 0),
        // [1]_1 <- 0
        Instruction::from_isize(ADD.with_default_offset(), 1, 0, 0, 1, 0),
        // [2]_1 <- 1
        Instruction::from_isize(ADD.with_default_offset(), 2, 0, 1, 1, 0),
        // loop_start
        // [3]_1 <- [1]_1 + [2]_1
        Instruction::large_from_isize(ADD.with_default_offset(), 3, 1, 2, 1, 1, 1, 0),
        // [1]_1 <- [2]_1
        Instruction::large_from_isize(ADD.with_default_offset(), 1, 2, 0, 1, 1, 0, 0),
        // [2]_1 <- [3]_1
        Instruction::large_from_isize(ADD.with_default_offset(), 2, 3, 0, 1, 1, 0, 0),
        // [0]_1 <- [0]_1 + 1
        Instruction::large_from_isize(ADD.with_default_offset(), 0, 0, 1, 1, 1, 0, 0),
        // if [0]_1 != n, pc <- pc - 3
        Instruction::from_isize(
            NativeBranchEqualOpcode(BNE).with_default_offset(),
            n,
            0,
            -4 * DEFAULT_PC_STEP as isize,
            0,
            1,
        ),
        // [0]_3 <- [1]_1
        Instruction::from_isize(ADD.with_default_offset(), 0, 1, 0, 3, 1),
        Instruction::from_isize(
            TERMINATE.with_default_offset(),
            0,
            0,
            ExitCode::Success as isize,
            0,
            0,
        ),
    ]);

    let config = VmConfig {
        num_public_values: 0,
        poseidon2_max_constraint_degree: 3,
        max_segment_len: 200000,
        memory_config: MemoryConfig {
            persistence_type: PersistenceType::Persistent,
            ..Default::default()
        },
        ..VmConfig::default()
    }
    .add_executor(ExecutorName::FieldArithmetic)
    .add_executor(ExecutorName::BranchEqual)
    .add_executor(ExecutorName::Jal);

    /*
    let expected_output = {
        let mut a = 0;
        let mut b = 1;
        for _ in 0..n {
            (a, b) = (b, a + b);
            b %= BabyBear::ORDER_U32;
        }
        BabyBear::from_canonical_u32(a)
    };
    */

    air_test_with_min_segments(config, program, vec![], 3);
}

#[test]
fn test_vm_without_field_arithmetic() {
    /*
    Instruction 0 assigns word[0]_1 to 5.
    Instruction 1 checks if word[0]_1 is *not* 4, and if so jumps to instruction 4.
    Instruction 2 is never run.
    Instruction 3 terminates.
    Instruction 4 checks if word[0]_1 is 5, and if so jumps to instruction 3 to terminate.
     */
    let instructions = vec![
        // word[0]_1 <- word[5]_0
        Instruction::from_isize(STOREW.with_default_offset(), 5, 0, 0, 0, 1),
        // if word[0]_1 != 4 then pc += 3 * DEFAULT_PC_STEP
        Instruction::from_isize(
            NativeBranchEqualOpcode(BNE).with_default_offset(),
            0,
            4,
            3 * DEFAULT_PC_STEP as isize,
            1,
            0,
        ),
        // word[2]_1 <- pc + DEFAULT_PC_STEP, pc -= 2 * DEFAULT_PC_STEP
        Instruction::from_isize(
            JAL.with_default_offset(),
            2,
            -2 * DEFAULT_PC_STEP as isize,
            0,
            1,
            0,
        ),
        // terminate
        Instruction::from_isize(TERMINATE.with_default_offset(), 0, 0, 0, 0, 0),
        // if word[0]_1 == 5 then pc -= 1
        Instruction::from_isize(
            NativeBranchEqualOpcode(BEQ).with_default_offset(),
            0,
            5,
            -(DEFAULT_PC_STEP as isize),
            1,
            0,
        ),
    ];

    let program = Program::from_instructions(&instructions);

    air_test(
        VmConfig::default()
            .add_executor(ExecutorName::LoadStore)
            .add_executor(ExecutorName::BranchEqual)
            .add_executor(ExecutorName::Jal),
        program,
    );
}

#[test]
fn test_vm_fibonacci_old() {
    let instructions = vec![
        Instruction::from_isize(STOREW.with_default_offset(), 9, 0, 0, 0, 1),
        Instruction::from_isize(STOREW.with_default_offset(), 1, 0, 2, 0, 1),
        Instruction::from_isize(STOREW.with_default_offset(), 1, 0, 3, 0, 1),
        Instruction::from_isize(STOREW.with_default_offset(), 0, 0, 0, 0, 2),
        Instruction::from_isize(STOREW.with_default_offset(), 1, 0, 1, 0, 2),
        Instruction::from_isize(
            NativeBranchEqualOpcode(BEQ).with_default_offset(),
            2,
            0,
            7 * DEFAULT_PC_STEP as isize,
            1,
            1,
        ),
        Instruction::large_from_isize(ADD.with_default_offset(), 2, 2, 3, 1, 1, 1, 0),
        Instruction::from_isize(LOADW.with_default_offset(), 4, -2, 2, 1, 2),
        Instruction::from_isize(LOADW.with_default_offset(), 5, -1, 2, 1, 2),
        Instruction::large_from_isize(ADD.with_default_offset(), 6, 4, 5, 1, 1, 1, 0),
        Instruction::from_isize(STOREW.with_default_offset(), 6, 0, 2, 1, 2),
        Instruction::from_isize(
            JAL.with_default_offset(),
            7,
            -6 * DEFAULT_PC_STEP as isize,
            0,
            1,
            0,
        ),
        Instruction::from_isize(TERMINATE.with_default_offset(), 0, 0, 0, 0, 0),
    ];

    let program = Program::from_instructions(&instructions);

    air_test(vm_config_with_field_arithmetic(), program);
}

#[test]
fn test_vm_fibonacci_old_cycle_tracker() {
    // NOTE: Instructions commented until cycle tracker instructions are not counted as additional assembly Instructions
    let instructions = vec![
        Instruction::debug(PhantomInstruction::CtStart, "full program"),
        Instruction::debug(PhantomInstruction::CtStart, "store"),
        Instruction::from_isize(STOREW.with_default_offset(), 9, 0, 0, 0, 1),
        Instruction::from_isize(STOREW.with_default_offset(), 1, 0, 2, 0, 1),
        Instruction::from_isize(STOREW.with_default_offset(), 1, 0, 3, 0, 1),
        Instruction::from_isize(STOREW.with_default_offset(), 0, 0, 0, 0, 2),
        Instruction::from_isize(STOREW.with_default_offset(), 1, 0, 1, 0, 2),
        Instruction::debug(PhantomInstruction::CtEnd, "store"),
        Instruction::debug(PhantomInstruction::CtStart, "total loop"),
        Instruction::from_isize(
            NativeBranchEqualOpcode(BEQ).with_default_offset(),
            2,
            0,
            9 * DEFAULT_PC_STEP as isize,
            1,
            1,
        ), // Instruction::from_isize(BEQ.with_default_offset(), 2, 0, 7, 1, 1),
        Instruction::large_from_isize(ADD.with_default_offset(), 2, 2, 3, 1, 1, 1, 0),
        Instruction::debug(PhantomInstruction::CtStart, "inner loop"),
        Instruction::from_isize(LOADW.with_default_offset(), 4, -2, 2, 1, 2),
        Instruction::from_isize(LOADW.with_default_offset(), 5, -1, 2, 1, 2),
        Instruction::large_from_isize(ADD.with_default_offset(), 6, 4, 5, 1, 1, 1, 0),
        Instruction::from_isize(STOREW.with_default_offset(), 6, 0, 2, 1, 2),
        Instruction::debug(PhantomInstruction::CtEnd, "inner loop"),
        Instruction::from_isize(
            JAL.with_default_offset(),
            7,
            -8 * DEFAULT_PC_STEP as isize,
            0,
            1,
            0,
        ),
        Instruction::debug(PhantomInstruction::CtEnd, "total loop"),
        Instruction::debug(PhantomInstruction::CtEnd, "full program"),
        Instruction::from_isize(TERMINATE.with_default_offset(), 0, 0, 0, 0, 0),
    ];

    let program = Program::from_instructions(&instructions);

    air_test(vm_config_with_field_arithmetic(), program);
}

#[test]
fn test_vm_field_extension_arithmetic() {
    let instructions = vec![
        Instruction::from_isize(STOREW.with_default_offset(), 1, 0, 0, 0, 1),
        Instruction::from_isize(STOREW.with_default_offset(), 2, 1, 0, 0, 1),
        Instruction::from_isize(STOREW.with_default_offset(), 1, 2, 0, 0, 1),
        Instruction::from_isize(STOREW.with_default_offset(), 2, 3, 0, 0, 1),
        Instruction::from_isize(STOREW.with_default_offset(), 2, 4, 0, 0, 1),
        Instruction::from_isize(STOREW.with_default_offset(), 1, 5, 0, 0, 1),
        Instruction::from_isize(STOREW.with_default_offset(), 1, 6, 0, 0, 1),
        Instruction::from_isize(STOREW.with_default_offset(), 2, 7, 0, 0, 1),
        Instruction::from_isize(FE4ADD.with_default_offset(), 8, 0, 4, 1, 1),
        Instruction::from_isize(FE4ADD.with_default_offset(), 8, 0, 4, 1, 1),
        Instruction::from_isize(FE4SUB.with_default_offset(), 12, 0, 4, 1, 1),
        Instruction::from_isize(BBE4MUL.with_default_offset(), 12, 0, 4, 1, 1),
        Instruction::from_isize(BBE4DIV.with_default_offset(), 12, 0, 4, 1, 1),
        Instruction::from_isize(TERMINATE.with_default_offset(), 0, 0, 0, 0, 0),
    ];

    let program = Program::from_instructions(&instructions);

    let config = VmConfig::default()
        .add_executor(ExecutorName::LoadStore)
        .add_executor(ExecutorName::FieldArithmetic)
        .add_executor(ExecutorName::FieldExtension);
    air_test(config, program);
}

#[test]
fn test_vm_field_extension_arithmetic_persistent() {
    let instructions = vec![
        Instruction::from_isize(STOREW.with_default_offset(), 1, 0, 0, 0, 1),
        Instruction::from_isize(STOREW.with_default_offset(), 2, 1, 0, 0, 1),
        Instruction::from_isize(STOREW.with_default_offset(), 1, 2, 0, 0, 1),
        Instruction::from_isize(STOREW.with_default_offset(), 2, 3, 0, 0, 1),
        Instruction::from_isize(STOREW.with_default_offset(), 2, 4, 0, 0, 1),
        Instruction::from_isize(STOREW.with_default_offset(), 1, 5, 0, 0, 1),
        Instruction::from_isize(STOREW.with_default_offset(), 1, 6, 0, 0, 1),
        Instruction::from_isize(STOREW.with_default_offset(), 2, 7, 0, 0, 1),
        Instruction::from_isize(FE4ADD.with_default_offset(), 8, 0, 4, 1, 1),
        Instruction::from_isize(FE4ADD.with_default_offset(), 8, 0, 4, 1, 1),
        Instruction::from_isize(FE4SUB.with_default_offset(), 12, 0, 4, 1, 1),
        Instruction::from_isize(BBE4MUL.with_default_offset(), 12, 0, 4, 1, 1),
        Instruction::from_isize(BBE4DIV.with_default_offset(), 12, 0, 4, 1, 1),
        Instruction::from_isize(TERMINATE.with_default_offset(), 0, 0, 0, 0, 0),
    ];

    let program = Program::from_instructions(&instructions);
    let config = VmConfig {
        poseidon2_max_constraint_degree: 3,
        memory_config: MemoryConfig::new(1, 16, 10, 6, PersistenceType::Persistent),
        ..VmConfig::default()
    }
    .add_executor(ExecutorName::LoadStore)
    .add_executor(ExecutorName::FieldArithmetic)
    .add_executor(ExecutorName::FieldExtension);
    air_test(config, program);
}

#[test]
fn test_vm_hint() {
    let instructions = vec![
        Instruction::from_isize(STOREW.with_default_offset(), 0, 0, 16, 0, 1),
        Instruction::large_from_isize(ADD.with_default_offset(), 20, 16, 16777220, 1, 1, 0, 0),
        Instruction::large_from_isize(ADD.with_default_offset(), 32, 20, 0, 1, 1, 0, 0),
        Instruction::large_from_isize(ADD.with_default_offset(), 20, 20, 1, 1, 1, 0, 0),
        Instruction::from_isize(
            PHANTOM.with_default_offset(),
            0,
            0,
            PhantomInstruction::HintInput as isize,
            0,
            0,
        ),
        Instruction::from_isize(SHINTW.with_default_offset(), 32, 0, 0, 1, 2),
        Instruction::from_isize(LOADW.with_default_offset(), 38, 0, 32, 1, 2),
        Instruction::large_from_isize(ADD.with_default_offset(), 44, 20, 0, 1, 1, 0, 0),
        Instruction::from_isize(MUL.with_default_offset(), 24, 38, 1, 1, 0),
        Instruction::large_from_isize(ADD.with_default_offset(), 20, 20, 24, 1, 1, 1, 0),
        Instruction::large_from_isize(ADD.with_default_offset(), 50, 16, 0, 1, 1, 0, 0),
        Instruction::from_isize(
            JAL.with_default_offset(),
            24,
            6 * DEFAULT_PC_STEP as isize,
            0,
            1,
            0,
        ),
        Instruction::from_isize(MUL.with_default_offset(), 0, 50, 1, 1, 0),
        Instruction::large_from_isize(ADD.with_default_offset(), 0, 44, 0, 1, 1, 1, 0),
        Instruction::from_isize(SHINTW.with_default_offset(), 0, 0, 0, 1, 2),
        Instruction::large_from_isize(ADD.with_default_offset(), 50, 50, 1, 1, 1, 0, 0),
        Instruction::from_isize(
            NativeBranchEqualOpcode(BNE).with_default_offset(),
            50,
            38,
            -4 * (DEFAULT_PC_STEP as isize),
            1,
            1,
        ),
        Instruction::from_isize(
            NativeBranchEqualOpcode(BNE).with_default_offset(),
            50,
            38,
            -5 * (DEFAULT_PC_STEP as isize),
            1,
            1,
        ),
        Instruction::from_isize(TERMINATE.with_default_offset(), 0, 0, 0, 0, 0),
    ];

    let program = Program::from_instructions(&instructions);

    type F = BabyBear;

    let input_stream: Vec<Vec<F>> = vec![vec![F::two()]];
    let config = vm_config_with_field_arithmetic();
    air_test_with_min_segments(config, program, input_stream, 1);
}

#[test]
fn test_vm_compress_poseidon2_as2() {
    let mut rng = create_seeded_rng();

    let mut instructions = vec![];

    let lhs_ptr = gen_pointer(&mut rng, CHUNK) as isize;
    for i in 0..CHUNK as isize {
        // [lhs_ptr + i]_2 <- rnd()
        instructions.push(Instruction::from_isize(
            STOREW.with_default_offset(),
            rng.gen_range(1..1 << 20),
            i,
            lhs_ptr,
            0,
            2,
        ));
    }
    let rhs_ptr = gen_pointer(&mut rng, CHUNK) as isize;
    for i in 0..CHUNK as isize {
        // [rhs_ptr + i]_2 <- rnd()
        instructions.push(Instruction::from_isize(
            STOREW.with_default_offset(),
            rng.gen_range(1..1 << 20),
            i,
            rhs_ptr,
            0,
            2,
        ));
    }
    let dst_ptr = gen_pointer(&mut rng, CHUNK) as isize;

    // [11]_1 <- lhs_ptr
    instructions.push(Instruction::from_isize(
        STOREW.with_default_offset(),
        lhs_ptr,
        0,
        11,
        0,
        1,
    ));
    // [22]_1 <- rhs_ptr
    instructions.push(Instruction::from_isize(
        STOREW.with_default_offset(),
        rhs_ptr,
        0,
        22,
        0,
        1,
    ));
    // [33]_1 <- rhs_ptr
    instructions.push(Instruction::from_isize(
        STOREW.with_default_offset(),
        dst_ptr,
        0,
        33,
        0,
        1,
    ));

    instructions.push(Instruction::from_isize(
        COMP_POS2.with_default_offset(),
        33,
        11,
        22,
        1,
        2,
    ));
    instructions.push(Instruction::from_isize(
        TERMINATE.with_default_offset(),
        0,
        0,
        0,
        0,
        0,
    ));

    let program = Program::from_instructions(&instructions);

    air_test_with_compress_poseidon2(7, program.clone(), PersistenceType::Volatile);
    air_test_with_compress_poseidon2(3, program.clone(), PersistenceType::Volatile);
    air_test_with_compress_poseidon2(7, program.clone(), PersistenceType::Persistent);
    air_test_with_compress_poseidon2(3, program.clone(), PersistenceType::Persistent);
}

/// Add instruction to write input to memory, call KECCAK256 opcode, then check against expected output
fn instructions_for_keccak256_test(input: &[u8]) -> Vec<Instruction<BabyBear>> {
    let mut instructions = vec![];
    instructions.push(Instruction::from_isize(
        JAL.with_default_offset(),
        0,
        2 * DEFAULT_PC_STEP as isize,
        0,
        1,
        0,
    )); // skip fail
    instructions.push(Instruction::from_isize(
        PHANTOM.with_default_offset(),
        0,
        0,
        PhantomInstruction::DebugPanic as isize,
        0,
        0,
    ));

    let [a, b, c] = [1, 0, (1 << LIMB_BITS) - 1];
    // src = word[b]_1 <- 0
    let src = 0;
    instructions.push(Instruction::from_isize(
        STOREW.with_default_offset(),
        src,
        0,
        b,
        0,
        1,
    ));
    // dst word[a]_1 <- 3 // use weird offset
    let dst = 8;
    instructions.push(Instruction::from_isize(
        STOREW.with_default_offset(),
        dst,
        0,
        a,
        0,
        1,
    ));
    // word[2^29 - 1]_1 <- len // emulate stack
    instructions.push(Instruction::from_isize(
        STOREW.with_default_offset(),
        input.len() as isize,
        0,
        c,
        0,
        1,
    ));

    let expected = keccak256(input);
    tracing::debug!(?input, ?expected);

    for (i, byte) in input.iter().enumerate() {
        instructions.push(Instruction::from_isize(
            STOREW.with_default_offset(),
            *byte as isize,
            0,
            src + i as isize,
            0,
            2,
        ));
    }
    // dst = word[a]_1, src = word[b]_1, len = word[c]_1,
    // read and write io to address space 2
    instructions.push(Instruction::large_from_isize(
        KECCAK256.with_default_offset(),
        a,
        b,
        c,
        1,
        2,
        1,
        0,
    ));

    // read expected result to check correctness
    for (i, expected_byte) in expected.into_iter().enumerate() {
        instructions.push(Instruction::from_isize(
            NativeBranchEqualOpcode(BNE).with_default_offset(),
            dst + i as isize,
            expected_byte as isize,
            (-(instructions.len() as isize) + 1) * DEFAULT_PC_STEP as isize, // jump to fail
            2,
            0,
        ));
    }
    instructions
}

#[test]
fn test_vm_keccak() {
    let inputs = [
        vec![],
        (0u8..1).collect::<Vec<_>>(),
        (0u8..135).collect::<Vec<_>>(),
        (0u8..136).collect::<Vec<_>>(),
        (0u8..200).collect::<Vec<_>>(),
    ];
    let mut instructions = inputs
        .iter()
        .flat_map(|input| instructions_for_keccak256_test(input))
        .collect::<Vec<_>>();
    instructions.push(Instruction::from_isize(
        TERMINATE.with_default_offset(),
        0,
        0,
        0,
        0,
        0,
    ));

    let program = Program::from_instructions(&instructions);

    air_test(
        VmConfig::default()
            .add_executor(ExecutorName::LoadStore)
            .add_executor(ExecutorName::Keccak256)
            .add_executor(ExecutorName::BranchEqual)
            .add_executor(ExecutorName::Jal),
        program,
    );
}

// This test dones one keccak in 24 rows, and then there are 8 dummy padding rows which don't make up a full round
#[test]
fn test_vm_keccak_non_full_round() {
    let inputs = [[[0u8; 32], [1u8; 32]].concat()];
    let mut instructions = inputs
        .iter()
        .flat_map(|input| instructions_for_keccak256_test(input))
        .collect::<Vec<_>>();
    instructions.push(Instruction::from_isize(
        TERMINATE.with_default_offset(),
        0,
        0,
        0,
        0,
        0,
    ));

    let program = Program::from_instructions(&instructions);

    air_test(
        VmConfig::default()
            .add_executor(ExecutorName::LoadStore)
            .add_executor(ExecutorName::Keccak256)
            .add_executor(ExecutorName::BranchEqual)
            .add_executor(ExecutorName::Jal),
        program,
    );
}<|MERGE_RESOLUTION|>--- conflicted
+++ resolved
@@ -15,13 +15,8 @@
         VirtualMachine, VmConfig,
     },
     intrinsics::hashes::keccak::hasher::utils::keccak256,
-<<<<<<< HEAD
-    system::{memory::CHUNK, program::trace::CommittedProgram},
+    system::{memory::CHUNK, program::trace::AxVmCommittedExe},
     utils::{air_test, air_test_with_min_segments},
-=======
-    sdk::{air_test, air_test_with_min_segments},
-    system::{memory::CHUNK, program::trace::AxVmCommittedExe},
->>>>>>> 5ebc699c
 };
 use axvm_instructions::{
     exe::AxVmExe,
