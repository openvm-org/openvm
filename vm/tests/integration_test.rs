--- conflicted
+++ resolved
@@ -8,13 +8,8 @@
 use afs_test_utils::engine::StarkEngine;
 use stark_vm::cpu::trace::Instruction;
 use stark_vm::cpu::OpCode::*;
-<<<<<<< HEAD
-use stark_vm::vm::config::VmParamsConfig;
+use stark_vm::vm::config::VmConfig;
 use stark_vm::vm::get_all_chips;
-=======
-use stark_vm::vm::config::VmConfig;
-use stark_vm::vm::get_chips;
->>>>>>> 6a242474
 use stark_vm::vm::VirtualMachine;
 
 const WORD_SIZE: usize = 1;
@@ -28,11 +23,7 @@
     witness_stream: Vec<Vec<BabyBear>>,
 ) {
     let mut vm = VirtualMachine::<WORD_SIZE, _>::new(
-<<<<<<< HEAD
-        VmParamsConfig {
-=======
         VmConfig {
->>>>>>> 6a242474
             field_arithmetic_enabled,
             field_extension_enabled,
             compress_poseidon2_enabled: false,
@@ -59,11 +50,7 @@
     program: Vec<Instruction<BabyBear>>,
 ) {
     let mut vm = VirtualMachine::<WORD_SIZE, _>::new(
-<<<<<<< HEAD
-        VmParamsConfig {
-=======
         VmConfig {
->>>>>>> 6a242474
             field_arithmetic_enabled,
             field_extension_enabled,
             compress_poseidon2_enabled,
