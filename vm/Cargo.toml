[package]
name = "stark-vm"
version.workspace = true
authors.workspace = true
edition.workspace = true
description = "Virtual Machine STARK"

[dependencies]
p3-air = { workspace = true }
p3-baby-bear = { workspace = true }
p3-field = { workspace = true }
p3-keccak-air = { workspace = true }
p3-matrix = { workspace = true }
p3-maybe-rayon = { workspace = true }
p3-util = { workspace = true }

poseidon2-air = { workspace = true }
afs-primitives = { workspace = true }
afs-stark-backend = { workspace = true }
afs-derive = { workspace = true }
ax-sdk = { workspace = true, optional = true }
ax-ecc-primitives = { workspace = true }
axvm-instructions = { workspace = true }

parking_lot.workspace = true
enum-utils = "0.1.1"
strum = { workspace = true }
tiny-keccak = { version = "2.0.2", features = ["keccak"] }
num-bigint-dig.workspace = true
num-traits.workspace = true
enum_dispatch.workspace = true
itertools.workspace = true
tracing.workspace = true
strum_macros.workspace = true
derive-new.workspace = true
backtrace.workspace = true
rand.workspace = true
serde.workspace = true
toml.workspace = true
hex-literal.workspace = true
once_cell.workspace = true
cfg-if.workspace = true
metrics = { workspace = true, optional = true }
inferno = { workspace = true, optional = true }

[dev-dependencies]
p3-baby-bear = { workspace = true }
p3-challenger = { workspace = true }
p3-dft = { workspace = true }
p3-fri = { workspace = true }
p3-goldilocks = { workspace = true }
p3-keccak = { workspace = true }
p3-merkle-tree = { workspace = true }
p3-symmetric = { workspace = true }
zkhash = { workspace = true }
rand_xoshiro = "0.6.0"
ark-ff = { version = "^0.4.0", default-features = false }
ax-sdk = { workspace = true }
test-case.workspace = true
test-log.workspace = true
<<<<<<< HEAD
lazy_static.workspace = true
=======
stark-vm = { workspace = true, features = ["sdk"] }
>>>>>>> 98b0a79f

[features]
default = ["parallel", "mimalloc"]
parallel = ["afs-stark-backend/parallel"]
sdk = ["dep:ax-sdk"]
bench-metrics = [
    "sdk",
    "dep:metrics",
    "dep:inferno",
    "afs-stark-backend/bench-metrics",
]
mimalloc = ["afs-stark-backend/mimalloc"]
jemalloc = ["afs-stark-backend/jemalloc"]
jemalloc-prof = ["afs-stark-backend/jemalloc-prof"]<|MERGE_RESOLUTION|>--- conflicted
+++ resolved
@@ -58,11 +58,8 @@
 ax-sdk = { workspace = true }
 test-case.workspace = true
 test-log.workspace = true
-<<<<<<< HEAD
 lazy_static.workspace = true
-=======
 stark-vm = { workspace = true, features = ["sdk"] }
->>>>>>> 98b0a79f
 
 [features]
 default = ["parallel", "mimalloc"]
