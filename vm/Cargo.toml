[package]
name = "stark-vm"
version.workspace = true
authors.workspace = true
edition.workspace = true
description = "Aggregation VM STARK"

[dependencies]
p3-air = { workspace = true }
p3-baby-bear = { workspace = true, optional = true }
p3-commit = { workspace = true }
p3-field = { workspace = true }
p3-keccak = { workspace = true }
p3-keccak-air = { workspace = true }
p3-matrix = { workspace = true }
p3-maybe-rayon = { workspace = true }
p3-symmetric = { workspace = true }
p3-poseidon2 = { workspace = true }
p3-util = { workspace = true }
p3-uni-stark = { workspace = true }
rand = "0.8"
<<<<<<< HEAD
poseidon2 = { path = "../poseidon2" }
=======
poseidon2-air = { path = "../poseidon2-air" }
rayon = "1.8"
>>>>>>> 7263686b

afs-chips = { path = "../chips" }
afs-stark-backend = { path = "../stark-backend" }
afs-derive = { path = "../derive" }
afs-test-utils = { path = "../test-utils" }
parking_lot = "0.12.2"
tracing = "0.1.40"
itertools = "0.13.0"
getset = "0.1.2"
derive-new = "0.5.1"

serde = "1.0.203"
serde_derive = "1.0.203"
toml = "0.8.14"
enum-utils = "0.1.1"

[dev-dependencies]
p3-uni-stark = { workspace = true }
p3-baby-bear = { workspace = true }
p3-challenger = { workspace = true }
p3-dft = { workspace = true }
p3-fri = { workspace = true }
p3-goldilocks = { workspace = true }
p3-keccak = { workspace = true }
p3-merkle-tree = { workspace = true }
p3-symmetric = { workspace = true }
tracing-subscriber = { version = "0.3.17", features = ["std", "env-filter"] }
tracing-forest = { version = "0.1.6", features = ["ansi", "smallvec"] }
test-case = "3.3.1"
zkhash = { workspace = true }
criterion = "0.4"
rand_xoshiro = "0.6.0"
ark-ff = { version = "^0.4.0", default-features = false }

[features]
default = ["test-traits"]
test-traits = ["p3-baby-bear"]<|MERGE_RESOLUTION|>--- conflicted
+++ resolved
@@ -19,12 +19,8 @@
 p3-util = { workspace = true }
 p3-uni-stark = { workspace = true }
 rand = "0.8"
-<<<<<<< HEAD
-poseidon2 = { path = "../poseidon2" }
-=======
 poseidon2-air = { path = "../poseidon2-air" }
 rayon = "1.8"
->>>>>>> 7263686b
 
 afs-chips = { path = "../chips" }
 afs-stark-backend = { path = "../stark-backend" }
