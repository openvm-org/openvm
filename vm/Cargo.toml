--- conflicted
+++ resolved
@@ -18,11 +18,6 @@
 p3-poseidon2 = { workspace = true }
 p3-util = { workspace = true }
 p3-uni-stark = { workspace = true }
-<<<<<<< HEAD
-rand = "0.8"
-poseidon2-air = { path = "../poseidon2-air" }
-=======
->>>>>>> 939d8833
 
 poseidon2-air = { path = "../poseidon2-air", default-features = false }
 afs-chips = { path = "../chips", default-features = false }
