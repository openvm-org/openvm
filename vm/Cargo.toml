[package]
name = "stark-vm"
version.workspace = true
authors.workspace = true
edition.workspace = true
description = "Virtual Machine STARK"

[dependencies]
p3-air = { workspace = true }
p3-baby-bear = { workspace = true }
p3-field = { workspace = true }
<<<<<<< HEAD
p3-keccak-air = { workspace = true }
=======
p3-commit = { workspace = true }
>>>>>>> 3807469b
p3-matrix = { workspace = true }
p3-maybe-rayon = { workspace = true }
p3-util = { workspace = true }
p3-uni-stark = { workspace = true }
<<<<<<< HEAD
=======
itertools.workspace = true
>>>>>>> 3807469b
tracing.workspace = true

poseidon2-air = { path = "../poseidon2-air", default-features = false }
afs-primitives = { path = "../primitives", default-features = false }
afs-stark-backend = { path = "../stark-backend", default-features = false }
afs-derive = { path = "../derive" }
afs-test-utils = { path = "../test-utils" }
parking_lot = "0.12.2"
getset = "0.1.2"
derive-new = "0.5.1"
backtrace = "0.3.71"
rand = "0.8"
serde = "1.0.203"
toml = "0.8.14"
enum-utils = "0.1.1"
<<<<<<< HEAD
strum = { version = "0.26.3", features = ["derive"] }
tiny-keccak = { version = "2.0.2", features = ["keccak"] }
=======
num-bigint-dig = "0.8.4"
num-traits = "0.2.19"
enum_dispatch = "0.3.13"
>>>>>>> 3807469b

[dev-dependencies]
p3-uni-stark = { workspace = true }
p3-baby-bear = { workspace = true }
p3-challenger = { workspace = true }
p3-dft = { workspace = true }
p3-fri = { workspace = true }
p3-goldilocks = { workspace = true }
p3-keccak = { workspace = true }
p3-merkle-tree = { workspace = true }
p3-symmetric = { workspace = true }
test-case = "3.3.1"
zkhash = { workspace = true }
rand_xoshiro = "0.6.0"
ark-ff = { version = "^0.4.0", default-features = false }

[features]
default = []
parallel = ["afs-stark-backend/parallel"]<|MERGE_RESOLUTION|>--- conflicted
+++ resolved
@@ -9,19 +9,13 @@
 p3-air = { workspace = true }
 p3-baby-bear = { workspace = true }
 p3-field = { workspace = true }
-<<<<<<< HEAD
 p3-keccak-air = { workspace = true }
-=======
 p3-commit = { workspace = true }
->>>>>>> 3807469b
 p3-matrix = { workspace = true }
 p3-maybe-rayon = { workspace = true }
 p3-util = { workspace = true }
 p3-uni-stark = { workspace = true }
-<<<<<<< HEAD
-=======
 itertools.workspace = true
->>>>>>> 3807469b
 tracing.workspace = true
 
 poseidon2-air = { path = "../poseidon2-air", default-features = false }
@@ -37,14 +31,11 @@
 serde = "1.0.203"
 toml = "0.8.14"
 enum-utils = "0.1.1"
-<<<<<<< HEAD
 strum = { version = "0.26.3", features = ["derive"] }
 tiny-keccak = { version = "2.0.2", features = ["keccak"] }
-=======
 num-bigint-dig = "0.8.4"
 num-traits = "0.2.19"
 enum_dispatch = "0.3.13"
->>>>>>> 3807469b
 
 [dev-dependencies]
 p3-uni-stark = { workspace = true }
