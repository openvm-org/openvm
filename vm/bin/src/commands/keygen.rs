--- conflicted
+++ resolved
@@ -10,13 +10,9 @@
 };
 use clap::Parser;
 use color_eyre::eyre::Result;
-<<<<<<< HEAD
 use itertools::Itertools;
 use p3_matrix::Matrix;
-use stark_vm::vm::{config::VmParamsConfig, get_chips, VirtualMachine};
-=======
 use stark_vm::vm::{config::VmConfig, get_chips, VirtualMachine};
->>>>>>> 6a242474
 
 use crate::asm::parse_asm_file;
 
@@ -46,7 +42,7 @@
 
 impl KeygenCommand {
     /// Execute the `keygen` command
-    pub fn execute(self, config: VmParamsConfig) -> Result<()> {
+    pub fn execute(self, config: VmConfig) -> Result<()> {
         let start = Instant::now();
         self.execute_helper(config)?;
         let duration = start.elapsed();
@@ -54,18 +50,14 @@
         Ok(())
     }
 
-    fn execute_helper(self, config: VmParamsConfig) -> Result<()> {
+    fn execute_helper(self, config: VmConfig) -> Result<()> {
         let instructions = parse_asm_file(Path::new(&self.asm_file_path.clone()))?;
         let mut vm = VirtualMachine::<WORD_SIZE, _>::new(config, instructions, vec![]);
         let engine = config::baby_bear_poseidon2::default_engine(vm.segments[0].max_log_degree()?);
         let mut keygen_builder = engine.keygen_builder();
 
-<<<<<<< HEAD
         let traces = vm.segments[0].traces()?;
         let chips = get_chips(&vm.segments[0]);
-=======
-        let chips = get_chips(&vm);
->>>>>>> 6a242474
 
         for chip in chips {
             keygen_builder.add_air(chip, 0);
