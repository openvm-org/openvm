--- conflicted
+++ resolved
@@ -17,17 +17,12 @@
 use crate::{
     cpu::trace::ExecutionError::{PublicValueIndexOutOfBounds, PublicValueNotEqual},
     field_arithmetic::columns::FieldArithmeticCols,
-<<<<<<< HEAD
     field_extension::columns::FieldExtensionArithmeticCols,
     memory::{
         compose, decompose,
         manager::{operation::MemoryOperation, trace_builder::MemoryTraceBuilder},
         OpType,
     },
-=======
-    field_extension::{columns::FieldExtensionArithmeticCols, FieldExtensionArithmeticChip},
-    memory::{compose, decompose},
->>>>>>> 3149361f
     modular_multiplication::ModularMultiplicationChip,
     poseidon2::columns::Poseidon2VmCols,
     program::columns::ProgramPreprocessedCols,
@@ -467,17 +462,11 @@
 
                 let trace_cells = CpuCols::<WORD_SIZE, F>::get_width(&vm.cpu_chip.air)
                     + ProgramPreprocessedCols::<F>::get_width()
-<<<<<<< HEAD
                     + num_field_base_ops * FieldArithmeticCols::<F>::get_width()
                     + num_field_extension_ops
                         * FieldExtensionArithmeticCols::<WORD_SIZE, F>::get_width(
                             &vm.field_extension_chip.air,
                         )
-=======
-                    + num_accesses_memory_rows * vm.memory_chip.air.air_width()
-                    + num_field_base_ops * FieldArithmeticCols::<F>::get_width()
-                    + num_field_extension_ops * FieldExtensionArithmeticCols::<F>::get_width()
->>>>>>> 3149361f
                     + num_poseidon2_rows
                         * Poseidon2VmCols::<16, WORD_SIZE, F>::width(&vm.poseidon2_chip.air);
 
