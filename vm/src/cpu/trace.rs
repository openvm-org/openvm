use std::{
    collections::{BTreeMap, VecDeque},
    error::Error,
    fmt::Display,
};

use afs_primitives::{is_equal_vec::IsEqualVecAir, sub_chip::LocalTraceInstructions};
use p3_field::{Field, PrimeField32};
use p3_matrix::dense::RowMajorMatrix;

use super::{
    columns::{CpuAuxCols, CpuCols, CpuIoCols},
    CpuChip, ExecutionState,
    OpCode::{self, *},
    CPU_MAX_ACCESSES_PER_CYCLE, CPU_MAX_READS_PER_CYCLE, CPU_MAX_WRITES_PER_CYCLE, INST_WIDTH,
};
use crate::{
    cpu::trace::ExecutionError::{PublicValueIndexOutOfBounds, PublicValueNotEqual},
    field_arithmetic::columns::FieldArithmeticCols,
    field_extension::columns::FieldExtensionArithmeticCols,
    memory::{
        compose, decompose,
        manager::{operation::MemoryOperation, trace_builder::MemoryTraceBuilder},
    },
    modular_multiplication::ModularArithmeticChip,
    poseidon2::columns::Poseidon2VmCols,
    program::columns::ProgramPreprocessedCols,
    vm::ExecutionSegment,
};

#[allow(clippy::too_many_arguments)]
#[derive(Clone, Debug, PartialEq, Eq, derive_new::new)]
pub struct Instruction<F> {
    pub opcode: OpCode,
    pub op_a: F,
    pub op_b: F,
    pub op_c: F,
    pub d: F,
    pub e: F,
    pub op_f: F,
    pub op_g: F,
    pub debug: String,
}

impl<T: Default> Default for Instruction<T> {
    fn default() -> Self {
        Self {
            opcode: NOP,
            op_a: T::default(),
            op_b: T::default(),
            op_c: T::default(),
            d: T::default(),
            e: T::default(),
            op_f: T::default(),
            op_g: T::default(),
            debug: String::new(),
        }
    }
}

pub fn isize_to_field<F: Field>(value: isize) -> F {
    if value < 0 {
        return F::neg_one() * F::from_canonical_usize(value.unsigned_abs());
    }
    F::from_canonical_usize(value as usize)
}

impl<F: Field> Instruction<F> {
    #[allow(clippy::too_many_arguments)]
    pub fn from_isize(
        opcode: OpCode,
        op_a: isize,
        op_b: isize,
        op_c: isize,
        d: isize,
        e: isize,
    ) -> Self {
        Self {
            opcode,
            op_a: isize_to_field::<F>(op_a),
            op_b: isize_to_field::<F>(op_b),
            op_c: isize_to_field::<F>(op_c),
            d: isize_to_field::<F>(d),
            e: isize_to_field::<F>(e),
            op_f: isize_to_field::<F>(0),
            op_g: isize_to_field::<F>(0),
            debug: String::new(),
        }
    }

    #[allow(clippy::too_many_arguments)]
    pub fn large_from_isize(
        opcode: OpCode,
        op_a: isize,
        op_b: isize,
        op_c: isize,
        d: isize,
        e: isize,
        op_f: isize,
        op_g: isize,
    ) -> Self {
        Self {
            opcode,
            op_a: isize_to_field::<F>(op_a),
            op_b: isize_to_field::<F>(op_b),
            op_c: isize_to_field::<F>(op_c),
            d: isize_to_field::<F>(d),
            e: isize_to_field::<F>(e),
            op_f: isize_to_field::<F>(op_f),
            op_g: isize_to_field::<F>(op_g),
            debug: String::new(),
        }
    }

    pub fn debug(opcode: OpCode, debug: &str) -> Self {
        Self {
            opcode,
            op_a: F::zero(),
            op_b: F::zero(),
            op_c: F::zero(),
            d: F::zero(),
            e: F::zero(),
            op_f: F::zero(),
            op_g: F::zero(),
            debug: String::from(debug),
        }
    }
}

#[derive(Debug)]
pub enum ExecutionError {
    Fail(usize),
    PcOutOfBounds(usize, usize),
    DisabledOperation(usize, OpCode),
    HintOutOfBounds(usize),
    EndOfInputStream(usize),
    PublicValueIndexOutOfBounds(usize, usize, usize),
    PublicValueNotEqual(usize, usize, usize, usize),
}

impl Display for ExecutionError {
    fn fmt(&self, f: &mut std::fmt::Formatter<'_>) -> std::fmt::Result {
        match self {
            ExecutionError::Fail(pc) => write!(f, "execution failed at pc = {}", pc),
            ExecutionError::PcOutOfBounds(pc, program_len) => write!(
                f,
                "pc = {} out of bounds for program of length {}",
                pc, program_len
            ),
            ExecutionError::DisabledOperation(pc, op) => {
                write!(f, "at pc = {}, opcode {:?} was not enabled", pc, op)
            }
            ExecutionError::HintOutOfBounds(pc) => write!(f, "at pc = {}", pc),
            ExecutionError::EndOfInputStream(pc) => write!(f, "at pc = {}", pc),
            ExecutionError::PublicValueIndexOutOfBounds(
                pc,
                num_public_values,
                public_value_index,
            ) => write!(
                f,
                "at pc = {}, tried to publish into index {} when num_public_values = {}",
                pc, public_value_index, num_public_values
            ),
            ExecutionError::PublicValueNotEqual(
                pc,
                public_value_index,
                existing_value,
                new_value,
            ) => write!(
                f,
                "at pc = {}, tried to publish value {} into index {}, but already had {}",
                pc, new_value, public_value_index, existing_value
            ),
        }
    }
}

impl Error for ExecutionError {}

impl<const WORD_SIZE: usize, F: PrimeField32> CpuChip<WORD_SIZE, F> {
    pub fn execute<const NUM_WORDS: usize>(
        vm: &mut ExecutionSegment<NUM_WORDS, WORD_SIZE, F>,
    ) -> Result<(), ExecutionError> {
        let mut clock_cycle: usize = vm.cpu_chip.state.clock_cycle;
        // let mut timestamp: usize = vm.memory_manager.borrow().get_clk().as_canonical_u32() as usize;
        let mut pc = F::from_canonical_usize(vm.cpu_chip.state.pc);

        let mut hint_stream = vm.hint_stream.clone();
        let mut cycle_tracker = std::mem::take(&mut vm.cycle_tracker);
        let mut is_done = false;
        let mut collect_metrics = vm.config.collect_metrics;

        loop {
            let pc_usize = pc.as_canonical_u64() as usize;

            let (instruction, debug_info) = vm.program_chip.get_instruction(pc_usize)?;

            let dsl_instr = match debug_info {
                Some(debug_info) => debug_info.dsl_instruction,
                None => String::new(),
            };

            let opcode = instruction.opcode;
            let a = instruction.op_a;
            let b = instruction.op_b;
            let c = instruction.op_c;
            let d = instruction.d;
            let e = instruction.e;
            let f = instruction.op_f;
            let g = instruction.op_g;
            let debug = instruction.debug.clone();

            // TODO[osama]: here, make sure that timestamp actually relates to memory clks
            let io = CpuIoCols {
                timestamp: vm.memory_manager.borrow().get_clk(),
                pc,
                opcode: F::from_canonical_usize(opcode as usize),
                op_a: a,
                op_b: b,
                op_c: c,
                d,
                e,
                op_f: f,
                op_g: g,
            };

            let mut next_pc = pc + F::one();

            let mut mem_ops: [_; CPU_MAX_ACCESSES_PER_CYCLE] =
                core::array::from_fn(|_| MemoryOperation::<WORD_SIZE, F>::default());
            let mut mem_read_trace_builder = MemoryTraceBuilder::new(
                vm.memory_manager.clone(),
                vm.range_checker.clone(),
                vm.cpu_chip.air.memory_offline_checker,
            );
            let mut mem_write_trace_builder = MemoryTraceBuilder::new(
                vm.memory_manager.clone(),
                vm.range_checker.clone(),
                vm.cpu_chip.air.memory_offline_checker,
            );

            let mut num_reads = 0;
            let mut num_writes = 0;

            let initial_field_base_ops = vm.field_arithmetic_chip.operations.len();
            let initial_field_extension_ops = vm.field_extension_chip.current_height();
            let initial_poseidon2_rows = vm.poseidon2_chip.rows.len();

            macro_rules! read {
                ($addr_space: expr, $pointer: expr) => {{
                    num_reads += 1;
                    assert!(num_reads <= CPU_MAX_READS_PER_CYCLE);

                    mem_ops[num_reads - 1] =
                        mem_read_trace_builder.read_word($addr_space, $pointer);
                    compose(mem_ops[num_reads - 1].cell.data)
                }};
            }

            macro_rules! disabled_read {
                () => {{
                    num_reads += 1;
                    assert!(num_reads <= CPU_MAX_READS_PER_CYCLE);

<<<<<<< HEAD
                    mem_ops[num_reads - 1] =
                        mem_read_trace_builder.disabled_op(F::one(), OpType::Read);
=======
                    mem_ops[num_reads - 1] = mem_read_trace_builder.disabled_read(F::zero());
>>>>>>> 866d1c9c
                }};
            }

            macro_rules! write {
                ($addr_space: expr, $pointer: expr, $data: expr) => {{
                    // First, finalize the read accesses
                    while num_reads < CPU_MAX_READS_PER_CYCLE {
                        disabled_read!();
                    }

                    num_writes += 1;
                    assert!(num_writes <= CPU_MAX_WRITES_PER_CYCLE);

                    let word = decompose($data);
                    mem_ops[CPU_MAX_READS_PER_CYCLE + num_writes - 1] =
                        mem_write_trace_builder.write_word($addr_space, $pointer, word);
                }};
            }

            macro_rules! generate_disabled_ops {
                () => {{
                    while num_reads < CPU_MAX_READS_PER_CYCLE {
                        disabled_read!();
                    }

                    while num_writes < CPU_MAX_WRITES_PER_CYCLE {
                        num_writes += 1;
                        mem_ops[CPU_MAX_READS_PER_CYCLE + num_writes - 1] =
<<<<<<< HEAD
                            mem_write_trace_builder.disabled_op(F::one(), OpType::Write);
=======
                            mem_write_trace_builder.disabled_write(F::zero());
>>>>>>> 866d1c9c
                    }
                }};
            }

            if opcode == FAIL {
                return Err(ExecutionError::Fail(pc_usize));
            }
            if opcode != PRINTF && !vm.options().enabled_instructions().contains(&opcode) {
                return Err(ExecutionError::DisabledOperation(pc_usize, opcode));
            }

            let mut public_value_flags = vec![F::zero(); vm.public_values.len()];

            match opcode {
                // d[a] <- e[d[c] + b]
                LOADW => {
                    let base_pointer = read!(d, c);
                    let value = read!(e, base_pointer + b);
                    write!(d, a, value);
                }
                // e[d[c] + b] <- d[a]
                STOREW => {
                    let base_pointer = read!(d, c);
                    let value = read!(d, a);
                    write!(e, base_pointer + b, value);
                }
                // d[a] <- e[d[c] + b + d[f] * g]
                LOADW2 => {
                    let base_pointer = read!(d, c);
                    let index = read!(d, f);
                    let value = read!(e, base_pointer + b + index * g);
                    write!(d, a, value);
                }
                // e[d[c] + b + mem[f] * g] <- d[a]
                STOREW2 => {
                    let base_pointer = read!(d, c);
                    let value = read!(d, a);
                    let index = read!(d, f);
                    write!(e, base_pointer + b + index * g, value);
                }
                // d[a] <- pc + INST_WIDTH, pc <- pc + b
                JAL => {
                    write!(d, a, pc + F::from_canonical_usize(INST_WIDTH));
                    next_pc = pc + b;
                }
                // If d[a] = e[b], pc <- pc + c
                BEQ => {
                    let left = read!(d, a);
                    let right = read!(e, b);
                    if left == right {
                        next_pc = pc + c;
                    }
                }
                // If d[a] != e[b], pc <- pc + c
                BNE => {
                    let left = read!(d, a);
                    let right = read!(e, b);
                    if left != right {
                        next_pc = pc + c;
                    }
                }
                TERMINATE | NOP => {
                    next_pc = pc;
                }
                PUBLISH => {
                    let public_value_index = read!(d, a).as_canonical_u64() as usize;
                    let value = read!(e, b);
                    if public_value_index >= vm.public_values.len() {
                        return Err(PublicValueIndexOutOfBounds(
                            pc_usize,
                            vm.public_values.len(),
                            public_value_index,
                        ));
                    }
                    public_value_flags[public_value_index] = F::one();
                    match vm.public_values[public_value_index] {
                        None => vm.public_values[public_value_index] = Some(value),
                        Some(exising_value) => {
                            if value != exising_value {
                                return Err(PublicValueNotEqual(
                                    pc_usize,
                                    public_value_index,
                                    exising_value.as_canonical_u64() as usize,
                                    value.as_canonical_u64() as usize,
                                ));
                            }
                        }
                    }
                }
                opcode @ (FADD | FSUB | FMUL | FDIV) => {
                    // read from e[b] and f[c]
                    let operand1 = read!(e, b);
                    let operand2 = read!(f, c);
                    // write to d[a]
                    let result = vm
                        .field_arithmetic_chip
                        .calculate(opcode, (operand1, operand2));
                    write!(d, a, result);
                }
                F_LESS_THAN => {
                    let operand1 = read!(d, b);
                    let operand2 = read!(e, c);
                    let result = vm.is_less_than_chip.compare((operand1, operand2));
                    write!(d, a, result);
                }
                FAIL => panic!("Unreachable code"),
                PRINTF => {
                    let value = read!(d, a);
                    println!("{}", value);
                }
                FE4ADD | FE4SUB | BBE4MUL | BBE4INV => {
                    generate_disabled_ops!();
                    let clk = vm.memory_manager.borrow().get_clk().as_canonical_u32();
                    vm.field_extension_chip.process(clk as usize, instruction);
                }
                SECP256K1_COORD_ADD | SECP256K1_COORD_SUB | SECP256K1_COORD_MUL
                | SECP256K1_COORD_DIV | SECP256K1_SCALAR_ADD | SECP256K1_SCALAR_SUB
                | SECP256K1_SCALAR_MUL | SECP256K1_SCALAR_DIV => {
                    generate_disabled_ops!();
                    ModularArithmeticChip::calculate(vm, instruction);
                }
                PERM_POS2 | COMP_POS2 => {
                    generate_disabled_ops!();
                    vm.poseidon2_chip.calculate(instruction, false);
                }
                HINT_INPUT => {
                    let hint = match vm.input_stream.pop_front() {
                        Some(hint) => hint,
                        None => return Err(ExecutionError::EndOfInputStream(pc_usize)),
                    };
                    hint_stream = VecDeque::new();
                    hint_stream.push_back(F::from_canonical_usize(hint.len()));
                    hint_stream.extend(hint);
                }
                HINT_BITS => {
                    let word = vm.memory_manager.borrow().unsafe_read_word(d, a);
                    let val = compose(word);
                    let mut val = val.as_canonical_u32();

                    let len = c.as_canonical_u32();
                    hint_stream = VecDeque::new();
                    for _ in 0..len {
                        hint_stream.push_back(F::from_canonical_u32(val & 1));
                        val >>= 1;
                    }
                }
                // e[d[a] + b] <- hint_stream.next()
                SHINTW => {
                    let hint = match hint_stream.pop_front() {
                        Some(hint) => hint,
                        None => return Err(ExecutionError::HintOutOfBounds(pc_usize)),
                    };
                    let base_pointer = read!(d, a);
                    write!(e, base_pointer + b, hint);
                }
                CT_START => cycle_tracker.start(debug, vm.metrics.clone()),
                CT_END => cycle_tracker.end(debug, vm.metrics.clone()),
                ADD256 | SUB256 | LT256 | EQ256 => unreachable!(), // TODO: wait for the no-cpu model
            };

            // Finalizing memory accesses
            for mem_op in &mut mem_ops[num_reads..CPU_MAX_READS_PER_CYCLE] {
<<<<<<< HEAD
                *mem_op = mem_read_trace_builder.disabled_op(F::one(), OpType::Read);
=======
                *mem_op = mem_read_trace_builder.disabled_read(F::zero());
>>>>>>> 866d1c9c
            }
            for mem_op in
                &mut mem_ops[CPU_MAX_READS_PER_CYCLE + num_writes..CPU_MAX_ACCESSES_PER_CYCLE]
            {
<<<<<<< HEAD
                *mem_op = mem_write_trace_builder.disabled_op(F::one(), OpType::Write);
=======
                *mem_op = mem_write_trace_builder.disabled_write(F::zero());
>>>>>>> 866d1c9c
            }

            let mem_oc_aux_cols: Vec<_> = mem_read_trace_builder
                .take_accesses_buffer()
                .into_iter()
                .chain(mem_write_trace_builder.take_accesses_buffer())
                .collect();
            let mem_oc_aux_cols = mem_oc_aux_cols.try_into().unwrap();

            let final_field_base_ops = vm.field_arithmetic_chip.operations.len();
            let num_field_base_ops = final_field_base_ops - initial_field_base_ops;

            let final_field_extension_ops = vm.field_extension_chip.current_height();
            let num_field_extension_ops = final_field_extension_ops - initial_field_extension_ops;

            let final_poseidon2_rows = vm.poseidon2_chip.rows.len();
            let num_poseidon2_rows = final_poseidon2_rows - initial_poseidon2_rows;

            if collect_metrics {
                vm.update_chip_metrics();
                vm.metrics
                    .opcode_counts
                    .entry(opcode.to_string())
                    .and_modify(|count| *count += 1)
                    .or_insert(1);

                if !dsl_instr.is_empty() {
                    vm.metrics
                        .dsl_counts
                        .entry(dsl_instr)
                        .and_modify(|count| *count += 1)
                        .or_insert(1);
                }

                let trace_cells = CpuCols::<WORD_SIZE, F>::get_width(&vm.cpu_chip.air)
                    + ProgramPreprocessedCols::<F>::get_width()
                    + num_field_base_ops * FieldArithmeticCols::<F>::get_width()
                    + num_field_extension_ops
                        * FieldExtensionArithmeticCols::<WORD_SIZE, F>::get_width(
                            &vm.field_extension_chip.air,
                        )
                    + num_poseidon2_rows
                        * Poseidon2VmCols::<16, WORD_SIZE, F>::width(&vm.poseidon2_chip.air);

                vm.metrics
                    .opcode_trace_cells
                    .entry(opcode.to_string())
                    .and_modify(|count| *count += trace_cells)
                    .or_insert(trace_cells);
            }

            let mut operation_flags = BTreeMap::new();
            for other_opcode in vm.options().enabled_instructions() {
                operation_flags.insert(other_opcode, F::from_bool(other_opcode == opcode));
            }

            let is_equal_vec_cols = LocalTraceInstructions::generate_trace_row(
                &IsEqualVecAir::new(WORD_SIZE),
                (mem_ops[0].cell.data.to_vec(), mem_ops[1].cell.data.to_vec()),
            );

            let read0_equals_read1 = is_equal_vec_cols.io.is_equal;
            let is_equal_vec_aux = is_equal_vec_cols.aux;

            let aux = CpuAuxCols {
                operation_flags,
                public_value_flags,
                mem_ops,
                read0_equals_read1,
                is_equal_vec_aux,
                mem_oc_aux_cols,
            };

            let cols = CpuCols { io, aux };
            vm.cpu_chip.rows.push(cols.flatten(vm.options()));

            pc = next_pc;

            clock_cycle += 1;
            if opcode == TERMINATE {
                // Due to row padding, the padded rows will all have opcode TERMINATE, so stop metric collection after the first one
                collect_metrics = false;
            }
            if opcode == TERMINATE && vm.cpu_chip.current_height().is_power_of_two() {
                is_done = true;
                break;
            }
            if vm.should_segment() {
                break;
            }
        }

        // Update CPU chip state with all changes from this segment.
        vm.cpu_chip.set_state(ExecutionState {
            clock_cycle,
            timestamp: vm.memory_manager.borrow().get_clk().as_canonical_u32() as usize,
            pc: pc.as_canonical_u64() as usize,
            is_done,
        });
        vm.hint_stream = hint_stream;
        vm.cycle_tracker = cycle_tracker;
        vm.cpu_chip.generate_pvs();

        Ok(())
    }

    pub fn generate_trace<const NUM_WORDS: usize>(
        vm: &mut ExecutionSegment<NUM_WORDS, WORD_SIZE, F>,
    ) -> RowMajorMatrix<F> {
        if !vm.cpu_chip.state.is_done {
            Self::pad_rows(vm);
        }

        RowMajorMatrix::new(
            vm.cpu_chip.rows.concat(),
            CpuCols::<WORD_SIZE, F>::get_width(&vm.cpu_chip.air),
        )
    }

    /// Pad with NOP rows.
    pub fn pad_rows<const NUM_WORDS: usize>(vm: &mut ExecutionSegment<NUM_WORDS, WORD_SIZE, F>) {
        let pc = F::from_canonical_usize(vm.cpu_chip.state.pc);
        let timestamp = F::from_canonical_usize(vm.cpu_chip.state.timestamp);
        let nop_row = CpuCols::<WORD_SIZE, F>::nop_row(vm, pc, timestamp).flatten(vm.options());
        let correct_len = (vm.cpu_chip.rows.len() + 1).next_power_of_two();
        vm.cpu_chip.rows.resize(correct_len, nop_row);
    }
}<|MERGE_RESOLUTION|>--- conflicted
+++ resolved
@@ -262,12 +262,7 @@
                     num_reads += 1;
                     assert!(num_reads <= CPU_MAX_READS_PER_CYCLE);
 
-<<<<<<< HEAD
-                    mem_ops[num_reads - 1] =
-                        mem_read_trace_builder.disabled_op(F::one(), OpType::Read);
-=======
-                    mem_ops[num_reads - 1] = mem_read_trace_builder.disabled_read(F::zero());
->>>>>>> 866d1c9c
+                    mem_ops[num_reads - 1] = mem_read_trace_builder.disabled_read(F::one());
                 }};
             }
 
@@ -296,11 +291,7 @@
                     while num_writes < CPU_MAX_WRITES_PER_CYCLE {
                         num_writes += 1;
                         mem_ops[CPU_MAX_READS_PER_CYCLE + num_writes - 1] =
-<<<<<<< HEAD
-                            mem_write_trace_builder.disabled_op(F::one(), OpType::Write);
-=======
-                            mem_write_trace_builder.disabled_write(F::zero());
->>>>>>> 866d1c9c
+                            mem_write_trace_builder.disabled_write(F::one());
                     }
                 }};
             }
@@ -463,20 +454,12 @@
 
             // Finalizing memory accesses
             for mem_op in &mut mem_ops[num_reads..CPU_MAX_READS_PER_CYCLE] {
-<<<<<<< HEAD
-                *mem_op = mem_read_trace_builder.disabled_op(F::one(), OpType::Read);
-=======
-                *mem_op = mem_read_trace_builder.disabled_read(F::zero());
->>>>>>> 866d1c9c
+                *mem_op = mem_read_trace_builder.disabled_read(F::one());
             }
             for mem_op in
                 &mut mem_ops[CPU_MAX_READS_PER_CYCLE + num_writes..CPU_MAX_ACCESSES_PER_CYCLE]
             {
-<<<<<<< HEAD
-                *mem_op = mem_write_trace_builder.disabled_op(F::one(), OpType::Write);
-=======
-                *mem_op = mem_write_trace_builder.disabled_write(F::zero());
->>>>>>> 866d1c9c
+                *mem_op = mem_write_trace_builder.disabled_write(F::one());
             }
 
             let mem_oc_aux_cols: Vec<_> = mem_read_trace_builder
