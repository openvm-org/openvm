--- conflicted
+++ resolved
@@ -22,22 +22,19 @@
     arch::{
         chips::{InstructionExecutor, MachineChip},
         columns::{ExecutionState, NUM_OPERANDS},
-        instructions::{Opcode, Opcode::*, CORE_INSTRUCTIONS},
+        instructions::{
+            Opcode::{self, *},
+            CORE_INSTRUCTIONS,
+        },
     },
-    cpu::trace::ExecutionError::{PublicValueIndexOutOfBounds, PublicValueNotEqual},
+    cpu::{
+        trace::ExecutionError::{PublicValueIndexOutOfBounds, PublicValueNotEqual},
+        WORD_SIZE,
+    },
     memory::{
         compose, decompose,
-<<<<<<< HEAD
         manager::{operation::MemoryOperation, MemoryManager},
-        OpType,
     },
-=======
-        manager::{operation::MemoryOperation, trace_builder::MemoryTraceBuilder},
-    },
-    modular_multiplication::ModularArithmeticChip,
-    poseidon2::columns::Poseidon2VmCols,
-    program::columns::ProgramPreprocessedCols,
->>>>>>> e8bd050f
     vm::ExecutionSegment,
 };
 
@@ -212,7 +209,7 @@
 
 impl Error for ExecutionError {}
 
-impl<const WORD_SIZE: usize, F: PrimeField32> CpuChip<WORD_SIZE, F> {
+impl<F: PrimeField32> CpuChip<F> {
     pub fn execute(vm: &mut ExecutionSegment<F>) -> Result<(), ExecutionError> {
         let mut clock_cycle: usize = vm.cpu_chip.borrow().state.clock_cycle;
         let mut timestamp: usize = vm.cpu_chip.borrow().state.timestamp;
@@ -271,13 +268,7 @@
             let mut num_reads = 0;
             let mut num_writes = 0;
 
-<<<<<<< HEAD
             let prev_trace_cells = vm.current_trace_cells();
-=======
-            let initial_field_base_ops = vm.field_arithmetic_chip.operations.len();
-            let initial_field_extension_ops = vm.field_extension_chip.current_height();
-            let initial_poseidon2_rows = vm.poseidon2_chip.rows.len();
->>>>>>> e8bd050f
 
             macro_rules! read {
                 ($addr_space: expr, $pointer: expr) => {{
@@ -425,13 +416,6 @@
                             }
                         }
                     }
-<<<<<<< HEAD
-                    /*F_LESS_THAN => {
-                        let operand1 = read!(d, b);
-                        let operand2 = read!(e, c);
-                        let result = vm.is_less_than_chip.compare((operand1, operand2));
-                        write!(d, a, result);
-                    }*/
                     PRINTF => {
                         let value = read!(d, a);
                         println!("{}", value);
@@ -449,8 +433,9 @@
                         let val = vm.memory_manager.borrow_mut().unsafe_read_word(d, a);
                         let mut val = val[0].as_canonical_u32();
 
+                        let len = c.as_canonical_u32();
                         hint_stream = VecDeque::new();
-                        for _ in 0..32 {
+                        for _ in 0..len {
                             hint_stream.push_back(F::from_canonical_u32(val & 1));
                             val >>= 1;
                         }
@@ -473,105 +458,6 @@
 
             let now_trace_cells = vm.current_trace_cells();
             let added_trace_cells = now_trace_cells - prev_trace_cells;
-=======
-                }
-                opcode @ (FADD | FSUB | FMUL | FDIV) => {
-                    // read from e[b] and f[c]
-                    let operand1 = read!(e, b);
-                    let operand2 = read!(f, c);
-                    // write to d[a]
-                    let result = vm
-                        .field_arithmetic_chip
-                        .calculate(opcode, (operand1, operand2));
-                    write!(d, a, result);
-                }
-                F_LESS_THAN => {
-                    let operand1 = read!(d, b);
-                    let operand2 = read!(e, c);
-                    let result = vm.is_less_than_chip.compare((operand1, operand2));
-                    write!(d, a, result);
-                }
-                FAIL => panic!("Unreachable code"),
-                PRINTF => {
-                    let value = read!(d, a);
-                    println!("{}", value);
-                }
-                FE4ADD | FE4SUB | BBE4MUL | BBE4INV => {
-                    generate_disabled_ops!();
-                    let clk = vm.memory_manager.borrow().get_clk().as_canonical_u32();
-                    vm.field_extension_chip.process(clk as usize, instruction);
-                }
-                SECP256K1_COORD_ADD | SECP256K1_COORD_SUB | SECP256K1_COORD_MUL
-                | SECP256K1_COORD_DIV | SECP256K1_SCALAR_ADD | SECP256K1_SCALAR_SUB
-                | SECP256K1_SCALAR_MUL | SECP256K1_SCALAR_DIV => {
-                    generate_disabled_ops!();
-                    ModularArithmeticChip::calculate(vm, instruction);
-                }
-                PERM_POS2 | COMP_POS2 => {
-                    generate_disabled_ops!();
-                    vm.poseidon2_chip.calculate(instruction, false);
-                }
-                HINT_INPUT => {
-                    let hint = match vm.input_stream.pop_front() {
-                        Some(hint) => hint,
-                        None => return Err(ExecutionError::EndOfInputStream(pc_usize)),
-                    };
-                    hint_stream = VecDeque::new();
-                    hint_stream.push_back(F::from_canonical_usize(hint.len()));
-                    hint_stream.extend(hint);
-                }
-                HINT_BITS => {
-                    let word = vm.memory_manager.borrow().unsafe_read_word(d, a);
-                    let val = compose(word);
-                    let mut val = val.as_canonical_u32();
-
-                    let len = c.as_canonical_u32();
-                    hint_stream = VecDeque::new();
-                    for _ in 0..len {
-                        hint_stream.push_back(F::from_canonical_u32(val & 1));
-                        val >>= 1;
-                    }
-                }
-                // e[d[a] + b] <- hint_stream.next()
-                SHINTW => {
-                    let hint = match hint_stream.pop_front() {
-                        Some(hint) => hint,
-                        None => return Err(ExecutionError::HintOutOfBounds(pc_usize)),
-                    };
-                    let base_pointer = read!(d, a);
-                    write!(e, base_pointer + b, hint);
-                }
-                CT_START => cycle_tracker.start(debug, vm.metrics.clone()),
-                CT_END => cycle_tracker.end(debug, vm.metrics.clone()),
-                ADD256 | SUB256 | LT256 | EQ256 => unreachable!(), // TODO: wait for the no-cpu model
-            };
-
-            // Finalizing memory accesses
-            for mem_op in &mut mem_ops[num_reads..CPU_MAX_READS_PER_CYCLE] {
-                *mem_op = mem_read_trace_builder.disabled_read(F::one());
-            }
-            for mem_op in
-                &mut mem_ops[CPU_MAX_READS_PER_CYCLE + num_writes..CPU_MAX_ACCESSES_PER_CYCLE]
-            {
-                *mem_op = mem_write_trace_builder.disabled_write(F::one());
-            }
-
-            let mem_oc_aux_cols: Vec<_> = mem_read_trace_builder
-                .take_accesses_buffer()
-                .into_iter()
-                .chain(mem_write_trace_builder.take_accesses_buffer())
-                .collect();
-            let mem_oc_aux_cols = mem_oc_aux_cols.try_into().unwrap();
-
-            let final_field_base_ops = vm.field_arithmetic_chip.operations.len();
-            let num_field_base_ops = final_field_base_ops - initial_field_base_ops;
-
-            let final_field_extension_ops = vm.field_extension_chip.current_height();
-            let num_field_extension_ops = final_field_extension_ops - initial_field_extension_ops;
-
-            let final_poseidon2_rows = vm.poseidon2_chip.rows.len();
-            let num_poseidon2_rows = final_poseidon2_rows - initial_poseidon2_rows;
->>>>>>> e8bd050f
 
             if collect_metrics {
                 //vm.update_chip_metrics();
@@ -598,12 +484,12 @@
 
             // Finalizing memory accesses
             for mem_op in &mut mem_ops[num_reads..CPU_MAX_READS_PER_CYCLE] {
-                *mem_op = mem_read_trace_builder.disabled_op(F::zero(), OpType::Read);
+                *mem_op = mem_read_trace_builder.disabled_read(F::one());
             }
             for mem_op in
                 &mut mem_ops[CPU_MAX_READS_PER_CYCLE + num_writes..CPU_MAX_ACCESSES_PER_CYCLE]
             {
-                *mem_op = mem_write_trace_builder.disabled_op(F::zero(), OpType::Write);
+                *mem_op = mem_write_trace_builder.disabled_write(F::one());
             }
 
             let mem_oc_aux_cols: Vec<_> = mem_read_trace_builder
@@ -683,16 +569,13 @@
     }
 }
 
-impl<const WORD_SIZE: usize, F: PrimeField32> MachineChip<F> for CpuChip<WORD_SIZE, F> {
+impl<F: PrimeField32> MachineChip<F> for CpuChip<F> {
     fn generate_trace(&mut self) -> RowMajorMatrix<F> {
         if !self.state.is_done {
             self.pad_rows();
         }
 
-        RowMajorMatrix::new(
-            self.rows.concat(),
-            CpuCols::<WORD_SIZE, F>::get_width(&self.air),
-        )
+        RowMajorMatrix::new(self.rows.concat(), CpuCols::<F>::get_width(&self.air))
     }
 
     fn air<SC: StarkGenericConfig>(&self) -> Box<dyn AnyRap<SC>>
