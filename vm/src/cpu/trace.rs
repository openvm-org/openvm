--- conflicted
+++ resolved
@@ -18,20 +18,14 @@
 };
 use crate::{
     cpu::trace::ExecutionError::{PublicValueIndexOutOfBounds, PublicValueNotEqual},
-<<<<<<< HEAD
     field_extension::columns::FieldExtensionArithmeticCols,
     memory::{
         compose, decompose,
         manager::{operation::MemoryOperation, trace_builder::MemoryTraceBuilder},
         OpType,
     },
+    modular_multiplication::ModularMultiplicationChip,
     poseidon2::columns::Poseidon2VmCols,
-=======
-    field_extension::{columns::FieldExtensionArithmeticCols, FieldExtensionArithmeticChip},
-    memory::{compose, decompose},
-    modular_multiplication::ModularMultiplicationChip,
-    poseidon2::{columns::Poseidon2VmCols, Poseidon2Chip},
->>>>>>> 8c366d5e
     program::columns::ProgramPreprocessedCols,
     vm::ExecutionSegment,
 };
@@ -59,6 +53,8 @@
             op_c: T::default(),
             d: T::default(),
             e: T::default(),
+            op_f: T::default(),
+            op_g: T::default(),
             debug: String::new(),
         }
     }
@@ -209,14 +205,10 @@
 impl Error for ExecutionError {}
 
 impl<const WORD_SIZE: usize, F: PrimeField32> CpuChip<WORD_SIZE, F> {
-<<<<<<< HEAD
     // TODO[osama]: Make this an implementation block for ExecutionSegment instead of CpuChip
-    pub fn generate_trace<const NUM_WORDS: usize>(
+    pub fn execute<const NUM_WORDS: usize>(
         vm: &mut ExecutionSegment<NUM_WORDS, WORD_SIZE, F>,
-    ) -> Result<RowMajorMatrix<F>, ExecutionError> {
-=======
-    pub fn execute(vm: &mut ExecutionSegment<WORD_SIZE, F>) -> Result<(), ExecutionError> {
->>>>>>> 8c366d5e
+    ) -> Result<(), ExecutionError> {
         let mut clock_cycle: usize = vm.cpu_chip.state.clock_cycle;
         let mut timestamp: usize = vm.cpu_chip.state.timestamp;
         let mut pc = F::from_canonical_usize(vm.cpu_chip.state.pc);
@@ -485,16 +477,6 @@
             let final_poseidon2_rows = vm.poseidon2_chip.rows.len();
             let num_poseidon2_rows = final_poseidon2_rows - initial_poseidon2_rows;
 
-<<<<<<< HEAD
-            let trace_cells = CpuCols::<WORD_SIZE, F>::get_width(&vm.cpu_chip.air)
-                + ProgramPreprocessedCols::<F>::get_width()
-                + num_accesses_memory_rows * vm.memory_chip.air.air_width()
-                + num_field_base_ops * FieldExtensionArithmeticCols::<WORD_SIZE, F>::get_width()
-                + num_field_extension_ops
-                    * FieldExtensionArithmeticCols::<WORD_SIZE, F>::get_width()
-                + num_poseidon2_rows
-                    * Poseidon2VmCols::<16, WORD_SIZE, F>::width(&vm.poseidon2_chip.air);
-=======
             if collect_metrics {
                 vm.update_chip_metrics();
                 vm.metrics
@@ -510,15 +492,16 @@
                         .and_modify(|count| *count += 1)
                         .or_insert(1);
                 }
->>>>>>> 8c366d5e
-
-                let trace_cells = CpuCols::<WORD_SIZE, F>::get_width(vm.options())
+
+                let trace_cells = CpuCols::<WORD_SIZE, F>::get_width(&vm.cpu_chip.air)
                     + ProgramPreprocessedCols::<F>::get_width()
                     + num_accesses_memory_rows * vm.memory_chip.air.air_width()
-                    + num_field_base_ops * FieldExtensionArithmeticCols::<F>::get_width()
-                    + num_field_extension_ops * FieldExtensionArithmeticCols::<F>::get_width()
+                    + num_field_base_ops
+                        * FieldExtensionArithmeticCols::<WORD_SIZE, F>::get_width()
+                    + num_field_extension_ops
+                        * FieldExtensionArithmeticCols::<WORD_SIZE, F>::get_width()
                     + num_poseidon2_rows
-                        * Poseidon2VmCols::<16, F>::get_width(&vm.poseidon2_chip.air);
+                        * Poseidon2VmCols::<16, WORD_SIZE, F>::width(&vm.poseidon2_chip.air);
 
                 vm.metrics
                     .opcode_trace_cells
@@ -583,20 +566,17 @@
         Ok(())
     }
 
-    pub fn generate_trace(vm: &mut ExecutionSegment<WORD_SIZE, F>) -> RowMajorMatrix<F> {
+    pub fn generate_trace<const NUM_WORDS: usize>(
+        vm: &mut ExecutionSegment<NUM_WORDS, WORD_SIZE, F>,
+    ) -> RowMajorMatrix<F> {
         if !vm.cpu_chip.state.is_done {
             Self::pad_rows(vm);
         }
 
         RowMajorMatrix::new(
             vm.cpu_chip.rows.concat(),
-<<<<<<< HEAD
             CpuCols::<WORD_SIZE, F>::get_width(&vm.cpu_chip.air),
-        ))
-=======
-            CpuCols::<WORD_SIZE, F>::get_width(vm.options()),
         )
->>>>>>> 8c366d5e
     }
 
     /// Pad with NOP rows.
