use std::collections::VecDeque;
use std::{collections::BTreeMap, error::Error, fmt::Display};

use p3_field::{Field, PrimeField32, PrimeField64};
use p3_matrix::dense::RowMajorMatrix;

use afs_primitives::{
    is_equal_vec::IsEqualVecAir, is_zero::IsZeroAir, sub_chip::LocalTraceInstructions,
};

use crate::cpu::trace::ExecutionError::{PublicValueIndexOutOfBounds, PublicValueNotEqual};
use crate::memory::{compose, decompose};
use crate::poseidon2::Poseidon2Chip;
use crate::vm::cycle_tracker::CycleTracker;
use crate::{field_extension::FieldExtensionArithmeticChip, vm::ExecutionSegment};

use super::{
    columns::{CpuAuxCols, CpuCols, CpuIoCols, MemoryAccessCols},
    max_accesses_per_instruction, CpuChip, ExecutionState,
    OpCode::{self, *},
    CPU_MAX_ACCESSES_PER_CYCLE, CPU_MAX_READS_PER_CYCLE, CPU_MAX_WRITES_PER_CYCLE, INST_WIDTH,
};

#[derive(Clone, Debug, PartialEq, Eq, derive_new::new)]
pub struct Instruction<F> {
    pub opcode: OpCode,
    pub op_a: F,
    pub op_b: F,
    pub op_c: F,
    pub d: F,
    pub e: F,
    pub debug: String,
}

pub fn isize_to_field<F: Field>(value: isize) -> F {
    if value < 0 {
        return F::neg_one() * F::from_canonical_usize(value.unsigned_abs());
    }
    F::from_canonical_usize(value as usize)
}

impl<F: Field> Instruction<F> {
    pub fn from_isize(
        opcode: OpCode,
        op_a: isize,
        op_b: isize,
        op_c: isize,
        d: isize,
        e: isize,
    ) -> Self {
        Self {
            opcode,
            op_a: isize_to_field::<F>(op_a),
            op_b: isize_to_field::<F>(op_b),
            op_c: isize_to_field::<F>(op_c),
            d: isize_to_field::<F>(d),
            e: isize_to_field::<F>(e),
            debug: String::new(),
        }
    }

    pub fn debug(opcode: OpCode, debug: &str) -> Self {
        Self {
            opcode,
            op_a: F::zero(),
            op_b: F::zero(),
            op_c: F::zero(),
            d: F::zero(),
            e: F::zero(),
            debug: String::from(debug),
        }
    }
}

pub fn disabled_memory_cols<const WORD_SIZE: usize, F: PrimeField64>(
) -> MemoryAccessCols<WORD_SIZE, F> {
    memory_access_to_cols(false, F::one(), F::zero(), [F::zero(); WORD_SIZE])
}

fn memory_access_to_cols<const WORD_SIZE: usize, F: PrimeField64>(
    enabled: bool,
    address_space: F,
    address: F,
    data: [F; WORD_SIZE],
) -> MemoryAccessCols<WORD_SIZE, F> {
    let is_zero_cols = LocalTraceInstructions::generate_trace_row(&IsZeroAir {}, address_space);
    let is_immediate = is_zero_cols.io.is_zero;
    let is_zero_aux = is_zero_cols.inv;
    MemoryAccessCols {
        enabled: F::from_bool(enabled),
        address_space,
        is_immediate,
        is_zero_aux,
        address,
        data,
    }
}

#[derive(Debug)]
pub enum ExecutionError {
    Fail(usize),
    PcOutOfBounds(usize, usize),
    DisabledOperation(usize, OpCode),
    HintOutOfBounds(usize),
    EndOfInputStream(usize),
    PublicValueIndexOutOfBounds(usize, usize, usize),
    PublicValueNotEqual(usize, usize, usize, usize),
}

impl Display for ExecutionError {
    fn fmt(&self, f: &mut std::fmt::Formatter<'_>) -> std::fmt::Result {
        match self {
            ExecutionError::Fail(pc) => write!(f, "execution failed at pc = {}", pc),
            ExecutionError::PcOutOfBounds(pc, program_len) => write!(
                f,
                "pc = {} out of bounds for program of length {}",
                pc, program_len
            ),
            ExecutionError::DisabledOperation(pc, op) => {
                write!(f, "at pc = {}, opcode {:?} was not enabled", pc, op)
            }
            ExecutionError::HintOutOfBounds(pc) => write!(f, "at pc = {}", pc),
            ExecutionError::EndOfInputStream(pc) => write!(f, "at pc = {}", pc),
            ExecutionError::PublicValueIndexOutOfBounds(
                pc,
                num_public_values,
                public_value_index,
            ) => write!(
                f,
                "at pc = {}, tried to publish into index {} when num_public_values = {}",
                pc, public_value_index, num_public_values
            ),
            ExecutionError::PublicValueNotEqual(
                pc,
                public_value_index,
                existing_value,
                new_value,
            ) => write!(
                f,
                "at pc = {}, tried to publish value {} into index {}, but already had {}",
                pc, new_value, public_value_index, existing_value
            ),
        }
    }
}

impl Error for ExecutionError {}

impl<const WORD_SIZE: usize, F: PrimeField32> CpuChip<WORD_SIZE, F> {
    pub fn generate_trace(
        vm: &mut ExecutionSegment<WORD_SIZE, F>,
    ) -> Result<RowMajorMatrix<F>, ExecutionError> {
        let mut clock_cycle: usize = vm.cpu_chip.state.clock_cycle;
        let mut timestamp: usize = vm.cpu_chip.state.timestamp;
        let mut pc = F::from_canonical_usize(vm.cpu_chip.state.pc);

        let mut hint_stream = vm.hint_stream.clone();
        let mut cycle_tracker = CycleTracker::<F>::new();
        let mut is_done = false;

        loop {
            let pc_usize = pc.as_canonical_u64() as usize;

            let instruction = vm.program_chip.get_instruction(pc_usize)?;

            let opcode = instruction.opcode;
            let a = instruction.op_a;
            let b = instruction.op_b;
            let c = instruction.op_c;
            let d = instruction.d;
            let e = instruction.e;
            let debug = instruction.debug.clone();

            let io = CpuIoCols {
                timestamp: F::from_canonical_usize(timestamp),
                pc,
                opcode: F::from_canonical_usize(opcode as usize),
                op_a: a,
                op_b: b,
                op_c: c,
                d,
                e,
            };

            let mut next_pc = pc + F::one();

            let mut accesses = [disabled_memory_cols(); CPU_MAX_ACCESSES_PER_CYCLE];
            let mut num_reads = 0;
            let mut num_writes = 0;

            macro_rules! read {
                ($address_space: expr, $address: expr) => {{
                    num_reads += 1;
                    assert!(num_reads <= CPU_MAX_READS_PER_CYCLE);
                    let data = vm.memory_chip.read_word(
                        timestamp + (num_reads - 1),
                        $address_space,
                        $address,
                    );
                    accesses[num_reads - 1] =
                        memory_access_to_cols(true, $address_space, $address, data);
                    compose(data)
                }};
            }

            macro_rules! write {
                ($address_space: expr, $address: expr, $data: expr) => {{
                    num_writes += 1;
                    assert!(num_writes <= CPU_MAX_WRITES_PER_CYCLE);
                    let word = decompose($data);
                    vm.memory_chip.write_word(
                        timestamp + CPU_MAX_READS_PER_CYCLE + (num_writes - 1),
                        $address_space,
                        $address,
                        word,
                    );
                    accesses[CPU_MAX_READS_PER_CYCLE + num_writes - 1] =
                        memory_access_to_cols(true, $address_space, $address, word);
                }};
            }

            vm.opcode_counts
                .entry(opcode.to_string())
                .and_modify(|count| *count += 1)
                .or_insert(1);

            if opcode == FAIL {
                return Err(ExecutionError::Fail(pc_usize));
            }
            if opcode != PRINTF && !vm.options().enabled_instructions().contains(&opcode) {
                return Err(ExecutionError::DisabledOperation(pc_usize, opcode));
            }

            let mut public_value_flags = vec![F::zero(); vm.public_values.len()];

            match opcode {
                // d[a] <- e[d[c] + b]
                LOADW => {
                    let base_pointer = read!(d, c);
                    let value = read!(e, base_pointer + b);
                    write!(d, a, value);
                }
                // e[d[c] + b] <- d[a]
                STOREW => {
                    let base_pointer = read!(d, c);
                    let value = read!(d, a);
                    write!(e, base_pointer + b, value);
                }
                // d[a] <- pc + INST_WIDTH, pc <- pc + b
                JAL => {
                    write!(d, a, pc + F::from_canonical_usize(INST_WIDTH));
                    next_pc = pc + b;
                }
                // If d[a] = e[b], pc <- pc + c
                BEQ => {
                    let left = read!(d, a);
                    let right = read!(e, b);
                    if left == right {
                        next_pc = pc + c;
                    }
                }
                // If d[a] != e[b], pc <- pc + c
                BNE => {
                    let left = read!(d, a);
                    let right = read!(e, b);
                    if left != right {
                        next_pc = pc + c;
                    }
                }
                TERMINATE | NOP => {
                    next_pc = pc;
                }
                PUBLISH => {
                    let public_value_index = read!(d, a).as_canonical_u64() as usize;
                    let value = read!(e, b);
                    if public_value_index >= vm.public_values.len() {
                        return Err(PublicValueIndexOutOfBounds(
                            pc_usize,
                            vm.public_values.len(),
                            public_value_index,
                        ));
                    }
                    public_value_flags[public_value_index] = F::one();
                    match vm.public_values[public_value_index] {
                        None => vm.public_values[public_value_index] = Some(value),
                        Some(exising_value) => {
                            if value != exising_value {
                                return Err(PublicValueNotEqual(
                                    pc_usize,
                                    public_value_index,
                                    exising_value.as_canonical_u64() as usize,
                                    value.as_canonical_u64() as usize,
                                ));
                            }
                        }
                    }
                }
                opcode @ (FADD | FSUB | FMUL | FDIV) => {
                    // read from d[b] and e[c]
                    let operand1 = read!(d, b);
                    let operand2 = read!(e, c);
                    // write to d[a]
                    let result = vm
                        .field_arithmetic_chip
                        .calculate(opcode, (operand1, operand2));
                    write!(d, a, result);
                }
                FAIL => panic!("Unreachable code"),
                PRINTF => {
                    let value = read!(d, a);
                    println!("{}", value);
                }
                FE4ADD | FE4SUB | BBE4MUL | BBE4INV => {
                    FieldExtensionArithmeticChip::calculate(vm, timestamp, instruction);
                }
                PERM_POS2 | COMP_POS2 => {
                    Poseidon2Chip::<16, _>::poseidon2_perm(vm, timestamp, instruction);
                }
                HINT_INPUT => {
                    let hint = match vm.input_stream.pop_front() {
                        Some(hint) => hint,
                        None => return Err(ExecutionError::EndOfInputStream(pc_usize)),
                    };
                    hint_stream = VecDeque::new();
                    hint_stream.push_back(F::from_canonical_usize(hint.len()));
                    hint_stream.extend(hint);
                }
                HINT_BITS => {
                    let val = vm.memory_chip.unsafe_read_elem(d, a);
                    let mut val = val.as_canonical_u32();

                    hint_stream = VecDeque::new();
                    for _ in 0..32 {
                        hint_stream.push_back(F::from_canonical_u32(val & 1));
                        val >>= 1;
                    }
                }
                // e[d[a] + b] <- hint_stream.next()
                SHINTW => {
                    let hint = match hint_stream.pop_front() {
                        Some(hint) => hint,
                        None => return Err(ExecutionError::HintOutOfBounds(pc_usize)),
                    };
                    let base_pointer = read!(d, a);
                    write!(e, base_pointer + b, hint);
                }
<<<<<<< HEAD
                CT_START => cycle_tracker.start(
                    debug,
                    vm.cpu_chip.rows.len(),
                    clock_cycle,
                    timestamp,
                    &vm.metrics(),
                    &vm.opcode_counts,
                ),
                CT_END => cycle_tracker.end(
                    debug,
                    vm.cpu_chip.rows.len(),
                    clock_cycle,
                    timestamp,
                    &vm.metrics(),
                    &vm.opcode_counts,
                ),
=======
                CT_START => cycle_tracker.start(debug, &vm.metrics()),
                CT_END => cycle_tracker.end(debug, &vm.metrics()),
>>>>>>> c9bf06f8
            };

            let mut operation_flags = BTreeMap::new();
            for other_opcode in vm.options().enabled_instructions() {
                operation_flags.insert(other_opcode, F::from_bool(other_opcode == opcode));
            }

            let is_equal_vec_cols = LocalTraceInstructions::generate_trace_row(
                &IsEqualVecAir::new(WORD_SIZE),
                (accesses[0].data.to_vec(), accesses[1].data.to_vec()),
            );

            let read0_equals_read1 = is_equal_vec_cols.io.is_equal;
            let is_equal_vec_aux = is_equal_vec_cols.aux;

            let aux = CpuAuxCols {
                operation_flags,
                public_value_flags,
                accesses,
                read0_equals_read1,
                is_equal_vec_aux,
            };

            let cols = CpuCols { io, aux };
            vm.cpu_chip.rows.push(cols.flatten(vm.options()));

            pc = next_pc;
            timestamp += max_accesses_per_instruction(opcode);

            clock_cycle += 1;
            if opcode == TERMINATE && vm.cpu_chip.current_height().is_power_of_two() {
                is_done = true;
                break;
            }
            if vm.should_segment() {
                break;
            }
        }

        cycle_tracker.print();

        // Update CPU chip state with all changes from this segment.
        vm.cpu_chip.set_state(ExecutionState {
            clock_cycle,
            timestamp,
            pc: pc.as_canonical_u64() as usize,
            is_done,
        });
        vm.hint_stream = hint_stream;
        vm.cpu_chip.generate_pvs();

        if !is_done {
            Self::pad_rows(vm);
        }

        Ok(RowMajorMatrix::new(
            vm.cpu_chip.rows.concat(),
            CpuCols::<WORD_SIZE, F>::get_width(vm.options()),
        ))
    }

    /// Pad with NOP rows.
    pub fn pad_rows(vm: &mut ExecutionSegment<WORD_SIZE, F>) {
        let pc = F::from_canonical_usize(vm.cpu_chip.state.pc);
        let timestamp = F::from_canonical_usize(vm.cpu_chip.state.timestamp);
        let nop_row =
            CpuCols::<WORD_SIZE, F>::nop_row(vm.options(), pc, timestamp).flatten(vm.options());
        let correct_len = (vm.cpu_chip.rows.len() + 1).next_power_of_two();
        vm.cpu_chip.rows.resize(correct_len, nop_row);
    }
}<|MERGE_RESOLUTION|>--- conflicted
+++ resolved
@@ -344,27 +344,8 @@
                     let base_pointer = read!(d, a);
                     write!(e, base_pointer + b, hint);
                 }
-<<<<<<< HEAD
-                CT_START => cycle_tracker.start(
-                    debug,
-                    vm.cpu_chip.rows.len(),
-                    clock_cycle,
-                    timestamp,
-                    &vm.metrics(),
-                    &vm.opcode_counts,
-                ),
-                CT_END => cycle_tracker.end(
-                    debug,
-                    vm.cpu_chip.rows.len(),
-                    clock_cycle,
-                    timestamp,
-                    &vm.metrics(),
-                    &vm.opcode_counts,
-                ),
-=======
-                CT_START => cycle_tracker.start(debug, &vm.metrics()),
-                CT_END => cycle_tracker.end(debug, &vm.metrics()),
->>>>>>> c9bf06f8
+                CT_START => cycle_tracker.start(debug, &vm.metrics(), &vm.opcode_counts),
+                CT_END => cycle_tracker.end(debug, &vm.metrics(), &vm.opcode_counts),
             };
 
             let mut operation_flags = BTreeMap::new();
