--- conflicted
+++ resolved
@@ -9,12 +9,8 @@
 
 use crate::memory::{compose, decompose};
 use crate::poseidon2::Poseidon2Chip;
-<<<<<<< HEAD
+use crate::vm::cycle_tracker::CycleTracker;
 use crate::{field_extension::FieldExtensionArithmeticChip, vm::ExecutionSegment};
-=======
-use crate::vm::cycle_tracker::CycleTracker;
-use crate::{field_extension::FieldExtensionArithmeticChip, vm::VirtualMachine};
->>>>>>> 513d08b3
 
 use super::{
     columns::{CpuAuxCols, CpuCols, CpuIoCols, MemoryAccessCols},
@@ -135,13 +131,9 @@
         let mut timestamp: usize = vm.cpu_chip.state.timestamp;
         let mut pc = F::from_canonical_usize(vm.cpu_chip.state.pc);
 
-<<<<<<< HEAD
         let mut hint_stream = vm.hint_stream.clone();
+        let mut cycle_tracker = CycleTracker::new();
         let mut is_done = false;
-=======
-        let mut hint_stream = VecDeque::new();
-        let mut cycle_tracker = CycleTracker::new();
->>>>>>> 513d08b3
 
         loop {
             let pc_usize = pc.as_canonical_u64() as usize;
@@ -339,7 +331,8 @@
             }
         }
 
-<<<<<<< HEAD
+        cycle_tracker.print();
+
         // Update CPU chip state with all changes from this segment.
         vm.cpu_chip.set_state(ExecutionState {
             clock_cycle,
@@ -353,9 +346,6 @@
         if !is_done {
             Self::pad_rows(vm);
         }
-=======
-        cycle_tracker.print();
->>>>>>> 513d08b3
 
         Ok(RowMajorMatrix::new(
             vm.cpu_chip.rows.concat(),
