--- conflicted
+++ resolved
@@ -154,14 +154,9 @@
         let mut timestamp: usize = vm.cpu_chip.state.timestamp;
         let mut pc = F::from_canonical_usize(vm.cpu_chip.state.pc);
 
-<<<<<<< HEAD
-        let mut hint_stream = VecDeque::new();
-        // let mut cycle_tracker = CycleTracker::new();
-=======
         let mut hint_stream = vm.hint_stream.clone();
         let mut cycle_tracker = CycleTracker::new();
         let mut is_done = false;
->>>>>>> c1777d4d
 
         loop {
             let pc_usize = pc.as_canonical_u64() as usize;
@@ -344,14 +339,6 @@
                     let base_pointer = read!(d, a);
                     write!(e, base_pointer + b, hint);
                 }
-<<<<<<< HEAD
-                CT_START => {
-                    //cycle_tracker.start(debug, &rows, clock_cycle, timestamp, &vm.metrics())
-                }
-                CT_END => {
-                    //cycle_tracker.end(debug, &rows, clock_cycle, timestamp, &vm.metrics())
-                }
-=======
                 CT_START => cycle_tracker.start(
                     debug,
                     &vm.cpu_chip.rows.concat(),
@@ -366,7 +353,6 @@
                     timestamp,
                     &vm.metrics(),
                 ),
->>>>>>> c1777d4d
             };
 
             let mut operation_flags = BTreeMap::new();
