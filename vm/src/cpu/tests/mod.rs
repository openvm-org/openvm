use std::iter;

use afs_primitives::is_zero::IsZeroAir;
use afs_stark_backend::verifier::VerificationError;
use afs_test_utils::{
    config::baby_bear_poseidon2::run_simple_test,
    interaction::dummy_interaction_air::DummyInteractionAir,
};
use p3_baby_bear::BabyBear;
use p3_field::{AbstractField, PrimeField64};
use p3_matrix::{
    dense::{DenseMatrix, RowMajorMatrix},
    Matrix,
};

<<<<<<< HEAD
use crate::{
    cpu::{
        columns::{CpuCols, CpuIoCols, MemoryAccessCols},
        max_accesses_per_instruction,
        trace::{isize_to_field, Instruction},
        CpuChip, CpuOptions,
        OpCode::*,
        ARITHMETIC_BUS, MEMORY_BUS, READ_INSTRUCTION_BUS,
=======
use super::{
    columns::MemoryAccessCols,
    trace::{isize_to_field, Instruction},
    OpCode::*,
    ARITHMETIC_BUS, CPU_MAX_READS_PER_CYCLE, MEMORY_BUS, READ_INSTRUCTION_BUS,
};
use crate::{
    cpu::{
        columns::{CpuCols, CpuIoCols},
        timestamp_delta, CpuChip, CpuOptions,
>>>>>>> 66b459a7
    },
    field_arithmetic::ArithmeticOperation,
    memory::{decompose, MemoryAccess, OpType},
    program::Program,
    vm::{
        config::{VmConfig, DEFAULT_MAX_SEGMENT_LEN},
        ExecutionSegment, VirtualMachine,
    },
};

const TEST_WORD_SIZE: usize = 1;
const LIMB_BITS: usize = 16;
const DECOMP: usize = 8;

fn make_vm<const WORD_SIZE: usize>(
    program: Program<BabyBear>,
    field_arithmetic_enabled: bool,
    field_extension_enabled: bool,
) -> VirtualMachine<WORD_SIZE, BabyBear> {
    VirtualMachine::<WORD_SIZE, BabyBear>::new(
        VmConfig {
            field_arithmetic_enabled,
            field_extension_enabled,
            compress_poseidon2_enabled: false,
            perm_poseidon2_enabled: false,
            limb_bits: LIMB_BITS,
            decomp: DECOMP,
            num_public_values: 4,
            max_segment_len: DEFAULT_MAX_SEGMENT_LEN,
            ..Default::default()
        },
        program,
        vec![],
    )
}

impl<const WORD_SIZE: usize, F: PrimeField64> MemoryAccess<WORD_SIZE, F> {
    pub fn from_isize(
        timestamp: isize,
        op_type: OpType,
        address_space: isize,
        address: isize,
        data: isize,
    ) -> Self {
        Self {
            timestamp: timestamp as usize,
            op_type,
            address_space: isize_to_field::<F>(address_space),
            address: isize_to_field::<F>(address),
            data: decompose::<WORD_SIZE, F>(isize_to_field::<F>(data)),
        }
    }
}

#[test]
fn test_flatten_fromslice_roundtrip() {
    let options = CpuOptions {
        field_arithmetic_enabled: true,
        field_extension_enabled: false,
        compress_poseidon2_enabled: false,
        perm_poseidon2_enabled: false,
        num_public_values: 4,
        is_less_than_enabled: false,
        modular_arithmetic_enabled: false,
    };
    let num_cols = CpuCols::<TEST_WORD_SIZE, usize>::get_width(options);
    let all_cols = (0..num_cols).collect::<Vec<usize>>();

    let cols_numbered = CpuCols::<TEST_WORD_SIZE, usize>::from_slice(&all_cols, options);
    let flattened = cols_numbered.flatten(options);

    for (i, col) in flattened.iter().enumerate() {
        assert_eq!(*col, all_cols[i]);
    }

    assert_eq!(num_cols, flattened.len());
}

/*fn test<const WORD_SIZE: usize>(
    field_arithmetic_enabled: bool,
    program: Vec<Instruction<BabyBear>>,
    mut expected_execution: Vec<usize>,
    expected_memory_log: Vec<MemoryAccess<WORD_SIZE, BabyBear>>,
    expected_arithmetic_operations: Vec<ArithmeticOperation<BabyBear>>,
) {
    program_execution_test(
        field_arithmetic_enabled,
        program,
        expected_execution,
        expected_memory_log,
        expected_arithmetic_operations,
    );
    let mut expected_execution_frequencies = expected_execution.clone();
    for i in 0..expected_execution.len() {
        expected_execution_frequencies[i] += 1;
    }
    air_test(
        field_arithmetic_enabled,
        program,
        expected_execution_frequencies,
        expected_memory_log,
        expected_arithmetic_operations,
    );
}*/

fn execution_test<const WORD_SIZE: usize>(
    field_arithmetic_enabled: bool,
    field_extension_enabled: bool,
    program: Program<BabyBear>,
    mut expected_execution: Vec<usize>,
    expected_memory_log: Vec<MemoryAccess<WORD_SIZE, BabyBear>>,
    expected_arithmetic_operations: Vec<ArithmeticOperation<BabyBear>>,
) {
    let mut vm = make_vm(
        program.clone(),
        field_arithmetic_enabled,
        field_extension_enabled,
    );
    let options = vm.options();
    assert_eq!(vm.segments.len(), 1);
    let segment = &mut vm.segments[0];
    CpuChip::execute(segment).unwrap();
    let mut trace = CpuChip::generate_trace(segment);

    let mut actual_memory_log = segment.memory_chip.accesses.clone();
    // temporary
    for access in actual_memory_log.iter_mut() {
        access.address = access.address / BabyBear::from_canonical_usize(WORD_SIZE);
    }

    assert_eq!(actual_memory_log, expected_memory_log);
    assert_eq!(
        segment.field_arithmetic_chip.operations,
        expected_arithmetic_operations
    );

    while !expected_execution.len().is_power_of_two() {
        expected_execution.push(*expected_execution.last().unwrap());
    }

    assert_eq!(trace.height(), expected_execution.len());
    for (i, &pc) in expected_execution.iter().enumerate() {
        let cols = CpuCols::<WORD_SIZE, BabyBear>::from_slice(trace.row_mut(i), options);
        let expected_io = CpuIoCols {
            // don't check timestamp
            timestamp: cols.io.timestamp,
            pc: BabyBear::from_canonical_u64(pc as u64),
            opcode: BabyBear::from_canonical_u64(program.instructions[pc].opcode as u64),
            op_a: program.instructions[pc].op_a,
            op_b: program.instructions[pc].op_b,
            op_c: program.instructions[pc].op_c,
            d: program.instructions[pc].d,
            e: program.instructions[pc].e,
            op_f: program.instructions[pc].op_f,
            op_g: program.instructions[pc].op_g,
        };
        assert_eq!(cols.io, expected_io);
    }

    let mut execution_frequency_check = segment.program_chip.execution_frequencies.clone();
    for pc in expected_execution {
        execution_frequency_check[pc] -= 1;
    }
    for frequency in execution_frequency_check.iter() {
        assert_eq!(*frequency, 0);
    }
}

fn air_test<const WORD_SIZE: usize>(
    field_arithmetic_enabled: bool,
    field_extension_enabled: bool,
    program: Program<BabyBear>,
) {
    air_test_change::<WORD_SIZE, _>(
        field_arithmetic_enabled,
        field_extension_enabled,
        program,
        false,
        |_, _| {},
    );
}

fn air_test_change_pc<const WORD_SIZE: usize>(
    field_arithmetic_enabled: bool,
    field_extension_enabled: bool,
    program: Program<BabyBear>,
    should_fail: bool,
    change_row: usize,
    new: usize,
) {
    air_test_change::<WORD_SIZE, _>(
        field_arithmetic_enabled,
        field_extension_enabled,
        program,
        should_fail,
        |rows, segment| {
            let old = rows[change_row].io.pc.as_canonical_u64() as usize;
            rows[change_row].io.pc = BabyBear::from_canonical_usize(new);
            segment.program_chip.execution_frequencies[new] += 1;
            segment.program_chip.execution_frequencies[old] -= 1;
        },
    );
}

fn air_test_change<
    const WORD_SIZE: usize,
    F: Fn(&mut Vec<CpuCols<WORD_SIZE, BabyBear>>, &mut ExecutionSegment<WORD_SIZE, BabyBear>),
>(
    field_arithmetic_enabled: bool,
    field_extension_enabled: bool,
    program: Program<BabyBear>,
    should_fail: bool,
    change: F,
) {
    let mut vm = make_vm(
        program.clone(),
        field_arithmetic_enabled,
        field_extension_enabled,
    );
    let options = vm.options();
    assert_eq!(vm.segments.len(), 1);
    let segment = &mut vm.segments[0];
    CpuChip::execute(segment).unwrap();
    let mut trace = CpuChip::generate_trace(segment);
    let mut rows = vec![];
    for i in 0..trace.height() {
        rows.push(CpuCols::<WORD_SIZE, BabyBear>::from_slice(
            trace.row_mut(i),
            options,
        ));
    }
    change(&mut rows, segment);
    let mut flattened = vec![];
    for row in rows {
        flattened.extend(row.flatten(options));
    }
    let trace = DenseMatrix::new(flattened, trace.width());

    let program_air = DummyInteractionAir::new(9, false, READ_INSTRUCTION_BUS);
    let mut program_cells = vec![];
    for (pc, instruction) in program.instructions.iter().enumerate() {
        program_cells.extend(vec![
            BabyBear::from_canonical_usize(segment.program_chip.execution_frequencies[pc]),
            BabyBear::from_canonical_usize(pc),
            BabyBear::from_canonical_usize(instruction.opcode as usize),
            instruction.op_a,
            instruction.op_b,
            instruction.op_c,
            instruction.d,
            instruction.e,
            instruction.op_f,
            instruction.op_g,
        ]);
    }

    // Pad program cells with zeroes to make height a power of two.
    let width = 10;
    let desired_height = program.instructions.len().next_power_of_two();
    let cells_to_add = desired_height * width - program.instructions.len() * width;
    program_cells.extend(iter::repeat(BabyBear::zero()).take(cells_to_add));

    let program_trace = RowMajorMatrix::new(program_cells, width);

    let memory_air = DummyInteractionAir::new(5, false, MEMORY_BUS);
    let mut memory_rows = vec![];
    for memory_access in segment.memory_chip.accesses.iter() {
        memory_rows.extend(vec![
            BabyBear::one(),
            BabyBear::from_canonical_usize(memory_access.timestamp),
            BabyBear::from_bool(memory_access.op_type == OpType::Write),
            memory_access.address_space,
            memory_access.address,
        ]);
        memory_rows.extend(memory_access.data);
    }
    while !(memory_rows.len() / (5 + WORD_SIZE)).is_power_of_two() {
        memory_rows.push(BabyBear::zero());
    }
    let memory_trace = RowMajorMatrix::new(memory_rows, 5 + WORD_SIZE);

    let arithmetic_air = DummyInteractionAir::new(4, false, ARITHMETIC_BUS);
    let mut arithmetic_rows = vec![];
    for arithmetic_op in segment.field_arithmetic_chip.operations.iter() {
        arithmetic_rows.extend(vec![
            BabyBear::one(),
            BabyBear::from_canonical_usize(arithmetic_op.opcode as usize),
            arithmetic_op.operand1,
            arithmetic_op.operand2,
            arithmetic_op.result,
        ]);
    }
    while !(arithmetic_rows.len() / 5).is_power_of_two() {
        arithmetic_rows.push(BabyBear::zero());
    }
    let arithmetic_trace = RowMajorMatrix::new(arithmetic_rows, 5);

    segment.cpu_chip.generate_pvs();
    // let cpu_pi = segment.cpu_chip.pis.clone();

    // let cpu_public_values = segment
    //     .public_values
    //     .iter()
    //     .map(|pi| pi.unwrap_or(BabyBear::zero()))
    //     .collect();
    // let mut all_public_values = vec![vec![]; if field_arithmetic_enabled { 4 } else { 3 }];
    // all_public_values[0] = cpu_public_values;
    let all_public_values = segment.get_pis();
    let all_public_values = all_public_values
        .into_iter()
        .take(3 + usize::from(field_arithmetic_enabled))
        .collect::<Vec<_>>();

    let test_result = if field_arithmetic_enabled {
        run_simple_test(
            vec![
                &segment.cpu_chip.air,
                &program_air,
                &memory_air,
                &arithmetic_air,
            ],
            vec![trace, program_trace, memory_trace, arithmetic_trace],
            all_public_values,
        )
    } else {
        run_simple_test(
            vec![&segment.cpu_chip.air, &program_air, &memory_air],
            vec![trace, program_trace, memory_trace],
            all_public_values,
        )
    };

    if should_fail {
        assert_eq!(
            test_result,
            Err(VerificationError::OodEvaluationMismatch),
            "Expected verification to fail, but it passed"
        );
    } else {
        test_result.expect("Verification failed");
    }
}

#[test]
fn test_cpu_1() {
    let n = 2;

    /*
    Instruction 0 assigns word[0]_1 to n.
    Instruction 4 terminates
    The remainder is a loop that decrements word[0]_1 until it reaches 0, then terminates.
    Instruction 1 checks if word[0]_1 is 0 yet, and if so sets pc to 5 in order to terminate
    Instruction 2 decrements word[0]_1 (using word[1]_1)
    Instruction 3 uses JAL as a simple jump to go back to instruction 1 (repeating the loop).
     */
    let instructions = vec![
        // word[0]_1 <- word[n]_0
        Instruction::from_isize(STOREW, n, 0, 0, 0, 1),
        // if word[0]_1 == 0 then pc += 3
        Instruction::from_isize(BEQ, 0, 0, 3, 1, 0),
        // word[0]_1 <- word[0]_1 - word[1]_0
        Instruction::large_from_isize(FSUB, 0, 0, 1, 1, 1, 0, 0),
        // word[2]_1 <- pc + 1, pc -= 2
        Instruction::from_isize(JAL, 2, -2, 0, 1, 0),
        // terminate
        Instruction::from_isize(TERMINATE, 0, 0, 0, 0, 0),
    ];

    let program = Program {
        instructions,
        debug_infos: vec![None; 5],
    };

    let mut expected_execution: Vec<usize> = vec![0, 1];
    for _ in 0..n {
        expected_execution.push(2);
        expected_execution.push(3);
        expected_execution.push(1);
    }
    expected_execution.push(4);

    let storew_time = timestamp_delta(STOREW) as isize;
    let beq_time = timestamp_delta(BEQ) as isize;
    let fsub_time = timestamp_delta(FSUB) as isize;
    let jal_time = timestamp_delta(JAL) as isize;

    let mut expected_memory_log = vec![
        MemoryAccess::from_isize(CPU_MAX_READS_PER_CYCLE as isize, OpType::Write, 1, 0, n),
        MemoryAccess::from_isize(storew_time, OpType::Read, 1, 0, n),
    ];
    for t in 0..n {
        let base = storew_time + beq_time + ((fsub_time + jal_time + beq_time) * t);
        expected_memory_log.extend(vec![
            MemoryAccess::from_isize(base, OpType::Read, 1, 0, n - t),
            MemoryAccess::from_isize(
                base + CPU_MAX_READS_PER_CYCLE as isize,
                OpType::Write,
                1,
                0,
                n - t - 1,
            ),
            MemoryAccess::from_isize(
                base + fsub_time + CPU_MAX_READS_PER_CYCLE as isize,
                OpType::Write,
                1,
                2,
                4,
            ),
            MemoryAccess::from_isize(base + fsub_time + jal_time, OpType::Read, 1, 0, n - t - 1),
        ]);
    }

    let mut expected_arithmetic_operations = vec![];
    for t in 0..n {
        expected_arithmetic_operations.push(ArithmeticOperation::from_isize(
            FSUB,
            n - t,
            1,
            n - t - 1,
        ));
    }

    execution_test::<TEST_WORD_SIZE>(
        true,
        false,
        program.clone(),
        expected_execution,
        expected_memory_log,
        expected_arithmetic_operations,
    );
    air_test::<TEST_WORD_SIZE>(true, false, program);
}

#[test]
fn test_cpu_without_field_arithmetic() {
    let field_arithmetic_enabled = false;
    let field_extension_enabled = false;

    /*
    Instruction 0 assigns word[0]_1 to 5.
    Instruction 1 checks if word[0]_1 is *not* 4, and if so jumps to instruction 4.
    Instruction 2 is never run.
    Instruction 3 terminates.
    Instruction 4 checks if word[0]_1 is 5, and if so jumps to instruction 3 to terminate.
     */
    let instructions = vec![
        // word[0]_1 <- word[5]_0
        Instruction::from_isize(STOREW, 5, 0, 0, 0, 1),
        // if word[0]_1 != 4 then pc += 2
        Instruction::from_isize(BNE, 0, 4, 3, 1, 0),
        // word[2]_1 <- pc + 1, pc -= 2
        Instruction::from_isize(JAL, 2, -2, 0, 1, 0),
        // terminate
        Instruction::from_isize(TERMINATE, 0, 0, 0, 0, 0),
        // if word[0]_1 == 5 then pc -= 1
        Instruction::from_isize(BEQ, 0, 5, -1, 1, 0),
    ];

    let program = Program {
        instructions,
        debug_infos: vec![None; 5],
    };

    let expected_execution: Vec<usize> = vec![0, 1, 4, 3];

    let storew_time = timestamp_delta(STOREW) as isize;
    let bne_time = timestamp_delta(BNE) as isize;

    let expected_memory_log = vec![
        MemoryAccess::from_isize(CPU_MAX_READS_PER_CYCLE as isize, OpType::Write, 1, 0, 5),
        MemoryAccess::from_isize(storew_time, OpType::Read, 1, 0, 5),
        MemoryAccess::from_isize(storew_time + bne_time, OpType::Read, 1, 0, 5),
    ];

    execution_test::<TEST_WORD_SIZE>(
        field_arithmetic_enabled,
        field_extension_enabled,
        program.clone(),
        expected_execution,
        expected_memory_log,
        vec![],
    );
    air_test::<TEST_WORD_SIZE>(field_arithmetic_enabled, field_extension_enabled, program);
}

#[test]
#[should_panic]
fn test_cpu_negative_wrong_pc() {
    /*
    Instruction 0 assigns word[0]_1 to 6.
    Instruction 1 checks if word[0]_1 is 4, and if so jumps to instruction 3 (but this doesn't happen)
    Instruction 2 checks if word[0]_1 is 0, and if not jumps to instruction 4 to terminate
    Instruction 3 checks if word[0]_1 is 0, and if not jumps to instruction 4 to terminate (identical to instruction 2) (note: would go to instruction 4 either way)
    Instruction 4 terminates
     */
    let instructions = vec![
        // word[0]_1 <- word[6]_0
        Instruction::large_from_isize(STOREW, 6, 0, 0, 0, 1, 0, 1),
        // if word[0]_1 != 4 then pc += 2
        Instruction::from_isize(BEQ, 0, 4, 2, 1, 0),
        // if word[0]_1 != 0 then pc += 2
        Instruction::from_isize(BNE, 0, 0, 2, 1, 0),
        // if word[0]_1 != 0 then pc += 1
        Instruction::from_isize(BNE, 0, 0, 1, 1, 0),
        // terminate
        Instruction::from_isize(TERMINATE, 0, 0, 0, 0, 0),
    ];

    let program = Program {
        instructions,
        debug_infos: vec![None; 5],
    };

    air_test_change_pc::<TEST_WORD_SIZE>(true, false, program, true, 2, 3);
}

#[test]
fn test_cpu_negative_wrong_pc_check() {
    //Same program as test_cpu_negative.
    let instructions = vec![
        // word[0]_1 <- word[6]_0
        Instruction::large_from_isize(STOREW, 6, 0, 0, 0, 1, 0, 1),
        // if word[0]_1 != 4 then pc += 2
        Instruction::from_isize(BEQ, 0, 4, 2, 1, 0),
        // if word[0]_1 != 0 then pc += 2
        Instruction::from_isize(BNE, 0, 0, 2, 1, 0),
        // if word[0]_1 != 0 then pc += 1
        Instruction::from_isize(BNE, 0, 0, 1, 1, 0),
        // terminate
        Instruction::from_isize(TERMINATE, 0, 0, 0, 0, 0),
    ];

    let program = Program {
        instructions,
        debug_infos: vec![None; 5],
    };

    air_test_change_pc::<TEST_WORD_SIZE>(true, false, program, false, 2, 2);
}

#[test]
#[should_panic(
    expected = "assertion `left == right` failed: constraints had nonzero value on row 0"
)]
fn test_cpu_negative_hasnt_terminated() {
    let instructions = vec![
        // word[0]_1 <- word[6]_0
        Instruction::large_from_isize(STOREW, 6, 0, 0, 0, 1, 0, 1),
        // terminate
        Instruction::from_isize(TERMINATE, 0, 0, 0, 0, 0),
    ];

    let program = Program {
        instructions,
        debug_infos: vec![None; 2],
    };

    air_test_change(
        true,
        false,
        program,
        true,
        |rows, segment: &mut ExecutionSegment<TEST_WORD_SIZE, BabyBear>| {
            rows.remove(rows.len() - 1);
            segment.program_chip.execution_frequencies[1] = 0;
        },
    );
}

#[test]
#[should_panic(expected = "assertion `left == right` failed")]
fn test_cpu_negative_secret_write() {
    let instructions = vec![
        // if word[0]_0 == word[0]_[0] then pc += 1
        Instruction::from_isize(BEQ, 0, 0, 1, 0, 0),
        // terminate
        Instruction::from_isize(TERMINATE, 0, 0, 0, 0, 0),
    ];

    let program = Program {
        instructions,
        debug_infos: vec![None; 2],
    };

    air_test_change(
        true,
        false,
        program,
        true,
        |rows, segment: &mut ExecutionSegment<TEST_WORD_SIZE, BabyBear>| {
            let is_zero_air = IsZeroAir;
            let mut is_zero_trace = is_zero_air
                .generate_trace(vec![AbstractField::one()])
                .clone();
            let is_zero_aux = is_zero_trace.row_mut(0)[2];

            rows[0].aux.accesses[2] = MemoryAccessCols {
                enabled: AbstractField::one(),
                address_space: AbstractField::one(),
                is_immediate: AbstractField::zero(),
                is_zero_aux,
                address: AbstractField::zero(),
                data: decompose(AbstractField::from_canonical_usize(115)),
            };

            segment.memory_chip.accesses.push(MemoryAccess::from_isize(
                0,
                OpType::Write,
                1,
                0,
                115,
            ));
        },
    );
}

#[test]
#[should_panic(expected = "assertion `left == right` failed")]
fn test_cpu_negative_disable_write() {
    let instructions = vec![
        // if word[0]_0 == word[0]_[0] then pc += 1
        Instruction::from_isize(STOREW, 113, 0, 0, 0, 1),
        // terminate
        Instruction::from_isize(TERMINATE, 0, 0, 0, 0, 0),
    ];

    let program = Program {
        instructions,
        debug_infos: vec![None; 2],
    };

    air_test_change(
        true,
        false,
        program,
        true,
        |rows, segment: &mut ExecutionSegment<TEST_WORD_SIZE, BabyBear>| {
            rows[0].aux.accesses[CPU_MAX_READS_PER_CYCLE].enabled = AbstractField::zero();
            segment.memory_chip.accesses.remove(0);
        },
    );
}

#[test]
#[should_panic(expected = "assertion `left == right` failed")]
fn test_cpu_negative_disable_read0() {
    let instructions = vec![
        // word[0]_1 <- 0
        Instruction::large_from_isize(STOREW, 0, 0, 0, 0, 1, 0, 1),
        // if word[0]_0 == word[0]_[0] then pc += 1
        Instruction::large_from_isize(LOADW, 0, 0, 0, 1, 1, 0, 1),
        // terminate
        Instruction::from_isize(TERMINATE, 0, 0, 0, 0, 0),
    ];

    let program = Program {
        instructions,
        debug_infos: vec![None; 3],
    };

    air_test_change(
        true,
        false,
        program,
        true,
        |rows, segment: &mut ExecutionSegment<TEST_WORD_SIZE, BabyBear>| {
            rows[1].aux.accesses[0].enabled = AbstractField::zero();
            segment.memory_chip.accesses.remove(1);
        },
    );
}

#[test]
#[should_panic(expected = "assertion `left == right` failed")]
fn test_cpu_negative_disable_read1() {
    let instructions = vec![
        // word[0]_1 <- 0
        Instruction::large_from_isize(STOREW, 0, 0, 0, 0, 1, 0, 1),
        // if word[0]_0 == word[0]_[0] then pc += 1
        Instruction::large_from_isize(LOADW, 0, 0, 0, 1, 1, 0, 1),
        // terminate
        Instruction::from_isize(TERMINATE, 0, 0, 0, 0, 0),
    ];

    let program = Program {
        instructions,
        debug_infos: vec![None; 3],
    };

    air_test_change(
        true,
        false,
        program,
        true,
        |rows, segment: &mut ExecutionSegment<TEST_WORD_SIZE, BabyBear>| {
            rows[1].aux.accesses[1].enabled = AbstractField::zero();
            segment.memory_chip.accesses.remove(2);
        },
    );
}

#[test]
fn test_cpu_publish() {
    let index = 2;
    let value = 4;

    let instructions = vec![
        // word[0]_1 <- word[index]_0
        Instruction::large_from_isize(STOREW, index, 0, 0, 0, 1, 0, 1),
        // word[1]_1 <- word[value]_0
        Instruction::large_from_isize(STOREW, value, 0, 1, 0, 1, 0, 1),
        // public_values[word[0]_1] === word[1]_1
        Instruction::from_isize(PUBLISH, 0, 1, 0, 1, 1),
        // terminate
        Instruction::from_isize(TERMINATE, 0, 0, 0, 0, 0),
    ];

    let program = Program {
        instructions,
        debug_infos: vec![None; 4],
    };

    air_test_change(
        true,
        false,
        program,
        false,
        |_, segment: &mut ExecutionSegment<TEST_WORD_SIZE, BabyBear>| {
            assert_eq!(
                segment.public_values[index as usize],
                Some(BabyBear::from_canonical_usize(value as usize))
            );
        },
    );
}<|MERGE_RESOLUTION|>--- conflicted
+++ resolved
@@ -13,27 +13,14 @@
     Matrix,
 };
 
-<<<<<<< HEAD
+use super::{timestamp_delta, CPU_MAX_READS_PER_CYCLE};
 use crate::{
     cpu::{
         columns::{CpuCols, CpuIoCols, MemoryAccessCols},
-        max_accesses_per_instruction,
         trace::{isize_to_field, Instruction},
         CpuChip, CpuOptions,
         OpCode::*,
         ARITHMETIC_BUS, MEMORY_BUS, READ_INSTRUCTION_BUS,
-=======
-use super::{
-    columns::MemoryAccessCols,
-    trace::{isize_to_field, Instruction},
-    OpCode::*,
-    ARITHMETIC_BUS, CPU_MAX_READS_PER_CYCLE, MEMORY_BUS, READ_INSTRUCTION_BUS,
-};
-use crate::{
-    cpu::{
-        columns::{CpuCols, CpuIoCols},
-        timestamp_delta, CpuChip, CpuOptions,
->>>>>>> 66b459a7
     },
     field_arithmetic::ArithmeticOperation,
     memory::{decompose, MemoryAccess, OpType},
