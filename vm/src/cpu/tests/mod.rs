--- conflicted
+++ resolved
@@ -1,9 +1,6 @@
-<<<<<<< HEAD
-=======
 use std::iter;
 
 use afs_primitives::is_zero::IsZeroAir;
->>>>>>> 8c366d5e
 use afs_stark_backend::verifier::VerificationError;
 use afs_test_utils::{
     config::baby_bear_poseidon2::run_simple_test,
@@ -16,18 +13,7 @@
     Matrix,
 };
 
-<<<<<<< HEAD
-use super::{
-    trace::{isize_to_field, Instruction},
-    OpCode::*,
-    ARITHMETIC_BUS, READ_INSTRUCTION_BUS,
-};
-use crate::{
-    cpu::{
-        columns::{CpuCols, CpuIoCols},
-        max_accesses_per_instruction, CpuAir, CpuChip, CpuOptions,
-=======
-use super::{timestamp_delta, CPU_MAX_READS_PER_CYCLE};
+use super::{timestamp_delta, CpuAir, OpCode::*, CPU_MAX_READS_PER_CYCLE};
 use crate::{
     cpu::{
         columns::{CpuCols, CpuIoCols, MemoryAccessCols},
@@ -35,7 +21,6 @@
         CpuChip, CpuOptions,
         OpCode::*,
         ARITHMETIC_BUS, MEMORY_BUS, READ_INSTRUCTION_BUS,
->>>>>>> 8c366d5e
     },
     field_arithmetic::ArithmeticOperation,
     memory::{decompose, manager::interface::MemoryInterface, MemoryAccess, OpType},
@@ -272,13 +257,10 @@
     let options = vm.options();
     assert_eq!(vm.segments.len(), 1);
     let segment = &mut vm.segments[0];
-<<<<<<< HEAD
-
-    let mut trace = CpuChip::generate_trace(segment).unwrap();
-=======
+
     CpuChip::execute(segment).unwrap();
     let mut trace = CpuChip::generate_trace(segment);
->>>>>>> 8c366d5e
+
     let mut rows = vec![];
     for i in 0..trace.height() {
         rows.push(CpuCols::<WORD_SIZE, BabyBear>::from_slice(
@@ -309,25 +291,20 @@
             instruction.op_g,
         ]);
     }
-<<<<<<< HEAD
-    while !(program_rows.len() / 8).is_power_of_two() {
-        program_rows.push(BabyBear::zero());
-    }
-    let program_trace = RowMajorMatrix::new(program_rows, 8);
+
+    // Pad program cells with zeroes to make height a power of two.
+    let width = 10;
+    let desired_height = program.instructions.len().next_power_of_two();
+    let cells_to_add = desired_height * width - program.instructions.len() * width;
+    program_cells.extend(iter::repeat(BabyBear::zero()).take(cells_to_add));
+
+    let program_trace = RowMajorMatrix::new(program_cells, width);
+
     let memory_interface_trace = segment
         .memory_manager
         .lock()
         .generate_memory_interface_trace();
     let range_checker_trace = segment.range_checker.generate_trace();
-=======
-
-    // Pad program cells with zeroes to make height a power of two.
-    let width = 10;
-    let desired_height = program.instructions.len().next_power_of_two();
-    let cells_to_add = desired_height * width - program.instructions.len() * width;
-    program_cells.extend(iter::repeat(BabyBear::zero()).take(cells_to_add));
-
-    let program_trace = RowMajorMatrix::new(program_cells, width);
 
     let memory_air = DummyInteractionAir::new(5, false, MEMORY_BUS);
     let mut memory_rows = vec![];
@@ -345,7 +322,6 @@
         memory_rows.push(BabyBear::zero());
     }
     let memory_trace = RowMajorMatrix::new(memory_rows, 5 + WORD_SIZE);
->>>>>>> 8c366d5e
 
     let arithmetic_air = DummyInteractionAir::new(4, false, ARITHMETIC_BUS);
     let mut arithmetic_rows = vec![];
@@ -435,11 +411,7 @@
         // if word[0]_1 == 0 then pc += 3
         Instruction::<BabyBear>::from_isize(BEQ, 0, 0, 3, 1, 0),
         // word[0]_1 <- word[0]_1 - word[1]_0
-<<<<<<< HEAD
-        Instruction::<BabyBear>::from_isize(FSUB, 0, 0, 1, 1, 0),
-=======
-        Instruction::large_from_isize(FSUB, 0, 0, 1, 1, 1, 0, 0),
->>>>>>> 8c366d5e
+        Instruction::<BabyBear>::large_from_isize(FSUB, 0, 0, 1, 1, 1, 0, 0),
         // word[2]_1 <- pc + 1, pc -= 2
         Instruction::<BabyBear>::from_isize(JAL, 2, -2, 0, 1, 0),
         // terminate
@@ -465,57 +437,36 @@
     let jal_time = timestamp_delta(JAL) as isize;
 
     let mut expected_memory_log = vec![
-<<<<<<< HEAD
-        MemoryAccess::<TEST_WORD_SIZE, BabyBear>::from_isize(2, OpType::Write, 1, 0, n),
+        MemoryAccess::<TEST_WORD_SIZE, BabyBear>::from_isize(
+            CPU_MAX_READS_PER_CYCLE as isize,
+            OpType::Write,
+            1,
+            0,
+            n,
+        ),
         MemoryAccess::<TEST_WORD_SIZE, BabyBear>::from_isize(storew_time, OpType::Read, 1, 0, n),
     ];
     // for t in 0..n {
     //     let base = storew_time + beq_time + ((fsub_time + jal_time + beq_time) * t);
     //     expected_memory_log.extend(vec![
-    //         MemoryAccess::<TEST_WORD_SIZE, BabyBear>::from_isize(base, OpType::Read, 1, 0, n - t),
-    //         MemoryAccess::<TEST_WORD_SIZE, BabyBear>::from_isize(
-    //             base + 2,
+    //         MemoryAccess::from_isize(base, OpType::Read, 1, 0, n - t),
+    //         MemoryAccess::from_isize(
+    //             base + CPU_MAX_READS_PER_CYCLE as isize,
     //             OpType::Write,
     //             1,
     //             0,
     //             n - t - 1,
     //         ),
-    //         MemoryAccess::<BabyBear>::from_isize(base + fsub_time + 2, OpType::Write, 1, 2, 4),
-    //         MemoryAccess::<BabyBear>::from_isize(
-    //             base + fsub_time + jal_time,
-    //             OpType::Read,
+    //         MemoryAccess::from_isize(
+    //             base + fsub_time + CPU_MAX_READS_PER_CYCLE as isize,
+    //             OpType::Write,
     //             1,
-    //             0,
-    //             n - t - 1,
+    //             2,
+    //             4,
     //         ),
+    //         MemoryAccess::from_isize(base + fsub_time + jal_time, OpType::Read, 1, 0, n - t - 1),
     //     ]);
     // }
-=======
-        MemoryAccess::from_isize(CPU_MAX_READS_PER_CYCLE as isize, OpType::Write, 1, 0, n),
-        MemoryAccess::from_isize(storew_time, OpType::Read, 1, 0, n),
-    ];
-    for t in 0..n {
-        let base = storew_time + beq_time + ((fsub_time + jal_time + beq_time) * t);
-        expected_memory_log.extend(vec![
-            MemoryAccess::from_isize(base, OpType::Read, 1, 0, n - t),
-            MemoryAccess::from_isize(
-                base + CPU_MAX_READS_PER_CYCLE as isize,
-                OpType::Write,
-                1,
-                0,
-                n - t - 1,
-            ),
-            MemoryAccess::from_isize(
-                base + fsub_time + CPU_MAX_READS_PER_CYCLE as isize,
-                OpType::Write,
-                1,
-                2,
-                4,
-            ),
-            MemoryAccess::from_isize(base + fsub_time + jal_time, OpType::Read, 1, 0, n - t - 1),
-        ]);
-    }
->>>>>>> 8c366d5e
 
     let mut expected_arithmetic_operations = vec![];
     for t in 0..n {
@@ -678,7 +629,6 @@
     );
 }
 
-<<<<<<< HEAD
 // #[test]
 // #[should_panic(expected = "assertion `left == right` failed")]
 // fn test_cpu_negative_secret_write() {
@@ -747,20 +697,20 @@
 //         program,
 //         true,
 //         |rows, segment: &mut ExecutionSegment<TEST_WORD_SIZE, BabyBear>| {
-//             rows[0].aux.accesses[2].enabled = AbstractField::zero();
+//             rows[0].aux.accesses[CPU_MAX_READS_PER_CYCLE].enabled = AbstractField::zero();
 //             segment.memory_chip.accesses.remove(0);
 //         },
 //     );
 // }
-
+//
 // #[test]
 // #[should_panic(expected = "assertion `left == right` failed")]
 // fn test_cpu_negative_disable_read0() {
 //     let instructions = vec![
 //         // word[0]_1 <- 0
-//         Instruction::from_isize(STOREW, 0, 0, 0, 0, 1),
+//         Instruction::large_from_isize(STOREW, 0, 0, 0, 0, 1, 0, 1),
 //         // if word[0]_0 == word[0]_[0] then pc += 1
-//         Instruction::from_isize(LOADW, 0, 0, 0, 1, 1),
+//         Instruction::large_from_isize(LOADW, 0, 0, 0, 1, 1, 0, 1),
 //         // terminate
 //         Instruction::from_isize(TERMINATE, 0, 0, 0, 0, 0),
 //     ];
@@ -787,13 +737,12 @@
 // fn test_cpu_negative_disable_read1() {
 //     let instructions = vec![
 //         // word[0]_1 <- 0
-//         Instruction::from_isize(STOREW, 0, 0, 0, 0, 1),
+//         Instruction::large_from_isize(STOREW, 0, 0, 0, 0, 1, 0, 1),
 //         // if word[0]_0 == word[0]_[0] then pc += 1
-//         Instruction::from_isize(LOADW, 0, 0, 0, 1, 1),
+//         Instruction::large_from_isize(LOADW, 0, 0, 0, 1, 1, 0, 1),
 //         // terminate
 //         Instruction::from_isize(TERMINATE, 0, 0, 0, 0, 0),
 //     ];
-
 //     let program = Program {
 //         instructions,
 //         debug_infos: vec![None; 3],
@@ -815,12 +764,11 @@
 // fn test_cpu_publish() {
 //     let index = 2;
 //     let value = 4;
-
 //     let instructions = vec![
 //         // word[0]_1 <- word[index]_0
-//         Instruction::from_isize(STOREW, index, 0, 0, 0, 1),
+//         Instruction::large_from_isize(STOREW, index, 0, 0, 0, 1, 0, 1),
 //         // word[1]_1 <- word[value]_0
-//         Instruction::from_isize(STOREW, value, 0, 1, 0, 1),
+//         Instruction::large_from_isize(STOREW, value, 0, 1, 0, 1, 0, 1),
 //         // public_values[word[0]_1] === word[1]_1
 //         Instruction::from_isize(PUBLISH, 0, 1, 0, 1, 1),
 //         // terminate
@@ -844,172 +792,4 @@
 //             );
 //         },
 //     );
-// }
-=======
-#[test]
-#[should_panic(expected = "assertion `left == right` failed")]
-fn test_cpu_negative_secret_write() {
-    let instructions = vec![
-        // if word[0]_0 == word[0]_[0] then pc += 1
-        Instruction::from_isize(BEQ, 0, 0, 1, 0, 0),
-        // terminate
-        Instruction::from_isize(TERMINATE, 0, 0, 0, 0, 0),
-    ];
-
-    let program = Program {
-        instructions,
-        debug_infos: vec![None; 2],
-    };
-
-    air_test_change(
-        true,
-        false,
-        program,
-        true,
-        |rows, segment: &mut ExecutionSegment<TEST_WORD_SIZE, BabyBear>| {
-            let is_zero_air = IsZeroAir;
-            let mut is_zero_trace = is_zero_air
-                .generate_trace(vec![AbstractField::one()])
-                .clone();
-            let is_zero_aux = is_zero_trace.row_mut(0)[2];
-
-            rows[0].aux.accesses[2] = MemoryAccessCols {
-                enabled: AbstractField::one(),
-                address_space: AbstractField::one(),
-                is_immediate: AbstractField::zero(),
-                is_zero_aux,
-                address: AbstractField::zero(),
-                data: decompose(AbstractField::from_canonical_usize(115)),
-            };
-
-            segment.memory_chip.accesses.push(MemoryAccess::from_isize(
-                0,
-                OpType::Write,
-                1,
-                0,
-                115,
-            ));
-        },
-    );
-}
-
-#[test]
-#[should_panic(expected = "assertion `left == right` failed")]
-fn test_cpu_negative_disable_write() {
-    let instructions = vec![
-        // if word[0]_0 == word[0]_[0] then pc += 1
-        Instruction::from_isize(STOREW, 113, 0, 0, 0, 1),
-        // terminate
-        Instruction::from_isize(TERMINATE, 0, 0, 0, 0, 0),
-    ];
-
-    let program = Program {
-        instructions,
-        debug_infos: vec![None; 2],
-    };
-
-    air_test_change(
-        true,
-        false,
-        program,
-        true,
-        |rows, segment: &mut ExecutionSegment<TEST_WORD_SIZE, BabyBear>| {
-            rows[0].aux.accesses[CPU_MAX_READS_PER_CYCLE].enabled = AbstractField::zero();
-            segment.memory_chip.accesses.remove(0);
-        },
-    );
-}
-
-#[test]
-#[should_panic(expected = "assertion `left == right` failed")]
-fn test_cpu_negative_disable_read0() {
-    let instructions = vec![
-        // word[0]_1 <- 0
-        Instruction::large_from_isize(STOREW, 0, 0, 0, 0, 1, 0, 1),
-        // if word[0]_0 == word[0]_[0] then pc += 1
-        Instruction::large_from_isize(LOADW, 0, 0, 0, 1, 1, 0, 1),
-        // terminate
-        Instruction::from_isize(TERMINATE, 0, 0, 0, 0, 0),
-    ];
-
-    let program = Program {
-        instructions,
-        debug_infos: vec![None; 3],
-    };
-
-    air_test_change(
-        true,
-        false,
-        program,
-        true,
-        |rows, segment: &mut ExecutionSegment<TEST_WORD_SIZE, BabyBear>| {
-            rows[1].aux.accesses[0].enabled = AbstractField::zero();
-            segment.memory_chip.accesses.remove(1);
-        },
-    );
-}
-
-#[test]
-#[should_panic(expected = "assertion `left == right` failed")]
-fn test_cpu_negative_disable_read1() {
-    let instructions = vec![
-        // word[0]_1 <- 0
-        Instruction::large_from_isize(STOREW, 0, 0, 0, 0, 1, 0, 1),
-        // if word[0]_0 == word[0]_[0] then pc += 1
-        Instruction::large_from_isize(LOADW, 0, 0, 0, 1, 1, 0, 1),
-        // terminate
-        Instruction::from_isize(TERMINATE, 0, 0, 0, 0, 0),
-    ];
-
-    let program = Program {
-        instructions,
-        debug_infos: vec![None; 3],
-    };
-
-    air_test_change(
-        true,
-        false,
-        program,
-        true,
-        |rows, segment: &mut ExecutionSegment<TEST_WORD_SIZE, BabyBear>| {
-            rows[1].aux.accesses[1].enabled = AbstractField::zero();
-            segment.memory_chip.accesses.remove(2);
-        },
-    );
-}
-
-#[test]
-fn test_cpu_publish() {
-    let index = 2;
-    let value = 4;
-
-    let instructions = vec![
-        // word[0]_1 <- word[index]_0
-        Instruction::large_from_isize(STOREW, index, 0, 0, 0, 1, 0, 1),
-        // word[1]_1 <- word[value]_0
-        Instruction::large_from_isize(STOREW, value, 0, 1, 0, 1, 0, 1),
-        // public_values[word[0]_1] === word[1]_1
-        Instruction::from_isize(PUBLISH, 0, 1, 0, 1, 1),
-        // terminate
-        Instruction::from_isize(TERMINATE, 0, 0, 0, 0, 0),
-    ];
-
-    let program = Program {
-        instructions,
-        debug_infos: vec![None; 4],
-    };
-
-    air_test_change(
-        true,
-        false,
-        program,
-        false,
-        |_, segment: &mut ExecutionSegment<TEST_WORD_SIZE, BabyBear>| {
-            assert_eq!(
-                segment.public_values[index as usize],
-                Some(BabyBear::from_canonical_usize(value as usize))
-            );
-        },
-    );
-}
->>>>>>> 8c366d5e
+// }