--- conflicted
+++ resolved
@@ -37,12 +37,9 @@
             perm_poseidon2_enabled: false,
             limb_bits: LIMB_BITS,
             decomp: DECOMP,
-<<<<<<< HEAD
-            ..Default::default()
-=======
             num_public_values: 4,
             max_segment_len: DEFAULT_MAX_SEGMENT_LEN,
->>>>>>> c1777d4d
+            ..Default::default()
         },
         program,
         vec![],
@@ -74,11 +71,8 @@
         field_extension_enabled: false,
         compress_poseidon2_enabled: false,
         perm_poseidon2_enabled: false,
-<<<<<<< HEAD
+        num_public_values: 4,
         ..Default::default()
-=======
-        num_public_values: 4,
->>>>>>> c1777d4d
     };
     let num_cols = CpuCols::<TEST_WORD_SIZE, usize>::get_width(options);
     let all_cols = (0..num_cols).collect::<Vec<usize>>();
