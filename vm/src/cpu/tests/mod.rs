--- conflicted
+++ resolved
@@ -9,7 +9,6 @@
 use afs_test_utils::interaction::dummy_interaction_air::DummyInteractionAir;
 
 use crate::cpu::columns::{CpuCols, CpuIoCols};
-<<<<<<< HEAD
 use crate::cpu::{max_accesses_per_instruction, CpuChip, CpuOptions};
 use crate::field_arithmetic::ArithmeticOperation;
 use crate::memory::{decompose, MemoryAccess, OpType};
@@ -23,12 +22,6 @@
 use p3_field::{AbstractField, PrimeField64};
 use p3_matrix::dense::{DenseMatrix, RowMajorMatrix};
 use p3_matrix::Matrix;
-=======
-use crate::field_arithmetic::ArithmeticOperation;
-use crate::memory::{decompose, MemoryAccess, OpType};
-use crate::vm::config::VmConfig;
-use crate::vm::VirtualMachine;
->>>>>>> f5baffdb
 
 use super::columns::MemoryAccessCols;
 use super::trace::isize_to_field;
@@ -307,9 +300,16 @@
     }
     let arithmetic_trace = RowMajorMatrix::new(arithmetic_rows, 5);
 
-<<<<<<< HEAD
     segment.cpu_chip.generate_pvs();
     let cpu_pi = segment.cpu_chip.pis.clone();
+
+    let cpu_public_values = vm
+        .public_values
+        .iter()
+        .map(|pi| pi.unwrap_or(BabyBear::zero()))
+        .collect();
+    let mut all_public_values = vec![vec![]; if field_arithmetic_enabled { 4 } else { 3 }];
+    all_public_values[0] = cpu_public_values;
 
     let test_result = if field_arithmetic_enabled {
         run_simple_test(
@@ -320,34 +320,13 @@
                 &arithmetic_air,
             ],
             vec![trace, program_trace, memory_trace, arithmetic_trace],
-            vec![cpu_pi, vec![], vec![], vec![]],
+            all_public_values,
         )
     } else {
         run_simple_test(
             vec![&segment.cpu_chip.air, &program_air, &memory_air],
             vec![trace, program_trace, memory_trace],
-            vec![cpu_pi, vec![], vec![]],
-=======
-    let cpu_public_values = vm
-        .public_values
-        .iter()
-        .map(|pi| pi.unwrap_or(BabyBear::zero()))
-        .collect();
-    let mut all_public_values = vec![vec![]; if field_arithmetic_enabled { 4 } else { 3 }];
-    all_public_values[0] = cpu_public_values;
-
-    let test_result = if field_arithmetic_enabled {
-        run_simple_test(
-            vec![&vm.cpu_air, &program_air, &memory_air, &arithmetic_air],
-            vec![trace, program_trace, memory_trace, arithmetic_trace],
             all_public_values,
-        )
-    } else {
-        run_simple_test(
-            vec![&vm.cpu_air, &program_air, &memory_air],
-            vec![trace, program_trace, memory_trace],
-            all_public_values,
->>>>>>> f5baffdb
         )
     };
 
@@ -691,4 +670,34 @@
             );
         },
     );
+}
+
+#[test]
+fn test_cpu_publish() {
+    let index = 2;
+    let value = 4;
+
+    let program = vec![
+        // word[0]_1 <- word[index]_0
+        Instruction::from_isize(STOREW, index, 0, 0, 0, 1),
+        // word[1]_1 <- word[value]_0
+        Instruction::from_isize(STOREW, value, 0, 1, 0, 1),
+        // public_values[word[0]_1] === word[1]_1
+        Instruction::from_isize(PUBLISH, 0, 1, 0, 1, 1),
+        // terminate
+        Instruction::from_isize(TERMINATE, 0, 0, 0, 0, 0),
+    ];
+
+    air_test_change(
+        true,
+        false,
+        program,
+        false,
+        |_, vm: &mut VirtualMachine<TEST_WORD_SIZE, BabyBear>| {
+            assert_eq!(
+                vm.public_values[index as usize],
+                Some(BabyBear::from_canonical_usize(value as usize))
+            );
+        },
+    );
 }