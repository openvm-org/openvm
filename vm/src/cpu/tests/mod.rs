use crate::cpu::columns::{CpuCols, CpuIoCols};
use crate::cpu::{max_accesses_per_instruction, CpuChip, CpuOptions};
use crate::field_arithmetic::ArithmeticOperation;
use crate::memory::{decompose, MemoryAccess, OpType};
<<<<<<< HEAD
use crate::vm::config::VmParamsConfig;
=======
use crate::vm::config::VmConfig;
>>>>>>> 6a242474
use crate::vm::VirtualMachine;
use afs_chips::is_zero::IsZeroAir;
use afs_stark_backend::verifier::VerificationError;
use afs_test_utils::config::baby_bear_poseidon2::run_simple_test_no_pis;
use afs_test_utils::interaction::dummy_interaction_air::DummyInteractionAir;
use p3_baby_bear::BabyBear;
use p3_field::{AbstractField, PrimeField64};
use p3_matrix::dense::{DenseMatrix, RowMajorMatrix};
use p3_matrix::Matrix;

use super::columns::MemoryAccessCols;
use super::trace::isize_to_field;
use super::{trace::Instruction, OpCode::*};
use super::{ARITHMETIC_BUS, MEMORY_BUS, READ_INSTRUCTION_BUS};

const TEST_WORD_SIZE: usize = 1;
const LIMB_BITS: usize = 16;
const DECOMP: usize = 8;

fn make_vm<const WORD_SIZE: usize>(
    program: Vec<Instruction<BabyBear>>,
    field_arithmetic_enabled: bool,
    field_extension_enabled: bool,
) -> VirtualMachine<WORD_SIZE, BabyBear> {
    VirtualMachine::<WORD_SIZE, BabyBear>::new(
<<<<<<< HEAD
        VmParamsConfig {
=======
        VmConfig {
>>>>>>> 6a242474
            field_arithmetic_enabled,
            field_extension_enabled,
            compress_poseidon2_enabled: false,
            perm_poseidon2_enabled: false,
            limb_bits: LIMB_BITS,
            decomp: DECOMP,
        },
        program,
        vec![],
    )
}

impl<const WORD_SIZE: usize, F: PrimeField64> MemoryAccess<WORD_SIZE, F> {
    pub fn from_isize(
        timestamp: isize,
        op_type: OpType,
        address_space: isize,
        address: isize,
        data: isize,
    ) -> Self {
        Self {
            timestamp: timestamp as usize,
            op_type,
            address_space: isize_to_field::<F>(address_space),
            address: isize_to_field::<F>(address),
            data: decompose::<WORD_SIZE, F>(isize_to_field::<F>(data)),
        }
    }
}

#[test]
fn test_flatten_fromslice_roundtrip() {
    let options = CpuOptions {
        field_arithmetic_enabled: true,
        field_extension_enabled: false,
        compress_poseidon2_enabled: false,
        perm_poseidon2_enabled: false,
    };
    let num_cols = CpuCols::<TEST_WORD_SIZE, usize>::get_width(options);
    let all_cols = (0..num_cols).collect::<Vec<usize>>();

    let cols_numbered = CpuCols::<TEST_WORD_SIZE, usize>::from_slice(&all_cols, options);
    let flattened = cols_numbered.flatten(options);

    for (i, col) in flattened.iter().enumerate() {
        assert_eq!(*col, all_cols[i]);
    }

    assert_eq!(num_cols, flattened.len());
}

/*fn test<const WORD_SIZE: usize>(
    field_arithmetic_enabled: bool,
    program: Vec<Instruction<BabyBear>>,
    mut expected_execution: Vec<usize>,
    expected_memory_log: Vec<MemoryAccess<WORD_SIZE, BabyBear>>,
    expected_arithmetic_operations: Vec<ArithmeticOperation<BabyBear>>,
) {
    program_execution_test(
        field_arithmetic_enabled,
        program,
        expected_execution,
        expected_memory_log,
        expected_arithmetic_operations,
    );
    let mut expected_execution_frequencies = expected_execution.clone();
    for i in 0..expected_execution.len() {
        expected_execution_frequencies[i] += 1;
    }
    air_test(
        field_arithmetic_enabled,
        program,
        expected_execution_frequencies,
        expected_memory_log,
        expected_arithmetic_operations,
    );
}*/

fn execution_test<const WORD_SIZE: usize>(
    field_arithmetic_enabled: bool,
    field_extension_enabled: bool,
    program: Vec<Instruction<BabyBear>>,
    mut expected_execution: Vec<usize>,
    expected_memory_log: Vec<MemoryAccess<WORD_SIZE, BabyBear>>,
    expected_arithmetic_operations: Vec<ArithmeticOperation<BabyBear>>,
) {
    let mut vm = make_vm(
        program.clone(),
        field_arithmetic_enabled,
        field_extension_enabled,
    );
    let mut trace = CpuChip::generate_trace(&mut vm.segments[0]).unwrap();

    let mut actual_memory_log = vm.segments[0].memory_chip.accesses.clone();
    // temporary
    for access in actual_memory_log.iter_mut() {
        access.address = access.address / BabyBear::from_canonical_usize(WORD_SIZE);
    }

    assert_eq!(actual_memory_log, expected_memory_log);
    assert_eq!(
        vm.segments[0].field_arithmetic_chip.operations,
        expected_arithmetic_operations
    );

    while !expected_execution.len().is_power_of_two() {
        expected_execution.push(*expected_execution.last().unwrap());
    }

    assert_eq!(trace.height(), expected_execution.len());
    for (i, &pc) in expected_execution.iter().enumerate() {
        let cols = CpuCols::<WORD_SIZE, BabyBear>::from_slice(trace.row_mut(i), vm.options());
        let expected_io = CpuIoCols {
            // don't check timestamp
            timestamp: cols.io.timestamp,
            pc: BabyBear::from_canonical_u64(pc as u64),
            opcode: BabyBear::from_canonical_u64(program[pc].opcode as u64),
            op_a: program[pc].op_a,
            op_b: program[pc].op_b,
            op_c: program[pc].op_c,
            d: program[pc].d,
            e: program[pc].e,
        };
        assert_eq!(cols.io, expected_io);
    }

    let mut execution_frequency_check = vm.segments[0].program_chip.execution_frequencies.clone();
    for pc in expected_execution {
        execution_frequency_check[pc] -= 1;
    }
    for frequency in execution_frequency_check.iter() {
        assert_eq!(*frequency, 0);
    }
}

fn air_test<const WORD_SIZE: usize>(
    field_arithmetic_enabled: bool,
    field_extension_enabled: bool,
    program: Vec<Instruction<BabyBear>>,
) {
    air_test_change::<WORD_SIZE, _>(
        field_arithmetic_enabled,
        field_extension_enabled,
        program,
        false,
        |_, _| {},
    );
}

fn air_test_change_pc<const WORD_SIZE: usize>(
    field_arithmetic_enabled: bool,
    field_extension_enabled: bool,
    program: Vec<Instruction<BabyBear>>,
    should_fail: bool,
    change_row: usize,
    new: usize,
) {
    air_test_change::<WORD_SIZE, _>(
        field_arithmetic_enabled,
        field_extension_enabled,
        program,
        should_fail,
        |rows, vm| {
            let old = rows[change_row].io.pc.as_canonical_u64() as usize;
            rows[change_row].io.pc = BabyBear::from_canonical_usize(new);
            vm.segments[0].program_chip.execution_frequencies[new] += 1;
            vm.segments[0].program_chip.execution_frequencies[old] -= 1;
        },
    );
}

fn air_test_change<
    const WORD_SIZE: usize,
    F: Fn(&mut Vec<CpuCols<WORD_SIZE, BabyBear>>, &mut VirtualMachine<WORD_SIZE, BabyBear>),
>(
    field_arithmetic_enabled: bool,
    field_extension_enabled: bool,
    program: Vec<Instruction<BabyBear>>,
    should_fail: bool,
    change: F,
) {
    let mut vm = make_vm(
        program.clone(),
        field_arithmetic_enabled,
        field_extension_enabled,
    );
    let mut trace = CpuChip::generate_trace(&mut vm.segments[0]).unwrap();
    let mut rows = vec![];
    for i in 0..trace.height() {
        rows.push(CpuCols::<WORD_SIZE, BabyBear>::from_slice(
            trace.row_mut(i),
            vm.options(),
        ));
    }
    change(&mut rows, &mut vm);
    let mut flattened = vec![];
    for row in rows {
        flattened.extend(row.flatten(vm.options()));
    }
    let trace = DenseMatrix::new(flattened, trace.width());

    let program_air = DummyInteractionAir::new(7, false, READ_INSTRUCTION_BUS);
    let mut program_rows = vec![];
    for (pc, instruction) in program.iter().enumerate() {
        program_rows.extend(vec![
            BabyBear::from_canonical_usize(vm.segments[0].program_chip.execution_frequencies[pc]),
            BabyBear::from_canonical_usize(pc),
            BabyBear::from_canonical_usize(instruction.opcode as usize),
            instruction.op_a,
            instruction.op_b,
            instruction.op_c,
            instruction.d,
            instruction.e,
        ]);
    }
    while !(program_rows.len() / 8).is_power_of_two() {
        program_rows.push(BabyBear::zero());
    }
    let program_trace = RowMajorMatrix::new(program_rows, 8);

    let memory_air = DummyInteractionAir::new(5, false, MEMORY_BUS);
    let mut memory_rows = vec![];
    for memory_access in vm.segments[0].memory_chip.accesses.iter() {
        memory_rows.extend(vec![
            BabyBear::one(),
            BabyBear::from_canonical_usize(memory_access.timestamp),
            BabyBear::from_bool(memory_access.op_type == OpType::Write),
            memory_access.address_space,
            memory_access.address,
        ]);
        memory_rows.extend(memory_access.data);
    }
    while !(memory_rows.len() / (5 + WORD_SIZE)).is_power_of_two() {
        memory_rows.push(BabyBear::zero());
    }
    let memory_trace = RowMajorMatrix::new(memory_rows, 5 + WORD_SIZE);

    let arithmetic_air = DummyInteractionAir::new(4, false, ARITHMETIC_BUS);
    let mut arithmetic_rows = vec![];
    for arithmetic_op in vm.segments[0].field_arithmetic_chip.operations.iter() {
        arithmetic_rows.extend(vec![
            BabyBear::one(),
            BabyBear::from_canonical_usize(arithmetic_op.opcode as usize),
            arithmetic_op.operand1,
            arithmetic_op.operand2,
            arithmetic_op.result,
        ]);
    }
    while !(arithmetic_rows.len() / 5).is_power_of_two() {
        arithmetic_rows.push(BabyBear::zero());
    }
    let arithmetic_trace = RowMajorMatrix::new(arithmetic_rows, 5);

    let test_result = if field_arithmetic_enabled {
        run_simple_test_no_pis(
            vec![
                &vm.segments[0].cpu_chip.air,
                &program_air,
                &memory_air,
                &arithmetic_air,
            ],
            vec![trace, program_trace, memory_trace, arithmetic_trace],
        )
    } else {
        run_simple_test_no_pis(
            vec![&vm.segments[0].cpu_chip.air, &program_air, &memory_air],
            vec![trace, program_trace, memory_trace],
        )
    };

    if should_fail {
        assert_eq!(
            test_result,
            Err(VerificationError::OodEvaluationMismatch),
            "Expected verification to fail, but it passed"
        );
    } else {
        test_result.expect("Verification failed");
    }
}

#[test]
fn test_cpu_1() {
    let n = 2;

    /*
    Instruction 0 assigns word[0]_1 to n.
    Instruction 4 terminates
    The remainder is a loop that decrements word[0]_1 until it reaches 0, then terminates.
    Instruction 1 checks if word[0]_1 is 0 yet, and if so sets pc to 5 in order to terminate
    Instruction 2 decrements word[0]_1 (using word[1]_1)
    Instruction 3 uses JAL as a simple jump to go back to instruction 1 (repeating the loop).
     */
    let program = vec![
        // word[0]_1 <- word[n]_0
        Instruction::from_isize(STOREW, n, 0, 0, 0, 1),
        // if word[0]_1 == 0 then pc += 3
        Instruction::from_isize(BEQ, 0, 0, 3, 1, 0),
        // word[0]_1 <- word[0]_1 - word[1]_0
        Instruction::from_isize(FSUB, 0, 0, 1, 1, 0),
        // word[2]_1 <- pc + 1, pc -= 2
        Instruction::from_isize(JAL, 2, -2, 0, 1, 0),
        // terminate
        Instruction::from_isize(TERMINATE, 0, 0, 0, 0, 0),
    ];

    let mut expected_execution: Vec<usize> = vec![0, 1];
    for _ in 0..n {
        expected_execution.push(2);
        expected_execution.push(3);
        expected_execution.push(1);
    }
    expected_execution.push(4);

    let storew_time = max_accesses_per_instruction(STOREW) as isize;
    let beq_time = max_accesses_per_instruction(BEQ) as isize;
    let fsub_time = max_accesses_per_instruction(FSUB) as isize;
    let jal_time = max_accesses_per_instruction(JAL) as isize;

    let mut expected_memory_log = vec![
        MemoryAccess::from_isize(2, OpType::Write, 1, 0, n),
        MemoryAccess::from_isize(storew_time, OpType::Read, 1, 0, n),
    ];
    for t in 0..n {
        let base = storew_time + beq_time + ((fsub_time + jal_time + beq_time) * t);
        expected_memory_log.extend(vec![
            MemoryAccess::from_isize(base, OpType::Read, 1, 0, n - t),
            MemoryAccess::from_isize(base + 2, OpType::Write, 1, 0, n - t - 1),
            MemoryAccess::from_isize(base + fsub_time + 2, OpType::Write, 1, 2, 4),
            MemoryAccess::from_isize(base + fsub_time + jal_time, OpType::Read, 1, 0, n - t - 1),
        ]);
    }

    let mut expected_arithmetic_operations = vec![];
    for t in 0..n {
        expected_arithmetic_operations.push(ArithmeticOperation::from_isize(
            FSUB,
            n - t,
            1,
            n - t - 1,
        ));
    }

    execution_test::<TEST_WORD_SIZE>(
        true,
        false,
        program.clone(),
        expected_execution,
        expected_memory_log,
        expected_arithmetic_operations,
    );
    air_test::<TEST_WORD_SIZE>(true, false, program);
}

#[test]
fn test_cpu_without_field_arithmetic() {
    let field_arithmetic_enabled = false;
    let field_extension_enabled = false;

    /*
    Instruction 0 assigns word[0]_1 to 5.
    Instruction 1 checks if word[0]_1 is *not* 4, and if so jumps to instruction 4.
    Instruction 2 is never run.
    Instruction 3 terminates.
    Instruction 4 checks if word[0]_1 is 5, and if so jumps to instruction 3 to terminate.
     */
    let program = vec![
        // word[0]_1 <- word[5]_0
        Instruction::from_isize(STOREW, 5, 0, 0, 0, 1),
        // if word[0]_1 != 4 then pc += 2
        Instruction::from_isize(BNE, 0, 4, 3, 1, 0),
        // word[2]_1 <- pc + 1, pc -= 2
        Instruction::from_isize(JAL, 2, -2, 0, 1, 0),
        // terminate
        Instruction::from_isize(TERMINATE, 0, 0, 0, 0, 0),
        // if word[0]_1 == 5 then pc -= 1
        Instruction::from_isize(BEQ, 0, 5, -1, 1, 0),
    ];

    let expected_execution: Vec<usize> = vec![0, 1, 4, 3];

    let storew_time = max_accesses_per_instruction(STOREW) as isize;
    let bne_time = max_accesses_per_instruction(BNE) as isize;

    let expected_memory_log = vec![
        MemoryAccess::from_isize(2, OpType::Write, 1, 0, 5),
        MemoryAccess::from_isize(storew_time, OpType::Read, 1, 0, 5),
        MemoryAccess::from_isize(storew_time + bne_time, OpType::Read, 1, 0, 5),
    ];

    execution_test::<TEST_WORD_SIZE>(
        field_arithmetic_enabled,
        field_extension_enabled,
        program.clone(),
        expected_execution,
        expected_memory_log,
        vec![],
    );
    air_test::<TEST_WORD_SIZE>(field_arithmetic_enabled, field_extension_enabled, program);
}

#[test]
#[should_panic]
fn test_cpu_negative_wrong_pc() {
    /*
    Instruction 0 assigns word[0]_1 to 6.
    Instruction 1 checks if word[0]_1 is 4, and if so jumps to instruction 3 (but this doesn't happen)
    Instruction 2 checks if word[0]_1 is 0, and if not jumps to instruction 4 to terminate
    Instruction 3 checks if word[0]_1 is 0, and if not jumps to instruction 4 to terminate (identical to instruction 2) (note: would go to instruction 4 either way)
    Instruction 4 terminates
     */
    let program = vec![
        // word[0]_1 <- word[6]_0
        Instruction::from_isize(STOREW, 6, 0, 0, 0, 1),
        // if word[0]_1 != 4 then pc += 2
        Instruction::from_isize(BEQ, 0, 4, 2, 1, 0),
        // if word[0]_1 != 0 then pc += 2
        Instruction::from_isize(BNE, 0, 0, 2, 1, 0),
        // if word[0]_1 != 0 then pc += 1
        Instruction::from_isize(BNE, 0, 0, 1, 1, 0),
        // terminate
        Instruction::from_isize(TERMINATE, 0, 0, 0, 0, 0),
    ];

    air_test_change_pc::<TEST_WORD_SIZE>(true, false, program, true, 2, 3);
}

#[test]
fn test_cpu_negative_wrong_pc_check() {
    //Same program as test_cpu_negative.
    let program = vec![
        // word[0]_1 <- word[6]_0
        Instruction::from_isize(STOREW, 6, 0, 0, 0, 1),
        // if word[0]_1 != 4 then pc += 2
        Instruction::from_isize(BEQ, 0, 4, 2, 1, 0),
        // if word[0]_1 != 0 then pc += 2
        Instruction::from_isize(BNE, 0, 0, 2, 1, 0),
        // if word[0]_1 != 0 then pc += 1
        Instruction::from_isize(BNE, 0, 0, 1, 1, 0),
        // terminate
        Instruction::from_isize(TERMINATE, 0, 0, 0, 0, 0),
    ];

    air_test_change_pc::<TEST_WORD_SIZE>(true, false, program, false, 2, 2);
}

#[test]
#[should_panic(
    expected = "assertion `left == right` failed: constraints had nonzero value on row 0"
)]
fn test_cpu_negative_hasnt_terminated() {
    let program = vec![
        // word[0]_1 <- word[6]_0
        Instruction::from_isize(STOREW, 6, 0, 0, 0, 1),
        // terminate
        Instruction::from_isize(TERMINATE, 0, 0, 0, 0, 0),
    ];

    air_test_change(
        true,
        false,
        program,
        true,
        |rows, vm: &mut VirtualMachine<TEST_WORD_SIZE, BabyBear>| {
            rows.remove(rows.len() - 1);
            vm.segments[0].program_chip.execution_frequencies[1] = 0;
        },
    );
}

#[test]
#[should_panic(expected = "assertion `left == right` failed")]
fn test_cpu_negative_secret_write() {
    let program = vec![
        // if word[0]_0 == word[0]_[0] then pc += 1
        Instruction::from_isize(BEQ, 0, 0, 1, 0, 0),
        // terminate
        Instruction::from_isize(TERMINATE, 0, 0, 0, 0, 0),
    ];

    air_test_change(
        true,
        false,
        program,
        true,
        |rows, vm: &mut VirtualMachine<TEST_WORD_SIZE, BabyBear>| {
            let is_zero_air = IsZeroAir;
            let mut is_zero_trace = is_zero_air
                .generate_trace(vec![AbstractField::one()])
                .clone();
            let is_zero_aux = is_zero_trace.row_mut(0)[2];

            rows[0].aux.accesses[2] = MemoryAccessCols {
                enabled: AbstractField::one(),
                address_space: AbstractField::one(),
                is_immediate: AbstractField::zero(),
                is_zero_aux,
                address: AbstractField::zero(),
                data: decompose(AbstractField::from_canonical_usize(115)),
            };

            vm.segments[0]
                .memory_chip
                .accesses
                .push(MemoryAccess::from_isize(0, OpType::Write, 1, 0, 115));
        },
    );
}

#[test]
#[should_panic(expected = "assertion `left == right` failed")]
fn test_cpu_negative_disable_write() {
    let program = vec![
        // if word[0]_0 == word[0]_[0] then pc += 1
        Instruction::from_isize(STOREW, 113, 0, 0, 0, 1),
        // terminate
        Instruction::from_isize(TERMINATE, 0, 0, 0, 0, 0),
    ];

    air_test_change(
        true,
        false,
        program,
        true,
        |rows, vm: &mut VirtualMachine<TEST_WORD_SIZE, BabyBear>| {
            rows[0].aux.accesses[2].enabled = AbstractField::zero();
            vm.segments[0].memory_chip.accesses.remove(0);
        },
    );
}

#[test]
#[should_panic(expected = "assertion `left == right` failed")]
fn test_cpu_negative_disable_read0() {
    let program = vec![
        // word[0]_1 <- 0
        Instruction::from_isize(STOREW, 0, 0, 0, 0, 1),
        // if word[0]_0 == word[0]_[0] then pc += 1
        Instruction::from_isize(LOADW, 0, 0, 0, 1, 1),
        // terminate
        Instruction::from_isize(TERMINATE, 0, 0, 0, 0, 0),
    ];

    air_test_change(
        true,
        false,
        program,
        true,
        |rows, vm: &mut VirtualMachine<TEST_WORD_SIZE, BabyBear>| {
            rows[1].aux.accesses[0].enabled = AbstractField::zero();
            vm.segments[0].memory_chip.accesses.remove(1);
        },
    );
}

#[test]
#[should_panic(expected = "assertion `left == right` failed")]
fn test_cpu_negative_disable_read1() {
    let program = vec![
        // word[0]_1 <- 0
        Instruction::from_isize(STOREW, 0, 0, 0, 0, 1),
        // if word[0]_0 == word[0]_[0] then pc += 1
        Instruction::from_isize(LOADW, 0, 0, 0, 1, 1),
        // terminate
        Instruction::from_isize(TERMINATE, 0, 0, 0, 0, 0),
    ];

    air_test_change(
        true,
        false,
        program,
        true,
        |rows, vm: &mut VirtualMachine<TEST_WORD_SIZE, BabyBear>| {
            rows[1].aux.accesses[1].enabled = AbstractField::zero();
            vm.segments[0].memory_chip.accesses.remove(2);
        },
    );
}<|MERGE_RESOLUTION|>--- conflicted
+++ resolved
@@ -2,11 +2,7 @@
 use crate::cpu::{max_accesses_per_instruction, CpuChip, CpuOptions};
 use crate::field_arithmetic::ArithmeticOperation;
 use crate::memory::{decompose, MemoryAccess, OpType};
-<<<<<<< HEAD
-use crate::vm::config::VmParamsConfig;
-=======
 use crate::vm::config::VmConfig;
->>>>>>> 6a242474
 use crate::vm::VirtualMachine;
 use afs_chips::is_zero::IsZeroAir;
 use afs_stark_backend::verifier::VerificationError;
@@ -32,11 +28,7 @@
     field_extension_enabled: bool,
 ) -> VirtualMachine<WORD_SIZE, BabyBear> {
     VirtualMachine::<WORD_SIZE, BabyBear>::new(
-<<<<<<< HEAD
-        VmParamsConfig {
-=======
         VmConfig {
->>>>>>> 6a242474
             field_arithmetic_enabled,
             field_extension_enabled,
             compress_poseidon2_enabled: false,
