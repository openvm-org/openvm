use enum_utils::FromStr;
use p3_baby_bear::BabyBear;

#[cfg(test)]
pub mod tests;

pub mod air;
pub mod bridge;
pub mod columns;
pub mod trace;

pub const INST_WIDTH: usize = 1;

pub const READ_INSTRUCTION_BUS: usize = 0;
pub const MEMORY_BUS: usize = 1;
pub const ARITHMETIC_BUS: usize = 2;
pub const FIELD_EXTENSION_BUS: usize = 3;
pub const RANGE_CHECKER_BUS: usize = 4;
pub const POSEIDON2_BUS: usize = 5;

pub const CPU_MAX_READS_PER_CYCLE: usize = 2;
pub const CPU_MAX_WRITES_PER_CYCLE: usize = 1;
pub const CPU_MAX_ACCESSES_PER_CYCLE: usize = CPU_MAX_READS_PER_CYCLE + CPU_MAX_WRITES_PER_CYCLE;

pub const WORD_SIZE: usize = 1;

#[derive(Copy, Clone, Debug, PartialEq, Eq, FromStr, PartialOrd, Ord)]
#[repr(usize)]
#[allow(non_camel_case_types)]
pub enum OpCode {
    LOADW = 0,
    STOREW = 1,
    JAL = 2,
    BEQ = 3,
    BNE = 4,
    TERMINATE = 5,

    FADD = 6,
    FSUB = 7,
    FMUL = 8,
    FDIV = 9,

    FAIL = 10,
    PRINTF = 11,

    FE4ADD = 12,
    FE4SUB = 13,
    BBE4MUL = 14,
    BBE4INV = 15,

    PERM_POS2 = 16,
    COMP_POS2 = 17,
<<<<<<< HEAD
    HINT = 18,

    NOP = 100,
=======

    /// Instruction to write the next hint word into memory.
    SHINTW = 18,

    /// Phantom instruction to prepare the next input vector for hinting.
    HINT_INPUT = 19,
    /// Phantom instruction to prepare the little-endian bit decomposition of a variable for hinting.
    HINT_BITS = 20,
>>>>>>> 6a242474
}

impl OpCode {
    pub fn from_u8(value: u8) -> Option<Self> {
        match value {
            0 => Some(LOADW),
            1 => Some(STOREW),
            2 => Some(JAL),
            3 => Some(BEQ),
            4 => Some(BNE),
            5 => Some(TERMINATE),

            6 => Some(FADD),
            7 => Some(FSUB),
            8 => Some(FMUL),
            9 => Some(FDIV),

            10 => Some(FAIL),
            11 => Some(PRINTF),

            12 => Some(FE4ADD),
            13 => Some(FE4SUB),
            14 => Some(BBE4MUL),
            15 => Some(BBE4INV),

            16 => Some(PERM_POS2),
            17 => Some(COMP_POS2),

            18 => Some(SHINTW),
            19 => Some(HINT_INPUT),
            20 => Some(HINT_BITS),

            100 => Some(NOP),

            _ => None,
        }
    }
}

use crate::field_extension::FieldExtensionArithmeticAir;
use crate::poseidon2::Poseidon2Chip;
use OpCode::*;

<<<<<<< HEAD
pub const CORE_INSTRUCTIONS: [OpCode; 8] = [LOADW, STOREW, JAL, BEQ, BNE, TERMINATE, HINT, NOP];
=======
pub const CORE_INSTRUCTIONS: [OpCode; 9] = [
    LOADW, STOREW, JAL, BEQ, BNE, TERMINATE, SHINTW, HINT_INPUT, HINT_BITS,
];
>>>>>>> 6a242474
pub const FIELD_ARITHMETIC_INSTRUCTIONS: [OpCode; 4] = [FADD, FSUB, FMUL, FDIV];
pub const FIELD_EXTENSION_INSTRUCTIONS: [OpCode; 4] = [FE4ADD, FE4SUB, BBE4MUL, BBE4INV];

fn max_accesses_per_instruction(opcode: OpCode) -> usize {
    match opcode {
        LOADW | STOREW => 3,
        // JAL only does WRITE, but it is done as timestamp + 2
        JAL => 3,
        BEQ | BNE => 2,
        TERMINATE => 0,
        opcode if FIELD_ARITHMETIC_INSTRUCTIONS.contains(&opcode) => 3,
        opcode if FIELD_EXTENSION_INSTRUCTIONS.contains(&opcode) => {
            FieldExtensionArithmeticAir::max_accesses_per_instruction(opcode)
        }
        FAIL => 0,
        PRINTF => 1,
        COMP_POS2 | PERM_POS2 => {
            Poseidon2Chip::<16, BabyBear>::max_accesses_per_instruction(opcode)
        }
<<<<<<< HEAD
        HINT => 0,
        NOP => 0,
=======
        SHINTW => 3,
        HINT_INPUT | HINT_BITS => 0,
>>>>>>> 6a242474
        _ => panic!(),
    }
}

#[derive(Default, Clone, Copy)]
pub struct CpuOptions {
    pub field_arithmetic_enabled: bool,
    pub field_extension_enabled: bool,
    pub compress_poseidon2_enabled: bool,
    pub perm_poseidon2_enabled: bool,
}

impl CpuOptions {
    pub fn poseidon2_enabled(&self) -> bool {
        self.compress_poseidon2_enabled || self.perm_poseidon2_enabled
    }

    pub fn enabled_instructions(&self) -> Vec<OpCode> {
        let mut result = CORE_INSTRUCTIONS.to_vec();
        if self.field_extension_enabled {
            result.extend(FIELD_EXTENSION_INSTRUCTIONS);
        }
        if self.field_arithmetic_enabled {
            result.extend(FIELD_ARITHMETIC_INSTRUCTIONS);
        }
        if self.compress_poseidon2_enabled {
            result.push(COMP_POS2);
        }
        if self.perm_poseidon2_enabled {
            result.push(PERM_POS2);
        }
        result
    }

    pub fn num_enabled_instructions(&self) -> usize {
        self.enabled_instructions().len()
    }
}

#[derive(Default, Clone)]
pub struct CpuAir<const WORD_SIZE: usize> {
    pub options: CpuOptions,
}

impl<const WORD_SIZE: usize> CpuAir<WORD_SIZE> {
    pub fn new(options: CpuOptions) -> Self {
        Self { options }
    }
}

pub struct CpuChip<const WORD_SIZE: usize, F: Clone> {
    pub air: CpuAir<WORD_SIZE>,
    pub rows: Vec<Vec<F>>,
    pub is_done: bool,
    pub pc: usize,
    pub clock_cycle: usize,
    pub timestamp: usize,
}

impl<const WORD_SIZE: usize, F: Clone> CpuChip<WORD_SIZE, F> {
    pub fn new(options: CpuOptions) -> Self {
        Self {
            air: CpuAir::new(options),
            rows: vec![],
            is_done: false,
            pc: 0,
            clock_cycle: 0,
            timestamp: 0,
        }
    }

    pub fn current_height(&self) -> usize {
        self.rows.len()
    }

    pub fn get_state(&self) -> (usize, usize, usize) {
        (self.clock_cycle, self.timestamp, self.pc)
    }

    pub fn transfer_state(&mut self, state: (usize, usize, usize)) {
        self.clock_cycle = state.0;
        self.timestamp = state.1;
        self.pc = state.2;
    }
}<|MERGE_RESOLUTION|>--- conflicted
+++ resolved
@@ -50,11 +50,6 @@
 
     PERM_POS2 = 16,
     COMP_POS2 = 17,
-<<<<<<< HEAD
-    HINT = 18,
-
-    NOP = 100,
-=======
 
     /// Instruction to write the next hint word into memory.
     SHINTW = 18,
@@ -63,7 +58,8 @@
     HINT_INPUT = 19,
     /// Phantom instruction to prepare the little-endian bit decomposition of a variable for hinting.
     HINT_BITS = 20,
->>>>>>> 6a242474
+
+    NOP = 100,
 }
 
 impl OpCode {
@@ -107,13 +103,9 @@
 use crate::poseidon2::Poseidon2Chip;
 use OpCode::*;
 
-<<<<<<< HEAD
-pub const CORE_INSTRUCTIONS: [OpCode; 8] = [LOADW, STOREW, JAL, BEQ, BNE, TERMINATE, HINT, NOP];
-=======
-pub const CORE_INSTRUCTIONS: [OpCode; 9] = [
-    LOADW, STOREW, JAL, BEQ, BNE, TERMINATE, SHINTW, HINT_INPUT, HINT_BITS,
+pub const CORE_INSTRUCTIONS: [OpCode; 10] = [
+    LOADW, STOREW, JAL, BEQ, BNE, TERMINATE, SHINTW, HINT_INPUT, HINT_BITS, NOP,
 ];
->>>>>>> 6a242474
 pub const FIELD_ARITHMETIC_INSTRUCTIONS: [OpCode; 4] = [FADD, FSUB, FMUL, FDIV];
 pub const FIELD_EXTENSION_INSTRUCTIONS: [OpCode; 4] = [FE4ADD, FE4SUB, BBE4MUL, BBE4INV];
 
@@ -133,13 +125,9 @@
         COMP_POS2 | PERM_POS2 => {
             Poseidon2Chip::<16, BabyBear>::max_accesses_per_instruction(opcode)
         }
-<<<<<<< HEAD
-        HINT => 0,
-        NOP => 0,
-=======
         SHINTW => 3,
         HINT_INPUT | HINT_BITS => 0,
->>>>>>> 6a242474
+        NOP => 0,
         _ => panic!(),
     }
 }
