use core::panic;
use std::fmt;

use enum_utils::FromStr;
use p3_baby_bear::BabyBear;
use p3_field::PrimeField32;
use OpCode::*;

use crate::{
    field_extension::FieldExtensionArithmeticAir,
    modular_multiplication::air::ModularMultiplicationVmAir, poseidon2::Poseidon2Chip,
};

#[cfg(test)]
pub mod tests;

pub mod air;
pub mod bridge;
pub mod columns;
pub mod trace;

pub use air::CpuAir;

pub const INST_WIDTH: usize = 1;

pub const READ_INSTRUCTION_BUS: usize = 0;
pub const MEMORY_BUS: usize = 1;
pub const ARITHMETIC_BUS: usize = 2;
pub const FIELD_EXTENSION_BUS: usize = 3;
pub const RANGE_CHECKER_BUS: usize = 4;
pub const POSEIDON2_BUS: usize = 5;
pub const POSEIDON2_DIRECT_BUS: usize = 6;
pub const IS_LESS_THAN_BUS: usize = 7;

pub const CPU_MAX_READS_PER_CYCLE: usize = 3;
pub const CPU_MAX_WRITES_PER_CYCLE: usize = 1;
pub const CPU_MAX_ACCESSES_PER_CYCLE: usize = CPU_MAX_READS_PER_CYCLE + CPU_MAX_WRITES_PER_CYCLE;

pub const WORD_SIZE: usize = 1;

#[derive(Copy, Clone, Debug, PartialEq, Eq, FromStr, PartialOrd, Ord)]
#[repr(usize)]
#[allow(non_camel_case_types)]
pub enum OpCode {
    LOADW = 0,
    STOREW = 1,
    JAL = 2,
    BEQ = 3,
    BNE = 4,
    TERMINATE = 5,
    PUBLISH = 6,
    FADD = 10,
    FSUB = 11,
    FMUL = 12,
    FDIV = 13,

    F_LESS_THAN = 14,

    FAIL = 20,
    PRINTF = 21,

    FE4ADD = 30,
    FE4SUB = 31,
    BBE4MUL = 32,
    BBE4INV = 33,

    PERM_POS2 = 40,
    COMP_POS2 = 41,

    /// Instruction to write the next hint word into memory.
    SHINTW = 50,

    /// Phantom instruction to prepare the next input vector for hinting.
    HINT_INPUT = 51,
    /// Phantom instruction to prepare the little-endian bit decomposition of a variable for hinting.
    HINT_BITS = 52,

    /// Phantom instruction to start tracing
    CT_START = 60,
    /// Phantom instruction to end tracing
    CT_END = 61,

<<<<<<< HEAD
    MOD_ADD = 70,
    MOD_SUB = 71,
    MOD_MUL = 72,
    MOD_DIV = 73,
=======
    LOADW2 = 70,
    STOREW2 = 71,
>>>>>>> 66b459a7

    NOP = 100,
}

impl fmt::Display for OpCode {
    fn fmt(&self, f: &mut fmt::Formatter) -> fmt::Result {
        write!(f, "{:?}", self)
    }
}

pub const CORE_INSTRUCTIONS: [OpCode; 15] = [
    LOADW, STOREW, JAL, BEQ, BNE, TERMINATE, SHINTW, HINT_INPUT, HINT_BITS, PUBLISH, CT_START,
    CT_END, NOP, LOADW2, STOREW2,
];
pub const FIELD_ARITHMETIC_INSTRUCTIONS: [OpCode; 4] = [FADD, FSUB, FMUL, FDIV];
pub const FIELD_EXTENSION_INSTRUCTIONS: [OpCode; 4] = [FE4ADD, FE4SUB, BBE4MUL, BBE4INV];
pub const MODULAR_ARITHMETIC_INSTRUCTIONS: [OpCode; 4] = [MOD_ADD, MOD_SUB, MOD_MUL, MOD_DIV];

impl OpCode {
    pub fn all_opcodes() -> Vec<OpCode> {
        let mut all_opcodes = vec![];
        all_opcodes.extend(CORE_INSTRUCTIONS);
        all_opcodes.extend(FIELD_ARITHMETIC_INSTRUCTIONS);
        all_opcodes.extend(FIELD_EXTENSION_INSTRUCTIONS);
        all_opcodes.extend([FAIL, PRINTF]);
        all_opcodes.extend([PERM_POS2, COMP_POS2]);
        all_opcodes
    }

    pub fn from_u8(value: u8) -> Option<Self> {
        Self::all_opcodes()
            .into_iter()
            .find(|&opcode| value == opcode as u8)
    }
}

fn timestamp_delta(opcode: OpCode) -> usize {
    // If an instruction performs a writes, it must change timestamp by WRITE_DELTA.
    const WRITE_DELTA: usize = CPU_MAX_READS_PER_CYCLE + 1;
    match opcode {
        LOADW | STOREW | LOADW2 | STOREW2 => WRITE_DELTA,
        // JAL only does WRITE, but it is done as timestamp + 2
        JAL => WRITE_DELTA,
        BEQ | BNE => 2,
        TERMINATE => 0,
        PUBLISH => 2,
        opcode if FIELD_ARITHMETIC_INSTRUCTIONS.contains(&opcode) => WRITE_DELTA,
        opcode if FIELD_EXTENSION_INSTRUCTIONS.contains(&opcode) => {
            FieldExtensionArithmeticAir::max_accesses_per_instruction(opcode)
        }
<<<<<<< HEAD
        opcode if MODULAR_ARITHMETIC_INSTRUCTIONS.contains(&opcode) => {
            ModularMultiplicationVmAir::max_accesses_per_instruction(opcode)
        }
        F_LESS_THAN => 3,
=======
        F_LESS_THAN => WRITE_DELTA,
>>>>>>> 66b459a7
        FAIL => 0,
        PRINTF => 1,
        COMP_POS2 | PERM_POS2 => {
            Poseidon2Chip::<16, BabyBear>::max_accesses_per_instruction(opcode)
        }
        SHINTW => WRITE_DELTA,
        HINT_INPUT | HINT_BITS => 0,
        CT_START | CT_END => 0,
        NOP => 0,
        _ => panic!("Unknown opcode: {:?}", opcode),
    }
}

#[derive(Default, Clone, Copy)]
pub struct CpuOptions {
    pub field_arithmetic_enabled: bool,
    pub field_extension_enabled: bool,
    pub compress_poseidon2_enabled: bool,
    pub perm_poseidon2_enabled: bool,
    pub is_less_than_enabled: bool,
    pub num_public_values: usize,
    pub modular_arithmetic_enabled: bool,
}

#[derive(Default, Clone, Copy)]
/// State of the CPU.
pub struct ExecutionState {
    pub clock_cycle: usize,
    pub timestamp: usize,
    pub pc: usize,
    pub is_done: bool,
}

impl CpuOptions {
    pub fn poseidon2_enabled(&self) -> bool {
        self.compress_poseidon2_enabled || self.perm_poseidon2_enabled
    }

    pub fn enabled_instructions(&self) -> Vec<OpCode> {
        let mut result = CORE_INSTRUCTIONS.to_vec();
        if self.field_extension_enabled {
            result.extend(FIELD_EXTENSION_INSTRUCTIONS);
        }
        if self.field_arithmetic_enabled {
            result.extend(FIELD_ARITHMETIC_INSTRUCTIONS);
        }
        if self.modular_arithmetic_enabled {
            result.extend(MODULAR_ARITHMETIC_INSTRUCTIONS);
        }
        if self.compress_poseidon2_enabled {
            result.push(COMP_POS2);
        }
        if self.perm_poseidon2_enabled {
            result.push(PERM_POS2);
        }
        if self.is_less_than_enabled {
            result.push(F_LESS_THAN);
        }
        result
    }

    pub fn num_enabled_instructions(&self) -> usize {
        self.enabled_instructions().len()
    }
}

/// Chip for the CPU. Carries all state and owns execution.
pub struct CpuChip<const WORD_SIZE: usize, F: Clone> {
    pub air: CpuAir<WORD_SIZE>,
    pub rows: Vec<Vec<F>>,
    pub state: ExecutionState,
    /// Program counter at the start of the current segment.
    pub start_state: ExecutionState,
    /// Public inputs for the current segment.
    pub pis: Vec<F>,
}

impl<const WORD_SIZE: usize, F: Clone> CpuChip<WORD_SIZE, F> {
    pub fn new(options: CpuOptions) -> Self {
        Self {
            air: CpuAir::new(options),
            rows: vec![],
            state: ExecutionState::default(),
            start_state: ExecutionState::default(),
            pis: vec![],
        }
    }

    pub fn current_height(&self) -> usize {
        self.rows.len()
    }

    /// Sets the current state of the CPU.
    pub fn set_state(&mut self, state: ExecutionState) {
        self.state = state;
    }

    /// Sets the current state of the CPU.
    pub fn from_state(options: CpuOptions, state: ExecutionState) -> Self {
        let mut chip = Self::new(options);
        chip.state = state;
        chip.start_state = state;
        chip
    }
}

impl<const WORD_SIZE: usize, F: PrimeField32> CpuChip<WORD_SIZE, F> {
    /// Writes the public inputs for the current segment (beginning and end program counters).
    ///
    /// Should only be called after segment end.
    fn generate_pvs(&mut self) {
        let first_row_pc = self.start_state.pc;
        let last_row_pc = self.state.pc;
        self.pis = vec![
            F::from_canonical_usize(first_row_pc),
            F::from_canonical_usize(last_row_pc),
        ];
    }
}<|MERGE_RESOLUTION|>--- conflicted
+++ resolved
@@ -44,11 +44,14 @@
 pub enum OpCode {
     LOADW = 0,
     STOREW = 1,
-    JAL = 2,
-    BEQ = 3,
-    BNE = 4,
-    TERMINATE = 5,
-    PUBLISH = 6,
+    LOADW2 = 2,
+    STOREW2 = 3,
+    JAL = 4,
+    BEQ = 5,
+    BNE = 6,
+    TERMINATE = 7,
+    PUBLISH = 8,
+
     FADD = 10,
     FSUB = 11,
     FMUL = 12,
@@ -80,15 +83,10 @@
     /// Phantom instruction to end tracing
     CT_END = 61,
 
-<<<<<<< HEAD
     MOD_ADD = 70,
     MOD_SUB = 71,
     MOD_MUL = 72,
     MOD_DIV = 73,
-=======
-    LOADW2 = 70,
-    STOREW2 = 71,
->>>>>>> 66b459a7
 
     NOP = 100,
 }
@@ -139,14 +137,10 @@
         opcode if FIELD_EXTENSION_INSTRUCTIONS.contains(&opcode) => {
             FieldExtensionArithmeticAir::max_accesses_per_instruction(opcode)
         }
-<<<<<<< HEAD
         opcode if MODULAR_ARITHMETIC_INSTRUCTIONS.contains(&opcode) => {
             ModularMultiplicationVmAir::max_accesses_per_instruction(opcode)
         }
-        F_LESS_THAN => 3,
-=======
         F_LESS_THAN => WRITE_DELTA,
->>>>>>> 66b459a7
         FAIL => 0,
         PRINTF => 1,
         COMP_POS2 | PERM_POS2 => {
