use core::panic;
use std::{cell::RefCell, rc::Rc};

pub use air::CpuAir;
use p3_field::PrimeField32;
<<<<<<< HEAD
use strum::{EnumIter, FromRepr, IntoEnumIterator};
use OpCode::*;

use crate::{field_extension::FieldExtensionArithmeticAir, hashes::poseidon2::Poseidon2Chip};
=======

use crate::{
    arch::{
        bus::ExecutionBus,
        instructions::{Opcode, Opcode::*},
    },
    memory::manager::MemoryManager,
};
>>>>>>> 3807469b

// TODO[zach]: Restore tests once we have control flow chip.
//#[cfg(test)]
//pub mod tests;

pub mod air;
pub mod bridge;
pub mod columns;
pub mod trace;

pub const INST_WIDTH: usize = 1;

pub const READ_INSTRUCTION_BUS: usize = 8;
pub const RANGE_CHECKER_BUS: usize = 4;
pub const POSEIDON2_DIRECT_BUS: usize = 6;
<<<<<<< HEAD
pub const KECCAK256_BUS: usize = 7;
pub const BYTE_XOR_BUS: usize = 8;

pub const CPU_MAX_READS_PER_CYCLE: usize = 2;
pub const CPU_MAX_WRITES_PER_CYCLE: usize = 1;
pub const CPU_MAX_ACCESSES_PER_CYCLE: usize = CPU_MAX_READS_PER_CYCLE + CPU_MAX_WRITES_PER_CYCLE;

pub const WORD_SIZE: usize = 1;

#[derive(Copy, Clone, Debug, PartialEq, Eq, FromStr, PartialOrd, Ord, FromRepr, EnumIter)]
#[repr(usize)]
#[allow(non_camel_case_types)]
pub enum OpCode {
    LOADW = 0,
    STOREW = 1,
    JAL = 2,
    BEQ = 3,
    BNE = 4,
    TERMINATE = 5,
    PUBLISH = 6,
    FADD = 10,
    FSUB = 11,
    FMUL = 12,
    FDIV = 13,

    FAIL = 20,
    PRINTF = 21,

    FE4ADD = 30,
    FE4SUB = 31,
    BBE4MUL = 32,
    BBE4INV = 33,

    PERM_POS2 = 40,
    COMP_POS2 = 41,
    KECCAK256 = 42,

    /// Instruction to write the next hint word into memory.
    SHINTW = 50,

    /// Phantom instruction to prepare the next input vector for hinting.
    HINT_INPUT = 51,
    /// Phantom instruction to prepare the little-endian bit decomposition of a variable for hinting.
    HINT_BITS = 52,

    /// Phantom instruction to start tracing
    CT_START = 60,
    /// Phantom instruction to end tracing
    CT_END = 61,

    NOP = 100,
}

impl fmt::Display for OpCode {
    fn fmt(&self, f: &mut fmt::Formatter) -> fmt::Result {
        write!(f, "{:?}", self)
    }
}

pub const CORE_INSTRUCTIONS: [OpCode; 13] = [
    LOADW, STOREW, JAL, BEQ, BNE, TERMINATE, SHINTW, HINT_INPUT, HINT_BITS, PUBLISH, CT_START,
    CT_END, NOP,
];
pub const FIELD_ARITHMETIC_INSTRUCTIONS: [OpCode; 4] = [FADD, FSUB, FMUL, FDIV];
pub const FIELD_EXTENSION_INSTRUCTIONS: [OpCode; 4] = [FE4ADD, FE4SUB, BBE4MUL, BBE4INV];

impl OpCode {
    pub fn all_opcodes() -> Vec<OpCode> {
        OpCode::iter().collect()
    }

    pub fn from_u8(value: u8) -> Option<Self> {
        OpCode::from_repr(value as usize)
    }
}

// TODO: this needs to be changed to allow variable length accesses
fn max_accesses_per_instruction(opcode: OpCode) -> usize {
=======
pub const IS_LESS_THAN_BUS: usize = 7;
pub const CPU_MAX_READS_PER_CYCLE: usize = 3;
pub const CPU_MAX_WRITES_PER_CYCLE: usize = 1;
pub const CPU_MAX_ACCESSES_PER_CYCLE: usize = CPU_MAX_READS_PER_CYCLE + CPU_MAX_WRITES_PER_CYCLE;

// [jpw] Temporary, we are going to remove cpu anyways
const WORD_SIZE: usize = 1;

fn timestamp_delta(opcode: Opcode) -> usize {
>>>>>>> 3807469b
    match opcode {
        LOADW | STOREW => 3,
        LOADW2 | STOREW2 => 4,
        JAL => 1,
        BEQ | BNE => 2,
        TERMINATE => 0,
        PUBLISH => 2,
        FAIL => 0,
        PRINTF => 1,
        SHINTW => 2,
        HINT_INPUT | HINT_BITS => 0,
        CT_START | CT_END => 0,
        NOP => 0,
<<<<<<< HEAD
        _ => panic!("{:?}", opcode),
=======
        _ => panic!("Non-CPU opcode: {:?}", opcode),
>>>>>>> 3807469b
    }
}

#[derive(Default, Clone, Copy, Debug)]
pub struct CpuOptions {
<<<<<<< HEAD
    pub field_arithmetic_enabled: bool,
    pub field_extension_enabled: bool,
    pub compress_poseidon2_enabled: bool,
    pub perm_poseidon2_enabled: bool,
    pub keccak_enabled: bool,
=======
>>>>>>> 3807469b
    pub num_public_values: usize,
}

#[derive(Clone, Copy, Debug)]
pub struct CpuState {
    pub clock_cycle: usize,
    pub timestamp: usize,
    pub pc: usize,
    pub is_done: bool,
}

impl CpuState {
    pub fn initial() -> Self {
        CpuState {
            clock_cycle: 0,
            timestamp: 1,
            pc: 0,
            is_done: false,
        }
<<<<<<< HEAD
        if self.perm_poseidon2_enabled {
            result.push(PERM_POS2);
        }
        if self.keccak_enabled {
            result.push(KECCAK256);
        }
        result
    }

    pub fn num_enabled_instructions(&self) -> usize {
        self.enabled_instructions().len()
    }
}

#[derive(Default, Clone)]
/// Air for the CPU. Carries no state and does not own execution.
pub struct CpuAir<const WORD_SIZE: usize> {
    pub options: CpuOptions,
}

impl<const WORD_SIZE: usize> CpuAir<WORD_SIZE> {
    pub fn new(options: CpuOptions) -> Self {
        Self { options }
=======
>>>>>>> 3807469b
    }
}

/// Chip for the CPU. Carries all state and owns execution.
#[derive(Debug)]
pub struct CpuChip<F: PrimeField32> {
    pub air: CpuAir,
    pub rows: Vec<Vec<F>>,
    pub state: CpuState,
    /// Program counter at the start of the current segment.
    pub start_state: CpuState,
    pub public_values: Vec<Option<F>>,
    pub memory_manager: Rc<RefCell<MemoryManager<F>>>,
}

impl<F: PrimeField32> CpuChip<F> {
    pub fn new(
        options: CpuOptions,
        execution_bus: ExecutionBus,
        memory_manager: Rc<RefCell<MemoryManager<F>>>,
    ) -> Self {
        Self::from_state(options, execution_bus, memory_manager, CpuState::initial())
    }

    /// Sets the current state of the CPU.
    pub fn set_state(&mut self, state: CpuState) {
        self.state = state;
    }

    /// Sets the current state of the CPU.
    pub fn from_state(
        options: CpuOptions,
        execution_bus: ExecutionBus,
        memory_manager: Rc<RefCell<MemoryManager<F>>>,
        state: CpuState,
    ) -> Self {
        let memory_offline_checker = memory_manager.borrow().make_offline_checker();
        Self {
            air: CpuAir {
                options,
                execution_bus,
                memory_offline_checker,
            },
            rows: vec![],
            state,
            start_state: state,
            public_values: vec![None; options.num_public_values],
            memory_manager,
        }
    }
}<|MERGE_RESOLUTION|>--- conflicted
+++ resolved
@@ -3,12 +3,6 @@
 
 pub use air::CpuAir;
 use p3_field::PrimeField32;
-<<<<<<< HEAD
-use strum::{EnumIter, FromRepr, IntoEnumIterator};
-use OpCode::*;
-
-use crate::{field_extension::FieldExtensionArithmeticAir, hashes::poseidon2::Poseidon2Chip};
-=======
 
 use crate::{
     arch::{
@@ -17,7 +11,6 @@
     },
     memory::manager::MemoryManager,
 };
->>>>>>> 3807469b
 
 // TODO[zach]: Restore tests once we have control flow chip.
 //#[cfg(test)]
@@ -33,87 +26,7 @@
 pub const READ_INSTRUCTION_BUS: usize = 8;
 pub const RANGE_CHECKER_BUS: usize = 4;
 pub const POSEIDON2_DIRECT_BUS: usize = 6;
-<<<<<<< HEAD
-pub const KECCAK256_BUS: usize = 7;
 pub const BYTE_XOR_BUS: usize = 8;
-
-pub const CPU_MAX_READS_PER_CYCLE: usize = 2;
-pub const CPU_MAX_WRITES_PER_CYCLE: usize = 1;
-pub const CPU_MAX_ACCESSES_PER_CYCLE: usize = CPU_MAX_READS_PER_CYCLE + CPU_MAX_WRITES_PER_CYCLE;
-
-pub const WORD_SIZE: usize = 1;
-
-#[derive(Copy, Clone, Debug, PartialEq, Eq, FromStr, PartialOrd, Ord, FromRepr, EnumIter)]
-#[repr(usize)]
-#[allow(non_camel_case_types)]
-pub enum OpCode {
-    LOADW = 0,
-    STOREW = 1,
-    JAL = 2,
-    BEQ = 3,
-    BNE = 4,
-    TERMINATE = 5,
-    PUBLISH = 6,
-    FADD = 10,
-    FSUB = 11,
-    FMUL = 12,
-    FDIV = 13,
-
-    FAIL = 20,
-    PRINTF = 21,
-
-    FE4ADD = 30,
-    FE4SUB = 31,
-    BBE4MUL = 32,
-    BBE4INV = 33,
-
-    PERM_POS2 = 40,
-    COMP_POS2 = 41,
-    KECCAK256 = 42,
-
-    /// Instruction to write the next hint word into memory.
-    SHINTW = 50,
-
-    /// Phantom instruction to prepare the next input vector for hinting.
-    HINT_INPUT = 51,
-    /// Phantom instruction to prepare the little-endian bit decomposition of a variable for hinting.
-    HINT_BITS = 52,
-
-    /// Phantom instruction to start tracing
-    CT_START = 60,
-    /// Phantom instruction to end tracing
-    CT_END = 61,
-
-    NOP = 100,
-}
-
-impl fmt::Display for OpCode {
-    fn fmt(&self, f: &mut fmt::Formatter) -> fmt::Result {
-        write!(f, "{:?}", self)
-    }
-}
-
-pub const CORE_INSTRUCTIONS: [OpCode; 13] = [
-    LOADW, STOREW, JAL, BEQ, BNE, TERMINATE, SHINTW, HINT_INPUT, HINT_BITS, PUBLISH, CT_START,
-    CT_END, NOP,
-];
-pub const FIELD_ARITHMETIC_INSTRUCTIONS: [OpCode; 4] = [FADD, FSUB, FMUL, FDIV];
-pub const FIELD_EXTENSION_INSTRUCTIONS: [OpCode; 4] = [FE4ADD, FE4SUB, BBE4MUL, BBE4INV];
-
-impl OpCode {
-    pub fn all_opcodes() -> Vec<OpCode> {
-        OpCode::iter().collect()
-    }
-
-    pub fn from_u8(value: u8) -> Option<Self> {
-        OpCode::from_repr(value as usize)
-    }
-}
-
-// TODO: this needs to be changed to allow variable length accesses
-fn max_accesses_per_instruction(opcode: OpCode) -> usize {
-=======
-pub const IS_LESS_THAN_BUS: usize = 7;
 pub const CPU_MAX_READS_PER_CYCLE: usize = 3;
 pub const CPU_MAX_WRITES_PER_CYCLE: usize = 1;
 pub const CPU_MAX_ACCESSES_PER_CYCLE: usize = CPU_MAX_READS_PER_CYCLE + CPU_MAX_WRITES_PER_CYCLE;
@@ -122,7 +35,6 @@
 const WORD_SIZE: usize = 1;
 
 fn timestamp_delta(opcode: Opcode) -> usize {
->>>>>>> 3807469b
     match opcode {
         LOADW | STOREW => 3,
         LOADW2 | STOREW2 => 4,
@@ -136,24 +48,12 @@
         HINT_INPUT | HINT_BITS => 0,
         CT_START | CT_END => 0,
         NOP => 0,
-<<<<<<< HEAD
-        _ => panic!("{:?}", opcode),
-=======
         _ => panic!("Non-CPU opcode: {:?}", opcode),
->>>>>>> 3807469b
     }
 }
 
 #[derive(Default, Clone, Copy, Debug)]
 pub struct CpuOptions {
-<<<<<<< HEAD
-    pub field_arithmetic_enabled: bool,
-    pub field_extension_enabled: bool,
-    pub compress_poseidon2_enabled: bool,
-    pub perm_poseidon2_enabled: bool,
-    pub keccak_enabled: bool,
-=======
->>>>>>> 3807469b
     pub num_public_values: usize,
 }
 
@@ -173,32 +73,6 @@
             pc: 0,
             is_done: false,
         }
-<<<<<<< HEAD
-        if self.perm_poseidon2_enabled {
-            result.push(PERM_POS2);
-        }
-        if self.keccak_enabled {
-            result.push(KECCAK256);
-        }
-        result
-    }
-
-    pub fn num_enabled_instructions(&self) -> usize {
-        self.enabled_instructions().len()
-    }
-}
-
-#[derive(Default, Clone)]
-/// Air for the CPU. Carries no state and does not own execution.
-pub struct CpuAir<const WORD_SIZE: usize> {
-    pub options: CpuOptions,
-}
-
-impl<const WORD_SIZE: usize> CpuAir<WORD_SIZE> {
-    pub fn new(options: CpuOptions) -> Self {
-        Self { options }
-=======
->>>>>>> 3807469b
     }
 }
 
