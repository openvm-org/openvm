--- conflicted
+++ resolved
@@ -48,18 +48,14 @@
     BBE4MUL = 14,
     BBE4INV = 15,
 
-<<<<<<< HEAD
     PERM_POS2 = 16,
     COMP_POS2 = 17,
-=======
-    HINT = 16,
->>>>>>> 5609fa11
+    HINT = 18,
 }
 
 impl OpCode {
     pub fn from_u8(value: u8) -> Option<Self> {
         match value {
-<<<<<<< HEAD
             0 => Some(LOADW),
             1 => Some(STOREW),
             2 => Some(JAL),
@@ -82,26 +78,9 @@
 
             16 => Some(PERM_POS2),
             17 => Some(COMP_POS2),
-
-=======
-            0 => Some(OpCode::LOADW),
-            1 => Some(OpCode::STOREW),
-            2 => Some(OpCode::JAL),
-            3 => Some(OpCode::BEQ),
-            4 => Some(OpCode::BNE),
-            5 => Some(OpCode::TERMINATE),
-            6 => Some(OpCode::FADD),
-            7 => Some(OpCode::FSUB),
-            8 => Some(OpCode::FMUL),
-            9 => Some(OpCode::FDIV),
-            10 => Some(OpCode::FAIL),
-            11 => Some(OpCode::PRINTF),
-            12 => Some(OpCode::FE4ADD),
-            13 => Some(OpCode::FE4SUB),
-            14 => Some(OpCode::BBE4MUL),
-            15 => Some(OpCode::BBE4INV),
-            16 => Some(OpCode::HINT),
->>>>>>> 5609fa11
+          
+            18 => Some(OpCode::HINT),
+          
             _ => None,
         }
     }
@@ -128,13 +107,10 @@
         }
         FAIL => 0,
         PRINTF => 1,
-<<<<<<< HEAD
         COMP_POS2 | PERM_POS2 => {
             Poseidon2Chip::<16, BabyBear>::max_accesses_per_instruction(opcode)
         }
-=======
         HINT => 0,
->>>>>>> 5609fa11
         _ => panic!(),
     }
 }
