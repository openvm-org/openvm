use enum_utils::FromStr;
use p3_baby_bear::BabyBear;

#[cfg(test)]
pub mod tests;

pub mod air;
pub mod bridge;
pub mod columns;
pub mod trace;

pub const INST_WIDTH: usize = 1;

pub const READ_INSTRUCTION_BUS: usize = 0;
pub const MEMORY_BUS: usize = 1;
pub const ARITHMETIC_BUS: usize = 2;
pub const FIELD_EXTENSION_BUS: usize = 3;
pub const RANGE_CHECKER_BUS: usize = 4;
pub const POSEIDON2_BUS: usize = 5;

pub const CPU_MAX_READS_PER_CYCLE: usize = 2;
pub const CPU_MAX_WRITES_PER_CYCLE: usize = 1;
pub const CPU_MAX_ACCESSES_PER_CYCLE: usize = CPU_MAX_READS_PER_CYCLE + CPU_MAX_WRITES_PER_CYCLE;

pub const WORD_SIZE: usize = 1;

#[derive(Copy, Clone, Debug, PartialEq, Eq, FromStr, PartialOrd, Ord)]
#[repr(usize)]
#[allow(non_camel_case_types)]
pub enum OpCode {
    LOADW = 0,
    STOREW = 1,
    JAL = 2,
    BEQ = 3,
    BNE = 4,
    TERMINATE = 5,

    FADD = 6,
    FSUB = 7,
    FMUL = 8,
    FDIV = 9,

    FAIL = 10,
    PRINTF = 11,

    FE4ADD = 12,
    FE4SUB = 13,
    BBE4MUL = 14,
    BBE4INV = 15,

    PERM_POS2 = 16,
    COMP_POS2 = 17,

    /// Instruction to write the next hint word into memory.
    SHINTW = 18,

<<<<<<< HEAD
    /// Psuedo-instruction to prepare the next input vector for hinting.
    HINT_INPUT = 19,
    /// Psuedo-instruction to prepare the little-endian bit decomposition of a variable for hinting.
=======
    /// Phantom instruction to prepare the next input vector for hinting.
    HINT_INPUT = 19,
    /// Phantom instruction to prepare the little-endian bit decomposition of a variable for hinting.
>>>>>>> 6a242474
    HINT_BITS = 20,
}

impl OpCode {
    pub fn from_u8(value: u8) -> Option<Self> {
        match value {
            0 => Some(LOADW),
            1 => Some(STOREW),
            2 => Some(JAL),
            3 => Some(BEQ),
            4 => Some(BNE),
            5 => Some(TERMINATE),

            6 => Some(FADD),
            7 => Some(FSUB),
            8 => Some(FMUL),
            9 => Some(FDIV),

            10 => Some(FAIL),
            11 => Some(PRINTF),

            12 => Some(FE4ADD),
            13 => Some(FE4SUB),
            14 => Some(BBE4MUL),
            15 => Some(BBE4INV),

            16 => Some(PERM_POS2),
            17 => Some(COMP_POS2),

            18 => Some(SHINTW),
            19 => Some(HINT_INPUT),
            20 => Some(HINT_BITS),

            _ => None,
        }
    }
}

use crate::field_extension::FieldExtensionArithmeticAir;
use crate::poseidon2::Poseidon2Chip;
use OpCode::*;

pub const CORE_INSTRUCTIONS: [OpCode; 9] = [
    LOADW, STOREW, JAL, BEQ, BNE, TERMINATE, SHINTW, HINT_INPUT, HINT_BITS,
];
pub const FIELD_ARITHMETIC_INSTRUCTIONS: [OpCode; 4] = [FADD, FSUB, FMUL, FDIV];
pub const FIELD_EXTENSION_INSTRUCTIONS: [OpCode; 4] = [FE4ADD, FE4SUB, BBE4MUL, BBE4INV];

fn max_accesses_per_instruction(opcode: OpCode) -> usize {
    match opcode {
        LOADW | STOREW => 3,
        // JAL only does WRITE, but it is done as timestamp + 2
        JAL => 3,
        BEQ | BNE => 2,
        TERMINATE => 0,
        opcode if FIELD_ARITHMETIC_INSTRUCTIONS.contains(&opcode) => 3,
        opcode if FIELD_EXTENSION_INSTRUCTIONS.contains(&opcode) => {
            FieldExtensionArithmeticAir::max_accesses_per_instruction(opcode)
        }
        FAIL => 0,
        PRINTF => 1,
        COMP_POS2 | PERM_POS2 => {
            Poseidon2Chip::<16, BabyBear>::max_accesses_per_instruction(opcode)
        }
        SHINTW => 3,
        HINT_INPUT | HINT_BITS => 0,
        _ => panic!(),
    }
}

#[derive(Default, Clone, Copy)]
pub struct CpuOptions {
    pub field_arithmetic_enabled: bool,
    pub field_extension_enabled: bool,
    pub compress_poseidon2_enabled: bool,
    pub perm_poseidon2_enabled: bool,
}

impl CpuOptions {
    pub fn poseidon2_enabled(&self) -> bool {
        self.compress_poseidon2_enabled || self.perm_poseidon2_enabled
    }

    pub fn enabled_instructions(&self) -> Vec<OpCode> {
        let mut result = CORE_INSTRUCTIONS.to_vec();
        if self.field_extension_enabled {
            result.extend(FIELD_EXTENSION_INSTRUCTIONS);
        }
        if self.field_arithmetic_enabled {
            result.extend(FIELD_ARITHMETIC_INSTRUCTIONS);
        }
        if self.compress_poseidon2_enabled {
            result.push(COMP_POS2);
        }
        if self.perm_poseidon2_enabled {
            result.push(PERM_POS2);
        }
        result
    }

    pub fn num_enabled_instructions(&self) -> usize {
        self.enabled_instructions().len()
    }
}

#[derive(Default, Clone)]
pub struct CpuAir<const WORD_SIZE: usize> {
    pub options: CpuOptions,
}

impl<const WORD_SIZE: usize> CpuAir<WORD_SIZE> {
    pub fn new(options: CpuOptions) -> Self {
        Self { options }
    }
}<|MERGE_RESOLUTION|>--- conflicted
+++ resolved
@@ -54,15 +54,9 @@
     /// Instruction to write the next hint word into memory.
     SHINTW = 18,
 
-<<<<<<< HEAD
-    /// Psuedo-instruction to prepare the next input vector for hinting.
-    HINT_INPUT = 19,
-    /// Psuedo-instruction to prepare the little-endian bit decomposition of a variable for hinting.
-=======
     /// Phantom instruction to prepare the next input vector for hinting.
     HINT_INPUT = 19,
     /// Phantom instruction to prepare the little-endian bit decomposition of a variable for hinting.
->>>>>>> 6a242474
     HINT_BITS = 20,
 }
 
