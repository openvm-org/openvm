--- conflicted
+++ resolved
@@ -11,14 +11,8 @@
 
 use super::{
     columns::{CpuAuxCols, CpuCols, CpuIoCols},
-<<<<<<< HEAD
-    CpuAir,
-    OpCode::*,
-    CPU_MAX_READS_PER_CYCLE, FIELD_ARITHMETIC_INSTRUCTIONS, INST_WIDTH,
-=======
     timestamp_delta, CpuOptions, CPU_MAX_ACCESSES_PER_CYCLE, CPU_MAX_READS_PER_CYCLE, INST_WIDTH,
     WORD_SIZE,
->>>>>>> 3807469b
 };
 use crate::{
     arch::{bus::ExecutionBus, instructions::Opcode::*},
@@ -399,18 +393,6 @@
         );
 
         // update the timestamp correctly
-<<<<<<< HEAD
-        // TODO: next_timestamp must be variable and then checked to be greater than timestamp
-        // This will be part of no-CPU architecture
-        // for (&opcode, &flag) in operation_flags.iter() {
-        //     if opcode != TERMINATE && opcode != NOP {
-        //         builder.when(flag).assert_eq(
-        //             next_timestamp,
-        //             timestamp + AB::F::from_canonical_usize(max_accesses_per_instruction(opcode)),
-        //         )
-        //     }
-        // }
-=======
         for (&opcode, &flag) in operation_flags.iter() {
             if opcode != TERMINATE && opcode != NOP {
                 builder.when(flag).assert_eq(
@@ -419,7 +401,6 @@
                 )
             }
         }
->>>>>>> 3807469b
 
         // make sure program terminates or shards with NOP
         builder.when_last_row().assert_zero(
