use std::borrow::Borrow;

<<<<<<< HEAD
use afs_stark_backend::interaction::InteractionBuilder;
=======
>>>>>>> f5baffdb
use p3_air::{Air, AirBuilder, AirBuilderWithPublicValues, BaseAir};
use p3_field::{AbstractField, Field};
use p3_matrix::Matrix;

use afs_primitives::{
    is_equal_vec::{columns::IsEqualVecIoCols, IsEqualVecAir},
    is_zero::{columns::IsZeroIoCols, IsZeroAir},
    sub_chip::SubAir,
};
use afs_stark_backend::interaction::InteractionBuilder;

use super::{
    columns::{CpuAuxCols, CpuCols, CpuIoCols},
    max_accesses_per_instruction, CpuAir,
    OpCode::*,
    CPU_MAX_READS_PER_CYCLE, FIELD_ARITHMETIC_INSTRUCTIONS, INST_WIDTH,
};

impl<const WORD_SIZE: usize, F: Field> BaseAir<F> for CpuAir<WORD_SIZE> {
    fn width(&self) -> usize {
        CpuCols::<WORD_SIZE, F>::get_width(self.options)
    }
}

impl<const WORD_SIZE: usize> CpuAir<WORD_SIZE> {
    fn assert_compose<AB: AirBuilder>(
        &self,
        builder: &mut AB,
        word: [AB::Var; WORD_SIZE],
        field_elem: AB::Expr,
    ) {
        builder.assert_eq(word[0], field_elem);
        for &cell in word.iter().take(WORD_SIZE).skip(1) {
            builder.assert_zero(cell);
        }
    }
}

<<<<<<< HEAD
impl<const WORD_SIZE: usize, AB: AirBuilderWithPublicValues + InteractionBuilder> Air<AB>
    for CpuAir<WORD_SIZE>
{
    // TODO: continuation verification checks program counters match up [INT-1732]
=======
impl<const WORD_SIZE: usize, AB: InteractionBuilder + AirBuilderWithPublicValues> Air<AB>
    for CpuAir<WORD_SIZE>
{
>>>>>>> f5baffdb
    fn eval(&self, builder: &mut AB) {
        let main = builder.main();
        let pis = builder.public_values();

        let start_pc = pis[0];
        let end_pc = pis[1];

        let inst_width = AB::F::from_canonical_usize(INST_WIDTH);

        let local = main.row_slice(0);
        let local: &[AB::Var] = (*local).borrow();
        let local_cols = CpuCols::<WORD_SIZE, AB::Var>::from_slice(local, self.options);

        let next = main.row_slice(1);
        let next: &[AB::Var] = (*next).borrow();
        let next_cols = CpuCols::<WORD_SIZE, AB::Var>::from_slice(next, self.options);
        let CpuCols { io, aux } = local_cols;
        let CpuCols { io: next_io, .. } = next_cols;

        let CpuIoCols {
            timestamp,
            pc,
            opcode,
            op_a: a,
            op_b: b,
            op_c: c,
            d,
            e,
        } = io;
        let CpuIoCols {
            timestamp: next_timestamp,
            pc: next_pc,
            ..
        } = next_io;

        let CpuAuxCols {
            operation_flags,
            public_value_flags,
            accesses,
            read0_equals_read1,
            is_equal_vec_aux,
        } = aux;

        let read1 = &accesses[0];
        let read2 = &accesses[1];
        let write = &accesses[CPU_MAX_READS_PER_CYCLE];

        // assert that the start pc is correct
        builder.when_first_row().assert_eq(pc, start_pc);
        builder.when_last_row().assert_eq(pc, end_pc);

        // set correct operation flag
        for &flag in operation_flags.values() {
            builder.assert_bool(flag);
        }

        let mut sum_flags = AB::Expr::zero();
        let mut match_opcode = AB::Expr::zero();
        for (&opcode, &flag) in operation_flags.iter() {
            sum_flags = sum_flags + flag;
            match_opcode += flag * AB::F::from_canonical_usize(opcode as usize);
        }
        builder.assert_one(sum_flags);
        builder.assert_eq(opcode, match_opcode);

        // keep track of when memory accesses should be enabled
        let mut read1_enabled_check = AB::Expr::zero();
        let mut read2_enabled_check = AB::Expr::zero();
        let mut write_enabled_check = AB::Expr::zero();

        // LOADW: d[a] <- e[d[c] + b]
        let loadw_flag = operation_flags[&LOADW];
        read1_enabled_check = read1_enabled_check + loadw_flag;
        read2_enabled_check = read2_enabled_check + loadw_flag;
        write_enabled_check = write_enabled_check + loadw_flag;

        let mut when_loadw = builder.when(loadw_flag);

        when_loadw.assert_eq(read1.address_space, d);
        when_loadw.assert_eq(read1.address, c);

        when_loadw.assert_eq(read2.address_space, e);
        self.assert_compose(&mut when_loadw, read1.data, read2.address - b);

        when_loadw.assert_eq(write.address_space, d);
        when_loadw.assert_eq(write.address, a);
        for i in 0..WORD_SIZE {
            when_loadw.assert_eq(write.data[i], read2.data[i]);
        }

        when_loadw
            .when_transition()
            .assert_eq(next_pc, pc + inst_width);

        // STOREW: e[d[c] + b] <- d[a]
        let storew_flag = operation_flags[&STOREW];
        read1_enabled_check = read1_enabled_check + storew_flag;
        read2_enabled_check = read2_enabled_check + storew_flag;
        write_enabled_check = write_enabled_check + storew_flag;

        let mut when_storew = builder.when(storew_flag);
        when_storew.assert_eq(read1.address_space, d);
        when_storew.assert_eq(read1.address, c);

        when_storew.assert_eq(read2.address_space, d);
        when_storew.assert_eq(read2.address, a);

        when_storew.assert_eq(write.address_space, e);
        self.assert_compose(&mut when_storew, read1.data, write.address - b);
        for i in 0..WORD_SIZE {
            when_storew.assert_eq(write.data[i], read2.data[i]);
        }

        when_storew
            .when_transition()
            .assert_eq(next_pc, pc + inst_width);

        // SHINTW: e[d[a] + b] <- ?
        let shintw_flag = operation_flags[&SHINTW];
        read1_enabled_check = read1_enabled_check + shintw_flag;
        write_enabled_check = write_enabled_check + shintw_flag;

        let mut when_shintw = builder.when(shintw_flag);
        when_shintw.assert_eq(read1.address_space, d);
        when_shintw.assert_eq(read1.address, a);

        when_shintw.assert_eq(write.address_space, e);
        self.assert_compose(&mut when_shintw, read1.data, write.address - b);

        when_shintw
            .when_transition()
            .assert_eq(next_pc, pc + inst_width);

        // JAL: d[a] <- pc + INST_WIDTH, pc <- pc + b
        let jal_flag = operation_flags[&JAL];
        write_enabled_check = write_enabled_check + jal_flag;

        let mut when_jal = builder.when(jal_flag);

        when_jal.assert_eq(write.address_space, d);
        when_jal.assert_eq(write.address, a);
        self.assert_compose(&mut when_jal, write.data, pc + inst_width);

        when_jal.when_transition().assert_eq(next_pc, pc + b);

        // BEQ: If d[a] = e[b], pc <- pc + c
        let beq_flag = operation_flags[&BEQ];
        read1_enabled_check = read1_enabled_check + beq_flag;
        read2_enabled_check = read2_enabled_check + beq_flag;

        let mut when_beq = builder.when(beq_flag);

        when_beq.assert_eq(read1.address_space, d);
        when_beq.assert_eq(read1.address, a);

        when_beq.assert_eq(read2.address_space, e);
        when_beq.assert_eq(read2.address, b);

        when_beq
            .when_transition()
            .when(read0_equals_read1)
            .assert_eq(next_pc, pc + c);
        when_beq
            .when_transition()
            .when(AB::Expr::one() - read0_equals_read1)
            .assert_eq(next_pc, pc + inst_width);

        // BNE: If d[a] != e[b], pc <- pc + c
        let bne_flag = operation_flags[&BNE];
        read1_enabled_check = read1_enabled_check + bne_flag;
        read2_enabled_check = read2_enabled_check + bne_flag;

        let mut when_bne = builder.when(bne_flag);

        when_bne.assert_eq(read1.address_space, d);
        when_bne.assert_eq(read1.address, a);

        when_bne.assert_eq(read2.address_space, e);
        when_bne.assert_eq(read2.address, b);

        when_bne
            .when_transition()
            .when(read0_equals_read1)
            .assert_eq(next_pc, pc + inst_width);
        when_bne
            .when_transition()
            .when(AB::Expr::one() - read0_equals_read1)
            .assert_eq(next_pc, pc + c);

        // NOP constraints same pc and timestamp as next row
        let nop_flag = operation_flags[&NOP];
        let mut when_nop = builder.when(nop_flag);
        when_nop.when_transition().assert_eq(next_pc, pc);
        when_nop
            .when_transition()
            .assert_eq(next_timestamp, timestamp);

        // TERMINATE
        let terminate_flag = operation_flags[&TERMINATE];
        let mut when_terminate = builder.when(terminate_flag);
        when_terminate.when_transition().assert_eq(next_pc, pc);

        // PUBLISH

        let publish_flag = operation_flags[&PUBLISH];
        read1_enabled_check = read1_enabled_check + publish_flag;
        read2_enabled_check = read2_enabled_check + publish_flag;

        let mut sum_flags = AB::Expr::zero();
        let mut match_public_value_index = AB::Expr::zero();
        let mut match_public_value = AB::Expr::zero();
        for (i, &flag) in public_value_flags.iter().enumerate() {
            builder.assert_bool(flag);
            sum_flags = sum_flags + flag;
            match_public_value_index += flag * AB::F::from_canonical_usize(i);
            match_public_value += flag * builder.public_values()[i].into();
        }

        let mut when_publish = builder.when(publish_flag);

        when_publish.assert_one(sum_flags);
        self.assert_compose(&mut when_publish, read1.data, match_public_value_index);
        self.assert_compose(&mut when_publish, read2.data, match_public_value);

        when_publish.assert_eq(read1.address_space, d);
        when_publish.assert_eq(read1.address, a);

        when_publish.assert_eq(read2.address_space, e);
        when_publish.assert_eq(read2.address, b);

        // arithmetic operations
        if self.options.field_arithmetic_enabled {
            let mut arithmetic_flags = AB::Expr::zero();
            for opcode in FIELD_ARITHMETIC_INSTRUCTIONS {
                arithmetic_flags += operation_flags[&opcode].into();
            }
            read1_enabled_check += arithmetic_flags.clone();
            read2_enabled_check += arithmetic_flags.clone();
            write_enabled_check += arithmetic_flags.clone();
            let mut when_arithmetic = builder.when(arithmetic_flags);

            // read from d[b] and e[c]
            when_arithmetic.assert_eq(read1.address_space, d);
            when_arithmetic.assert_eq(read1.address, b);

            when_arithmetic.assert_eq(read2.address_space, e);
            when_arithmetic.assert_eq(read2.address, c);

            // write to d[a]
            when_arithmetic.assert_eq(write.address_space, d);
            when_arithmetic.assert_eq(write.address, a);

            when_arithmetic
                .when_transition()
                .assert_eq(next_pc, pc + inst_width);
        }

        // immediate calculation

        for access in [&read1, &read2, &write] {
            let is_zero_io = IsZeroIoCols {
                x: access.address_space,
                is_zero: access.is_immediate,
            };
            let is_zero_aux = access.is_zero_aux;
            SubAir::eval(&IsZeroAir, builder, is_zero_io, is_zero_aux);
        }
        for read in [&read1, &read2] {
            self.assert_compose(
                &mut builder.when(read.is_immediate),
                read.data,
                read.address.into(),
            );
        }
        // maybe writes to immediate address space are ignored instead of disallowed?
        //builder.assert_zero(write.is_immediate);

        // evaluate equality between read1 and read2

        let is_equal_vec_io_cols = IsEqualVecIoCols {
            x: read1.data.to_vec(),
            y: read2.data.to_vec(),
            is_equal: read0_equals_read1,
        };
        SubAir::eval(
            &IsEqualVecAir::new(WORD_SIZE),
            builder,
            is_equal_vec_io_cols,
            is_equal_vec_aux,
        );

        // update the timestamp correctly
        for (&opcode, &flag) in operation_flags.iter() {
            if opcode != TERMINATE && opcode != NOP {
                builder.when(flag).assert_eq(
                    next_timestamp,
                    timestamp + AB::F::from_canonical_usize(max_accesses_per_instruction(opcode)),
                )
            }
        }

        // make sure program terminates or shards with NOP
        builder.when_last_row().assert_zero(
            (opcode - AB::Expr::from_canonical_usize(TERMINATE as usize))
                * (opcode - AB::Expr::from_canonical_usize(NOP as usize)),
        );

        // check accesses enabled
        builder.assert_eq(read1.enabled, read1_enabled_check);
        builder.assert_eq(read2.enabled, read2_enabled_check);
        builder.assert_eq(write.enabled, write_enabled_check);

        // Turn on all interactions
        self.eval_interactions(builder, io, accesses, &operation_flags);
    }
}<|MERGE_RESOLUTION|>--- conflicted
+++ resolved
@@ -1,9 +1,6 @@
 use std::borrow::Borrow;
 
-<<<<<<< HEAD
 use afs_stark_backend::interaction::InteractionBuilder;
-=======
->>>>>>> f5baffdb
 use p3_air::{Air, AirBuilder, AirBuilderWithPublicValues, BaseAir};
 use p3_field::{AbstractField, Field};
 use p3_matrix::Matrix;
@@ -42,16 +39,10 @@
     }
 }
 
-<<<<<<< HEAD
 impl<const WORD_SIZE: usize, AB: AirBuilderWithPublicValues + InteractionBuilder> Air<AB>
     for CpuAir<WORD_SIZE>
 {
     // TODO: continuation verification checks program counters match up [INT-1732]
-=======
-impl<const WORD_SIZE: usize, AB: InteractionBuilder + AirBuilderWithPublicValues> Air<AB>
-    for CpuAir<WORD_SIZE>
-{
->>>>>>> f5baffdb
     fn eval(&self, builder: &mut AB) {
         let main = builder.main();
         let pis = builder.public_values();
