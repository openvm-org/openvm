--- conflicted
+++ resolved
@@ -9,16 +9,12 @@
     FIELD_EXTENSION_INSTRUCTIONS, POSEIDON2_BUS, READ_INSTRUCTION_BUS,
 };
 use crate::{
-    cpu::OpCode::{COMP_POS2, PERM_POS2},
+    cpu::{
+        OpCode::{COMP_POS2, F_LESS_THAN, PERM_POS2},
+        IS_LESS_THAN_BUS,
+    },
     memory::manager::operation::MemoryOperation,
 };
-<<<<<<< HEAD
-=======
-use crate::cpu::{
-    OpCode::{COMP_POS2, F_LESS_THAN, PERM_POS2},
-    IS_LESS_THAN_BUS,
-};
->>>>>>> 8c366d5e
 
 impl<const WORD_SIZE: usize> CpuAir<WORD_SIZE> {
     pub fn eval_interactions<AB: InteractionBuilder>(
@@ -84,9 +80,9 @@
 
         if self.options.is_less_than_enabled {
             let fields = [
-                accesses[0].data[0],
-                accesses[1].data[0],
-                accesses[CPU_MAX_READS_PER_CYCLE].data[0],
+                ops[0].cell.data[0],
+                ops[1].cell.data[0],
+                ops[CPU_MAX_READS_PER_CYCLE].cell.data[0],
             ];
             let count = operation_flags[&F_LESS_THAN];
             builder.push_send(IS_LESS_THAN_BUS, fields, count);
