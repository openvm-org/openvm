use std::borrow::Borrow;

use afs_primitives::bigint::{
    check_carry_mod_to_zero::{CheckCarryModToZeroCols, CheckCarryModToZeroSubAir},
    OverflowInt,
};
use afs_stark_backend::{
    interaction::InteractionBuilder,
    rap::{BaseAirWithPublicValues, PartitionedBaseAir},
};
use p3_air::{Air, BaseAir};
use p3_field::{AbstractField, Field};
use p3_matrix::Matrix;

use super::columns::ModularAddSubCols;
use crate::{
<<<<<<< HEAD
    arch::{bridge::ExecutionBridge, instructions::ModularArithmeticOpcode},
=======
    arch::{instructions::Opcode, ExecutionBridge},
>>>>>>> d2e11719
    memory::offline_checker::MemoryBridge,
};

#[derive(Debug, Clone)]
pub struct ModularAddSubAir<const NUM_LIMBS: usize, const LIMB_SIZE: usize> {
    pub(super) execution_bridge: ExecutionBridge,
    pub(super) memory_bridge: MemoryBridge,
    pub(super) subair: CheckCarryModToZeroSubAir,

    pub(super) offset: usize,
}

impl<F: Field, const NUM_LIMBS: usize, const LIMB_SIZE: usize> PartitionedBaseAir<F>
    for ModularAddSubAir<NUM_LIMBS, LIMB_SIZE>
{
}
impl<F: Field, const NUM_LIMBS: usize, const LIMB_SIZE: usize> BaseAir<F>
    for ModularAddSubAir<NUM_LIMBS, LIMB_SIZE>
{
    fn width(&self) -> usize {
        ModularAddSubCols::<F, NUM_LIMBS>::width()
    }
}

impl<F: Field, const NUM_LIMBS: usize, const LIMB_SIZE: usize> BaseAirWithPublicValues<F>
    for ModularAddSubAir<NUM_LIMBS, LIMB_SIZE>
{
}

impl<AB: InteractionBuilder, const NUM_LIMBS: usize, const LIMB_SIZE: usize> Air<AB>
    for ModularAddSubAir<NUM_LIMBS, LIMB_SIZE>
{
    fn eval(&self, builder: &mut AB) {
        let main = builder.main();

        let local = main.row_slice(0);
        let ModularAddSubCols::<AB::Var, NUM_LIMBS> { io, aux } = (*local).borrow();

        // we assume aux.is_sub is represented aux.is_valid - aux.is_add
        builder.assert_bool(aux.is_add);
        builder.assert_bool(aux.is_valid - aux.is_add);
        let expected_opcode = AB::Expr::from_canonical_u8(ModularArithmeticOpcode::SUB as u8)
            + aux.is_add
                * (AB::Expr::from_canonical_u8(ModularArithmeticOpcode::ADD as u8)
                    - AB::Expr::from_canonical_u8(ModularArithmeticOpcode::SUB as u8));

        let x_overflow = OverflowInt::<AB::Expr>::from_var_vec::<AB, AB::Var>(
            io.x.data.data.to_vec(),
            LIMB_SIZE,
        );
        let y_overflow = OverflowInt::<AB::Expr>::from_var_vec::<AB, AB::Var>(
            io.y.data.data.to_vec(),
            LIMB_SIZE,
        );
        let z_overflow = OverflowInt::<AB::Expr>::from_var_vec::<AB, AB::Var>(
            io.z.data.data.to_vec(),
            LIMB_SIZE,
        );

        let y_cond_overflow = OverflowInt::<AB::Expr>::from_var_vec::<AB, AB::Expr>(
            io.y.data
                .data
                .map(|y| AB::Expr::two() * y * aux.is_add)
                .to_vec(),
            LIMB_SIZE,
        );

        // for addition we get y_overflow = y_cond_overflow - y_overflow
        // for subtraction we get -y_overflow = y_cond_overflow - y_overflow
        // Thus, the value of expr will be correct
        let expr = x_overflow - y_overflow + y_cond_overflow - z_overflow;

        self.subair.constrain_carry_mod_to_zero(
            builder,
            expr,
            CheckCarryModToZeroCols {
                carries: aux.carries.to_vec(),
                quotient: vec![aux.q],
            },
            aux.is_valid,
        );

        self.eval_interactions(builder, io, aux, expected_opcode);
    }
}<|MERGE_RESOLUTION|>--- conflicted
+++ resolved
@@ -14,11 +14,7 @@
 
 use super::columns::ModularAddSubCols;
 use crate::{
-<<<<<<< HEAD
-    arch::{bridge::ExecutionBridge, instructions::ModularArithmeticOpcode},
-=======
-    arch::{instructions::Opcode, ExecutionBridge},
->>>>>>> d2e11719
+    arch::{instructions::ModularArithmeticOpcode, ExecutionBridge},
     memory::offline_checker::MemoryBridge,
 };
 
