--- conflicted
+++ resolved
@@ -17,14 +17,10 @@
     ModularAddSubChip,
 };
 use crate::{
-<<<<<<< HEAD
     arch::{
-        chips::MachineChip,
         instructions::{ModularArithmeticOpcode, UsizeOpcode},
+        MachineChip,
     },
-=======
-    arch::{instructions::Opcode, MachineChip},
->>>>>>> d2e11719
     memory::MemoryHeapDataIoCols,
 };
 
