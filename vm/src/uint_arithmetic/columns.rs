use std::iter;

use super::{num_limbs, UintArithmeticAir, NUM_LIMBS};
use crate::{
    arch::columns::ExecutionState,
    memory::offline_checker::columns::{MemoryReadAuxCols, MemoryWriteAuxCols},
};

pub struct UintArithmeticCols<const ARG_SIZE: usize, const LIMB_SIZE: usize, T: Clone> {
    pub io: UintArithmeticIoCols<ARG_SIZE, LIMB_SIZE, T>,
    pub aux: UintArithmeticAuxCols<ARG_SIZE, LIMB_SIZE, T>,
}

#[derive(Default)]
pub struct UintArithmeticIoCols<const ARG_SIZE: usize, const LIMB_SIZE: usize, T: Clone> {
    pub from_state: ExecutionState<T>,
    pub x: MemoryData<ARG_SIZE, LIMB_SIZE, T>,
    pub y: MemoryData<ARG_SIZE, LIMB_SIZE, T>,
    pub z: MemoryData<ARG_SIZE, LIMB_SIZE, T>,
    /// The pointer address space
    pub d: T,
    pub cmp_result: T,
}

pub struct MemoryData<const ARG_SIZE: usize, const LIMB_SIZE: usize, T> {
    pub data: Vec<T>,
    pub address_space: T,
    pub address: T,
    /// Pointer whose value is `address`. All pointers use same address space `d`.
    pub ptr: T,
}

impl<const ARG_SIZE: usize, const LIMB_SIZE: usize, T: Clone + Default> Default
    for MemoryData<ARG_SIZE, LIMB_SIZE, T>
{
    fn default() -> Self {
        let num_limbs = num_limbs::<ARG_SIZE, LIMB_SIZE>();
        Self {
            data: vec![Default::default(); num_limbs],
            address_space: Default::default(),
            address: Default::default(),
            ptr: Default::default(),
        }
    }
}

impl<const ARG_SIZE: usize, const LIMB_SIZE: usize, T: Clone> MemoryData<ARG_SIZE, LIMB_SIZE, T> {
    pub fn from_iterator(mut iter: impl Iterator<Item = T>) -> Self {
        let num_limbs = num_limbs::<ARG_SIZE, LIMB_SIZE>();
        Self {
            data: iter.by_ref().take(num_limbs).collect(),
            address_space: iter.next().unwrap(),
            address: iter.next().unwrap(),
            ptr: iter.next().unwrap(),
        }
    }

    pub fn flatten(&self) -> impl Iterator<Item = &T> {
        self.data
            .iter()
            .chain(iter::once(&self.address_space))
            .chain(iter::once(&self.address))
            .chain(iter::once(&self.ptr))
    }
}

pub struct UintArithmeticAuxCols<const ARG_SIZE: usize, const LIMB_SIZE: usize, T> {
    pub is_valid: T,
    pub opcode_add_flag: T, // 1 if z_limbs should contain the result of addition
    pub opcode_sub_flag: T, // 1 if z_limbs should contain the result of subtraction (means that opcode is SUB or LT)
    pub opcode_lt_flag: T,  // 1 if opcode is LT
    pub opcode_eq_flag: T,  // 1 if opcode is EQ
    // buffer is the carry of the addition/subtraction,
    // or may serve as a single-nonzero-inverse helper vector for EQ256.
    // Refer to air.rs for more details.
    pub buffer: Vec<T>,

<<<<<<< HEAD
    pub read_x_aux_cols: MemoryReadAuxCols<NUM_LIMBS, T>,
    pub read_y_aux_cols: MemoryReadAuxCols<NUM_LIMBS, T>,
    pub write_z_aux_cols: MemoryWriteAuxCols<NUM_LIMBS, T>,
=======
    /// Pointer read auxiliary columns for [z, x, y].
    /// **Note** the ordering, which is designed to match the instruction order.
    pub read_ptr_aux_cols: [MemoryReadAuxCols<1, T>; 3],
    // TODO: 32 -> normal thing
    pub read_x_aux_cols: MemoryReadAuxCols<32, T>,
    pub read_y_aux_cols: MemoryReadAuxCols<32, T>,
    pub write_z_aux_cols: MemoryWriteAuxCols<32, T>,
>>>>>>> 05b5fef4
    pub write_cmp_aux_cols: MemoryWriteAuxCols<1, T>,
}

impl<const ARG_SIZE: usize, const LIMB_SIZE: usize, T: Clone>
    UintArithmeticCols<ARG_SIZE, LIMB_SIZE, T>
{
    pub fn from_iterator(
        mut iter: impl Iterator<Item = T>,
        air: &UintArithmeticAir<ARG_SIZE, LIMB_SIZE>,
    ) -> Self {
        let io = UintArithmeticIoCols::<ARG_SIZE, LIMB_SIZE, T>::from_iterator(iter.by_ref());
        let aux =
            UintArithmeticAuxCols::<ARG_SIZE, LIMB_SIZE, T>::from_iterator(iter.by_ref(), air);

        Self { io, aux }
    }

    pub fn flatten(&self) -> Vec<T> {
        [self.io.flatten(), self.aux.flatten()].concat()
    }

    // TODO get rid of width somehow?
    pub fn width(air: &UintArithmeticAir<ARG_SIZE, LIMB_SIZE>) -> usize {
        UintArithmeticIoCols::<ARG_SIZE, LIMB_SIZE, T>::width()
            + UintArithmeticAuxCols::<ARG_SIZE, LIMB_SIZE, T>::width(air)
    }
}

impl<const ARG_SIZE: usize, const LIMB_SIZE: usize, T: Clone>
    UintArithmeticIoCols<ARG_SIZE, LIMB_SIZE, T>
{
    pub const fn width() -> usize {
        3 * num_limbs::<ARG_SIZE, LIMB_SIZE>() + 9 + 3 + 1
    }

    pub fn from_iterator(mut iter: impl Iterator<Item = T>) -> Self {
        let from_state = ExecutionState::from_iter(iter.by_ref());
        let x = MemoryData::from_iterator(iter.by_ref());
        let y = MemoryData::from_iterator(iter.by_ref());
        let z = MemoryData::from_iterator(iter.by_ref());
        let d = iter.next().unwrap();
        let cmp_result = iter.next().unwrap();

        Self {
            from_state,
            x,
            y,
            z,
            d,
            cmp_result,
        }
    }

    pub fn flatten(&self) -> Vec<T> {
        iter::once(&self.from_state.pc)
            .chain(iter::once(&self.from_state.timestamp))
            .chain(self.x.flatten())
            .chain(self.y.flatten())
            .chain(self.z.flatten())
            .chain(iter::once(&self.d))
            .chain(iter::once(&self.cmp_result))
            .cloned()
            .collect()
    }
}

impl<const ARG_SIZE: usize, const LIMB_SIZE: usize, T: Clone>
    UintArithmeticAuxCols<ARG_SIZE, LIMB_SIZE, T>
{
    pub fn width(air: &UintArithmeticAir<ARG_SIZE, LIMB_SIZE>) -> usize {
        let num_limbs = num_limbs::<ARG_SIZE, LIMB_SIZE>();
<<<<<<< HEAD
        MemoryReadAuxCols::<NUM_LIMBS, T>::width(&air.mem_oc)
            + MemoryReadAuxCols::<NUM_LIMBS, T>::width(&air.mem_oc)
            + MemoryWriteAuxCols::<NUM_LIMBS, T>::width(&air.mem_oc)
=======
        3 * MemoryReadAuxCols::<1, T>::width(&air.mem_oc)
            + MemoryReadAuxCols::<32, T>::width(&air.mem_oc)
            + MemoryReadAuxCols::<32, T>::width(&air.mem_oc)
            + MemoryWriteAuxCols::<32, T>::width(&air.mem_oc)
>>>>>>> 05b5fef4
            + MemoryWriteAuxCols::<1, T>::width(&air.mem_oc)
            + (5 + num_limbs)
    }

    pub fn from_iterator(
        mut iter: impl Iterator<Item = T>,
        air: &UintArithmeticAir<ARG_SIZE, LIMB_SIZE>,
    ) -> Self {
        let num_limbs = num_limbs::<ARG_SIZE, LIMB_SIZE>();

        let is_valid = iter.next().unwrap();
        let opcode_add_flag = iter.next().unwrap();
        let opcode_sub_flag = iter.next().unwrap();
        let opcode_lt_flag = iter.next().unwrap();
        let opcode_eq_flag = iter.next().unwrap();
        let buffer = iter.by_ref().take(num_limbs).collect();

        let mem_oc = &air.mem_oc;
<<<<<<< HEAD
        let width = MemoryReadAuxCols::<NUM_LIMBS, T>::width(mem_oc);
        let read_x_slice = iter.by_ref().take(width).collect::<Vec<_>>();
        let read_y_slice = iter.by_ref().take(width).collect::<Vec<_>>();
        let write_z_slice = {
            let width = MemoryWriteAuxCols::<NUM_LIMBS, T>::width(mem_oc);
=======
        let width_for_cell = MemoryReadAuxCols::<1, T>::width(mem_oc);
        let read_ptr_aux_cols = [(); 3].map(|_| {
            MemoryReadAuxCols::<1, T>::from_slice(
                &iter.by_ref().take(width_for_cell).collect::<Vec<_>>(),
                mem_oc,
            )
        });
        let width = MemoryReadAuxCols::<32, T>::width(mem_oc);
        let read_x_slice = iter.by_ref().take(width).collect::<Vec<_>>();
        let read_y_slice = iter.by_ref().take(width).collect::<Vec<_>>();
        let write_z_slice = {
            let width = MemoryWriteAuxCols::<32, T>::width(mem_oc);
>>>>>>> 05b5fef4
            iter.by_ref().take(width).collect::<Vec<_>>()
        };
        let write_cmp_slice = {
            let width = MemoryWriteAuxCols::<1, T>::width(mem_oc);
            iter.by_ref().take(width).collect::<Vec<_>>()
        };

<<<<<<< HEAD
        let read_x_aux_cols = MemoryReadAuxCols::<NUM_LIMBS, T>::from_slice(&read_x_slice, mem_oc);
        let read_y_aux_cols = MemoryReadAuxCols::<NUM_LIMBS, T>::from_slice(&read_y_slice, mem_oc);
        let write_z_aux_cols =
            MemoryWriteAuxCols::<NUM_LIMBS, T>::from_slice(&write_z_slice, mem_oc);
=======
        let read_x_aux_cols = MemoryReadAuxCols::<32, T>::from_slice(&read_x_slice, mem_oc);
        let read_y_aux_cols = MemoryReadAuxCols::<32, T>::from_slice(&read_y_slice, mem_oc);
        let write_z_aux_cols = MemoryWriteAuxCols::<32, T>::from_slice(&write_z_slice, mem_oc);
>>>>>>> 05b5fef4
        let write_cmp_aux_cols = MemoryWriteAuxCols::<1, T>::from_slice(&write_cmp_slice, mem_oc);

        Self {
            is_valid,
            opcode_add_flag,
            opcode_sub_flag,
            opcode_lt_flag,
            opcode_eq_flag,
            buffer,
            read_ptr_aux_cols,
            read_x_aux_cols,
            read_y_aux_cols,
            write_z_aux_cols,
            write_cmp_aux_cols,
        }
    }

    pub fn flatten(&self) -> Vec<T> {
        let our_cols = iter::once(&self.is_valid)
            .chain(iter::once(&self.opcode_add_flag))
            .chain(iter::once(&self.opcode_sub_flag))
            .chain(iter::once(&self.opcode_lt_flag))
            .chain(iter::once(&self.opcode_eq_flag))
            .chain(self.buffer.iter())
            .cloned()
            .collect::<Vec<_>>();
        let memory_aux_cols = [
            self.read_ptr_aux_cols
                .iter()
                .flat_map(|c| c.clone().flatten())
                .collect::<Vec<_>>(),
            self.read_x_aux_cols.clone().flatten(),
            self.read_y_aux_cols.clone().flatten(),
            self.write_z_aux_cols.clone().flatten(),
            self.write_cmp_aux_cols.clone().flatten(),
        ]
        .concat();
        [our_cols, memory_aux_cols].concat()
    }
}<|MERGE_RESOLUTION|>--- conflicted
+++ resolved
@@ -75,19 +75,12 @@
     // Refer to air.rs for more details.
     pub buffer: Vec<T>,
 
-<<<<<<< HEAD
+    /// Pointer read auxiliary columns for [z, x, y].
+    /// **Note** the ordering, which is designed to match the instruction order.
+    pub read_ptr_aux_cols: [MemoryReadAuxCols<1, T>; 3],
     pub read_x_aux_cols: MemoryReadAuxCols<NUM_LIMBS, T>,
     pub read_y_aux_cols: MemoryReadAuxCols<NUM_LIMBS, T>,
     pub write_z_aux_cols: MemoryWriteAuxCols<NUM_LIMBS, T>,
-=======
-    /// Pointer read auxiliary columns for [z, x, y].
-    /// **Note** the ordering, which is designed to match the instruction order.
-    pub read_ptr_aux_cols: [MemoryReadAuxCols<1, T>; 3],
-    // TODO: 32 -> normal thing
-    pub read_x_aux_cols: MemoryReadAuxCols<32, T>,
-    pub read_y_aux_cols: MemoryReadAuxCols<32, T>,
-    pub write_z_aux_cols: MemoryWriteAuxCols<32, T>,
->>>>>>> 05b5fef4
     pub write_cmp_aux_cols: MemoryWriteAuxCols<1, T>,
 }
 
@@ -159,16 +152,10 @@
 {
     pub fn width(air: &UintArithmeticAir<ARG_SIZE, LIMB_SIZE>) -> usize {
         let num_limbs = num_limbs::<ARG_SIZE, LIMB_SIZE>();
-<<<<<<< HEAD
-        MemoryReadAuxCols::<NUM_LIMBS, T>::width(&air.mem_oc)
+        3 * MemoryReadAuxCols::<1, T>::width(&air.mem_oc)
+            + MemoryReadAuxCols::<NUM_LIMBS, T>::width(&air.mem_oc)
             + MemoryReadAuxCols::<NUM_LIMBS, T>::width(&air.mem_oc)
             + MemoryWriteAuxCols::<NUM_LIMBS, T>::width(&air.mem_oc)
-=======
-        3 * MemoryReadAuxCols::<1, T>::width(&air.mem_oc)
-            + MemoryReadAuxCols::<32, T>::width(&air.mem_oc)
-            + MemoryReadAuxCols::<32, T>::width(&air.mem_oc)
-            + MemoryWriteAuxCols::<32, T>::width(&air.mem_oc)
->>>>>>> 05b5fef4
             + MemoryWriteAuxCols::<1, T>::width(&air.mem_oc)
             + (5 + num_limbs)
     }
@@ -187,13 +174,6 @@
         let buffer = iter.by_ref().take(num_limbs).collect();
 
         let mem_oc = &air.mem_oc;
-<<<<<<< HEAD
-        let width = MemoryReadAuxCols::<NUM_LIMBS, T>::width(mem_oc);
-        let read_x_slice = iter.by_ref().take(width).collect::<Vec<_>>();
-        let read_y_slice = iter.by_ref().take(width).collect::<Vec<_>>();
-        let write_z_slice = {
-            let width = MemoryWriteAuxCols::<NUM_LIMBS, T>::width(mem_oc);
-=======
         let width_for_cell = MemoryReadAuxCols::<1, T>::width(mem_oc);
         let read_ptr_aux_cols = [(); 3].map(|_| {
             MemoryReadAuxCols::<1, T>::from_slice(
@@ -201,12 +181,11 @@
                 mem_oc,
             )
         });
-        let width = MemoryReadAuxCols::<32, T>::width(mem_oc);
+        let width = MemoryReadAuxCols::<NUM_LIMBS, T>::width(mem_oc);
         let read_x_slice = iter.by_ref().take(width).collect::<Vec<_>>();
         let read_y_slice = iter.by_ref().take(width).collect::<Vec<_>>();
         let write_z_slice = {
-            let width = MemoryWriteAuxCols::<32, T>::width(mem_oc);
->>>>>>> 05b5fef4
+            let width = MemoryWriteAuxCols::<NUM_LIMBS, T>::width(mem_oc);
             iter.by_ref().take(width).collect::<Vec<_>>()
         };
         let write_cmp_slice = {
@@ -214,16 +193,10 @@
             iter.by_ref().take(width).collect::<Vec<_>>()
         };
 
-<<<<<<< HEAD
         let read_x_aux_cols = MemoryReadAuxCols::<NUM_LIMBS, T>::from_slice(&read_x_slice, mem_oc);
         let read_y_aux_cols = MemoryReadAuxCols::<NUM_LIMBS, T>::from_slice(&read_y_slice, mem_oc);
         let write_z_aux_cols =
             MemoryWriteAuxCols::<NUM_LIMBS, T>::from_slice(&write_z_slice, mem_oc);
-=======
-        let read_x_aux_cols = MemoryReadAuxCols::<32, T>::from_slice(&read_x_slice, mem_oc);
-        let read_y_aux_cols = MemoryReadAuxCols::<32, T>::from_slice(&read_y_slice, mem_oc);
-        let write_z_aux_cols = MemoryWriteAuxCols::<32, T>::from_slice(&write_z_slice, mem_oc);
->>>>>>> 05b5fef4
         let write_cmp_aux_cols = MemoryWriteAuxCols::<1, T>::from_slice(&write_cmp_slice, mem_oc);
 
         Self {
