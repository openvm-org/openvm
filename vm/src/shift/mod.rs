--- conflicted
+++ resolved
@@ -6,15 +6,8 @@
 
 use crate::{
     arch::{
-<<<<<<< HEAD
-        bus::ExecutionBus,
-        chips::InstructionExecutor,
-        columns::ExecutionState,
         instructions::{U256Opcode, UsizeOpcode},
-=======
-        instructions::{Opcode, SHIFT_256_INSTRUCTIONS},
         ExecutionBridge, ExecutionBus, ExecutionState, InstructionExecutor,
->>>>>>> d2e11719
     },
     memory::{MemoryChipRef, MemoryReadRecord, MemoryWriteRecord},
     program::{bridge::ProgramBus, ExecutionError, Instruction},
@@ -49,29 +42,23 @@
     pub air: ShiftAir<NUM_LIMBS, LIMB_BITS>,
     data: Vec<ShiftRecord<T, NUM_LIMBS, LIMB_BITS>>,
     memory_chip: MemoryChipRef<T>,
-<<<<<<< HEAD
-    // TODO: add range checker
-    offset: usize,
-=======
     pub xor_lookup_chip: Arc<XorLookupChip<LIMB_BITS>>,
     pub range_checker_chip: Arc<VariableRangeCheckerChip>,
->>>>>>> d2e11719
+
+    offset: usize,
 }
 
 impl<T: PrimeField32, const NUM_LIMBS: usize, const LIMB_BITS: usize>
     ShiftChip<T, NUM_LIMBS, LIMB_BITS>
 {
-<<<<<<< HEAD
-    pub fn new(execution_bus: ExecutionBus, memory_chip: MemoryChipRef<T>, offset: usize) -> Self {
-=======
     pub fn new(
         execution_bus: ExecutionBus,
         program_bus: ProgramBus,
         memory_chip: MemoryChipRef<T>,
         xor_lookup_chip: Arc<XorLookupChip<LIMB_BITS>>,
+        offset: usize,
     ) -> Self {
         // (1 << (2 * LIMB_BITS)) fits within a u32
->>>>>>> d2e11719
         assert!(LIMB_BITS < 16, "LIMB_BITS {} >= 16", LIMB_BITS);
         // For range check that bit_shift < LIMB_BITS
         assert!(
@@ -92,21 +79,15 @@
             air: ShiftAir {
                 execution_bridge: ExecutionBridge::new(execution_bus, program_bus),
                 memory_bridge,
-<<<<<<< HEAD
-                offset,
-=======
                 range_bus: range_checker_chip.bus(),
                 xor_bus: xor_lookup_chip.bus(),
->>>>>>> d2e11719
+                offset,
             },
             data: vec![],
             memory_chip,
-<<<<<<< HEAD
-            offset,
-=======
             range_checker_chip,
             xor_lookup_chip,
->>>>>>> d2e11719
+            offset,
         }
     }
 }
@@ -127,13 +108,9 @@
             d,
             e,
             ..
-<<<<<<< HEAD
-        } = instruction;
+        } = instruction.clone();
         let opcode = opcode - self.offset;
-=======
-        } = instruction.clone();
-        assert!(SHIFT_256_INSTRUCTIONS.contains(&opcode));
->>>>>>> d2e11719
+        assert!(U256Opcode::shift_opcodes().any(|op| op as usize == opcode));
 
         let mut memory_chip = self.memory_chip.borrow_mut();
         debug_assert_eq!(
@@ -148,26 +125,23 @@
 
         let x = x_read.data.map(|x| x.as_canonical_u32());
         let y = y_read.data.map(|y| y.as_canonical_u32());
-<<<<<<< HEAD
-        let z = solve_shift::<NUM_LIMBS, LIMB_BITS>(&x, &y, U256Opcode::from_usize(opcode));
-=======
-        let (z, limb_shift, bit_shift) = solve_shift::<NUM_LIMBS, LIMB_BITS>(&x, &y, opcode);
+        let (z, limb_shift, bit_shift) =
+            solve_shift::<NUM_LIMBS, LIMB_BITS>(&x, &y, U256Opcode::from_usize(opcode));
 
         let carry = x
             .into_iter()
-            .map(|val: u32| match opcode {
-                Opcode::SLL256 => val >> (LIMB_BITS - bit_shift),
+            .map(|val: u32| match U256Opcode::from_usize(opcode) {
+                U256Opcode::SLL => val >> (LIMB_BITS - bit_shift),
                 _ => val % (1 << bit_shift),
             })
             .collect::<Vec<_>>();
 
         let mut x_sign = 0;
-        if opcode == Opcode::SRA256 {
+        if opcode == U256Opcode::SRA as usize {
             x_sign = x[NUM_LIMBS - 1] >> (LIMB_BITS - 1);
             self.xor_lookup_chip
                 .request(x[NUM_LIMBS - 1], 1 << (LIMB_BITS - 1));
         }
->>>>>>> d2e11719
 
         self.range_checker_chip
             .add_count(bit_shift as u32, LIMB_BITS.ilog2() as usize);
@@ -211,13 +185,8 @@
 fn solve_shift<const NUM_LIMBS: usize, const LIMB_BITS: usize>(
     x: &[u32],
     y: &[u32],
-<<<<<<< HEAD
     op: U256Opcode,
-) -> Vec<u32> {
-=======
-    op: Opcode,
 ) -> (Vec<u32>, usize, usize) {
->>>>>>> d2e11719
     match op {
         U256Opcode::SLL => solve_shift_left::<NUM_LIMBS, LIMB_BITS>(x, y),
         U256Opcode::SRL => solve_shift_right::<NUM_LIMBS, LIMB_BITS>(x, y, true),
