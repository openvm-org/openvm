--- conflicted
+++ resolved
@@ -1,7 +1,3 @@
-<<<<<<< HEAD
-use super::solve_shift;
-use crate::arch::instructions::U256Opcode;
-=======
 use std::{array, borrow::BorrowMut, iter, sync::Arc};
 
 use afs_primitives::xor::lookup::XorLookupChip;
@@ -15,7 +11,7 @@
 use super::{solve_shift, ShiftChip};
 use crate::{
     arch::{
-        instructions::Opcode,
+        instructions::U256Opcode,
         testing::{memory::gen_pointer, MachineChipTestBuilder},
         MachineChip,
     },
@@ -47,7 +43,7 @@
 fn run_shift_rand_write_execute<const NUM_LIMBS: usize, const LIMB_BITS: usize>(
     tester: &mut MachineChipTestBuilder<F>,
     chip: &mut ShiftChip<F, NUM_LIMBS, LIMB_BITS>,
-    opcode: Opcode,
+    opcode: U256Opcode,
     x: Vec<u32>,
     y: Vec<u32>,
     rng: &mut StdRng,
@@ -85,7 +81,7 @@
     tester.execute(
         chip,
         Instruction::from_usize(
-            opcode,
+            opcode as usize,
             [res_ptr_to_address, x_ptr_to_address, y_ptr_to_address, d, e],
         ),
     );
@@ -98,7 +94,7 @@
 
 #[allow(clippy::too_many_arguments)]
 fn run_shift_negative_test(
-    opcode: Opcode,
+    opcode: U256Opcode,
     x: Vec<u32>,
     y: Vec<u32>,
     z: Vec<u32>,
@@ -116,6 +112,7 @@
         tester.program_bus(),
         tester.memory_chip(),
         xor_lookup_chip.clone(),
+        0,
     );
 
     let mut rng = create_seeded_rng();
@@ -182,12 +179,13 @@
         tester.program_bus(),
         tester.memory_chip(),
         xor_lookup_chip.clone(),
+        0,
     );
 
     for _ in 0..num_ops {
         let x = generate_long_number::<NUM_LIMBS, LIMB_BITS>(&mut rng);
         let y = generate_shift::<NUM_LIMBS, LIMB_BITS>(&mut rng);
-        run_shift_rand_write_execute(&mut tester, &mut chip, Opcode::SLL256, x, y, &mut rng);
+        run_shift_rand_write_execute(&mut tester, &mut chip, U256Opcode::SLL, x, y, &mut rng);
     }
 
     let tester = tester.build().load(chip).load(xor_lookup_chip).finalize();
@@ -197,7 +195,7 @@
 #[test]
 fn shift_sll_wrong_answer_negative_test() {
     run_shift_negative_test(
-        Opcode::SLL256,
+        U256Opcode::SLL,
         iter::once(1)
             .chain(iter::repeat(0))
             .take(NUM_LIMBS)
@@ -222,7 +220,7 @@
 #[test]
 fn shift_sll_wrong_bit_shift_negative_test() {
     run_shift_negative_test(
-        Opcode::SLL256,
+        U256Opcode::SLL,
         iter::once(1)
             .chain(iter::repeat(0))
             .take(NUM_LIMBS)
@@ -247,7 +245,7 @@
 #[test]
 fn shift_sll_wrong_bit_mult_negative_test() {
     run_shift_negative_test(
-        Opcode::SLL256,
+        U256Opcode::SLL,
         iter::once(1)
             .chain(iter::repeat(0))
             .take(NUM_LIMBS)
@@ -272,7 +270,7 @@
 #[test]
 fn shift_sll_nonzero_bit_mult_right_negative_test() {
     run_shift_negative_test(
-        Opcode::SLL256,
+        U256Opcode::SLL,
         iter::once(1)
             .chain(iter::repeat(0))
             .take(NUM_LIMBS)
@@ -297,7 +295,7 @@
 #[test]
 fn shift_sll_nonzero_sign_negative_test() {
     run_shift_negative_test(
-        Opcode::SLL256,
+        U256Opcode::SLL,
         iter::once(1)
             .chain(iter::repeat(0))
             .take(NUM_LIMBS)
@@ -322,7 +320,7 @@
 #[test]
 fn shift_sll_out_of_range_carry_negative_test() {
     run_shift_negative_test(
-        Opcode::SLL256,
+        U256Opcode::SLL,
         iter::once(1 << LIMB_BITS)
             .chain(iter::repeat(0))
             .take(NUM_LIMBS)
@@ -360,12 +358,13 @@
         tester.program_bus(),
         tester.memory_chip(),
         xor_lookup_chip.clone(),
+        0,
     );
 
     for _ in 0..num_ops {
         let x = generate_long_number::<NUM_LIMBS, LIMB_BITS>(&mut rng);
         let y = generate_shift::<NUM_LIMBS, LIMB_BITS>(&mut rng);
-        run_shift_rand_write_execute(&mut tester, &mut chip, Opcode::SRL256, x, y, &mut rng);
+        run_shift_rand_write_execute(&mut tester, &mut chip, U256Opcode::SRL, x, y, &mut rng);
     }
 
     let tester = tester.build().load(chip).load(xor_lookup_chip).finalize();
@@ -375,7 +374,7 @@
 #[test]
 fn shift_srl_wrong_answer_negative_test() {
     run_shift_negative_test(
-        Opcode::SRL256,
+        U256Opcode::SRL,
         iter::once(4)
             .chain(iter::repeat(0))
             .take(NUM_LIMBS)
@@ -400,7 +399,7 @@
 #[test]
 fn shift_srl_wrong_extension_negative_test() {
     run_shift_negative_test(
-        Opcode::SRL256,
+        U256Opcode::SRL,
         iter::once(4)
             .chain(iter::repeat(0))
             .take(NUM_LIMBS)
@@ -425,7 +424,7 @@
 #[test]
 fn shift_srl_nonzero_bit_mult_left_negative_test() {
     run_shift_negative_test(
-        Opcode::SRL256,
+        U256Opcode::SRL,
         iter::once(4)
             .chain(iter::repeat(0))
             .take(NUM_LIMBS)
@@ -450,7 +449,7 @@
 #[test]
 fn shift_srl_nonzero_sign_negative_test() {
     run_shift_negative_test(
-        Opcode::SRL256,
+        U256Opcode::SRL,
         iter::once(4)
             .chain(iter::repeat(0))
             .take(NUM_LIMBS)
@@ -484,12 +483,13 @@
         tester.program_bus(),
         tester.memory_chip(),
         xor_lookup_chip.clone(),
+        0,
     );
 
     for _ in 0..num_ops {
         let x = generate_long_number::<NUM_LIMBS, LIMB_BITS>(&mut rng);
         let y = generate_shift::<NUM_LIMBS, LIMB_BITS>(&mut rng);
-        run_shift_rand_write_execute(&mut tester, &mut chip, Opcode::SRA256, x, y, &mut rng);
+        run_shift_rand_write_execute(&mut tester, &mut chip, U256Opcode::SRA, x, y, &mut rng);
     }
 
     let tester = tester.build().load(chip).load(xor_lookup_chip).finalize();
@@ -499,7 +499,7 @@
 #[test]
 fn shift_sra_wrong_answer_negative_test() {
     run_shift_negative_test(
-        Opcode::SRA256,
+        U256Opcode::SRA,
         iter::once(4)
             .chain(iter::repeat(0))
             .take(NUM_LIMBS)
@@ -524,7 +524,7 @@
 #[test]
 fn shift_sra_wrong_extension_negative_test() {
     run_shift_negative_test(
-        Opcode::SRA256,
+        U256Opcode::SRA,
         iter::once(4)
             .chain(iter::repeat(0))
             .take(NUM_LIMBS)
@@ -549,7 +549,7 @@
 #[test]
 fn shift_sra_wrong_sign_negative_test() {
     run_shift_negative_test(
-        Opcode::SRA256,
+        U256Opcode::SRA,
         vec![(1 << LIMB_BITS) - 1; NUM_LIMBS],
         iter::once(1)
             .chain(iter::repeat(0))
@@ -578,6 +578,7 @@
         tester.program_bus(),
         tester.memory_chip(),
         xor_lookup_chip.clone(),
+        0,
     );
 
     let x = generate_long_number::<NUM_LIMBS, LIMB_BITS>(&mut rng);
@@ -587,7 +588,7 @@
     run_shift_rand_write_execute(
         &mut tester,
         &mut chip,
-        Opcode::SLL256,
+        U256Opcode::SLL,
         x.clone(),
         y.clone(),
         &mut rng,
@@ -595,7 +596,7 @@
     run_shift_rand_write_execute(
         &mut tester,
         &mut chip,
-        Opcode::SRL256,
+        U256Opcode::SRL,
         x.clone(),
         y.clone(),
         &mut rng,
@@ -603,7 +604,7 @@
     run_shift_rand_write_execute(
         &mut tester,
         &mut chip,
-        Opcode::SRA256,
+        U256Opcode::SRA,
         x.clone(),
         y.clone(),
         &mut rng,
@@ -612,7 +613,6 @@
     let tester = tester.build().load(chip).load(xor_lookup_chip).finalize();
     tester.simple_test().expect("Verification failed");
 }
->>>>>>> d2e11719
 
 #[test]
 fn solve_sll_sanity_test() {
@@ -628,11 +628,7 @@
         0, 0, 0, 104, 57, 232, 209, 141, 169, 185, 35, 138, 188, 49, 243, 75, 24, 190, 208, 40,
         198, 222, 255, 80, 106, 111, 228, 18, 195, 133, 85, 3,
     ];
-<<<<<<< HEAD
-    let sll_result = solve_shift::<32, 8>(&x, &y, U256Opcode::SLL);
-=======
-    let sll_result = solve_shift::<32, 8>(&x, &y, Opcode::SLL256).0;
->>>>>>> d2e11719
+    let sll_result = solve_shift::<32, 8>(&x, &y, U256Opcode::SLL).0;
     for i in 0..32 {
         assert_eq!(z[i], sll_result[i])
     }
@@ -652,13 +648,8 @@
         104, 211, 236, 126, 23, 149, 98, 132, 16, 68, 72, 202, 178, 225, 86, 75, 141, 235, 116,
         173, 234, 220, 187, 127, 119, 215, 15, 223, 110, 36, 0, 0,
     ];
-<<<<<<< HEAD
-    let srl_result = solve_shift::<32, 8>(&x, &y, U256Opcode::SRL);
-    let sra_result = solve_shift::<32, 8>(&x, &y, U256Opcode::SRA);
-=======
-    let srl_result = solve_shift::<32, 8>(&x, &y, Opcode::SRL256).0;
-    let sra_result = solve_shift::<32, 8>(&x, &y, Opcode::SRA256).0;
->>>>>>> d2e11719
+    let srl_result = solve_shift::<32, 8>(&x, &y, U256Opcode::SRL).0;
+    let sra_result = solve_shift::<32, 8>(&x, &y, U256Opcode::SRA).0;
     for i in 0..32 {
         assert_eq!(z[i], srl_result[i]);
         assert_eq!(z[i], sra_result[i]);
@@ -679,11 +670,7 @@
         104, 211, 236, 126, 23, 149, 98, 132, 16, 68, 72, 202, 178, 225, 86, 75, 141, 235, 116,
         173, 234, 220, 187, 127, 119, 215, 15, 223, 110, 228, 255, 255,
     ];
-<<<<<<< HEAD
-    let sra_result = solve_shift::<32, 8>(&x, &y, U256Opcode::SRA);
-=======
-    let sra_result = solve_shift::<32, 8>(&x, &y, Opcode::SRA256).0;
->>>>>>> d2e11719
+    let sra_result = solve_shift::<32, 8>(&x, &y, U256Opcode::SRA).0;
     for i in 0..32 {
         assert_eq!(z[i], sra_result[i])
     }
