use std::{
    collections::{BTreeMap, HashSet},
    iter,
    sync::Arc,
};

use afs_primitives::range_gate::RangeCheckerGateChip;
use afs_test_utils::{
    config::baby_bear_poseidon2::run_simple_test_no_pis,
    interaction::dummy_interaction_air::DummyInteractionAir, utils::create_seeded_rng,
};
use p3_baby_bear::BabyBear;
use p3_field::AbstractField;
use p3_matrix::dense::RowMajorMatrix;
use rand::Rng;

use crate::{
    cpu::RANGE_CHECKER_BUS,
    memory::{
        audit::MemoryAuditChip, manager::access_cell::AccessCell, offline_checker::bus::MemoryBus,
    },
};

type Val = BabyBear;

#[test]
fn audit_air_test() {
    let mut rng = create_seeded_rng();

    const MEMORY_BUS: usize = 1;
    const MAX_ADDRESS_SPACE: usize = 4;
    const LIMB_BITS: usize = 29;
    const MAX_VAL: usize = 1 << LIMB_BITS;
    const WORD_SIZE: usize = 2;
    const DECOMP: usize = 8;
    let memory_bus = MemoryBus(1);

    let mut random_f = |range: usize| Val::from_canonical_usize(rng.gen_range(0..range));

    let num_addresses = 10;
    let mut distinct_addresses = HashSet::new();
    while distinct_addresses.len() < num_addresses {
        let addr_space = random_f(MAX_ADDRESS_SPACE);
        let pointer = random_f(MAX_VAL);
        distinct_addresses.insert((addr_space, pointer));
    }

    let range_checker = Arc::new(RangeCheckerGateChip::new(RANGE_CHECKER_BUS, 1 << DECOMP));
<<<<<<< HEAD
    let mut audit_chips: Vec<MemoryAuditChip<WORD_SIZE, Val>> = (0..2)
        .map(|_| {
            MemoryAuditChip::<WORD_SIZE, Val>::new(
                memory_bus,
                2,
                LIMB_BITS,
                DECOMP,
                range_checker.clone(),
            )
        })
        .collect();

    let mut memory: Vec<BTreeMap<_, _>> = (0..2).map(|_| BTreeMap::new()).collect();

    for _ in 0..num_addresses {
        let addr_space = random_f(MAX_ADDRESS_SPACE);
        let pointer = random_f(MAX_VAL);
=======
    let mut audit_chip =
        MemoryAuditChip::<WORD_SIZE, Val>::new(2, LIMB_BITS, DECOMP, range_checker.clone());
>>>>>>> e8bd050f

    let mut final_memory: BTreeMap<_, _> = BTreeMap::new();

    for (addr_space, pointer) in distinct_addresses.iter().cloned() {
        let final_data = [random_f(MAX_VAL); WORD_SIZE];
        let final_clk = random_f(MAX_VAL) + Val::one();

        audit_chip.touch_address(addr_space, pointer, [Val::zero(); WORD_SIZE]);
        final_memory.insert(
            (addr_space, pointer),
            AccessCell {
                data: final_data,
                clk: final_clk,
            },
        );
    }

    let diff_height = num_addresses.next_power_of_two() - num_addresses;

    let init_memory_dummy_air = DummyInteractionAir::new(3 + WORD_SIZE, false, MEMORY_BUS);
    let final_memory_dummy_air = DummyInteractionAir::new(3 + WORD_SIZE, true, MEMORY_BUS);

    let init_memory_trace = RowMajorMatrix::new(
        distinct_addresses
            .iter()
            .flat_map(|(addr_space, pointer)| {
                vec![Val::one(), *addr_space, *pointer]
                    .into_iter()
                    .chain(vec![Val::zero(); WORD_SIZE])
                    .chain(iter::once(Val::zero()))
                    .collect::<Vec<_>>()
            })
            .chain(iter::repeat(Val::zero()).take((4 + WORD_SIZE) * (diff_height)))
            .collect(),
        4 + WORD_SIZE,
    );

    let final_memory_trace = RowMajorMatrix::new(
        distinct_addresses
            .iter()
            .flat_map(|(addr_space, pointer)| {
                let final_cell = final_memory.get(&(*addr_space, *pointer)).unwrap();

                vec![Val::one(), *addr_space, *pointer]
                    .into_iter()
                    .chain(final_cell.data.iter().copied())
                    .chain(iter::once(final_cell.clk))
                    .collect::<Vec<_>>()
            })
            .chain(iter::repeat(Val::zero()).take((4 + WORD_SIZE) * (diff_height)))
            .collect(),
        4 + WORD_SIZE,
    );

    let audit_trace = audit_chip.generate_trace(&final_memory);
    let range_checker_trace = range_checker.generate_trace();

    run_simple_test_no_pis(
        vec![
            &audit_chip.air,
            &range_checker.air,
            &init_memory_dummy_air,
            &final_memory_dummy_air,
        ],
        vec![
            audit_trace,
            range_checker_trace,
            init_memory_trace,
            final_memory_trace,
        ],
    )
    .expect("Verification failed");
}<|MERGE_RESOLUTION|>--- conflicted
+++ resolved
@@ -46,28 +46,13 @@
     }
 
     let range_checker = Arc::new(RangeCheckerGateChip::new(RANGE_CHECKER_BUS, 1 << DECOMP));
-<<<<<<< HEAD
-    let mut audit_chips: Vec<MemoryAuditChip<WORD_SIZE, Val>> = (0..2)
-        .map(|_| {
-            MemoryAuditChip::<WORD_SIZE, Val>::new(
-                memory_bus,
-                2,
-                LIMB_BITS,
-                DECOMP,
-                range_checker.clone(),
-            )
-        })
-        .collect();
-
-    let mut memory: Vec<BTreeMap<_, _>> = (0..2).map(|_| BTreeMap::new()).collect();
-
-    for _ in 0..num_addresses {
-        let addr_space = random_f(MAX_ADDRESS_SPACE);
-        let pointer = random_f(MAX_VAL);
-=======
-    let mut audit_chip =
-        MemoryAuditChip::<WORD_SIZE, Val>::new(2, LIMB_BITS, DECOMP, range_checker.clone());
->>>>>>> e8bd050f
+    let mut audit_chip = MemoryAuditChip::<WORD_SIZE, Val>::new(
+        memory_bus,
+        2,
+        LIMB_BITS,
+        DECOMP,
+        range_checker.clone(),
+    );
 
     let mut final_memory: BTreeMap<_, _> = BTreeMap::new();
 
