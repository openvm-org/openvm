use afs_stark_backend::interaction::InteractionBuilder;
use p3_field::AbstractField;

use super::{air::MemoryAuditAir, columns::AuditCols};
<<<<<<< HEAD
use crate::memory::MemoryAddress;
=======
use crate::{cpu::MEMORY_BUS, memory::MemoryAddress};
>>>>>>> e8bd050f

impl<const WORD_SIZE: usize> MemoryAuditAir<WORD_SIZE> {
    pub fn eval_interactions<AB: InteractionBuilder>(
        &self,
        builder: &mut AB,
        local: AuditCols<WORD_SIZE, AB::Var>,
    ) {
        let mult = AB::Expr::one() - local.is_extra;
        // Write the initial memory values at initial timestamps
<<<<<<< HEAD
        self.memory_bus
=======
        MEMORY_BUS
>>>>>>> e8bd050f
            .write(
                MemoryAddress::new(local.addr_space, local.pointer),
                local.initial_data,
                AB::Expr::zero(),
            )
            .eval(builder, mult.clone());

        // Read the final memory values at last timestamps when written to
<<<<<<< HEAD
        self.memory_bus
=======
        MEMORY_BUS
>>>>>>> e8bd050f
            .read(
                MemoryAddress::new(local.addr_space, local.pointer),
                local.final_cell.data,
                local.final_cell.clk,
            )
            .eval(builder, mult);
    }
}<|MERGE_RESOLUTION|>--- conflicted
+++ resolved
@@ -2,11 +2,7 @@
 use p3_field::AbstractField;
 
 use super::{air::MemoryAuditAir, columns::AuditCols};
-<<<<<<< HEAD
 use crate::memory::MemoryAddress;
-=======
-use crate::{cpu::MEMORY_BUS, memory::MemoryAddress};
->>>>>>> e8bd050f
 
 impl<const WORD_SIZE: usize> MemoryAuditAir<WORD_SIZE> {
     pub fn eval_interactions<AB: InteractionBuilder>(
@@ -16,11 +12,7 @@
     ) {
         let mult = AB::Expr::one() - local.is_extra;
         // Write the initial memory values at initial timestamps
-<<<<<<< HEAD
         self.memory_bus
-=======
-        MEMORY_BUS
->>>>>>> e8bd050f
             .write(
                 MemoryAddress::new(local.addr_space, local.pointer),
                 local.initial_data,
@@ -29,11 +21,7 @@
             .eval(builder, mult.clone());
 
         // Read the final memory values at last timestamps when written to
-<<<<<<< HEAD
         self.memory_bus
-=======
-        MEMORY_BUS
->>>>>>> e8bd050f
             .read(
                 MemoryAddress::new(local.addr_space, local.pointer),
                 local.final_cell.data,
