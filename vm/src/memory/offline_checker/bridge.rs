use std::{array, collections::VecDeque};

use afs_primitives::{
    is_less_than::{columns::IsLessThanIoCols, IsLessThanAir},
    is_zero::{
        columns::{IsZeroCols, IsZeroIoCols},
        IsZeroAir,
    },
    utils::implies,
};
use afs_stark_backend::interaction::InteractionBuilder;
use p3_air::AirBuilder;
use p3_field::AbstractField;

use super::{bus::MemoryBus, columns::MemoryOfflineCheckerAuxCols};
use crate::{
<<<<<<< HEAD
    cpu::RANGE_CHECKER_BUS,
=======
    cpu::{MEMORY_BUS, RANGE_CHECKER_BUS},
>>>>>>> e8bd050f
    memory::{
        manager::{access_cell::AccessCell, operation::MemoryOperation},
        MemoryAddress,
    },
};

/// The [MemoryBridge] can be created within any AIR evaluation function to be used as the
/// interface for constraining logical memory read or write operations. The bridge will add
/// all necessary constraints and interactions.
///
/// ## Usage
/// [MemoryBridge] must be initialized with the correct number of auxiliary columns to match the
/// exact number of memory operations to be constrained.
#[derive(Clone, Debug)]
// TODO: WORD_SIZE should not be here, refactor
pub struct MemoryBridge<V, const WORD_SIZE: usize> {
    offline_checker: MemoryOfflineChecker,
    // TODO[jpw]:
    // Need separate VecDeque for writes to keep track of data_prev (since reads don't need)
    // TODO[jpw]: MemoryOfflineCheckerAuxCols needs to be refactored to deal with variable word size
    pub aux: VecDeque<MemoryOfflineCheckerAuxCols<WORD_SIZE, V>>,
    // @dev: do not let MemoryBridge own &mut builder. The mutable borrow will not allow builder to be
    // used again elsewhere while MemoryBridge is in scope.
}

impl<V, const WORD_SIZE: usize> MemoryBridge<V, WORD_SIZE> {
    /// Create a new [MemoryBridge] with the given number of auxiliary columns.
    pub fn new(
        offline_checker: MemoryOfflineChecker,
        aux: impl IntoIterator<Item = MemoryOfflineCheckerAuxCols<WORD_SIZE, V>>,
    ) -> Self {
        Self {
            offline_checker,
            aux: VecDeque::from_iter(aux),
        }
    }

    /// Prepare a logical memory read operation.
    #[must_use]
    pub fn read<T>(
        // , const WORD_SIZE: usize>(
        &mut self,
        address: MemoryAddress<impl Into<T>, impl Into<T>>,
        data: [impl Into<T>; WORD_SIZE],
        timestamp: impl Into<T>,
    ) -> MemoryReadOperation<T, V, WORD_SIZE> {
        let aux = self.aux.pop_front().expect("Overflowed memory accesses");

        MemoryReadOperation {
            offline_checker: self.offline_checker,
            address: MemoryAddress::from(address),
            data: data.map(Into::into),
            timestamp: timestamp.into(),
            aux,
        }
    }

    /// Prepare a logical memory write operation.
    #[must_use]
    pub fn write<T>(
        // , const WORD_SIZE: usize>(
        &mut self,
        address: MemoryAddress<impl Into<T>, impl Into<T>>,
        data: [impl Into<T>; WORD_SIZE],
        timestamp: impl Into<T>,
    ) -> MemoryWriteOperation<T, V, WORD_SIZE> {
        let aux = self.aux.pop_front().expect("Overflowed memory accesses");

        MemoryWriteOperation {
            offline_checker: self.offline_checker,
            address: MemoryAddress::from(address),
            data: data.map(Into::into),
            timestamp: timestamp.into(),
            aux,
        }
    }
}

impl<V, const WORD_SIZE: usize> Drop for MemoryBridge<V, WORD_SIZE> {
    fn drop(&mut self) {
        // panic messes up rust backtrace
        if !self.aux.is_empty() {
            println!(
                "[WARN] Underflowed memory accesses: {} remaining",
                self.aux.len()
            );
        }
    }
}

// **TODO[jpw]**: Read does not need duplicate trace cells for old_data and data since they are the same.
// **Move old_cell out of AuxCols**
/// Constraints and interactions for a logical memory read of `(address, data)` at time `timestamp`.
/// This reads `(address, data, timestamp_prev)` from the memory bus and writes
/// `(address, data, timestamp)` to the memory bus.
/// Includes constraints for `timestamp_prev < timestamp`.
///
/// The generic `T` type is intended to be `AB::Expr` where `AB` is the [AirBuilder].
/// The auxiliary columns are not expected to be expressions, so the generic `V` type is intended
/// to be `AB::Var`.
pub struct MemoryReadOperation<T, V, const WORD_SIZE: usize> {
    offline_checker: MemoryOfflineChecker,
    address: MemoryAddress<T, T>,
    data: [T; WORD_SIZE],
    /// The timestamp of the last write to this address
    // timestamp_prev: T,
    /// The timestamp of the current read
    timestamp: T,
    aux: MemoryOfflineCheckerAuxCols<WORD_SIZE, V>,
}

impl<T: AbstractField, V, const WORD_SIZE: usize> MemoryReadOperation<T, V, WORD_SIZE> {
    /// Evaluate constraints and send/receive interactions.
    pub fn eval<AB>(self, builder: &mut AB, count: impl Into<AB::Expr>)
    where
        AB: InteractionBuilder<Var = V, Expr = T>,
    {
        let op = MemoryOperation {
            addr_space: self.address.address_space,
            pointer: self.address.pointer,
            op_type: AB::Expr::from_bool(false),
            cell: AccessCell::new(self.data, self.timestamp),
            enabled: count.into(),
        };
        self.offline_checker.subair_eval(builder, op, self.aux);
    }
}

/// Constraints and interactions for a logical memory write of `(address, data)` at time `timestamp`.
/// This reads `(address, data_prev, timestamp_prev)` from the memory bus and writes
/// `(address, data, timestamp)` to the memory bus.
/// Includes constraints for `timestamp_prev < timestamp`.
///
/// **Note:** This can be used as a logical read operation by setting `data_prev = data`.
pub struct MemoryWriteOperation<T, V, const WORD_SIZE: usize> {
    offline_checker: MemoryOfflineChecker,
    address: MemoryAddress<T, T>,
    data: [T; WORD_SIZE],
    /// The timestamp of the current read
    timestamp: T,
    aux: MemoryOfflineCheckerAuxCols<WORD_SIZE, V>,
}

impl<T: AbstractField, V, const WORD_SIZE: usize> MemoryWriteOperation<T, V, WORD_SIZE> {
    /// Evaluate constraints and send/receive interactions.
    pub fn eval<AB>(self, builder: &mut AB, count: impl Into<AB::Expr>)
    where
        AB: InteractionBuilder<Var = V, Expr = T>,
    {
        let op = MemoryOperation {
            addr_space: self.address.address_space,
            pointer: self.address.pointer,
            op_type: AB::Expr::from_bool(true),
            cell: AccessCell::new(self.data, self.timestamp),
            enabled: count.into(),
        };
        self.offline_checker.subair_eval(builder, op, self.aux);
    }
}

#[derive(Clone, Copy, Debug)]
pub struct MemoryOfflineChecker {
    pub memory_bus: MemoryBus,
    pub timestamp_lt_air: IsLessThanAir,
    pub is_zero_air: IsZeroAir,
}

impl MemoryOfflineChecker {
    pub fn new(memory_bus: MemoryBus, decomp: usize, clk_max_bits: usize) -> Self {
        Self {
<<<<<<< HEAD
            memory_bus,
=======
            memory_bus: MEMORY_BUS,
>>>>>>> e8bd050f
            timestamp_lt_air: IsLessThanAir::new(RANGE_CHECKER_BUS, clk_max_bits, decomp),
            is_zero_air: IsZeroAir,
        }
    }
}

impl MemoryOfflineChecker {
    pub fn subair_eval<AB: InteractionBuilder, const WORD_SIZE: usize>(
        &self,
        builder: &mut AB,
        op: MemoryOperation<WORD_SIZE, AB::Expr>,
        aux: MemoryOfflineCheckerAuxCols<WORD_SIZE, AB::Var>,
    ) {
        builder.assert_bool(op.op_type.clone());
        builder.assert_bool(op.enabled.clone());

        // Ensuring is_immediate is correct
        let addr_space_is_zero_cols = IsZeroCols::<AB::Expr>::new(
            IsZeroIoCols::<AB::Expr>::new(op.addr_space.clone(), aux.is_immediate.into()),
            aux.is_zero_aux.into(),
        );

        self.is_zero_air.subair_eval(
            builder,
            addr_space_is_zero_cols.io,
            addr_space_is_zero_cols.inv,
        );

        // immediate => enabled
        builder.assert_one(implies(aux.is_immediate.into(), op.enabled.clone()));

        // is_immediate => read
        builder.assert_one(implies(
            aux.is_immediate.into(),
            AB::Expr::one() - op.op_type.clone(),
        ));

        let clk_lt_io_cols = IsLessThanIoCols::<AB::Expr>::new(
            aux.old_cell.clk.into(),
            op.cell.clk.clone(),
            aux.clk_lt.into(),
        );

        self.timestamp_lt_air
            .subair_eval(builder, clk_lt_io_cols, aux.clk_lt_aux);

        builder.assert_one(implies(op.enabled.clone(), aux.clk_lt.into()));

        // Ensuring that if op_type is Read, data_read is the same as data_write
        for i in 0..WORD_SIZE {
            builder
                .when(op.enabled.clone())
                .when(AB::Expr::one() - op.op_type.clone())
                .assert_eq(op.cell.data[i].clone(), aux.old_cell.data[i]);
        }

        // TODO[osama]: resolve is_immediate stuff
        let count = op.enabled - aux.is_immediate.into();
        let address = MemoryAddress::new(op.addr_space, op.pointer);
        self.memory_bus
            .read(address.clone(), aux.old_cell.data, aux.old_cell.clk)
            .eval(builder, count.clone());
        self.memory_bus
            .write(address, op.cell.data, op.cell.clk)
            .eval(builder, count);
    }
}

pub fn proj<F: AbstractField, const WORD_SIZE: usize>(x: [F; WORD_SIZE]) -> F {
    x.into_iter().next().unwrap()
}

pub fn emb<F: AbstractField, const WORD_SIZE: usize>(x: F) -> [F; WORD_SIZE] {
    let mut arr = array::from_fn(|_| F::zero());
    arr[0] = x;
    arr
}<|MERGE_RESOLUTION|>--- conflicted
+++ resolved
@@ -14,11 +14,7 @@
 
 use super::{bus::MemoryBus, columns::MemoryOfflineCheckerAuxCols};
 use crate::{
-<<<<<<< HEAD
     cpu::RANGE_CHECKER_BUS,
-=======
-    cpu::{MEMORY_BUS, RANGE_CHECKER_BUS},
->>>>>>> e8bd050f
     memory::{
         manager::{access_cell::AccessCell, operation::MemoryOperation},
         MemoryAddress,
@@ -189,11 +185,7 @@
 impl MemoryOfflineChecker {
     pub fn new(memory_bus: MemoryBus, decomp: usize, clk_max_bits: usize) -> Self {
         Self {
-<<<<<<< HEAD
             memory_bus,
-=======
-            memory_bus: MEMORY_BUS,
->>>>>>> e8bd050f
             timestamp_lt_air: IsLessThanAir::new(RANGE_CHECKER_BUS, clk_max_bits, decomp),
             is_zero_air: IsZeroAir,
         }
