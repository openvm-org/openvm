use std::iter::zip;

use afs_primitives::{
    assert_less_than::{columns::AssertLessThanIoCols, AssertLessThanAir},
    is_zero::{
        columns::{IsZeroCols, IsZeroIoCols},
        IsZeroAir,
    },
    utils::not,
    var_range::bus::VariableRangeCheckerBus,
};
use afs_stark_backend::interaction::InteractionBuilder;
use itertools::izip;
use p3_air::AirBuilder;
use p3_field::AbstractField;

use super::bus::MemoryBus;
use crate::{
    cpu::RANGE_CHECKER_BUS,
    memory::{
        offline_checker::columns::{
            MemoryBaseAuxCols, MemoryReadAuxCols, MemoryReadOrImmediateAuxCols, MemoryWriteAuxCols,
        },
        MemoryAddress,
    },
};

/// AUX_LEN is the number of auxiliary columns (aka the number of limbs that the input numbers will be decomposed into)
/// for the `AssertLessThanAir` in the `MemoryOfflineChecker`.
/// Warning: This requires that (clk_max_bits + decomp - 1) / decomp = AUX_LEN
///         in MemoryOfflineChecker (or whenever AssertLessThanAir is used)
pub(super) const AUX_LEN: usize = 2;

/// The [MemoryBridge] is used within AIR evaluation functions to constrain logical memory operations (read/write).
/// It adds all necessary constraints and interactions.
#[derive(Clone, Debug)]
pub struct MemoryBridge {
    offline_checker: MemoryOfflineChecker,
}

impl MemoryBridge {
    /// Create a new [MemoryBridge] with the provided offline_checker.
    pub fn new(offline_checker: MemoryOfflineChecker) -> Self {
        Self { offline_checker }
    }

    /// Prepare a logical memory read operation.
    #[must_use]
    pub fn read<'a, T, V, const N: usize>(
        &self,
        address: MemoryAddress<impl Into<T>, impl Into<T>>,
        data: [impl Into<T>; N],
        timestamp: impl Into<T>,
        aux: &'a MemoryReadAuxCols<N, V>,
    ) -> MemoryReadOperation<'a, T, V, N> {
        MemoryReadOperation {
            offline_checker: self.offline_checker,
            address: MemoryAddress::from(address),
            data: data.map(Into::into),
            timestamp: timestamp.into(),
            aux,
        }
    }

    /// Prepare a logical memory read or immediate operation.
    #[must_use]
    pub fn read_or_immediate<'a, T, V>(
        &self,
        address: MemoryAddress<impl Into<T>, impl Into<T>>,
        data: impl Into<T>,
        timestamp: impl Into<T>,
        aux: &'a MemoryReadOrImmediateAuxCols<V>,
    ) -> MemoryReadOrImmediateOperation<'a, T, V> {
        MemoryReadOrImmediateOperation {
            offline_checker: self.offline_checker,
            address: MemoryAddress::from(address),
            data: data.into(),
            timestamp: timestamp.into(),
            aux,
        }
    }

    /// Prepare a logical memory write operation.
    #[must_use]
    pub fn write<'a, T, V, const N: usize>(
        &self,
        address: MemoryAddress<impl Into<T>, impl Into<T>>,
        data: [impl Into<T>; N],
        timestamp: impl Into<T>,
        aux: &'a MemoryWriteAuxCols<N, V>,
    ) -> MemoryWriteOperation<'a, T, V, N> {
        MemoryWriteOperation {
            offline_checker: self.offline_checker,
            address: MemoryAddress::from(address),
            data: data.map(Into::into),
            timestamp: timestamp.into(),
            aux,
        }
    }
}

/// Constraints and interactions for a logical memory read of `(address, data)` at time `timestamp`.
/// This reads `(address, data, timestamp_prev)` from the memory bus and writes
/// `(address, data, timestamp)` to the memory bus.
/// Includes constraints for `timestamp_prev < timestamp`.
///
/// The generic `T` type is intended to be `AB::Expr` where `AB` is the [AirBuilder].
/// The auxiliary columns are not expected to be expressions, so the generic `V` type is intended
/// to be `AB::Var`.
pub struct MemoryReadOperation<'a, T, V, const N: usize> {
    offline_checker: MemoryOfflineChecker,
    address: MemoryAddress<T, T>,
    data: [T; N],
    timestamp: T,
    aux: &'a MemoryReadAuxCols<N, V>,
}

<<<<<<< HEAD
/// The max degree of constraints is:
/// eval_timestamps: deg(enabled) + max(1, deg(self.timestamp))
/// eval_bulk_access: refer to [MemoryOfflineChecker::eval_bulk_access]
impl<F: AbstractField, V: Copy + Into<F>, const N: usize> MemoryReadOperation<F, V, N> {
=======
impl<'a, F: AbstractField, V: Copy + Into<F>, const N: usize> MemoryReadOperation<'a, F, V, N> {
>>>>>>> 93c6ab64
    /// Evaluate constraints and send/receive interactions.
    pub fn eval<AB>(self, builder: &mut AB, enabled: impl Into<AB::Expr>)
    where
        AB: InteractionBuilder<Var = V, Expr = F>,
    {
        let enabled = enabled.into();

        // NOTE: We do not need to constrain `address_space != 0` since this is done implicitly by
        // the memory interactions argument together with initial/final memory chips.

        self.offline_checker.eval_timestamps(
            builder,
            self.timestamp.clone(),
            &self.aux.base,
            enabled.clone(),
        );

        self.offline_checker.eval_bulk_access(
            builder,
            &self.address,
            &self.data.clone(),
            &self.data,
            &self.timestamp,
            &self.aux.base.prev_timestamps,
            enabled,
        );
    }
}

/// Constraints and interactions for a logical memory read of `(address, data)` at time `timestamp`,
/// supporting `address.address_space = 0` for immediates.
///
/// If `address.address_space` is non-zero, it behaves like `MemoryReadOperation`. Otherwise,
/// it constrains the immediate value appropriately.
///
/// The generic `T` type is intended to be `AB::Expr` where `AB` is the [AirBuilder].
/// The auxiliary columns are not expected to be expressions, so the generic `V` type is intended
/// to be `AB::Var`.
pub struct MemoryReadOrImmediateOperation<'a, T, V> {
    offline_checker: MemoryOfflineChecker,
    address: MemoryAddress<T, T>,
    data: T,
    timestamp: T,
    aux: &'a MemoryReadOrImmediateAuxCols<V>,
}

<<<<<<< HEAD
/// The max degree of constraints is:
/// IsZeroAir.subair_eval:
///         deg(enabled) + max(deg(address.address_space) + deg(aux.is_immediate),
///                           deg(address.address_space) + deg(aux.is_zero_aux))
/// is_immediate check: deg(aux.is_immediate) + max(deg(data), deg(address.pointer))
/// eval_timestamps: deg(enabled) + max(1, deg(self.timestamp))
/// eval_bulk_access: refer to [MemoryOfflineChecker::eval_bulk_access]
impl<F: AbstractField, V: Copy + Into<F>> MemoryReadOrImmediateOperation<F, V> {
=======
impl<'a, F: AbstractField, V: Copy + Into<F>> MemoryReadOrImmediateOperation<'a, F, V> {
>>>>>>> 93c6ab64
    /// Evaluate constraints and send/receive interactions.
    pub fn eval<AB>(self, builder: &mut AB, enabled: impl Into<AB::Expr>)
    where
        AB: InteractionBuilder<Var = V, Expr = F>,
    {
        let enabled = enabled.into();

        // `is_immediate` should be an indicator for `address_space == 0` (when `enabled`).
        {
            let addr_space_is_zero_cols = IsZeroCols::new(
                IsZeroIoCols::new(
                    self.address.address_space.clone(),
                    self.aux.is_immediate.into(),
                ),
                self.aux.is_zero_aux.into(),
            );
            IsZeroAir.subair_eval(
                &mut builder.when(enabled.clone()), // when not enabled, allow aux to be all 0s no matter what
                addr_space_is_zero_cols.io,
                addr_space_is_zero_cols.inv,
            );
        }
        // When `is_immediate`, the data should be the pointer value.
        builder
            .when(self.aux.is_immediate)
            .assert_eq(self.data.clone(), self.address.pointer.clone());

        // Timestamps should be increasing (when enabled).
        self.offline_checker.eval_timestamps(
            builder,
            self.timestamp.clone(),
            &self.aux.base,
            enabled.clone(),
        );

        self.offline_checker.eval_bulk_access(
            builder,
            &self.address,
            &[self.data.clone()],
            &[self.data],
            &self.timestamp,
            &self.aux.base.prev_timestamps,
            enabled * not(self.aux.is_immediate),
        );
    }
}

/// Constraints and interactions for a logical memory write of `(address, data)` at time `timestamp`.
/// This reads `(address, data_prev, timestamp_prev)` from the memory bus and writes
/// `(address, data, timestamp)` to the memory bus.
/// Includes constraints for `timestamp_prev < timestamp`.
///
/// **Note:** This can be used as a logical read operation by setting `data_prev = data`.
pub struct MemoryWriteOperation<'a, T, V, const N: usize> {
    offline_checker: MemoryOfflineChecker,
    address: MemoryAddress<T, T>,
    data: [T; N],
    /// The timestamp of the current read
    timestamp: T,
    aux: &'a MemoryWriteAuxCols<N, V>,
}

<<<<<<< HEAD
/// The max degree of constraints is:
/// eval_timestamps: deg(enabled) + max(1, deg(self.timestamp))
/// eval_bulk_access: refer to [MemoryOfflineChecker::eval_bulk_access]
impl<T: AbstractField, V: Copy + Into<T>, const N: usize> MemoryWriteOperation<T, V, N> {
=======
impl<'a, T: AbstractField, V: Copy + Into<T>, const N: usize> MemoryWriteOperation<'a, T, V, N> {
>>>>>>> 93c6ab64
    /// Evaluate constraints and send/receive interactions. `enabled` must be boolean.
    pub fn eval<AB>(self, builder: &mut AB, enabled: impl Into<AB::Expr>)
    where
        AB: InteractionBuilder<Var = V, Expr = T>,
    {
        let enabled = enabled.into();
        self.offline_checker.eval_timestamps(
            builder,
            self.timestamp.clone(),
            &self.aux.base,
            enabled.clone(),
        );

        self.offline_checker.eval_bulk_access(
            builder,
            &self.address,
            &self.data,
            &self.aux.prev_data.map(Into::into),
            &self.timestamp,
            &self.aux.base.prev_timestamps,
            enabled,
        );
    }
}

#[derive(Clone, Copy, Debug)]
pub struct MemoryOfflineChecker {
    pub memory_bus: MemoryBus,
    pub timestamp_lt_air: AssertLessThanAir<AUX_LEN>,
}

impl MemoryOfflineChecker {
    // TODO[jpw]: pass in range bus
    pub fn new(memory_bus: MemoryBus, clk_max_bits: usize, decomp: usize) -> Self {
        let range_bus = VariableRangeCheckerBus::new(RANGE_CHECKER_BUS, decomp);
        Self {
            memory_bus,
            timestamp_lt_air: AssertLessThanAir::new(range_bus, clk_max_bits),
        }
    }

    // The max degree of constraints is:
    // deg(enabled) + max(1, deg(timestamp))
    // Note: deg(prev_timestamp) = 1 since prev_timestamp is Var
    fn eval_timestamps<AB: InteractionBuilder, const N: usize>(
        &self,
        builder: &mut AB,
        timestamp: AB::Expr,
        base: &MemoryBaseAuxCols<AB::Var, N>,
        enabled: AB::Expr,
    ) {
        for (prev_timestamp, clk_lt_aux) in zip(base.prev_timestamps, base.clk_lt_aux) {
            let clk_lt_io_cols =
                AssertLessThanIoCols::<AB::Expr>::new(prev_timestamp, timestamp.clone());
            self.timestamp_lt_air.conditional_eval(
                builder,
                clk_lt_io_cols,
                clk_lt_aux,
                enabled.clone(),
            );
        }
    }

    // At the core, eval_bulk_access is a bunch of push_sends and push_receives.
    // The max constraint degree of expressions in sends/recieves is:
    // max(max_deg(data), max_deg(prev_data), max_deg(timestamp), max_deg(prev_timestamps))
    // Also, each one of them has count with degree: deg(enabled)
    #[allow(clippy::too_many_arguments)]
    fn eval_bulk_access<AB, const N: usize>(
        &self,
        builder: &mut AB,
        address: &MemoryAddress<AB::Expr, AB::Expr>,
        data: &[AB::Expr; N],
        prev_data: &[AB::Expr; N],
        timestamp: &AB::Expr,
        prev_timestamps: &[AB::Var; N],
        enabled: AB::Expr,
    ) where
        AB: InteractionBuilder,
    {
        for (i, (&prev_timestamp, prev_datum, datum)) in
            izip!(prev_timestamps, prev_data, data).enumerate()
        {
            let address = MemoryAddress::new(
                address.address_space.clone(),
                address.pointer.clone() + AB::Expr::from_canonical_usize(i),
            );

            self.memory_bus
                .read(address.clone(), [prev_datum.clone()], prev_timestamp)
                .eval(builder, enabled.clone());

            self.memory_bus
                .write(address, [datum.clone()], timestamp.clone())
                .eval(builder, enabled.clone());
        }
    }
}<|MERGE_RESOLUTION|>--- conflicted
+++ resolved
@@ -115,14 +115,10 @@
     aux: &'a MemoryReadAuxCols<N, V>,
 }
 
-<<<<<<< HEAD
 /// The max degree of constraints is:
 /// eval_timestamps: deg(enabled) + max(1, deg(self.timestamp))
 /// eval_bulk_access: refer to [MemoryOfflineChecker::eval_bulk_access]
-impl<F: AbstractField, V: Copy + Into<F>, const N: usize> MemoryReadOperation<F, V, N> {
-=======
 impl<'a, F: AbstractField, V: Copy + Into<F>, const N: usize> MemoryReadOperation<'a, F, V, N> {
->>>>>>> 93c6ab64
     /// Evaluate constraints and send/receive interactions.
     pub fn eval<AB>(self, builder: &mut AB, enabled: impl Into<AB::Expr>)
     where
@@ -169,7 +165,6 @@
     aux: &'a MemoryReadOrImmediateAuxCols<V>,
 }
 
-<<<<<<< HEAD
 /// The max degree of constraints is:
 /// IsZeroAir.subair_eval:
 ///         deg(enabled) + max(deg(address.address_space) + deg(aux.is_immediate),
@@ -177,10 +172,7 @@
 /// is_immediate check: deg(aux.is_immediate) + max(deg(data), deg(address.pointer))
 /// eval_timestamps: deg(enabled) + max(1, deg(self.timestamp))
 /// eval_bulk_access: refer to [MemoryOfflineChecker::eval_bulk_access]
-impl<F: AbstractField, V: Copy + Into<F>> MemoryReadOrImmediateOperation<F, V> {
-=======
 impl<'a, F: AbstractField, V: Copy + Into<F>> MemoryReadOrImmediateOperation<'a, F, V> {
->>>>>>> 93c6ab64
     /// Evaluate constraints and send/receive interactions.
     pub fn eval<AB>(self, builder: &mut AB, enabled: impl Into<AB::Expr>)
     where
@@ -243,14 +235,10 @@
     aux: &'a MemoryWriteAuxCols<N, V>,
 }
 
-<<<<<<< HEAD
 /// The max degree of constraints is:
 /// eval_timestamps: deg(enabled) + max(1, deg(self.timestamp))
 /// eval_bulk_access: refer to [MemoryOfflineChecker::eval_bulk_access]
-impl<T: AbstractField, V: Copy + Into<T>, const N: usize> MemoryWriteOperation<T, V, N> {
-=======
 impl<'a, T: AbstractField, V: Copy + Into<T>, const N: usize> MemoryWriteOperation<'a, T, V, N> {
->>>>>>> 93c6ab64
     /// Evaluate constraints and send/receive interactions. `enabled` must be boolean.
     pub fn eval<AB>(self, builder: &mut AB, enabled: impl Into<AB::Expr>)
     where
