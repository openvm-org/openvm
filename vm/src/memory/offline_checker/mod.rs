use std::{array::from_fn, collections::HashMap};

use afs_primitives::offline_checker::OfflineChecker;
use p3_field::PrimeField32;

use crate::cpu::{MEMORY_BUS, RANGE_CHECKER_BUS};
use crate::memory::{compose, decompose, OpType};

use super::MemoryAccess;

mod air;
mod trace;

pub struct MemoryOfflineChecker {
    pub offline_checker: OfflineChecker,
}

impl MemoryOfflineChecker {
    pub fn air_width(&self) -> usize {
        OfflineChecker::air_width(&self.offline_checker)
    }
}

pub struct MemoryChip<const WORD_SIZE: usize, F: PrimeField32> {
    pub air: MemoryOfflineChecker,
    pub accesses: Vec<MemoryAccess<WORD_SIZE, F>>,
    memory: HashMap<(F, F), F>,
}

impl<const WORD_SIZE: usize, F: PrimeField32> MemoryChip<WORD_SIZE, F> {
    pub fn new(
        addr_space_limb_bits: usize,
        pointer_limb_bits: usize,
        clk_limb_bits: usize,
        decomp: usize,
        memory: HashMap<(F, F), F>,
    ) -> Self {
        let idx_clk_limb_bits = vec![addr_space_limb_bits, pointer_limb_bits, clk_limb_bits];

        let offline_checker = OfflineChecker::new(
            idx_clk_limb_bits,
            decomp,
            2,
            WORD_SIZE,
            RANGE_CHECKER_BUS,
            MEMORY_BUS,
        );

        Self {
            air: MemoryOfflineChecker { offline_checker },
            accesses: vec![],
<<<<<<< HEAD
            memory: HashMap::new(),
=======
            memory,
            last_timestamp: None,
>>>>>>> c1777d4d
        }
    }

    pub fn read_word(&mut self, timestamp: usize, address_space: F, address: F) -> [F; WORD_SIZE] {
        if address_space == F::zero() {
            return decompose(address);
        }
        let data = from_fn(|i| self.memory[&(address_space, address + F::from_canonical_usize(i))]);
        self.accesses.push(MemoryAccess {
            timestamp,
            op_type: OpType::Read,
            address_space,
            address,
            data,
        });
        data
    }

    /// Reads a word directly from memory without updating internal state.
    ///
    /// Any value returned is unconstrained.
    pub fn unsafe_read_word(&self, address_space: F, address: F) -> [F; WORD_SIZE] {
        from_fn(|i| self.memory[&(address_space, address + F::from_canonical_usize(i))])
    }

    pub fn write_word(
        &mut self,
        timestamp: usize,
        address_space: F,
        address: F,
        data: [F; WORD_SIZE],
    ) {
        assert!(address_space != F::zero());
        for (i, &datum) in data.iter().enumerate() {
            self.memory
                .insert((address_space, address + F::from_canonical_usize(i)), datum);
        }
        self.accesses.push(MemoryAccess {
            timestamp,
            op_type: OpType::Write,
            address_space,
            address,
            data,
        });
    }

    pub fn memory_clone(&self) -> HashMap<(F, F), F> {
        self.memory.clone()
    }

    pub fn read_elem(&mut self, timestamp: usize, address_space: F, address: F) -> F {
        compose(self.read_word(timestamp, address_space, address))
    }

    /// Reads an element directly from memory without updating internal state.
    ///
    /// Any value returned is unconstrained.
    pub fn unsafe_read_elem(&self, address_space: F, address: F) -> F {
        compose(self.unsafe_read_word(address_space, address))
    }

    pub fn write_elem(&mut self, timestamp: usize, address_space: F, address: F, data: F) {
        self.write_word(timestamp, address_space, address, decompose(data));
    }

    pub fn current_height(&self) -> usize {
        self.accesses.len()
    }
}<|MERGE_RESOLUTION|>--- conflicted
+++ resolved
@@ -49,12 +49,7 @@
         Self {
             air: MemoryOfflineChecker { offline_checker },
             accesses: vec![],
-<<<<<<< HEAD
-            memory: HashMap::new(),
-=======
             memory,
-            last_timestamp: None,
->>>>>>> c1777d4d
         }
     }
 
