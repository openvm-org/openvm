use std::sync::Arc;

use afs_primitives::range_tuple::RangeTupleCheckerChip;
use p3_field::PrimeField32;

use crate::{
    arch::{
        instructions::U256Opcode, ExecutionBridge, ExecutionBus, ExecutionState,
        InstructionExecutor,
    },
    system::{
        memory::{MemoryControllerRef, MemoryReadRecord, MemoryWriteRecord},
<<<<<<< HEAD
        program::{ExecutionError, Instruction, ProgramBus},
        DEFAULT_PC_STEP,
=======
        program::{ExecutionError, ProgramBus},
>>>>>>> 8c965774
    },
};

mod air;
mod bridge;
mod columns;
mod trace;

pub use air::*;
use axvm_instructions::instruction::Instruction;
pub use columns::*;

#[cfg(test)]
pub mod tests;

#[derive(Clone, Debug)]
pub struct UintMultiplicationRecord<T, const NUM_LIMBS: usize, const LIMB_BITS: usize> {
    pub from_state: ExecutionState<u32>,
    pub instruction: Instruction<T>,
    pub x_ptr_read: MemoryReadRecord<T, 1>,
    pub y_ptr_read: MemoryReadRecord<T, 1>,
    pub z_ptr_read: MemoryReadRecord<T, 1>,
    pub x_read: MemoryReadRecord<T, NUM_LIMBS>,
    pub y_read: MemoryReadRecord<T, NUM_LIMBS>,
    pub z_write: MemoryWriteRecord<T, NUM_LIMBS>,
    pub carry: Vec<T>,
}

#[derive(Clone, Debug)]
pub struct UintMultiplicationChip<T: PrimeField32, const NUM_LIMBS: usize, const LIMB_BITS: usize> {
    pub air: UintMultiplicationCoreAir<NUM_LIMBS, LIMB_BITS>,
    data: Vec<UintMultiplicationRecord<T, NUM_LIMBS, LIMB_BITS>>,
    memory_controller: MemoryControllerRef<T>,
    pub range_tuple_chip: Arc<RangeTupleCheckerChip<2>>,

    offset: usize,
}

impl<T: PrimeField32, const NUM_LIMBS: usize, const LIMB_BITS: usize>
    UintMultiplicationChip<T, NUM_LIMBS, LIMB_BITS>
{
    pub fn new(
        execution_bus: ExecutionBus,
        program_bus: ProgramBus,
        memory_controller: MemoryControllerRef<T>,
        range_tuple_chip: Arc<RangeTupleCheckerChip<2>>,
        offset: usize,
    ) -> Self {
        assert!(LIMB_BITS < 16, "LIMB_BITS {} >= 16", LIMB_BITS);

        let bus = range_tuple_chip.bus();

        assert_eq!(bus.sizes.len(), 2);
        assert!(
            bus.sizes[0] >= 1 << LIMB_BITS,
            "bus.sizes[0] {} < 2^LIMB_BITS {}",
            bus.sizes[0],
            1 << LIMB_BITS
        );
        assert!(
            bus.sizes[1] >= (NUM_LIMBS * (1 << LIMB_BITS)) as u32,
            "bus.sizes[1] {} < (NUM_LIMBS * 2^LIMB_BITS) {}",
            bus.sizes[1],
            NUM_LIMBS * (1 << LIMB_BITS)
        );

        let memory_bridge = memory_controller.borrow().memory_bridge();
        Self {
            air: UintMultiplicationCoreAir {
                execution_bridge: ExecutionBridge::new(execution_bus, program_bus),
                memory_bridge,
                bus: *bus,
                offset,
            },
            data: vec![],
            memory_controller,
            range_tuple_chip,
            offset,
        }
    }
}

impl<T: PrimeField32, const NUM_LIMBS: usize, const LIMB_BITS: usize> InstructionExecutor<T>
    for UintMultiplicationChip<T, NUM_LIMBS, LIMB_BITS>
{
    fn execute(
        &mut self,
        instruction: Instruction<T>,
        from_state: ExecutionState<u32>,
    ) -> Result<ExecutionState<u32>, ExecutionError> {
        let Instruction {
            opcode,
            a,
            b,
            c,
            d,
            e,
            ..
        } = instruction;
        let local_opcode_index = opcode - self.offset;
        assert!(local_opcode_index == U256Opcode::MUL as usize);

        let mut memory_controller = self.memory_controller.borrow_mut();
        debug_assert_eq!(from_state.timestamp, memory_controller.timestamp());

        let [z_ptr_read, x_ptr_read, y_ptr_read] =
            [a, b, c].map(|ptr_of_ptr| memory_controller.read_cell(d, ptr_of_ptr));
        let x_read = memory_controller.read::<NUM_LIMBS>(e, x_ptr_read.value());
        let y_read = memory_controller.read::<NUM_LIMBS>(e, y_ptr_read.value());

        let x = x_read.data.map(|x| x.as_canonical_u32());
        let y = y_read.data.map(|x| x.as_canonical_u32());
        let (z, carry) = run_uint_multiplication::<NUM_LIMBS, LIMB_BITS>(&x, &y);

        for (z_val, carry_val) in z.iter().zip(carry.iter()) {
            self.range_tuple_chip.add_count(&[*z_val, *carry_val]);
        }

        let z_write = memory_controller.write::<NUM_LIMBS>(
            e,
            z_ptr_read.value(),
            z.into_iter()
                .map(T::from_canonical_u32)
                .collect::<Vec<_>>()
                .try_into()
                .unwrap(),
        );

        self.data.push(UintMultiplicationRecord {
            from_state,
            instruction: instruction.clone(),
            x_ptr_read,
            y_ptr_read,
            z_ptr_read,
            x_read,
            y_read,
            z_write,
            carry: carry.into_iter().map(T::from_canonical_u32).collect(),
        });

        Ok(ExecutionState {
            pc: from_state.pc + DEFAULT_PC_STEP,
            timestamp: memory_controller.timestamp(),
        })
    }

    fn get_opcode_name(&self, _: usize) -> String {
        format!("{:?}<{NUM_LIMBS},{LIMB_BITS}>", U256Opcode::MUL)
    }
}

fn run_uint_multiplication<const NUM_LIMBS: usize, const LIMB_BITS: usize>(
    x: &[u32],
    y: &[u32],
) -> (Vec<u32>, Vec<u32>) {
    let mut result = vec![0; NUM_LIMBS];
    let mut carry = vec![0; NUM_LIMBS];
    for i in 0..NUM_LIMBS {
        if i > 0 {
            result[i] = carry[i - 1];
        }
        for j in 0..=i {
            result[i] += x[j] * y[i - j];
        }
        carry[i] = result[i] >> LIMB_BITS;
        result[i] %= 1 << LIMB_BITS;
    }
    (result, carry)
}<|MERGE_RESOLUTION|>--- conflicted
+++ resolved
@@ -10,12 +10,7 @@
     },
     system::{
         memory::{MemoryControllerRef, MemoryReadRecord, MemoryWriteRecord},
-<<<<<<< HEAD
-        program::{ExecutionError, Instruction, ProgramBus},
-        DEFAULT_PC_STEP,
-=======
         program::{ExecutionError, ProgramBus},
->>>>>>> 8c965774
     },
 };
 
@@ -25,7 +20,7 @@
 mod trace;
 
 pub use air::*;
-use axvm_instructions::instruction::Instruction;
+use axvm_instructions::{instruction::Instruction, program::DEFAULT_PC_STEP};
 pub use columns::*;
 
 #[cfg(test)]
