use std::collections::{btree_map::Entry, BTreeMap};
use std::fmt::Display;
use std::marker::PhantomData;

use p3_field::PrimeField32;

use self::span::CycleTrackerSpan;

pub mod span;

#[derive(Debug, Default)]
pub struct CycleTracker<F> {
    pub instances: BTreeMap<String, Vec<CycleTrackerSpan>>,
    pub order: Vec<String>,
    pub num_active_instances: usize,
    _marker: PhantomData<F>,
}

impl<F: PrimeField32> CycleTracker<F> {
    pub fn new() -> Self {
        Self {
            instances: BTreeMap::new(),
            order: vec![],
            num_active_instances: 0,
            _marker: PhantomData,
        }
    }

    /// Starts a new cycle tracker span for the given name.
    /// If a span already exists for the given name, it ends the existing span and pushes a new one to the vec.
<<<<<<< HEAD
    pub fn start(
        &mut self,
        name: String,
        num_rows: usize,
        clock_cycle: usize,
        timestamp: usize,
        vm_metrics: &BTreeMap<String, usize>,
        opcode_counts: &BTreeMap<String, usize>,
    ) {
        let cycle_tracker_span =
            CycleTrackerSpan::start(num_rows, clock_cycle, timestamp, vm_metrics, opcode_counts);
=======
    pub fn start(&mut self, name: String, vm_metrics: &BTreeMap<String, usize>) {
        let cycle_tracker_span = CycleTrackerSpan::start(vm_metrics);
>>>>>>> c9bf06f8
        match self.instances.entry(name.clone()) {
            Entry::Occupied(mut entry) => {
                let spans = entry.get_mut();
                let ct_last = spans.last_mut().unwrap();
                if ct_last.is_active {
                    panic!("Attempting to start another cycle tracker span named '{}' while previous is still active", name);
                }
                spans.push(cycle_tracker_span);
            }
            Entry::Vacant(_) => {
                self.instances
                    .insert(name.clone(), vec![cycle_tracker_span]);
                self.order.push(name);
            }
        }

        self.num_active_instances += 1;
    }

    /// Ends the cycle tracker span for the given name.
    /// If no span exists for the given name, it panics.
<<<<<<< HEAD
    pub fn end(
        &mut self,
        name: String,
        num_rows: usize,
        clock_cycle: usize,
        timestamp: usize,
        vm_metrics: &BTreeMap<String, usize>,
        opcode_counts: &BTreeMap<String, usize>,
    ) {
=======
    pub fn end(&mut self, name: String, vm_metrics: &BTreeMap<String, usize>) {
>>>>>>> c9bf06f8
        match self.instances.entry(name.clone()) {
            Entry::Occupied(mut entry) => {
                let spans = entry.get_mut();
                let last = spans.last_mut().unwrap();
<<<<<<< HEAD
                last.end(num_rows, clock_cycle, timestamp, vm_metrics, opcode_counts);
=======
                last.end(vm_metrics);
>>>>>>> c9bf06f8
            }
            Entry::Vacant(_) => {
                panic!("Cycle tracker instance {} does not exist", name);
            }
        }
        self.num_active_instances -= 1;
    }

    /// Prints the cycle tracker to the console.
    pub fn print(&self) {
        println!("{}", self);
        if self.num_active_instances != 0 {
            println!(
                "Warning: there are {} unclosed cycle tracker instances",
                self.num_active_instances
            );
        }
    }
}

impl<F: PrimeField32> Display for CycleTracker<F> {
    fn fmt(&self, f: &mut std::fmt::Formatter<'_>) -> std::fmt::Result {
        if self.instances.is_empty() {
            return Ok(());
        }
        for name in &self.order {
            let spans = self.instances.get(name).unwrap();
            let num_spans = spans.len();

            if num_spans == 0 {
                continue;
            }

            let mut total_vm_metrics = std::collections::HashMap::new();

            for span in spans {
                for (key, value) in &span.end.vm_metrics {
                    *total_vm_metrics.entry(key.clone()).or_insert(0) += value;
                }
            }

            writeln!(f, "span [{}] ({}):", name, num_spans)?;
            for (key, value) in &total_vm_metrics {
                let avg_value = value / num_spans;
                if num_spans == 1 {
                    writeln!(f, "  - {}: {}", key, value)?;
                } else {
                    writeln!(f, "  - tot_{}: {}", key, value)?;
                    writeln!(f, "  - avg_{}: {}", key, avg_value)?;
                }
            }
            writeln!(f)?;
        }
        Ok(())
    }
}<|MERGE_RESOLUTION|>--- conflicted
+++ resolved
@@ -28,22 +28,13 @@
 
     /// Starts a new cycle tracker span for the given name.
     /// If a span already exists for the given name, it ends the existing span and pushes a new one to the vec.
-<<<<<<< HEAD
     pub fn start(
         &mut self,
         name: String,
-        num_rows: usize,
-        clock_cycle: usize,
-        timestamp: usize,
         vm_metrics: &BTreeMap<String, usize>,
         opcode_counts: &BTreeMap<String, usize>,
     ) {
-        let cycle_tracker_span =
-            CycleTrackerSpan::start(num_rows, clock_cycle, timestamp, vm_metrics, opcode_counts);
-=======
-    pub fn start(&mut self, name: String, vm_metrics: &BTreeMap<String, usize>) {
-        let cycle_tracker_span = CycleTrackerSpan::start(vm_metrics);
->>>>>>> c9bf06f8
+        let cycle_tracker_span = CycleTrackerSpan::start(vm_metrics, opcode_counts);
         match self.instances.entry(name.clone()) {
             Entry::Occupied(mut entry) => {
                 let spans = entry.get_mut();
@@ -65,28 +56,17 @@
 
     /// Ends the cycle tracker span for the given name.
     /// If no span exists for the given name, it panics.
-<<<<<<< HEAD
     pub fn end(
         &mut self,
         name: String,
-        num_rows: usize,
-        clock_cycle: usize,
-        timestamp: usize,
         vm_metrics: &BTreeMap<String, usize>,
         opcode_counts: &BTreeMap<String, usize>,
     ) {
-=======
-    pub fn end(&mut self, name: String, vm_metrics: &BTreeMap<String, usize>) {
->>>>>>> c9bf06f8
         match self.instances.entry(name.clone()) {
             Entry::Occupied(mut entry) => {
                 let spans = entry.get_mut();
                 let last = spans.last_mut().unwrap();
-<<<<<<< HEAD
-                last.end(num_rows, clock_cycle, timestamp, vm_metrics, opcode_counts);
-=======
-                last.end(vm_metrics);
->>>>>>> c9bf06f8
+                last.end(vm_metrics, opcode_counts);
             }
             Entry::Vacant(_) => {
                 panic!("Cycle tracker instance {} does not exist", name);
