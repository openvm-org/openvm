use std::{
    cell::RefCell,
    collections::{BTreeMap, VecDeque},
    mem,
    rc::Rc,
    sync::Arc,
};

use afs_primitives::{
    range_tuple::{bus::RangeTupleCheckerBus, RangeTupleCheckerChip},
    var_range::{bus::VariableRangeCheckerBus, VariableRangeCheckerChip},
    xor::lookup::XorLookupChip,
};
use afs_stark_backend::rap::AnyRap;
use backtrace::Backtrace;
use itertools::{izip, Itertools};
use p3_commit::PolynomialSpace;
use p3_field::PrimeField32;
use p3_matrix::{dense::RowMajorMatrix, Matrix};
use p3_uni_stark::{Domain, StarkGenericConfig, Val};
use p3_util::log2_strict_usize;
use poseidon2_air::poseidon2::Poseidon2Config;
use strum::EnumCount;

use super::{
    connector::VmConnectorChip, cycle_tracker::CycleTracker, VirtualMachineState, VmConfig,
    VmMetrics,
};
use crate::{
    alu::ArithmeticLogicChip,
    arch::{
        instructions::*, ExecutionBus, ExecutionState, ExecutorName, InstructionExecutor,
        InstructionExecutorVariant, MachineChip, MachineChipVariant, Rv32AluAdapter,
    },
    castf::CastFChip,
    core::{
        CoreChip, Streams, BYTE_XOR_BUS, RANGE_CHECKER_BUS, RANGE_TUPLE_CHECKER_BUS,
        READ_INSTRUCTION_BUS,
    },
    ecc::{EcAddUnequalChip, EcDoubleChip},
    field_arithmetic::FieldArithmeticChip,
    field_extension::chip::FieldExtensionArithmeticChip,
    hashes::{keccak::hasher::KeccakVmChip, poseidon2::Poseidon2Chip},
    memory::{offline_checker::MemoryBus, MemoryChip, MemoryChipRef},
    modular_addsub::ModularAddSubChip,
    modular_multdiv::ModularMultDivChip,
    new_alu::{ArithmeticLogicIntegration, Rv32ArithmeticLogicChip},
    program::{bridge::ProgramBus, DebugInfo, ExecutionError, Program, ProgramChip},
    shift::ShiftChip,
    ui::UiChip,
    uint_multiplication::UintMultiplicationChip,
};

#[derive(Debug)]
pub struct ExecutionSegment<F: PrimeField32> {
    pub config: VmConfig,

    pub executors: BTreeMap<usize, InstructionExecutorVariant<F>>,
    pub chips: Vec<MachineChipVariant<F>>,
    pub core_chip: Rc<RefCell<CoreChip<F>>>,
    pub program_chip: Rc<RefCell<ProgramChip<F>>>,
    pub memory_chip: MemoryChipRef<F>,
    pub connector_chip: VmConnectorChip<F>,

    pub input_stream: VecDeque<Vec<F>>,
    pub hint_stream: VecDeque<F>,

    pub cycle_tracker: CycleTracker,
    /// Collected metrics for this segment alone.
    /// Only collected when `config.collect_metrics` is true.
    pub(crate) collected_metrics: VmMetrics,
}

pub struct SegmentResult<SC: StarkGenericConfig> {
    pub airs: Vec<Box<dyn AnyRap<SC>>>,
    pub traces: Vec<RowMajorMatrix<Val<SC>>>,
    pub public_values: Vec<Vec<Val<SC>>>,

    pub metrics: VmMetrics,
}

impl<SC: StarkGenericConfig> SegmentResult<SC> {
    pub fn max_log_degree(&self) -> usize {
        self.traces
            .iter()
            .map(RowMajorMatrix::height)
            .map(log2_strict_usize)
            .max()
            .unwrap()
    }
}

impl<F: PrimeField32> ExecutionSegment<F> {
    /// Creates a new execution segment from a program and initial state, using parent VM config
    pub fn new(config: VmConfig, program: Program<F>, state: VirtualMachineState<F>) -> Self {
        let execution_bus = ExecutionBus(0);
        let program_bus = ProgramBus(READ_INSTRUCTION_BUS);
        let memory_bus = MemoryBus(1);
        let range_bus =
            VariableRangeCheckerBus::new(RANGE_CHECKER_BUS, config.memory_config.decomp);
        let range_checker = Arc::new(VariableRangeCheckerChip::new(range_bus));
        let byte_xor_chip = Arc::new(XorLookupChip::new(BYTE_XOR_BUS));

        let memory_chip = Rc::new(RefCell::new(MemoryChip::with_volatile_memory(
            memory_bus,
            config.memory_config,
            range_checker.clone(),
        )));
        let program_chip = Rc::new(RefCell::new(ProgramChip::new(program)));

        let mut executors: BTreeMap<usize, InstructionExecutorVariant<F>> = BTreeMap::new();

        // NOTE: The order of entries in `chips` must be a linear extension of the dependency DAG.
        // That is, if chip A holds a strong reference to chip B, then A must precede B in `chips`.

        let mut chips = vec![MachineChipVariant::Program(program_chip.clone())];

        let mut modular_muldiv_chips = vec![];
        let mut modular_addsub_chips = vec![];
        let mut core_chip = if config
            .executors
            .iter()
            .any(|(_, executor, _)| matches!(executor, ExecutorName::Core))
        {
            None
        } else {
            let offset = 0; // Core offset should be 0 by default; maybe it makes sense to make this always the case?
            let chip = Rc::new(RefCell::new(CoreChip::from_state(
                config.core_options(),
                execution_bus,
                program_bus,
                memory_chip.clone(),
                state.state,
                offset,
            )));
            let range = 0..CoreOpcode::COUNT;
            for opcode in range {
                executors.insert(offset + opcode, chip.clone().into());
            }
            chips.push(MachineChipVariant::Core(chip.clone()));
            Some(chip)
        };

        for (range, executor, offset) in config.clone().executors {
            for opcode in range.clone() {
                if let Some(old_executor) = executors.get(&opcode) {
                    panic!(
                        "Attempting to override an executor for opcode {} ({:?} -> {:?})",
                        opcode, old_executor, executor
                    );
                }
            }
            match executor {
                ExecutorName::Core => {
                    assert!(core_chip.is_none(), "Core chip already initialized");
                    core_chip = Some(Rc::new(RefCell::new(CoreChip::from_state(
                        config.core_options(),
                        execution_bus,
                        program_bus,
                        memory_chip.clone(),
                        state.state,
                        offset,
                    ))));
                    for opcode in range {
                        executors.insert(opcode, core_chip.clone().unwrap().into());
                    }
                    chips.push(MachineChipVariant::Core(core_chip.clone().unwrap()));
                }
                ExecutorName::FieldArithmetic => {
                    let chip = Rc::new(RefCell::new(FieldArithmeticChip::new(
                        execution_bus,
                        program_bus,
                        memory_chip.clone(),
                        offset,
                    )));
                    for opcode in range {
                        executors.insert(opcode, chip.clone().into());
                    }
                    chips.push(MachineChipVariant::FieldArithmetic(chip));
                }
                ExecutorName::FieldExtension => {
                    let chip = Rc::new(RefCell::new(FieldExtensionArithmeticChip::new(
                        execution_bus,
                        program_bus,
                        memory_chip.clone(),
                        offset,
                    )));
                    for opcode in range {
                        executors.insert(opcode, chip.clone().into());
                    }
                    chips.push(MachineChipVariant::FieldExtension(chip));
                }
                ExecutorName::Poseidon2 => {
                    let chip = Rc::new(RefCell::new(Poseidon2Chip::from_poseidon2_config(
                        Poseidon2Config::<16, F>::new_p3_baby_bear_16(),
                        config
                            .poseidon2_max_constraint_degree
                            .expect("Poseidon2 is enabled but no max_constraint_degree provided"),
                        execution_bus,
                        program_bus,
                        memory_chip.clone(),
                        offset,
                    )));
                    for opcode in range {
                        executors.insert(opcode, chip.clone().into());
                    }
                    chips.push(MachineChipVariant::Poseidon2(chip));
                }
                ExecutorName::Keccak256 => {
                    let chip = Rc::new(RefCell::new(KeccakVmChip::new(
                        execution_bus,
                        program_bus,
                        memory_chip.clone(),
                        byte_xor_chip.clone(),
                        offset,
                    )));
                    for opcode in range {
                        executors.insert(opcode, chip.clone().into());
                    }
                    chips.push(MachineChipVariant::Keccak256(chip));
                }
<<<<<<< HEAD
=======
                ExecutorName::ModularAddSub => {
                    let new_chip = if modular_addsub_chips.is_empty() {
                        Rc::new(RefCell::new(ModularAddSubChip::new(
                            execution_bus,
                            program_bus,
                            memory_chip.clone(),
                            SECP256K1_COORD_PRIME.clone(),
                            offset,
                        )))
                    } else {
                        Rc::new(RefCell::new(ModularAddSubChip::new(
                            execution_bus,
                            program_bus,
                            memory_chip.clone(),
                            SECP256K1_SCALAR_PRIME.clone(),
                            offset,
                        )))
                    };
                    modular_addsub_chips.push(new_chip.clone());
                    for opcode in range {
                        executors.insert(opcode, new_chip.clone().into());
                    }
                }
                ExecutorName::ModularMultDiv => {
                    let new_chip = if modular_muldiv_chips.is_empty() {
                        Rc::new(RefCell::new(ModularMultDivChip::new(
                            execution_bus,
                            program_bus,
                            memory_chip.clone(),
                            SECP256K1_COORD_PRIME.clone(),
                            offset,
                        )))
                    } else {
                        Rc::new(RefCell::new(ModularMultDivChip::new(
                            execution_bus,
                            program_bus,
                            memory_chip.clone(),
                            SECP256K1_SCALAR_PRIME.clone(),
                            offset,
                        )))
                    };
                    modular_muldiv_chips.push(new_chip.clone());
                    for opcode in range {
                        executors.insert(opcode, new_chip.clone().into());
                    }
                }
                ExecutorName::ArithmeticLogicUnitRv32 => {
                    let chip = Rc::new(RefCell::new(Rv32ArithmeticLogicChip::new(
                        Rv32AluAdapter::new(execution_bus, program_bus, memory_chip.clone()),
                        ArithmeticLogicIntegration::new(byte_xor_chip.clone(), offset),
                        memory_chip.clone(),
                    )));
                    for opcode in range {
                        executors.insert(opcode, chip.clone().into());
                    }
                    chips.push(MachineChipVariant::ArithmeticLogicUnitRv32(chip));
                }
>>>>>>> 4967e7b5
                ExecutorName::ArithmeticLogicUnit256 => {
                    // We probably must include this chip if we include any modular arithmetic,
                    // not sure if we need to enforce this here.
                    let chip = Rc::new(RefCell::new(ArithmeticLogicChip::new(
                        execution_bus,
                        program_bus,
                        memory_chip.clone(),
                        byte_xor_chip.clone(),
                        offset,
                    )));
                    for opcode in range {
                        executors.insert(opcode, chip.clone().into());
                    }
                    chips.push(MachineChipVariant::ArithmeticLogicUnit256(chip));
                }
                ExecutorName::U256Multiplication => {
                    let range_tuple_bus = RangeTupleCheckerBus::new(
                        RANGE_TUPLE_CHECKER_BUS,
                        vec![(1 << 8), 32 * (1 << 8)],
                    );
                    let range_tuple_checker = Arc::new(RangeTupleCheckerChip::new(range_tuple_bus));
                    let chip = Rc::new(RefCell::new(UintMultiplicationChip::new(
                        execution_bus,
                        program_bus,
                        memory_chip.clone(),
                        range_tuple_checker.clone(),
                        offset,
                    )));
                    for opcode in range {
                        executors.insert(opcode, chip.clone().into());
                    }
                    chips.push(MachineChipVariant::U256Multiplication(chip));
                }
                ExecutorName::Shift256 => {
                    let chip = Rc::new(RefCell::new(ShiftChip::new(
                        execution_bus,
                        program_bus,
                        memory_chip.clone(),
                        byte_xor_chip.clone(),
                        offset,
                    )));
                    for opcode in range {
                        executors.insert(opcode, chip.clone().into());
                    }
                    chips.push(MachineChipVariant::Shift256(chip));
                }
                ExecutorName::Ui => {
                    let chip = Rc::new(RefCell::new(UiChip::new(
                        execution_bus,
                        program_bus,
                        memory_chip.clone(),
                        offset,
                    )));
                    for opcode in range {
                        executors.insert(opcode, chip.clone().into());
                    }
                    chips.push(MachineChipVariant::Ui(chip));
                }
                ExecutorName::CastF => {
                    let chip = Rc::new(RefCell::new(CastFChip::new(
                        execution_bus,
                        program_bus,
                        memory_chip.clone(),
                        offset,
                    )));
                    for opcode in range {
                        executors.insert(opcode, chip.clone().into());
                    }
                    chips.push(MachineChipVariant::CastF(chip));
                }
                ExecutorName::Secp256k1AddUnequal => {
                    let chip = Rc::new(RefCell::new(EcAddUnequalChip::new(
                        execution_bus,
                        program_bus,
                        memory_chip.clone(),
                        offset,
                    )));
                    for opcode in range {
                        executors.insert(opcode, chip.clone().into());
                    }
                    chips.push(MachineChipVariant::Secp256k1AddUnequal(chip));
                }
                ExecutorName::Secp256k1Double => {
                    let chip = Rc::new(RefCell::new(EcDoubleChip::new(
                        execution_bus,
                        program_bus,
                        memory_chip.clone(),
                        offset,
                    )));
                    for opcode in range {
                        executors.insert(opcode, chip.clone().into());
                    }
                    chips.push(MachineChipVariant::Secp256k1Double(chip));
                }
                ExecutorName::ModularAddSub | ExecutorName::ModularMultDiv => {
                    unreachable!("Modular executors should be handled differently")
                }
            }
        }

        for (range, executor, offset, modulus) in config.clone().modular_executors {
            for opcode in range.clone() {
                if let Some(old_executor) = executors.get(&opcode) {
                    panic!(
                        "Attempting to override an executor for opcode {} ({:?} -> {:?})",
                        opcode, old_executor, executor
                    );
                }
            }
            match executor {
                ExecutorName::ModularAddSub => {
                    let new_chip = Rc::new(RefCell::new(ModularAddSubChip::new(
                        execution_bus,
                        program_bus,
                        memory_chip.clone(),
                        modulus,
                        offset,
                    )));
                    modular_addsub_chips.push(new_chip.clone());
                    for opcode in range {
                        executors.insert(opcode, new_chip.clone().into());
                    }
                }
                ExecutorName::ModularMultDiv => {
                    let new_chip = Rc::new(RefCell::new(ModularMultDivChip::new(
                        execution_bus,
                        program_bus,
                        memory_chip.clone(),
                        modulus,
                        offset,
                    )));
                    modular_muldiv_chips.push(new_chip.clone());
                    for opcode in range {
                        executors.insert(opcode, new_chip.clone().into());
                    }
                }
                _ => unreachable!(
                    "modular_executors should only contain ModularAddSub and ModularMultDiv"
                ),
            }
        }

        chips.push(MachineChipVariant::ByteXor(byte_xor_chip));
        // Most chips have a reference to the memory chip, and the memory chip has a reference to
        // the range checker chip.
        chips.push(MachineChipVariant::Memory(memory_chip.clone()));
        chips.push(MachineChipVariant::RangeChecker(range_checker.clone()));

        let connector_chip = VmConnectorChip::new(execution_bus);

        Self {
            config,
            executors,
            chips,
            core_chip: core_chip.unwrap(),
            program_chip,
            memory_chip,
            connector_chip,
            input_stream: state.input_stream,
            hint_stream: state.hint_stream.clone(),
            collected_metrics: Default::default(),
            cycle_tracker: CycleTracker::new(),
        }
    }

    /// Stopping is triggered by should_segment()
    pub fn execute(&mut self) -> Result<(), ExecutionError> {
        let mut timestamp: usize = self.core_chip.borrow().state.timestamp;
        let mut pc = F::from_canonical_usize(self.core_chip.borrow().state.pc);

        let mut collect_metrics = self.config.collect_metrics;
        // The backtrace for the previous instruction, if any.
        let mut prev_backtrace: Option<Backtrace> = None;

        self.core_chip.borrow_mut().streams = Streams {
            input_stream: self.input_stream.clone(),
            hint_stream: self.hint_stream.clone(),
        };

        self.connector_chip
            .begin(ExecutionState::new(pc, F::from_canonical_usize(timestamp)));

        loop {
            let pc_usize = pc.as_canonical_u64() as usize;

            let (instruction, debug_info) =
                RefCell::borrow_mut(&self.program_chip).get_instruction(pc_usize)?;
            tracing::trace!("pc: {pc_usize} | time: {timestamp} | {:?}", instruction);

            let (dsl_instr, trace) = debug_info.map_or(
                (None, None),
                |DebugInfo {
                     dsl_instruction,
                     trace,
                 }| (Some(dsl_instruction), trace),
            );

            let opcode = instruction.opcode;
            let prev_trace_cells = self.current_trace_cells();

            // runtime only instruction handling
            // FIXME: assumes CoreOpcode has offset 0:
            if opcode == CoreOpcode::FAIL as usize {
                if let Some(mut backtrace) = prev_backtrace {
                    backtrace.resolve();
                    eprintln!("eDSL program failure; backtrace:\n{:?}", backtrace);
                } else {
                    eprintln!("eDSL program failure; no backtrace");
                }
                return Err(ExecutionError::Fail(pc_usize));
            }
            if opcode == CoreOpcode::CT_START as usize {
                self.update_chip_metrics();
                self.cycle_tracker.start(instruction.debug.clone())
            }
            if opcode == CoreOpcode::CT_END as usize {
                self.update_chip_metrics();
                self.cycle_tracker.end(instruction.debug.clone())
            }
            prev_backtrace = trace;

            let mut opcode_name = None;
            if self.executors.contains_key(&opcode) {
                let executor = self.executors.get_mut(&opcode).unwrap();
                match InstructionExecutor::execute(
                    executor,
                    instruction,
                    ExecutionState::new(pc_usize, timestamp),
                ) {
                    Ok(next_state) => {
                        pc = F::from_canonical_usize(next_state.pc);
                        timestamp = next_state.timestamp;
                    }
                    Err(e) => return Err(e),
                }
                if collect_metrics {
                    opcode_name = Some(executor.get_opcode_name(opcode));
                }
            } else {
                return Err(ExecutionError::DisabledOperation(pc_usize, opcode));
            }

            if collect_metrics {
                let now_trace_cells = self.current_trace_cells();

                let opcode_name = opcode_name.unwrap_or(opcode.to_string());
                let key = (dsl_instr.clone(), opcode_name.clone());
                #[cfg(feature = "bench-metrics")]
                self.cycle_tracker.increment_opcode(&key);
                *self.collected_metrics.counts.entry(key).or_insert(0) += 1;

                for (air_name, now_value) in &now_trace_cells {
                    let prev_value = prev_trace_cells.get(air_name).unwrap_or(&0);
                    if prev_value != now_value {
                        let key = (dsl_instr.clone(), opcode_name.clone(), air_name.to_owned());
                        #[cfg(feature = "bench-metrics")]
                        self.cycle_tracker
                            .increment_cells_used(&key, now_value - prev_value);
                        *self.collected_metrics.trace_cells.entry(key).or_insert(0) +=
                            now_value - prev_value;
                    }
                }
                if opcode == CoreOpcode::TERMINATE as usize {
                    self.update_chip_metrics();
                    // Due to row padding, the padded rows will all have opcode TERMINATE, so stop metric collection after the first one
                    collect_metrics = false;
                    #[cfg(feature = "bench-metrics")]
                    metrics::counter!("total_cells_used")
                        .absolute(now_trace_cells.into_values().sum::<usize>() as u64);
                }
            }
            if opcode == CoreOpcode::TERMINATE as usize {
                break;
            }
            if self.should_segment() {
                panic!("continuations not supported");
            }
        }

        self.connector_chip
            .end(ExecutionState::new(pc, F::from_canonical_usize(timestamp)));

        let streams = mem::take(&mut self.core_chip.borrow_mut().streams);
        self.hint_stream = streams.hint_stream;
        self.input_stream = streams.input_stream;

        if collect_metrics {
            self.update_chip_metrics();
        }

        Ok(())
    }

    /// Compile the AIRs and trace generation outputs for the chips used in this segment
    /// Should be called after ::execute
    pub fn produce_result<SC: StarkGenericConfig>(self) -> SegmentResult<SC>
    where
        Domain<SC>: PolynomialSpace<Val = F>,
    {
        let mut result = SegmentResult {
            airs: vec![],
            traces: vec![],
            public_values: vec![],
            metrics: self.collected_metrics,
        };

        // Drop all strong references to chips other than self.chips, which will be consumed next.
        drop(self.executors);
        drop(self.core_chip);
        drop(self.program_chip);
        drop(self.memory_chip);

        for mut chip in self.chips {
            let heights = chip.current_trace_heights();
            let airs = chip.airs();
            let public_values = chip.generate_public_values_per_air();
            let traces = chip.generate_traces();

            for (height, air, public_values, trace) in izip!(heights, airs, public_values, traces) {
                if height != 0 {
                    result.airs.push(air);
                    result.public_values.push(public_values);
                    result.traces.push(trace);
                }
            }
        }
        let trace = self.connector_chip.generate_trace();
        result.airs.push(Box::new(self.connector_chip.air));
        result.public_values.push(vec![]);
        result.traces.push(trace);

        result
    }

    /// Returns bool of whether to switch to next segment or not. This is called every clock cycle inside of Core trace generation.
    ///
    /// Default config: switch if any runtime chip height exceeds 1<<20 - 100
    fn should_segment(&mut self) -> bool {
        self.chips.iter().any(|chip| {
            chip.current_trace_heights()
                .iter()
                .any(|height| *height > self.config.max_segment_len)
        })
    }

    fn current_trace_cells(&self) -> BTreeMap<String, usize> {
        self.chips
            .iter()
            .flat_map(|chip| {
                chip.air_names()
                    .into_iter()
                    .zip_eq(chip.current_trace_cells())
            })
            .collect()
    }

    pub(crate) fn update_chip_metrics(&mut self) {
        self.collected_metrics.chip_heights = self.chip_heights();
    }

    fn chip_heights(&self) -> BTreeMap<String, usize> {
        let mut metrics = BTreeMap::new();
        for chip in self.chips.iter() {
            let chip_name: &'static str = chip.into();
            for (i, height) in chip.current_trace_heights().iter().enumerate() {
                if i == 0 {
                    metrics.insert(chip_name.into(), *height);
                } else {
                    metrics.insert(format!("{} {}", chip_name, i + 1), *height);
                }
            }
        }
        metrics
    }
}<|MERGE_RESOLUTION|>--- conflicted
+++ resolved
@@ -219,54 +219,6 @@
                     }
                     chips.push(MachineChipVariant::Keccak256(chip));
                 }
-<<<<<<< HEAD
-=======
-                ExecutorName::ModularAddSub => {
-                    let new_chip = if modular_addsub_chips.is_empty() {
-                        Rc::new(RefCell::new(ModularAddSubChip::new(
-                            execution_bus,
-                            program_bus,
-                            memory_chip.clone(),
-                            SECP256K1_COORD_PRIME.clone(),
-                            offset,
-                        )))
-                    } else {
-                        Rc::new(RefCell::new(ModularAddSubChip::new(
-                            execution_bus,
-                            program_bus,
-                            memory_chip.clone(),
-                            SECP256K1_SCALAR_PRIME.clone(),
-                            offset,
-                        )))
-                    };
-                    modular_addsub_chips.push(new_chip.clone());
-                    for opcode in range {
-                        executors.insert(opcode, new_chip.clone().into());
-                    }
-                }
-                ExecutorName::ModularMultDiv => {
-                    let new_chip = if modular_muldiv_chips.is_empty() {
-                        Rc::new(RefCell::new(ModularMultDivChip::new(
-                            execution_bus,
-                            program_bus,
-                            memory_chip.clone(),
-                            SECP256K1_COORD_PRIME.clone(),
-                            offset,
-                        )))
-                    } else {
-                        Rc::new(RefCell::new(ModularMultDivChip::new(
-                            execution_bus,
-                            program_bus,
-                            memory_chip.clone(),
-                            SECP256K1_SCALAR_PRIME.clone(),
-                            offset,
-                        )))
-                    };
-                    modular_muldiv_chips.push(new_chip.clone());
-                    for opcode in range {
-                        executors.insert(opcode, new_chip.clone().into());
-                    }
-                }
                 ExecutorName::ArithmeticLogicUnitRv32 => {
                     let chip = Rc::new(RefCell::new(Rv32ArithmeticLogicChip::new(
                         Rv32AluAdapter::new(execution_bus, program_bus, memory_chip.clone()),
@@ -278,7 +230,6 @@
                     }
                     chips.push(MachineChipVariant::ArithmeticLogicUnitRv32(chip));
                 }
->>>>>>> 4967e7b5
                 ExecutorName::ArithmeticLogicUnit256 => {
                     // We probably must include this chip if we include any modular arithmetic,
                     // not sure if we need to enforce this here.
