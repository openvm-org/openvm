use std::{
    collections::{BTreeMap, VecDeque},
    sync::Arc,
};

use afs_primitives::range_gate::RangeCheckerGateChip;
use afs_stark_backend::{
    config::{StarkGenericConfig, Val},
    rap::AnyRap,
};
use p3_field::PrimeField32;
use p3_matrix::dense::DenseMatrix;
use poseidon2_air::poseidon2::Poseidon2Config;

use super::{ChipType, VirtualMachineState, VmConfig, VmMetrics};
use crate::{
    cpu::{
        trace::{ExecutionError, Instruction},
        CpuChip, CpuOptions, POSEIDON2_BUS, RANGE_CHECKER_BUS,
    },
    field_arithmetic::FieldArithmeticChip,
    field_extension::FieldExtensionArithmeticChip,
    memory::offline_checker::MemoryChip,
    poseidon2::Poseidon2Chip,
    program::ProgramChip,
};

pub struct ExecutionSegment<const WORD_SIZE: usize, F: PrimeField32> {
    pub config: VmConfig,
    pub cpu_chip: CpuChip<WORD_SIZE, F>,
    pub program_chip: ProgramChip<F>,
    pub memory_chip: MemoryChip<WORD_SIZE, F>,
    pub field_arithmetic_chip: FieldArithmeticChip<F>,
    pub field_extension_chip: FieldExtensionArithmeticChip<WORD_SIZE, F>,
    pub range_checker: Arc<RangeCheckerGateChip>,
    pub poseidon2_chip: Poseidon2Chip<16, F>,
    pub input_stream: VecDeque<Vec<F>>,
    pub hint_stream: VecDeque<F>,
    pub has_generation_happened: bool,
    pub public_values: Vec<Option<F>>,
<<<<<<< HEAD
    pub opcode_counts: BTreeMap<String, usize>,
=======
    /// Collected metrics for this segment alone.
    /// Only collected when `config.collect_metrics` is true.
    pub(crate) collected_metrics: VmMetrics,
>>>>>>> 760d94f9
}

impl<const WORD_SIZE: usize, F: PrimeField32> ExecutionSegment<WORD_SIZE, F> {
    /// Creates a new execution segment from a program and initial state, using parent VM config
    pub fn new(
        config: VmConfig,
        program: Vec<Instruction<F>>,
        state: VirtualMachineState<F>,
    ) -> Self {
        let decomp = config.decomp;
        let limb_bits = config.limb_bits;

        let range_checker = Arc::new(RangeCheckerGateChip::new(RANGE_CHECKER_BUS, 1 << decomp));

        let cpu_chip = CpuChip::from_state(config.cpu_options(), state.state);
        let program_chip = ProgramChip::new(program);
        let memory_chip = MemoryChip::new(limb_bits, limb_bits, limb_bits, decomp, state.memory);
        let field_arithmetic_chip = FieldArithmeticChip::new();
        let field_extension_chip = FieldExtensionArithmeticChip::new();
        let poseidon2_chip = Poseidon2Chip::from_poseidon2_config(
            Poseidon2Config::<16, F>::new_p3_baby_bear_16(),
            POSEIDON2_BUS,
        );

        let opcode_counts = BTreeMap::new();

        Self {
            config,
            has_generation_happened: false,
            public_values: vec![None; config.num_public_values],
            cpu_chip,
            program_chip,
            memory_chip,
            field_arithmetic_chip,
            field_extension_chip,
            range_checker,
            poseidon2_chip,
            input_stream: state.input_stream,
            hint_stream: state.hint_stream,
<<<<<<< HEAD
            opcode_counts,
=======
            collected_metrics: Default::default(),
>>>>>>> 760d94f9
        }
    }

    pub fn options(&self) -> CpuOptions {
        self.config.cpu_options()
    }

    /// Returns bool of whether to switch to next segment or not. This is called every clock cycle inside of CPU trace generation.
    ///
    /// Default config: switch if any runtime chip height exceeds 1<<20 - 100
    pub fn should_segment(&mut self) -> bool {
        let heights = [
            self.cpu_chip.current_height(),
            self.memory_chip.current_height(),
            self.field_arithmetic_chip.current_height(),
            self.field_extension_chip.current_height(),
            self.poseidon2_chip.current_height(),
        ];
        let max_height = *heights.iter().max().unwrap();
        max_height >= self.config.max_segment_len
    }

    /// Called by VM to generate traces for current segment. Includes empty traces.
    ///
    /// Execution is handled by CPU trace generation. Stopping is triggered by should_segment()
    pub fn generate_traces(&mut self) -> Result<Vec<DenseMatrix<F>>, ExecutionError> {
        let cpu_trace = CpuChip::generate_trace(self)?;
        let mut result = vec![
            cpu_trace,
            self.program_chip.generate_trace(),
            if self.memory_chip.accesses.is_empty() {
                DenseMatrix::default(0, 0)
            } else {
                self.memory_chip.generate_trace(self.range_checker.clone())
            },
            self.range_checker.generate_trace(),
        ];
        if self.config.cpu_options().field_arithmetic_enabled {
            result.push(self.field_arithmetic_chip.generate_trace());
        }
        if self.config.cpu_options().field_extension_enabled {
            result.push(self.field_extension_chip.generate_trace());
        }
        if self.config.cpu_options().poseidon2_enabled() {
            result.push(self.poseidon2_chip.generate_trace());
        }
        Ok(result)
    }

    /// Generate Merkle proof/memory diff traces, and publish public values
    ///
    /// For now, only publishes program counter public values
    pub fn generate_commitments(&mut self) -> Result<Vec<DenseMatrix<F>>, ExecutionError> {
        // self.cpu_chip.generate_pvs();
        Ok(vec![])
    }

    pub fn get_num_chips(&self) -> usize {
        let mut result: usize = 4;
        if self.config.cpu_options().field_arithmetic_enabled {
            result += 1;
        }
        if self.config.cpu_options().field_extension_enabled {
            result += 1;
        }
        if self.config.cpu_options().poseidon2_enabled() {
            result += 1;
        }
        result
    }

    /// Returns public values for all chips in this segment
    pub fn get_pis(&self) -> Vec<Vec<F>> {
        let len = self.get_num_chips();
        let mut result: Vec<Vec<F>> = vec![vec![]; len];
        let mut cpu_public_values = self.cpu_chip.pis.clone();
        cpu_public_values.extend(self.public_values.iter().map(|x| x.unwrap_or(F::zero())));
        result[0].clone_from(&cpu_public_values);
        result
    }

    pub fn get_types(&self) -> Vec<ChipType> {
        let mut result: Vec<ChipType> = vec![
            ChipType::Cpu,
            ChipType::Program,
            ChipType::Memory,
            ChipType::RangeChecker,
        ];
        if self.config.cpu_options().field_arithmetic_enabled {
            result.push(ChipType::FieldArithmetic);
        }
        if self.config.cpu_options().field_extension_enabled {
            result.push(ChipType::FieldExtension);
        }
        if self.config.cpu_options().poseidon2_enabled() {
            result.push(ChipType::Poseidon2);
        }
        assert!(result.len() == self.get_num_chips());
        result
    }

    pub fn metrics(&self) -> BTreeMap<String, usize> {
        let mut metrics = BTreeMap::new();
        metrics.insert("cpu_cycles".to_string(), self.cpu_chip.rows.len());
        metrics.insert("cpu_timestamp".to_string(), self.cpu_chip.state.timestamp);
        metrics.insert(
            "memory_chip_accesses".to_string(),
            self.memory_chip.accesses.len(),
        );
        metrics.insert(
            "field_arithmetic_ops".to_string(),
            self.field_arithmetic_chip.operations.len(),
        );
        metrics.insert(
            "field_extension_ops".to_string(),
            self.field_extension_chip.operations.len(),
        );
        metrics.insert(
            "range_checker_count".to_string(),
            self.range_checker.count.len(),
        );
        metrics.insert(
            "poseidon2_chip_rows".to_string(),
            self.poseidon2_chip.rows.len(),
        );
        metrics
    }
}

/// Global function to get chips from a segment
pub fn get_chips<const WORD_SIZE: usize, SC: StarkGenericConfig>(
    segment: ExecutionSegment<WORD_SIZE, Val<SC>>,
    inclusion_mask: &[bool],
) -> Vec<Box<dyn AnyRap<SC>>>
where
    Val<SC>: PrimeField32,
{
    let num_chips = segment.get_num_chips();
    let mut result: Vec<Box<dyn AnyRap<SC>>> = vec![
        Box::new(segment.cpu_chip.air),
        Box::new(segment.program_chip.air),
        Box::new(segment.memory_chip.air),
        Box::new(segment.range_checker.air),
    ];
    if segment.config.cpu_options().field_arithmetic_enabled {
        result.push(Box::new(segment.field_arithmetic_chip.air));
    }
    if segment.config.cpu_options().field_extension_enabled {
        result.push(Box::new(segment.field_extension_chip.air));
    }
    if segment.config.cpu_options().poseidon2_enabled() {
        result.push(Box::new(segment.poseidon2_chip.air));
    }

    assert!(result.len() == num_chips);

    inclusion_mask
        .iter()
        .enumerate()
        .rev()
        .filter(|(_, inclusion)| !*inclusion)
        .map(|(index, _)| index)
        .for_each(|index| {
            result.remove(index);
        });

    assert!(result.len() == inclusion_mask.iter().filter(|&x| *x).count());
    result
}<|MERGE_RESOLUTION|>--- conflicted
+++ resolved
@@ -38,13 +38,10 @@
     pub hint_stream: VecDeque<F>,
     pub has_generation_happened: bool,
     pub public_values: Vec<Option<F>>,
-<<<<<<< HEAD
     pub opcode_counts: BTreeMap<String, usize>,
-=======
     /// Collected metrics for this segment alone.
     /// Only collected when `config.collect_metrics` is true.
     pub(crate) collected_metrics: VmMetrics,
->>>>>>> 760d94f9
 }
 
 impl<const WORD_SIZE: usize, F: PrimeField32> ExecutionSegment<WORD_SIZE, F> {
@@ -84,11 +81,8 @@
             poseidon2_chip,
             input_stream: state.input_stream,
             hint_stream: state.hint_stream,
-<<<<<<< HEAD
             opcode_counts,
-=======
             collected_metrics: Default::default(),
->>>>>>> 760d94f9
         }
     }
 
