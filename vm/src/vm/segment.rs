use std::{
    cell::RefCell,
    collections::{BTreeMap, VecDeque},
    mem,
    ops::DerefMut,
    rc::Rc,
    sync::Arc,
};

use afs_primitives::{
    range_tuple::{bus::RangeTupleCheckerBus, RangeTupleCheckerChip},
    var_range::{bus::VariableRangeCheckerBus, VariableRangeCheckerChip},
    xor::lookup::XorLookupChip,
};
use afs_stark_backend::utils::AirInfo;
use backtrace::Backtrace;
use itertools::{izip, Itertools};
use p3_commit::PolynomialSpace;
use p3_field::PrimeField32;
use p3_matrix::Matrix;
use p3_uni_stark::{Domain, StarkGenericConfig};
use p3_util::log2_strict_usize;
use poseidon2_air::poseidon2::Poseidon2Config;
use strum::EnumCount;

use super::{
    connector::VmConnectorChip, cycle_tracker::CycleTracker, VirtualMachineState, VmConfig,
    VmMetrics,
};
use crate::{
    alu::ArithmeticLogicChip,
    arch::{
        instructions::*, ExecutionBus, ExecutionState, ExecutorName, InstructionExecutor,
        InstructionExecutorVariant, MachineChip, MachineChipVariant, Rv32AluAdapter,
    },
    castf::CastFChip,
    core::{
        CoreChip, Streams, BYTE_XOR_BUS, RANGE_CHECKER_BUS, RANGE_TUPLE_CHECKER_BUS,
        READ_INSTRUCTION_BUS,
    },
    ecc::{EcAddUnequalChip, EcDoubleChip},
    field_arithmetic::FieldArithmeticChip,
    field_extension::chip::FieldExtensionArithmeticChip,
    hashes::{keccak::hasher::KeccakVmChip, poseidon2::Poseidon2Chip},
    memory::{offline_checker::MemoryBus, MemoryChip, MemoryChipRef},
    modular_addsub::ModularAddSubChip,
    modular_multdiv::ModularMultDivChip,
    new_alu::{ArithmeticLogicIntegration, Rv32ArithmeticLogicChip},
    new_lt::{LessThanIntegration, Rv32LessThanChip},
    new_shift::{Rv32ShiftChip, ShiftIntegration},
    program::{bridge::ProgramBus, DebugInfo, ExecutionError, Program, ProgramChip},
    shift::ShiftChip,
    ui::UiChip,
    uint_multiplication::UintMultiplicationChip,
    vm::config::PersistenceType,
};

#[derive(Debug)]
pub struct ExecutionSegment<F: PrimeField32> {
    pub config: VmConfig,

    pub executors: BTreeMap<usize, InstructionExecutorVariant<F>>,
    pub chips: Vec<MachineChipVariant<F>>,
    pub core_chip: Rc<RefCell<CoreChip<F>>>,
    pub program_chip: Rc<RefCell<ProgramChip<F>>>,
    pub memory_chip: MemoryChipRef<F>,
    pub connector_chip: VmConnectorChip<F>,

    pub persistent_memory_hasher: Option<Rc<RefCell<Poseidon2Chip<F>>>>,

    pub input_stream: VecDeque<Vec<F>>,
    pub hint_stream: VecDeque<F>,

    pub cycle_tracker: CycleTracker,
    /// Collected metrics for this segment alone.
    /// Only collected when `config.collect_metrics` is true.
    pub(crate) collected_metrics: VmMetrics,
}

pub struct SegmentResult<SC: StarkGenericConfig> {
    pub air_infos: Vec<AirInfo<SC>>,
    pub metrics: VmMetrics,
}

impl<SC: StarkGenericConfig> SegmentResult<SC> {
    pub fn max_log_degree(&self) -> usize {
        self.air_infos
            .iter()
            .map(|air_info| air_info.common_trace.height())
            .map(log2_strict_usize)
            .max()
            .unwrap()
    }
}

impl<F: PrimeField32> ExecutionSegment<F> {
    /// Creates a new execution segment from a program and initial state, using parent VM config
    pub fn new(config: VmConfig, program: Program<F>, state: VirtualMachineState<F>) -> Self {
        let execution_bus = ExecutionBus(0);
        let program_bus = ProgramBus(READ_INSTRUCTION_BUS);
        let memory_bus = MemoryBus(1);
        let range_bus =
            VariableRangeCheckerBus::new(RANGE_CHECKER_BUS, config.memory_config.decomp);
        let range_checker = Arc::new(VariableRangeCheckerChip::new(range_bus));
        let byte_xor_chip = Arc::new(XorLookupChip::new(BYTE_XOR_BUS));

        let memory_chip = Rc::new(RefCell::new(MemoryChip::new(
            memory_bus,
            config.memory_config.clone(),
            range_checker.clone(),
        )));
        let program_chip = Rc::new(RefCell::new(ProgramChip::new(program)));

        let mut executors: BTreeMap<usize, InstructionExecutorVariant<F>> = BTreeMap::new();

        // NOTE: The order of entries in `chips` must be a linear extension of the dependency DAG.
        // That is, if chip A holds a strong reference to chip B, then A must precede B in `chips`.

<<<<<<< HEAD
        let mut chips = vec![MachineChipVariant::Core(core_chip.clone())];
=======
        let mut chips = vec![MachineChipVariant::Program(program_chip.clone())];
>>>>>>> 5bdead24

        let mut modular_muldiv_chips = vec![];
        let mut modular_addsub_chips = vec![];
        let mut core_chip = if config
            .executors
            .iter()
            .any(|(_, executor, _)| matches!(executor, ExecutorName::Core))
        {
            None
        } else {
            let offset = 0; // Core offset should be 0 by default; maybe it makes sense to make this always the case?
            let chip = Rc::new(RefCell::new(CoreChip::from_state(
                config.core_options(),
                execution_bus,
                program_bus,
                memory_chip.clone(),
                state.state,
                offset,
            )));
            let range = 0..CoreOpcode::COUNT;
            for opcode in range {
                executors.insert(offset + opcode, chip.clone().into());
            }
            chips.push(MachineChipVariant::Core(chip.clone()));
            Some(chip)
        };

        // We may not use this chip if the memory kind is volatile and there is no executor for Poseidon2.
        let poseidon_chip = {
            let offset = config
                .executors
                .iter()
                .find(|(_, name, _)| *name == ExecutorName::Poseidon2)
                .map(|(_, _, offset)| *offset)
                .unwrap_or(0); // If no Poseidon2 executor, offset doesn't matter.

            Rc::new(RefCell::new(Poseidon2Chip::from_poseidon2_config(
                Poseidon2Config::<16, F>::new_p3_baby_bear_16(),
                config.poseidon2_max_constraint_degree,
                execution_bus,
                program_bus,
                memory_chip.clone(),
                offset,
            )))
        };

        for (range, executor, offset) in config.clone().executors {
            for opcode in range.clone() {
                if let Some(old_executor) = executors.get(&opcode) {
                    panic!(
                        "Attempting to override an executor for opcode {} ({:?} -> {:?})",
                        opcode, old_executor, executor
                    );
                }
            }
            match executor {
                ExecutorName::Core => {
                    assert!(core_chip.is_none(), "Core chip already initialized");
                    core_chip = Some(Rc::new(RefCell::new(CoreChip::from_state(
                        config.core_options(),
                        execution_bus,
                        program_bus,
                        memory_chip.clone(),
                        state.state,
                        offset,
                    ))));
                    for opcode in range {
                        executors.insert(opcode, core_chip.clone().unwrap().into());
                    }
                    chips.push(MachineChipVariant::Core(core_chip.clone().unwrap()));
                }
                ExecutorName::FieldArithmetic => {
                    let chip = Rc::new(RefCell::new(FieldArithmeticChip::new(
                        execution_bus,
                        program_bus,
                        memory_chip.clone(),
                        offset,
                    )));
                    for opcode in range {
                        executors.insert(opcode, chip.clone().into());
                    }
                    chips.push(MachineChipVariant::FieldArithmetic(chip));
                }
                ExecutorName::FieldExtension => {
                    let chip = Rc::new(RefCell::new(FieldExtensionArithmeticChip::new(
                        execution_bus,
                        program_bus,
                        memory_chip.clone(),
                        offset,
                    )));
                    for opcode in range {
                        executors.insert(opcode, chip.clone().into());
                    }
                    chips.push(MachineChipVariant::FieldExtension(chip));
                }
                ExecutorName::Poseidon2 => {
                    for opcode in range {
                        executors.insert(opcode, poseidon_chip.clone().into());
                    }
                    chips.push(MachineChipVariant::Poseidon2(poseidon_chip.clone()));
                }
                ExecutorName::Keccak256 => {
                    let chip = Rc::new(RefCell::new(KeccakVmChip::new(
                        execution_bus,
                        program_bus,
                        memory_chip.clone(),
                        byte_xor_chip.clone(),
                        offset,
                    )));
                    for opcode in range {
                        executors.insert(opcode, chip.clone().into());
                    }
                    chips.push(MachineChipVariant::Keccak256(chip));
                }
                ExecutorName::ArithmeticLogicUnitRv32 => {
                    let chip = Rc::new(RefCell::new(Rv32ArithmeticLogicChip::new(
                        Rv32AluAdapter::new(execution_bus, program_bus, memory_chip.clone()),
                        ArithmeticLogicIntegration::new(byte_xor_chip.clone(), offset),
                        memory_chip.clone(),
                    )));
                    for opcode in range {
                        executors.insert(opcode, chip.clone().into());
                    }
                    chips.push(MachineChipVariant::ArithmeticLogicUnitRv32(chip));
                }
                ExecutorName::ArithmeticLogicUnit256 => {
                    // We probably must include this chip if we include any modular arithmetic,
                    // not sure if we need to enforce this here.
                    let chip = Rc::new(RefCell::new(ArithmeticLogicChip::new(
                        execution_bus,
                        program_bus,
                        memory_chip.clone(),
                        byte_xor_chip.clone(),
                        offset,
                    )));
                    for opcode in range {
                        executors.insert(opcode, chip.clone().into());
                    }
                    chips.push(MachineChipVariant::ArithmeticLogicUnit256(chip));
                }
                ExecutorName::LessThanRv32 => {
                    let chip = Rc::new(RefCell::new(Rv32LessThanChip::new(
                        Rv32AluAdapter::new(execution_bus, program_bus, memory_chip.clone()),
                        LessThanIntegration::new(byte_xor_chip.clone(), offset),
                        memory_chip.clone(),
                    )));
                    for opcode in range {
                        executors.insert(opcode, chip.clone().into());
                    }
                    chips.push(MachineChipVariant::LessThanRv32(chip));
                }
                ExecutorName::U256Multiplication => {
                    let range_tuple_bus = RangeTupleCheckerBus::new(
                        RANGE_TUPLE_CHECKER_BUS,
                        vec![(1 << 8), 32 * (1 << 8)],
                    );
                    let range_tuple_checker = Arc::new(RangeTupleCheckerChip::new(range_tuple_bus));
                    let chip = Rc::new(RefCell::new(UintMultiplicationChip::new(
                        execution_bus,
                        program_bus,
                        memory_chip.clone(),
                        range_tuple_checker.clone(),
                        offset,
                    )));
                    for opcode in range {
                        executors.insert(opcode, chip.clone().into());
                    }
                    chips.push(MachineChipVariant::U256Multiplication(chip));
                }
                ExecutorName::ShiftRv32 => {
                    let chip = Rc::new(RefCell::new(Rv32ShiftChip::new(
                        Rv32AluAdapter::new(execution_bus, program_bus, memory_chip.clone()),
                        ShiftIntegration::new(byte_xor_chip.clone(), range_checker.clone(), offset),
                        memory_chip.clone(),
                    )));
                    for opcode in range {
                        executors.insert(opcode, chip.clone().into());
                    }
                    chips.push(MachineChipVariant::ShiftRv32(chip));
                }
                ExecutorName::Shift256 => {
                    let chip = Rc::new(RefCell::new(ShiftChip::new(
                        execution_bus,
                        program_bus,
                        memory_chip.clone(),
                        byte_xor_chip.clone(),
                        offset,
                    )));
                    for opcode in range {
                        executors.insert(opcode, chip.clone().into());
                    }
                    chips.push(MachineChipVariant::Shift256(chip));
                }
                ExecutorName::Ui => {
                    let chip = Rc::new(RefCell::new(UiChip::new(
                        execution_bus,
                        program_bus,
                        memory_chip.clone(),
                        offset,
                    )));
                    for opcode in range {
                        executors.insert(opcode, chip.clone().into());
                    }
                    chips.push(MachineChipVariant::Ui(chip));
                }
                ExecutorName::CastF => {
                    let chip = Rc::new(RefCell::new(CastFChip::new(
                        execution_bus,
                        program_bus,
                        memory_chip.clone(),
                        offset,
                    )));
                    for opcode in range {
                        executors.insert(opcode, chip.clone().into());
                    }
                    chips.push(MachineChipVariant::CastF(chip));
                }
                ExecutorName::Secp256k1AddUnequal => {
                    let chip = Rc::new(RefCell::new(EcAddUnequalChip::new(
                        execution_bus,
                        program_bus,
                        memory_chip.clone(),
                        offset,
                    )));
                    for opcode in range {
                        executors.insert(opcode, chip.clone().into());
                    }
                    chips.push(MachineChipVariant::Secp256k1AddUnequal(chip));
                }
                ExecutorName::Secp256k1Double => {
                    let chip = Rc::new(RefCell::new(EcDoubleChip::new(
                        execution_bus,
                        program_bus,
                        memory_chip.clone(),
                        offset,
                    )));
                    for opcode in range {
                        executors.insert(opcode, chip.clone().into());
                    }
                    chips.push(MachineChipVariant::Secp256k1Double(chip));
                }
                ExecutorName::ModularAddSub | ExecutorName::ModularMultDiv => {
                    unreachable!("Modular executors should be handled differently")
                }
            }
        }

        for (range, executor, offset, modulus) in config.clone().modular_executors {
            for opcode in range.clone() {
                if let Some(old_executor) = executors.get(&opcode) {
                    panic!(
                        "Attempting to override an executor for opcode {} ({:?} -> {:?})",
                        opcode, old_executor, executor
                    );
                }
            }
            match executor {
                ExecutorName::ModularAddSub => {
                    let new_chip = Rc::new(RefCell::new(ModularAddSubChip::new(
                        execution_bus,
                        program_bus,
                        memory_chip.clone(),
                        modulus,
                        offset,
                    )));
                    modular_addsub_chips.push(new_chip.clone());
                    for opcode in range {
                        executors.insert(opcode, new_chip.clone().into());
                    }
                }
                ExecutorName::ModularMultDiv => {
                    let new_chip = Rc::new(RefCell::new(ModularMultDivChip::new(
                        execution_bus,
                        program_bus,
                        memory_chip.clone(),
                        modulus,
                        offset,
                    )));
                    modular_muldiv_chips.push(new_chip.clone());
                    for opcode in range {
                        executors.insert(opcode, new_chip.clone().into());
                    }
                }
                _ => unreachable!(
                    "modular_executors should only contain ModularAddSub and ModularMultDiv"
                ),
            }
        }

        chips.push(MachineChipVariant::ByteXor(byte_xor_chip));
        // Most chips have a reference to the memory chip, and the memory chip has a reference to
        // the range checker chip.
        chips.push(MachineChipVariant::Memory(memory_chip.clone()));
        chips.push(MachineChipVariant::RangeChecker(range_checker.clone()));

        let connector_chip = VmConnectorChip::new(execution_bus);

        let persistent_memory_hasher = match config.memory_config.persistence_type {
            PersistenceType::Persistent => Some(poseidon_chip),
            PersistenceType::Volatile => None,
        };

        Self {
            config,
            executors,
            chips,
            core_chip: core_chip.unwrap(),
            program_chip,
            memory_chip,
            persistent_memory_hasher,
            connector_chip,
            input_stream: state.input_stream,
            hint_stream: state.hint_stream.clone(),
            collected_metrics: Default::default(),
            cycle_tracker: CycleTracker::new(),
        }
    }

    /// Stopping is triggered by should_segment()
    pub fn execute(&mut self) -> Result<(), ExecutionError> {
        let mut timestamp: usize = self.core_chip.borrow().state.timestamp;
        let mut pc = F::from_canonical_usize(self.core_chip.borrow().state.pc);

        let mut collect_metrics = self.config.collect_metrics;
        // The backtrace for the previous instruction, if any.
        let mut prev_backtrace: Option<Backtrace> = None;

        self.core_chip.borrow_mut().streams = Streams {
            input_stream: self.input_stream.clone(),
            hint_stream: self.hint_stream.clone(),
        };

        self.connector_chip
            .begin(ExecutionState::new(pc, F::from_canonical_usize(timestamp)));

        loop {
            let pc_usize = pc.as_canonical_u64() as usize;

            let (instruction, debug_info) =
                RefCell::borrow_mut(&self.program_chip).get_instruction(pc_usize)?;
            tracing::trace!("pc: {pc_usize} | time: {timestamp} | {:?}", instruction);

            let (dsl_instr, trace) = debug_info.map_or(
                (None, None),
                |DebugInfo {
                     dsl_instruction,
                     trace,
                 }| (Some(dsl_instruction), trace),
            );

            let opcode = instruction.opcode;
            let prev_trace_cells = self.current_trace_cells();

            // runtime only instruction handling
            // FIXME: assumes CoreOpcode has offset 0:
            if opcode == CoreOpcode::FAIL as usize {
                if let Some(mut backtrace) = prev_backtrace {
                    backtrace.resolve();
                    eprintln!("eDSL program failure; backtrace:\n{:?}", backtrace);
                } else {
                    eprintln!("eDSL program failure; no backtrace");
                }
                return Err(ExecutionError::Fail(pc_usize));
            }
            if opcode == CoreOpcode::CT_START as usize {
                self.update_chip_metrics();
                self.cycle_tracker.start(instruction.debug.clone())
            }
            if opcode == CoreOpcode::CT_END as usize {
                self.update_chip_metrics();
                self.cycle_tracker.end(instruction.debug.clone())
            }
            prev_backtrace = trace;

            let mut opcode_name = None;
            if self.executors.contains_key(&opcode) {
                let executor = self.executors.get_mut(&opcode).unwrap();
                match InstructionExecutor::execute(
                    executor,
                    instruction,
                    ExecutionState::new(pc_usize, timestamp),
                ) {
                    Ok(next_state) => {
                        pc = F::from_canonical_usize(next_state.pc);
                        timestamp = next_state.timestamp;
                    }
                    Err(e) => return Err(e),
                }
                if collect_metrics {
                    opcode_name = Some(executor.get_opcode_name(opcode));
                }
            } else {
                return Err(ExecutionError::DisabledOperation(pc_usize, opcode));
            }

            if collect_metrics {
                let now_trace_cells = self.current_trace_cells();

                let opcode_name = opcode_name.unwrap_or(opcode.to_string());
                let key = (dsl_instr.clone(), opcode_name.clone());
                #[cfg(feature = "bench-metrics")]
                self.cycle_tracker.increment_opcode(&key);
                *self.collected_metrics.counts.entry(key).or_insert(0) += 1;

                for (air_name, now_value) in &now_trace_cells {
                    let prev_value = prev_trace_cells.get(air_name).unwrap_or(&0);
                    if prev_value != now_value {
                        let key = (dsl_instr.clone(), opcode_name.clone(), air_name.to_owned());
                        #[cfg(feature = "bench-metrics")]
                        self.cycle_tracker
                            .increment_cells_used(&key, now_value - prev_value);
                        *self.collected_metrics.trace_cells.entry(key).or_insert(0) +=
                            now_value - prev_value;
                    }
                }
                if opcode == CoreOpcode::TERMINATE as usize {
                    self.update_chip_metrics();
                    // Due to row padding, the padded rows will all have opcode TERMINATE, so stop metric collection after the first one
                    collect_metrics = false;
                    #[cfg(feature = "bench-metrics")]
                    metrics::counter!("total_cells_used")
                        .absolute(now_trace_cells.into_values().sum::<usize>() as u64);
                }
            }
            if opcode == CoreOpcode::TERMINATE as usize {
                break;
            }
            if self.should_segment() {
                panic!("continuations not supported");
            }
        }

        self.connector_chip
            .end(ExecutionState::new(pc, F::from_canonical_usize(timestamp)));

        let streams = mem::take(&mut self.core_chip.borrow_mut().streams);
        self.hint_stream = streams.hint_stream;
        self.input_stream = streams.input_stream;

        if collect_metrics {
            self.update_chip_metrics();
        }

        Ok(())
    }

    /// Compile the AIRs and trace generation outputs for the chips used in this segment
    /// Should be called after ::execute
    pub fn produce_result<SC: StarkGenericConfig>(self) -> SegmentResult<SC>
    where
        Domain<SC>: PolynomialSpace<Val = F>,
    {
        let program_chip = self.program_chip.clone();
        let program_air = program_chip.borrow().air.clone();

        // Finalize memory.
        if let Some(hasher) = &self.persistent_memory_hasher {
            let mut hasher = hasher.borrow_mut();
            self.memory_chip
                .borrow_mut()
                .finalize(Some(hasher.deref_mut()));
        } else {
            self.memory_chip
                .borrow_mut()
                .finalize(None::<&mut Poseidon2Chip<F>>);
        }

        // Drop all strong references to chips other than self.chips, which will be consumed next.
        drop(self.program_chip);
        drop(self.executors);
        drop(self.core_chip);
<<<<<<< HEAD
=======
        drop(self.program_chip);
        drop(self.persistent_memory_hasher);
>>>>>>> 5bdead24
        drop(self.memory_chip);

        let program_cached_trace = program_chip.borrow().generate_cached_trace();
        let program_common_trace = program_chip.generate_trace();

        let mut result = SegmentResult {
            air_infos: vec![AirInfo::no_pis(
                Box::new(program_air),
                vec![program_cached_trace],
                program_common_trace,
            )],
            metrics: self.collected_metrics,
        };

        for mut chip in self.chips {
            let heights = chip.current_trace_heights();
            let airs = chip.airs();
            let public_values = chip.generate_public_values_per_air();
            let traces = chip.generate_traces();

            for (height, air, public_values, trace) in izip!(heights, airs, public_values, traces) {
                if height != 0 {
                    result
                        .air_infos
                        .push(AirInfo::simple(air, trace, public_values));
                }
            }
        }
        let trace = self.connector_chip.generate_trace();
        result.air_infos.push(AirInfo::simple_no_pis(
            Box::new(self.connector_chip.air),
            trace,
        ));

        result
    }

    /// Returns bool of whether to switch to next segment or not. This is called every clock cycle inside of Core trace generation.
    ///
    /// Default config: switch if any runtime chip height exceeds 1<<20 - 100
    fn should_segment(&mut self) -> bool {
        self.chips.iter().any(|chip| {
            chip.current_trace_heights()
                .iter()
                .any(|height| *height > self.config.max_segment_len)
        })
    }

    fn current_trace_cells(&self) -> BTreeMap<String, usize> {
        self.chips
            .iter()
            .flat_map(|chip| {
                chip.air_names()
                    .into_iter()
                    .zip_eq(chip.current_trace_cells())
            })
            .collect()
    }

    pub(crate) fn update_chip_metrics(&mut self) {
        self.collected_metrics.chip_heights = self.chip_heights();
    }

    fn chip_heights(&self) -> BTreeMap<String, usize> {
        let mut metrics = BTreeMap::new();
        for chip in self.chips.iter() {
            let chip_name: &'static str = chip.into();
            for (i, height) in chip.current_trace_heights().iter().enumerate() {
                if i == 0 {
                    metrics.insert(chip_name.into(), *height);
                } else {
                    metrics.insert(format!("{} {}", chip_name, i + 1), *height);
                }
            }
        }
        metrics
    }
}<|MERGE_RESOLUTION|>--- conflicted
+++ resolved
@@ -116,11 +116,7 @@
         // NOTE: The order of entries in `chips` must be a linear extension of the dependency DAG.
         // That is, if chip A holds a strong reference to chip B, then A must precede B in `chips`.
 
-<<<<<<< HEAD
-        let mut chips = vec![MachineChipVariant::Core(core_chip.clone())];
-=======
-        let mut chips = vec![MachineChipVariant::Program(program_chip.clone())];
->>>>>>> 5bdead24
+        let mut chips = vec![];
 
         let mut modular_muldiv_chips = vec![];
         let mut modular_addsub_chips = vec![];
@@ -592,11 +588,7 @@
         drop(self.program_chip);
         drop(self.executors);
         drop(self.core_chip);
-<<<<<<< HEAD
-=======
-        drop(self.program_chip);
         drop(self.persistent_memory_hasher);
->>>>>>> 5bdead24
         drop(self.memory_chip);
 
         let program_cached_trace = program_chip.borrow().generate_cached_trace();
