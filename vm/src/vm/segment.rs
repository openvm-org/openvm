use std::{
    cell::RefCell,
    collections::{BTreeMap, VecDeque},
    mem,
    rc::Rc,
    sync::Arc,
};

use afs_primitives::{
    range_tuple::{bus::RangeTupleCheckerBus, RangeTupleCheckerChip},
    var_range::{bus::VariableRangeCheckerBus, VariableRangeCheckerChip},
    xor::lookup::XorLookupChip,
};
use afs_stark_backend::rap::AnyRap;
use backtrace::Backtrace;
use itertools::{izip, Itertools};
use p3_commit::PolynomialSpace;
use p3_field::PrimeField32;
use p3_matrix::{dense::RowMajorMatrix, Matrix};
use p3_uni_stark::{Domain, StarkGenericConfig, Val};
use p3_util::log2_strict_usize;
use poseidon2_air::poseidon2::Poseidon2Config;

use super::{
    connector::VmConnectorChip, cycle_tracker::CycleTracker, VirtualMachineState, VmConfig,
    VmCycleTracker, VmMetrics,
};
use crate::{
    alu::ArithmeticLogicChip,
    arch::{
<<<<<<< HEAD
        bus::ExecutionBus,
        chips::{
            InstructionExecutor, InstructionExecutorVariant, InstructionExecutorVariantName,
            MachineChip, MachineChipVariant,
        },
        columns::ExecutionState,
        instructions::*,
=======
        instructions::{
            Opcode, ALU_256_INSTRUCTIONS, CORE_INSTRUCTIONS, FIELD_ARITHMETIC_INSTRUCTIONS,
            FIELD_EXTENSION_INSTRUCTIONS, SHIFT_256_INSTRUCTIONS, UI_32_INSTRUCTIONS,
        },
        ExecutionBus, ExecutionState, InstructionExecutor, InstructionExecutorVariant, MachineChip,
        MachineChipVariant,
>>>>>>> d2e11719
    },
    castf::CastFChip,
    core::{
        CoreChip, Streams, BYTE_XOR_BUS, RANGE_CHECKER_BUS, RANGE_TUPLE_CHECKER_BUS,
        READ_INSTRUCTION_BUS,
    },
    ecc::{EcAddUnequalChip, EcDoubleChip},
    field_arithmetic::FieldArithmeticChip,
    field_extension::chip::FieldExtensionArithmeticChip,
    hashes::{keccak::hasher::KeccakVmChip, poseidon2::Poseidon2Chip},
    memory::{offline_checker::MemoryBus, MemoryChip, MemoryChipRef},
    modular_addsub::{ModularAddSubChip, SECP256K1_COORD_PRIME, SECP256K1_SCALAR_PRIME},
    modular_multdiv::ModularMultDivChip,
    program::{bridge::ProgramBus, DebugInfo, ExecutionError, Program, ProgramChip},
    shift::ShiftChip,
    ui::UiChip,
    uint_multiplication::UintMultiplicationChip,
};

#[derive(Debug)]
pub struct ExecutionSegment<F: PrimeField32> {
    pub config: VmConfig,

    pub executors: BTreeMap<usize, InstructionExecutorVariant<F>>,
    pub chips: Vec<MachineChipVariant<F>>,
    pub core_chip: Rc<RefCell<CoreChip<F>>>,
    pub program_chip: Rc<RefCell<ProgramChip<F>>>,
    pub memory_chip: MemoryChipRef<F>,
    pub connector_chip: VmConnectorChip<F>,

    pub input_stream: VecDeque<Vec<F>>,
    pub hint_stream: VecDeque<F>,

    pub cycle_tracker: VmCycleTracker,
    /// Collected metrics for this segment alone.
    /// Only collected when `config.collect_metrics` is true.
    pub(crate) collected_metrics: VmMetrics,
}

pub struct SegmentResult<SC: StarkGenericConfig> {
    pub airs: Vec<Box<dyn AnyRap<SC>>>,
    pub traces: Vec<RowMajorMatrix<Val<SC>>>,
    pub public_values: Vec<Vec<Val<SC>>>,

    pub metrics: VmMetrics,
}

impl<SC: StarkGenericConfig> SegmentResult<SC> {
    pub fn max_log_degree(&self) -> usize {
        self.traces
            .iter()
            .map(RowMajorMatrix::height)
            .map(log2_strict_usize)
            .max()
            .unwrap()
    }
}

impl<F: PrimeField32> ExecutionSegment<F> {
    /// Creates a new execution segment from a program and initial state, using parent VM config
    pub fn new(config: VmConfig, program: Program<F>, state: VirtualMachineState<F>) -> Self {
        let execution_bus = ExecutionBus(0);
        let program_bus = ProgramBus(READ_INSTRUCTION_BUS);
        let memory_bus = MemoryBus(1);
        let range_bus =
            VariableRangeCheckerBus::new(RANGE_CHECKER_BUS, config.memory_config.decomp);
        let range_checker = Arc::new(VariableRangeCheckerChip::new(range_bus));
        let byte_xor_chip = Arc::new(XorLookupChip::new(BYTE_XOR_BUS));

        let memory_chip = Rc::new(RefCell::new(MemoryChip::with_volatile_memory(
            memory_bus,
            config.memory_config,
            range_checker.clone(),
        )));
        let program_chip = Rc::new(RefCell::new(ProgramChip::new(program)));

        let mut executors: BTreeMap<usize, InstructionExecutorVariant<F>> = BTreeMap::new();

        // NOTE: The order of entries in `chips` must be a linear extension of the dependency DAG.
        // That is, if chip A holds a strong reference to chip B, then A must precede B in `chips`.

        let mut chips = vec![MachineChipVariant::Program(program_chip.clone())];

        let mut modular_muldiv_chips = vec![];
        let mut modular_addsub_chips = vec![];
        let mut core_chip = None;
        for (range, executor, offset) in config.clone().executors {
            for opcode in range.clone() {
                if let Some(old_executor) = executors.get(&opcode) {
                    panic!(
                        "Attempting to override an executor for opcode {} ({:?} -> {:?})",
                        opcode, old_executor, executor
                    );
                }
            }
            match executor {
                InstructionExecutorVariantName::Core => {
                    core_chip = Some(Rc::new(RefCell::new(CoreChip::from_state(
                        config.core_options(),
                        execution_bus,
                        program_bus,
                        memory_chip.clone(),
                        state.state,
                        offset,
                    ))));
                    for opcode in range {
                        executors.insert(opcode, core_chip.clone().unwrap().into());
                    }
                    chips.push(MachineChipVariant::Core(core_chip.clone().unwrap()));
                }
                InstructionExecutorVariantName::FieldArithmetic => {
                    let chip = Rc::new(RefCell::new(FieldArithmeticChip::new(
                        execution_bus,
                        program_bus,
                        memory_chip.clone(),
                        offset,
                    )));
                    for opcode in range {
                        executors.insert(opcode, chip.clone().into());
                    }
                    chips.push(MachineChipVariant::FieldArithmetic(chip));
                }
                InstructionExecutorVariantName::FieldExtension => {
                    let chip = Rc::new(RefCell::new(FieldExtensionArithmeticChip::new(
                        execution_bus,
                        program_bus,
                        memory_chip.clone(),
                        offset,
                    )));
                    for opcode in range {
                        executors.insert(opcode, chip.clone().into());
                    }
                    chips.push(MachineChipVariant::FieldExtension(chip));
                }
                InstructionExecutorVariantName::Poseidon2 => {
                    let chip = Rc::new(RefCell::new(Poseidon2Chip::from_poseidon2_config(
                        Poseidon2Config::<16, F>::new_p3_baby_bear_16(),
                        config
                            .poseidon2_max_constraint_degree
                            .expect("Poseidon2 is enabled but no max_constraint_degree provided"),
                        execution_bus,
                        program_bus,
                        memory_chip.clone(),
                        offset,
                    )));
                    for opcode in range {
                        executors.insert(opcode, chip.clone().into());
                    }
                    chips.push(MachineChipVariant::Poseidon2(chip));
                }
                InstructionExecutorVariantName::Keccak256 => {
                    let chip = Rc::new(RefCell::new(KeccakVmChip::new(
                        execution_bus,
                        program_bus,
                        memory_chip.clone(),
                        byte_xor_chip.clone(),
                        offset,
                    )));
                    for opcode in range {
                        executors.insert(opcode, chip.clone().into());
                    }
                    chips.push(MachineChipVariant::Keccak256(chip));
                }
                InstructionExecutorVariantName::ModularAddSub => {
                    let new_chip = if modular_addsub_chips.len() == 1 {
                        Rc::new(RefCell::new(ModularAddSubChip::new(
                            execution_bus,
                            program_bus,
                            memory_chip.clone(),
                            SECP256K1_COORD_PRIME.clone(),
                            offset,
                        )))
                    } else {
                        Rc::new(RefCell::new(ModularAddSubChip::new(
                            execution_bus,
                            program_bus,
                            memory_chip.clone(),
                            SECP256K1_SCALAR_PRIME.clone(),
                            offset,
                        )))
                    };
                    modular_addsub_chips.push(new_chip.clone());
                    for opcode in range {
                        executors.insert(opcode, new_chip.clone().into());
                    }
                }
                InstructionExecutorVariantName::ModularMultDiv => {
                    let new_chip = if modular_muldiv_chips.len() == 1 {
                        Rc::new(RefCell::new(ModularMultDivChip::new(
                            execution_bus,
                            program_bus,
                            memory_chip.clone(),
                            SECP256K1_COORD_PRIME.clone(),
                            offset,
                        )))
                    } else {
                        Rc::new(RefCell::new(ModularMultDivChip::new(
                            execution_bus,
                            program_bus,
                            memory_chip.clone(),
                            SECP256K1_SCALAR_PRIME.clone(),
                            offset,
                        )))
                    };
                    modular_muldiv_chips.push(new_chip.clone());
                    for opcode in range {
                        executors.insert(opcode, new_chip.clone().into());
                    }
                }
                InstructionExecutorVariantName::ArithmeticLogicUnit256 => {
                    // We probably must include this chip if we include any modular arithmetic,
                    // not sure if we need to enforce this here.
                    let chip = Rc::new(RefCell::new(ArithmeticLogicChip::new(
                        execution_bus,
                        program_bus,
                        memory_chip.clone(),
                        byte_xor_chip.clone(),
                        offset,
                    )));
                    for opcode in range {
                        executors.insert(opcode, chip.clone().into());
                    }
                    chips.push(MachineChipVariant::ArithmeticLogicUnit256(chip));
                }
                InstructionExecutorVariantName::U256Multiplication => {
                    let range_tuple_bus = RangeTupleCheckerBus::new(
                        RANGE_TUPLE_CHECKER_BUS,
                        vec![(1 << 8), 32 * (1 << 8)],
                    );
                    let range_tuple_checker = Arc::new(RangeTupleCheckerChip::new(range_tuple_bus));
                    let chip = Rc::new(RefCell::new(UintMultiplicationChip::new(
                        execution_bus,
                        program_bus,
                        memory_chip.clone(),
                        range_tuple_checker.clone(),
                        offset,
                    )));
                    for opcode in range {
                        executors.insert(opcode, chip.clone().into());
                    }
                    chips.push(MachineChipVariant::U256Multiplication(chip));
                }
                InstructionExecutorVariantName::Shift256 => {
                    let chip = Rc::new(RefCell::new(ShiftChip::new(
                        execution_bus,
                        memory_chip.clone(),
                        offset,
                    )));
                    for opcode in range {
                        executors.insert(opcode, chip.clone().into());
                    }
                    chips.push(MachineChipVariant::Shift256(chip));
                }
                InstructionExecutorVariantName::Ui => {
                    let chip = Rc::new(RefCell::new(UiChip::new(
                        execution_bus,
                        program_bus,
                        memory_chip.clone(),
                        offset,
                    )));
                    for opcode in range {
                        executors.insert(opcode, chip.clone().into());
                    }
                    chips.push(MachineChipVariant::Ui(chip));
                }
                InstructionExecutorVariantName::CastF => {
                    let chip = Rc::new(RefCell::new(CastFChip::new(
                        execution_bus,
                        program_bus,
                        memory_chip.clone(),
                        offset,
                    )));
                    for opcode in range {
                        executors.insert(opcode, chip.clone().into());
                    }
                    chips.push(MachineChipVariant::CastF(chip));
                }
                InstructionExecutorVariantName::Secp256k1AddUnequal => {
                    let chip = Rc::new(RefCell::new(EcAddUnequalChip::new(
                        execution_bus,
                        program_bus,
                        memory_chip.clone(),
                        offset,
                    )));
                    for opcode in range {
                        executors.insert(opcode, chip.clone().into());
                    }
                    chips.push(MachineChipVariant::Secp256k1AddUnequal(chip));
                }
                InstructionExecutorVariantName::Secp256k1Double => {
                    let chip = Rc::new(RefCell::new(EcDoubleChip::new(
                        execution_bus,
                        program_bus,
                        memory_chip.clone(),
                        offset,
                    )));
                    for opcode in range {
                        executors.insert(opcode, chip.clone().into());
                    }
                    chips.push(MachineChipVariant::Secp256k1Double(chip));
                }
            }
<<<<<<< HEAD
=======
            chips.push(MachineChipVariant::Poseidon2(poseidon2_chip.clone()));
        }
        if config.keccak_enabled {
            let keccak_chip = Rc::new(RefCell::new(KeccakVmChip::new(
                execution_bus,
                program_bus,
                memory_chip.clone(),
                byte_xor_chip.clone(),
            )));
            assign!([Opcode::KECCAK256], keccak_chip);
            chips.push(MachineChipVariant::Keccak256(keccak_chip));
        }
        if config.modular_addsub_enabled {
            let mod_addsub_coord: ModularAddSubChip<F, 32, 8> = ModularAddSubChip::new(
                execution_bus,
                program_bus,
                memory_chip.clone(),
                SECP256K1_COORD_PRIME.clone(),
            );
            let mod_addsub_scalar: ModularAddSubChip<F, 32, 8> = ModularAddSubChip::new(
                execution_bus,
                program_bus,
                memory_chip.clone(),
                SECP256K1_SCALAR_PRIME.clone(),
            );
            assign!(
                [Opcode::SECP256K1_COORD_ADD, Opcode::SECP256K1_COORD_SUB],
                Rc::new(RefCell::new(mod_addsub_coord.clone()))
            );
            assign!(
                [Opcode::SECP256K1_SCALAR_ADD, Opcode::SECP256K1_SCALAR_SUB],
                Rc::new(RefCell::new(mod_addsub_scalar.clone()))
            );
        }
        if config.modular_multdiv_enabled {
            let mod_multdiv_coord: ModularMultDivChip<F, 63, 32, 8> = ModularMultDivChip::new(
                execution_bus,
                program_bus,
                memory_chip.clone(),
                SECP256K1_COORD_PRIME.clone(),
            );
            let mod_multdiv_scalar: ModularMultDivChip<F, 63, 32, 8> = ModularMultDivChip::new(
                execution_bus,
                program_bus,
                memory_chip.clone(),
                SECP256K1_SCALAR_PRIME.clone(),
            );
            assign!(
                [Opcode::SECP256K1_COORD_MUL, Opcode::SECP256K1_COORD_DIV],
                Rc::new(RefCell::new(mod_multdiv_coord.clone()))
            );
            assign!(
                [Opcode::SECP256K1_SCALAR_MUL, Opcode::SECP256K1_SCALAR_DIV],
                Rc::new(RefCell::new(mod_multdiv_scalar.clone()))
            );
        }
        // Modular multiplication also depends on U256 arithmetic.
        if config.modular_multdiv_enabled || config.u256_arithmetic_enabled {
            let u256_chip = Rc::new(RefCell::new(ArithmeticLogicChip::new(
                execution_bus,
                program_bus,
                memory_chip.clone(),
                byte_xor_chip.clone(),
            )));
            chips.push(MachineChipVariant::ArithmeticLogicUnit256(
                u256_chip.clone(),
            ));
            assign!(ALU_256_INSTRUCTIONS, u256_chip);
        }
        if config.u256_multiplication_enabled {
            let range_tuple_bus =
                RangeTupleCheckerBus::new(RANGE_TUPLE_CHECKER_BUS, vec![(1 << 8), 32 * (1 << 8)]);
            let range_tuple_checker = Arc::new(RangeTupleCheckerChip::new(range_tuple_bus));
            let u256_mult_chip = Rc::new(RefCell::new(UintMultiplicationChip::new(
                execution_bus,
                program_bus,
                memory_chip.clone(),
                range_tuple_checker.clone(),
            )));
            assign!([Opcode::MUL256], u256_mult_chip);
            chips.push(MachineChipVariant::U256Multiplication(u256_mult_chip));
            chips.push(MachineChipVariant::RangeTupleChecker(range_tuple_checker));
        }
        if config.shift_256_enabled {
            let shift_chip = Rc::new(RefCell::new(ShiftChip::new(
                execution_bus,
                program_bus,
                memory_chip.clone(),
                byte_xor_chip.clone(),
            )));
            assign!(SHIFT_256_INSTRUCTIONS, shift_chip);
            chips.push(MachineChipVariant::Shift256(shift_chip));
        }
        if config.ui_32_enabled {
            let ui_chip = Rc::new(RefCell::new(UiChip::new(
                execution_bus,
                program_bus,
                memory_chip.clone(),
            )));
            assign!(UI_32_INSTRUCTIONS, ui_chip);
            chips.push(MachineChipVariant::Ui(ui_chip));
        }
        if config.castf_enabled {
            let castf_chip = Rc::new(RefCell::new(CastFChip::new(
                execution_bus,
                program_bus,
                memory_chip.clone(),
            )));
            assign!([Opcode::CASTF], castf_chip);
            chips.push(MachineChipVariant::CastF(castf_chip));
        }
        if config.secp256k1_enabled {
            let secp256k1_add_unequal_chip = Rc::new(RefCell::new(EcAddUnequalChip::new(
                execution_bus,
                program_bus,
                memory_chip.clone(),
            )));
            let secp256k1_double_chip = Rc::new(RefCell::new(EcDoubleChip::new(
                execution_bus,
                program_bus,
                memory_chip.clone(),
            )));
            assign!([Opcode::SECP256K1_EC_ADD_NE], secp256k1_add_unequal_chip);
            assign!([Opcode::SECP256K1_EC_DOUBLE], secp256k1_double_chip);
            chips.push(MachineChipVariant::Secp256k1AddUnequal(
                secp256k1_add_unequal_chip,
            ));
            chips.push(MachineChipVariant::Secp256k1Double(secp256k1_double_chip));
>>>>>>> d2e11719
        }

        chips.push(MachineChipVariant::ByteXor(byte_xor_chip));
        // Most chips have a reference to the memory chip, and the memory chip has a reference to
        // the range checker chip.
        chips.push(MachineChipVariant::Memory(memory_chip.clone()));
        chips.push(MachineChipVariant::RangeChecker(range_checker.clone()));

        let connector_chip = VmConnectorChip::new(execution_bus);

        Self {
            config,
            executors,
            chips,
            core_chip: core_chip.expect("Core chip should be initialized"),
            program_chip,
            memory_chip,
            connector_chip,
            input_stream: state.input_stream,
            hint_stream: state.hint_stream.clone(),
            collected_metrics: Default::default(),
            cycle_tracker: CycleTracker::new(),
        }
    }

    /// Stopping is triggered by should_segment()
    pub fn execute(&mut self) -> Result<(), ExecutionError> {
        let mut timestamp: usize = self.core_chip.borrow().state.timestamp;
        let mut pc = F::from_canonical_usize(self.core_chip.borrow().state.pc);

        let mut collect_metrics = self.config.collect_metrics;
        // The backtrace for the previous instruction, if any.
        let mut prev_backtrace: Option<Backtrace> = None;

        self.core_chip.borrow_mut().streams = Streams {
            input_stream: self.input_stream.clone(),
            hint_stream: self.hint_stream.clone(),
        };

        self.connector_chip
            .begin(ExecutionState::new(pc, F::from_canonical_usize(timestamp)));

        loop {
            let pc_usize = pc.as_canonical_u64() as usize;

            let (instruction, debug_info) =
                RefCell::borrow_mut(&self.program_chip).get_instruction(pc_usize)?;
            tracing::trace!("pc: {pc_usize} | time: {timestamp} | {:?}", instruction);

            let (dsl_instr, trace) = debug_info.map_or(
                (None, None),
                |DebugInfo {
                     dsl_instruction,
                     trace,
                 }| (Some(dsl_instruction), trace),
            );

            let opcode = instruction.opcode;
            let prev_trace_cells = self.current_trace_cells();

<<<<<<< HEAD
            // here and below we rely on the core offset being 0
            if opcode == CoreOpcode::FAIL as usize {
                if let Some(mut backtrace) = prev_backtrace {
                    backtrace.resolve();
                    eprintln!("eDSL program failure; backtrace:\n{:?}", backtrace);
                } else {
                    eprintln!("eDSL program failure; no backtrace");
                }
                return Err(ExecutionError::Fail(pc_usize));
            }

            // runtime only instruction handling
            if opcode == CoreOpcode::CT_START as usize {
                self.update_chip_metrics();
                self.cycle_tracker
                    .start(instruction.debug.clone(), self.collected_metrics.clone())
            }
            if opcode == CoreOpcode::CT_END as usize {
                self.update_chip_metrics();
                self.cycle_tracker
                    .end(instruction.debug.clone(), self.collected_metrics.clone())
=======
            // runtime only instruction handling
            match opcode {
                Opcode::FAIL => {
                    if let Some(mut backtrace) = prev_backtrace {
                        backtrace.resolve();
                        eprintln!("eDSL program failure; backtrace:\n{:?}", backtrace);
                    } else {
                        eprintln!("eDSL program failure; no backtrace");
                    }
                    return Err(ExecutionError::Fail(pc_usize));
                }
                Opcode::CT_START => {
                    self.update_chip_metrics();
                    self.cycle_tracker
                        .start(instruction.debug.clone(), self.collected_metrics.clone())
                }
                Opcode::CT_END => {
                    self.update_chip_metrics();
                    self.cycle_tracker
                        .end(instruction.debug.clone(), self.collected_metrics.clone())
                }
                _ => {}
>>>>>>> d2e11719
            }
            prev_backtrace = trace;

            if self.executors.contains_key(&opcode) {
                let executor = self.executors.get_mut(&opcode).unwrap();
                match InstructionExecutor::execute(
                    executor,
                    instruction,
                    ExecutionState::new(pc_usize, timestamp),
                ) {
                    Ok(next_state) => {
                        pc = F::from_canonical_usize(next_state.pc);
                        timestamp = next_state.timestamp;
                    }
                    Err(e) => return Err(e),
                }
            } else {
                return Err(ExecutionError::DisabledOperation(pc_usize, opcode));
            }

            if collect_metrics {
                let now_trace_cells = self.current_trace_cells();

                let key = (dsl_instr.clone(), opcode.to_string());
                *self.collected_metrics.counts.entry(key).or_insert(0) += 1;

<<<<<<< HEAD
            pc = next_pc;

            // clock_cycle += 1;
            if opcode == CoreOpcode::TERMINATE as usize && collect_metrics {
                self.update_chip_metrics();
                // Due to row padding, the padded rows will all have opcode TERMINATE, so stop metric collection after the first one
                collect_metrics = false;
                #[cfg(feature = "bench-metrics")]
                metrics::counter!("total_cells_used").absolute(self.current_trace_cells() as u64);
=======
                for (air_name, now_value) in &now_trace_cells {
                    let prev_value = prev_trace_cells.get(air_name).unwrap_or(&0);
                    if prev_value != now_value {
                        let key = (dsl_instr.clone(), opcode.to_string(), air_name.to_owned());
                        *self.collected_metrics.trace_cells.entry(key).or_insert(0) +=
                            now_value - prev_value;
                    }
                }
                if opcode == Opcode::TERMINATE {
                    self.update_chip_metrics();
                    // Due to row padding, the padded rows will all have opcode TERMINATE, so stop metric collection after the first one
                    collect_metrics = false;
                    #[cfg(feature = "bench-metrics")]
                    metrics::counter!("total_cells_used")
                        .absolute(now_trace_cells.into_values().sum::<usize>() as u64);
                }
>>>>>>> d2e11719
            }
            if opcode == CoreOpcode::TERMINATE as usize {
                break;
            }
            if self.should_segment() {
                panic!("continuations not supported");
            }
        }

        self.connector_chip
            .end(ExecutionState::new(pc, F::from_canonical_usize(timestamp)));

        let streams = mem::take(&mut self.core_chip.borrow_mut().streams);
        self.hint_stream = streams.hint_stream;
        self.input_stream = streams.input_stream;

        if collect_metrics {
            self.update_chip_metrics();
        }

        Ok(())
    }

    /// Compile the AIRs and trace generation outputs for the chips used in this segment
    /// Should be called after ::execute
    pub fn produce_result<SC: StarkGenericConfig>(self) -> SegmentResult<SC>
    where
        Domain<SC>: PolynomialSpace<Val = F>,
    {
        let mut result = SegmentResult {
            airs: vec![],
            traces: vec![],
            public_values: vec![],
            metrics: self.collected_metrics,
        };

        // Drop all strong references to chips other than self.chips, which will be consumed next.
        drop(self.executors);
        drop(self.core_chip);
        drop(self.program_chip);
        drop(self.memory_chip);

        for mut chip in self.chips {
            let heights = chip.current_trace_heights();
            let airs = chip.airs();
            let public_values = chip.generate_public_values_per_air();
            let traces = chip.generate_traces();

            for (height, air, public_values, trace) in izip!(heights, airs, public_values, traces) {
                if height != 0 {
                    result.airs.push(air);
                    result.public_values.push(public_values);
                    result.traces.push(trace);
                }
            }
        }
        let trace = self.connector_chip.generate_trace();
        result.airs.push(Box::new(self.connector_chip.air));
        result.public_values.push(vec![]);
        result.traces.push(trace);

        result
    }

    /// Returns bool of whether to switch to next segment or not. This is called every clock cycle inside of Core trace generation.
    ///
    /// Default config: switch if any runtime chip height exceeds 1<<20 - 100
    fn should_segment(&mut self) -> bool {
        self.chips.iter().any(|chip| {
            chip.current_trace_heights()
                .iter()
                .any(|height| *height > self.config.max_segment_len)
        })
    }

    fn current_trace_cells(&self) -> BTreeMap<String, usize> {
        self.chips
            .iter()
            .flat_map(|chip| {
                chip.air_names()
                    .into_iter()
                    .zip_eq(chip.current_trace_cells())
            })
            .collect()
    }

    pub(crate) fn update_chip_metrics(&mut self) {
        self.collected_metrics.chip_heights = self.chip_heights();
    }

    fn chip_heights(&self) -> BTreeMap<String, usize> {
        let mut metrics = BTreeMap::new();
        for chip in self.chips.iter() {
            let chip_name: &'static str = chip.into();
            for (i, height) in chip.current_trace_heights().iter().enumerate() {
                if i == 0 {
                    metrics.insert(chip_name.into(), *height);
                } else {
                    metrics.insert(format!("{} {}", chip_name, i + 1), *height);
                }
            }
        }
        metrics
    }
}<|MERGE_RESOLUTION|>--- conflicted
+++ resolved
@@ -28,22 +28,9 @@
 use crate::{
     alu::ArithmeticLogicChip,
     arch::{
-<<<<<<< HEAD
-        bus::ExecutionBus,
-        chips::{
-            InstructionExecutor, InstructionExecutorVariant, InstructionExecutorVariantName,
-            MachineChip, MachineChipVariant,
-        },
-        columns::ExecutionState,
-        instructions::*,
-=======
-        instructions::{
-            Opcode, ALU_256_INSTRUCTIONS, CORE_INSTRUCTIONS, FIELD_ARITHMETIC_INSTRUCTIONS,
-            FIELD_EXTENSION_INSTRUCTIONS, SHIFT_256_INSTRUCTIONS, UI_32_INSTRUCTIONS,
-        },
-        ExecutionBus, ExecutionState, InstructionExecutor, InstructionExecutorVariant, MachineChip,
+        instructions::*, ExecutionBus, ExecutionState, InstructionExecutor,
+        InstructionExecutorVariant, InstructionExecutorVariantName, MachineChip,
         MachineChipVariant,
->>>>>>> d2e11719
     },
     castf::CastFChip,
     core::{
@@ -289,7 +276,9 @@
                 InstructionExecutorVariantName::Shift256 => {
                     let chip = Rc::new(RefCell::new(ShiftChip::new(
                         execution_bus,
-                        memory_chip.clone(),
+                        program_bus,
+                        memory_chip.clone(),
+                        byte_xor_chip.clone(),
                         offset,
                     )));
                     for opcode in range {
@@ -346,137 +335,6 @@
                     chips.push(MachineChipVariant::Secp256k1Double(chip));
                 }
             }
-<<<<<<< HEAD
-=======
-            chips.push(MachineChipVariant::Poseidon2(poseidon2_chip.clone()));
-        }
-        if config.keccak_enabled {
-            let keccak_chip = Rc::new(RefCell::new(KeccakVmChip::new(
-                execution_bus,
-                program_bus,
-                memory_chip.clone(),
-                byte_xor_chip.clone(),
-            )));
-            assign!([Opcode::KECCAK256], keccak_chip);
-            chips.push(MachineChipVariant::Keccak256(keccak_chip));
-        }
-        if config.modular_addsub_enabled {
-            let mod_addsub_coord: ModularAddSubChip<F, 32, 8> = ModularAddSubChip::new(
-                execution_bus,
-                program_bus,
-                memory_chip.clone(),
-                SECP256K1_COORD_PRIME.clone(),
-            );
-            let mod_addsub_scalar: ModularAddSubChip<F, 32, 8> = ModularAddSubChip::new(
-                execution_bus,
-                program_bus,
-                memory_chip.clone(),
-                SECP256K1_SCALAR_PRIME.clone(),
-            );
-            assign!(
-                [Opcode::SECP256K1_COORD_ADD, Opcode::SECP256K1_COORD_SUB],
-                Rc::new(RefCell::new(mod_addsub_coord.clone()))
-            );
-            assign!(
-                [Opcode::SECP256K1_SCALAR_ADD, Opcode::SECP256K1_SCALAR_SUB],
-                Rc::new(RefCell::new(mod_addsub_scalar.clone()))
-            );
-        }
-        if config.modular_multdiv_enabled {
-            let mod_multdiv_coord: ModularMultDivChip<F, 63, 32, 8> = ModularMultDivChip::new(
-                execution_bus,
-                program_bus,
-                memory_chip.clone(),
-                SECP256K1_COORD_PRIME.clone(),
-            );
-            let mod_multdiv_scalar: ModularMultDivChip<F, 63, 32, 8> = ModularMultDivChip::new(
-                execution_bus,
-                program_bus,
-                memory_chip.clone(),
-                SECP256K1_SCALAR_PRIME.clone(),
-            );
-            assign!(
-                [Opcode::SECP256K1_COORD_MUL, Opcode::SECP256K1_COORD_DIV],
-                Rc::new(RefCell::new(mod_multdiv_coord.clone()))
-            );
-            assign!(
-                [Opcode::SECP256K1_SCALAR_MUL, Opcode::SECP256K1_SCALAR_DIV],
-                Rc::new(RefCell::new(mod_multdiv_scalar.clone()))
-            );
-        }
-        // Modular multiplication also depends on U256 arithmetic.
-        if config.modular_multdiv_enabled || config.u256_arithmetic_enabled {
-            let u256_chip = Rc::new(RefCell::new(ArithmeticLogicChip::new(
-                execution_bus,
-                program_bus,
-                memory_chip.clone(),
-                byte_xor_chip.clone(),
-            )));
-            chips.push(MachineChipVariant::ArithmeticLogicUnit256(
-                u256_chip.clone(),
-            ));
-            assign!(ALU_256_INSTRUCTIONS, u256_chip);
-        }
-        if config.u256_multiplication_enabled {
-            let range_tuple_bus =
-                RangeTupleCheckerBus::new(RANGE_TUPLE_CHECKER_BUS, vec![(1 << 8), 32 * (1 << 8)]);
-            let range_tuple_checker = Arc::new(RangeTupleCheckerChip::new(range_tuple_bus));
-            let u256_mult_chip = Rc::new(RefCell::new(UintMultiplicationChip::new(
-                execution_bus,
-                program_bus,
-                memory_chip.clone(),
-                range_tuple_checker.clone(),
-            )));
-            assign!([Opcode::MUL256], u256_mult_chip);
-            chips.push(MachineChipVariant::U256Multiplication(u256_mult_chip));
-            chips.push(MachineChipVariant::RangeTupleChecker(range_tuple_checker));
-        }
-        if config.shift_256_enabled {
-            let shift_chip = Rc::new(RefCell::new(ShiftChip::new(
-                execution_bus,
-                program_bus,
-                memory_chip.clone(),
-                byte_xor_chip.clone(),
-            )));
-            assign!(SHIFT_256_INSTRUCTIONS, shift_chip);
-            chips.push(MachineChipVariant::Shift256(shift_chip));
-        }
-        if config.ui_32_enabled {
-            let ui_chip = Rc::new(RefCell::new(UiChip::new(
-                execution_bus,
-                program_bus,
-                memory_chip.clone(),
-            )));
-            assign!(UI_32_INSTRUCTIONS, ui_chip);
-            chips.push(MachineChipVariant::Ui(ui_chip));
-        }
-        if config.castf_enabled {
-            let castf_chip = Rc::new(RefCell::new(CastFChip::new(
-                execution_bus,
-                program_bus,
-                memory_chip.clone(),
-            )));
-            assign!([Opcode::CASTF], castf_chip);
-            chips.push(MachineChipVariant::CastF(castf_chip));
-        }
-        if config.secp256k1_enabled {
-            let secp256k1_add_unequal_chip = Rc::new(RefCell::new(EcAddUnequalChip::new(
-                execution_bus,
-                program_bus,
-                memory_chip.clone(),
-            )));
-            let secp256k1_double_chip = Rc::new(RefCell::new(EcDoubleChip::new(
-                execution_bus,
-                program_bus,
-                memory_chip.clone(),
-            )));
-            assign!([Opcode::SECP256K1_EC_ADD_NE], secp256k1_add_unequal_chip);
-            assign!([Opcode::SECP256K1_EC_DOUBLE], secp256k1_double_chip);
-            chips.push(MachineChipVariant::Secp256k1AddUnequal(
-                secp256k1_add_unequal_chip,
-            ));
-            chips.push(MachineChipVariant::Secp256k1Double(secp256k1_double_chip));
->>>>>>> d2e11719
         }
 
         chips.push(MachineChipVariant::ByteXor(byte_xor_chip));
@@ -537,8 +395,7 @@
             let opcode = instruction.opcode;
             let prev_trace_cells = self.current_trace_cells();
 
-<<<<<<< HEAD
-            // here and below we rely on the core offset being 0
+            // runtime only instruction handling
             if opcode == CoreOpcode::FAIL as usize {
                 if let Some(mut backtrace) = prev_backtrace {
                     backtrace.resolve();
@@ -559,30 +416,6 @@
                 self.update_chip_metrics();
                 self.cycle_tracker
                     .end(instruction.debug.clone(), self.collected_metrics.clone())
-=======
-            // runtime only instruction handling
-            match opcode {
-                Opcode::FAIL => {
-                    if let Some(mut backtrace) = prev_backtrace {
-                        backtrace.resolve();
-                        eprintln!("eDSL program failure; backtrace:\n{:?}", backtrace);
-                    } else {
-                        eprintln!("eDSL program failure; no backtrace");
-                    }
-                    return Err(ExecutionError::Fail(pc_usize));
-                }
-                Opcode::CT_START => {
-                    self.update_chip_metrics();
-                    self.cycle_tracker
-                        .start(instruction.debug.clone(), self.collected_metrics.clone())
-                }
-                Opcode::CT_END => {
-                    self.update_chip_metrics();
-                    self.cycle_tracker
-                        .end(instruction.debug.clone(), self.collected_metrics.clone())
-                }
-                _ => {}
->>>>>>> d2e11719
             }
             prev_backtrace = trace;
 
@@ -609,17 +442,6 @@
                 let key = (dsl_instr.clone(), opcode.to_string());
                 *self.collected_metrics.counts.entry(key).or_insert(0) += 1;
 
-<<<<<<< HEAD
-            pc = next_pc;
-
-            // clock_cycle += 1;
-            if opcode == CoreOpcode::TERMINATE as usize && collect_metrics {
-                self.update_chip_metrics();
-                // Due to row padding, the padded rows will all have opcode TERMINATE, so stop metric collection after the first one
-                collect_metrics = false;
-                #[cfg(feature = "bench-metrics")]
-                metrics::counter!("total_cells_used").absolute(self.current_trace_cells() as u64);
-=======
                 for (air_name, now_value) in &now_trace_cells {
                     let prev_value = prev_trace_cells.get(air_name).unwrap_or(&0);
                     if prev_value != now_value {
@@ -628,7 +450,7 @@
                             now_value - prev_value;
                     }
                 }
-                if opcode == Opcode::TERMINATE {
+                if opcode == CoreOpcode::TERMINATE as usize {
                     self.update_chip_metrics();
                     // Due to row padding, the padded rows will all have opcode TERMINATE, so stop metric collection after the first one
                     collect_metrics = false;
@@ -636,7 +458,6 @@
                     metrics::counter!("total_cells_used")
                         .absolute(now_trace_cells.into_values().sum::<usize>() as u64);
                 }
->>>>>>> d2e11719
             }
             if opcode == CoreOpcode::TERMINATE as usize {
                 break;
