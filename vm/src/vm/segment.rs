--- conflicted
+++ resolved
@@ -133,14 +133,11 @@
         if self.config.cpu_options().poseidon2_enabled() {
             result.push(self.poseidon2_chip.generate_trace());
         }
-<<<<<<< HEAD
         if self.config.cpu_options().is_less_than_enabled {
             result.push(self.is_less_than_chip.generate_trace());
         }
-        Ok(result)
-=======
-        result
->>>>>>> ad2e9b79
+
+        result
     }
 
     /// Generate Merkle proof/memory diff traces, and publish public values
