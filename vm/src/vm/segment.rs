use std::{
    cell::RefCell,
    collections::{BTreeMap, VecDeque},
    rc::Rc,
    sync::Arc,
};

<<<<<<< HEAD
use afs_primitives::{range_gate::RangeCheckerGateChip, xor_lookup::XorLookupChip};
use afs_stark_backend::{
    config::{StarkGenericConfig, Val},
    rap::AnyRap,
};
=======
use afs_primitives::range_gate::RangeCheckerGateChip;
use afs_stark_backend::rap::AnyRap;
use p3_commit::PolynomialSpace;
>>>>>>> 3807469b
use p3_field::PrimeField32;
use p3_matrix::{dense::RowMajorMatrix, Matrix};
use p3_uni_stark::{Domain, StarkGenericConfig, Val};
use poseidon2_air::poseidon2::Poseidon2Config;

use super::{VirtualMachineState, VmConfig, VmMetrics};
use crate::{
<<<<<<< HEAD
    cpu::{
        trace::ExecutionError, CpuChip, CpuOptions, BYTE_XOR_BUS, POSEIDON2_BUS, RANGE_CHECKER_BUS,
    },
    field_arithmetic::FieldArithmeticChip,
    field_extension::FieldExtensionArithmeticChip,
    hashes::{keccak::hasher::KeccakVmChip, poseidon2::Poseidon2Chip},
    memory::offline_checker::MemoryChip,
=======
    arch::{
        bus::ExecutionBus,
        chips::{InstructionExecutorVariant, MachineChip, MachineChipVariant},
        instructions::{Opcode, FIELD_ARITHMETIC_INSTRUCTIONS, FIELD_EXTENSION_INSTRUCTIONS},
    },
    cpu::{trace::ExecutionError, CpuChip, RANGE_CHECKER_BUS},
    field_arithmetic::FieldArithmeticChip,
    field_extension::chip::FieldExtensionArithmeticChip,
    memory::{manager::MemoryManager, offline_checker::bus::MemoryBus},
    poseidon2::Poseidon2Chip,
>>>>>>> 3807469b
    program::{Program, ProgramChip},
    vm::cycle_tracker::CycleTracker,
};

pub struct ExecutionSegment<F: PrimeField32> {
    pub config: VmConfig,
<<<<<<< HEAD
    pub cpu_chip: CpuChip<WORD_SIZE, F>,
    pub program_chip: ProgramChip<F>,
    pub memory_chip: MemoryChip<WORD_SIZE, F>,
    pub field_arithmetic_chip: FieldArithmeticChip<F>,
    pub field_extension_chip: FieldExtensionArithmeticChip<WORD_SIZE, F>,
    pub range_checker: Arc<RangeCheckerGateChip>,
    pub poseidon2_chip: Poseidon2Chip<16, F>,
    pub keccak_chip: KeccakVmChip<F>,
    pub byte_xor_chip: Arc<XorLookupChip<8>>,
=======

    pub executors: BTreeMap<Opcode, InstructionExecutorVariant<F>>,
    pub chips: Vec<MachineChipVariant<F>>,
    pub cpu_chip: Rc<RefCell<CpuChip<F>>>,
    pub program_chip: Rc<RefCell<ProgramChip<F>>>,
    pub memory_manager: Rc<RefCell<MemoryManager<F>>>,
>>>>>>> 3807469b

    pub input_stream: VecDeque<Vec<F>>,
    pub hint_stream: VecDeque<F>,

    pub cycle_tracker: CycleTracker,
    /// Collected metrics for this segment alone.
    /// Only collected when `config.collect_metrics` is true.
    pub(crate) collected_metrics: VmMetrics,
}

pub struct SegmentResult<SC: StarkGenericConfig> {
    pub airs: Vec<Box<dyn AnyRap<SC>>>,
    pub traces: Vec<RowMajorMatrix<Val<SC>>>,
    pub public_values: Vec<Vec<Val<SC>>>,

    pub metrics: VmMetrics,
}

impl<SC: StarkGenericConfig> SegmentResult<SC> {
    pub fn max_log_degree(&self) -> usize {
        self.traces
            .iter()
            .map(RowMajorMatrix::height)
            .max()
            .unwrap()
    }
}

impl<F: PrimeField32> ExecutionSegment<F> {
    /// Creates a new execution segment from a program and initial state, using parent VM config
    pub fn new(config: VmConfig, program: Program<F>, state: VirtualMachineState<F>) -> Self {
        let execution_bus = ExecutionBus(0);
        let memory_bus = MemoryBus(1);

        let range_checker = Arc::new(RangeCheckerGateChip::new(
            RANGE_CHECKER_BUS,
            1 << config.memory_config.decomp,
        ));

        let memory_manager = Rc::new(RefCell::new(MemoryManager::with_volatile_memory(
            memory_bus,
            config.memory_config,
            range_checker.clone(),
        )));
        let cpu_chip = Rc::new(RefCell::new(CpuChip::from_state(
            config.cpu_options(),
            execution_bus,
            memory_manager.clone(),
            state.state,
        )));
        let program_chip = Rc::new(RefCell::new(ProgramChip::new(program)));

        let mut executors = BTreeMap::new();
        macro_rules! assign {
            ($opcodes: expr, $executor: expr) => {
                for opcode in $opcodes {
                    executors.insert(opcode, $executor.clone().into());
                }
            };
        }

<<<<<<< HEAD
        let cpu_chip = CpuChip::from_state(config.cpu_options(), state.state);
        let program_chip = ProgramChip::new(program);
        let memory_chip = MemoryChip::new(limb_bits, limb_bits, limb_bits, decomp, state.memory);
        let field_arithmetic_chip = FieldArithmeticChip::new();
        let field_extension_chip = FieldExtensionArithmeticChip::new();
        let poseidon2_chip = Poseidon2Chip::from_poseidon2_config(
            Poseidon2Config::<16, F>::new_p3_baby_bear_16(),
            POSEIDON2_BUS,
        );
        let byte_xor_chip = Arc::new(XorLookupChip::<8>::new(BYTE_XOR_BUS));
        let keccak_chip = KeccakVmChip::<F>::new(BYTE_XOR_BUS, Arc::clone(&byte_xor_chip));
=======
        let mut chips = vec![
            MachineChipVariant::Cpu(cpu_chip.clone()),
            MachineChipVariant::Program(program_chip.clone()),
            MachineChipVariant::Memory(memory_manager.clone()),
        ];
>>>>>>> 3807469b

        if config.field_arithmetic_enabled {
            let field_arithmetic_chip = Rc::new(RefCell::new(FieldArithmeticChip::new(
                execution_bus,
                memory_manager.clone(),
            )));
            assign!(FIELD_ARITHMETIC_INSTRUCTIONS, field_arithmetic_chip);
            chips.push(MachineChipVariant::FieldArithmetic(field_arithmetic_chip));
        }
        if config.field_extension_enabled {
            let field_extension_chip = Rc::new(RefCell::new(FieldExtensionArithmeticChip::new(
                execution_bus,
                memory_manager.clone(),
            )));
            assign!(FIELD_EXTENSION_INSTRUCTIONS, field_extension_chip);
            chips.push(MachineChipVariant::FieldExtension(field_extension_chip))
        }
        if config.perm_poseidon2_enabled || config.compress_poseidon2_enabled {
            let poseidon2_chip = Rc::new(RefCell::new(Poseidon2Chip::from_poseidon2_config(
                Poseidon2Config::<16, F>::new_p3_baby_bear_16(),
                execution_bus,
                memory_manager.clone(),
            )));
            if config.perm_poseidon2_enabled {
                assign!([Opcode::PERM_POS2], poseidon2_chip);
            }
            if config.compress_poseidon2_enabled {
                assign!([Opcode::COMP_POS2], poseidon2_chip);
            }
            chips.push(MachineChipVariant::Poseidon2(poseidon2_chip.clone()));
        }
        // let airs = vec![
        //     (
        //         ModularArithmeticChip::new(ModularArithmeticVmAir {
        //             air: ModularArithmeticBigIntAir::default_for_secp256k1_coord(),
        //         }),
        //         ModularArithmeticBigIntAir::secp256k1_coord_prime(),
        //     ),
        //     (
        //         ModularArithmeticChip::new(ModularArithmeticVmAir {
        //             air: ModularArithmeticBigIntAir::default_for_secp256k1_scalar(),
        //         }),
        //         ModularArithmeticBigIntAir::secp256k1_scalar_prime(),
        //     ),
        // ];
        // let mut modular_arithmetic_chips = BTreeMap::new();
        // for (air, modulus) in airs {
        //     modular_arithmetic_chips.insert(modulus.clone(), air);
        // }

        // TODO: Range checker should be last since other chips' trace generation (including dummy rows)
        // affect RangeChecker's trace.
        chips.push(MachineChipVariant::RangeChecker(range_checker.clone()));

        Self {
            config,
            executors,
            chips,
            cpu_chip,
            program_chip,
<<<<<<< HEAD
            memory_chip,
            field_arithmetic_chip,
            field_extension_chip,
            range_checker,
            poseidon2_chip,
            keccak_chip,
            byte_xor_chip,
=======
            memory_manager,
>>>>>>> 3807469b
            input_stream: state.input_stream,
            hint_stream: state.hint_stream,
            collected_metrics: Default::default(),
            cycle_tracker: CycleTracker::new(),
        }
    }

    /// Stopping is triggered by should_segment()
    pub fn execute(&mut self) -> Result<(), ExecutionError> {
        CpuChip::execute(self)
    }

    /// Compile the AIRs and trace generation outputs for the chips used in this segment
    /// Should be called after ::execute
    pub fn produce_result<SC: StarkGenericConfig>(self) -> SegmentResult<SC>
    where
        Domain<SC>: PolynomialSpace<Val = F>,
    {
        let mut result = SegmentResult {
            airs: vec![],
            traces: vec![],
            public_values: vec![],
            metrics: self.collected_metrics,
        };

        for mut chip in self.chips {
            if chip.current_trace_height() != 0 {
                result.airs.push(chip.air());
                result.traces.push(chip.generate_trace());
                result.public_values.push(chip.generate_public_values());
            }
        }
<<<<<<< HEAD
        if self.config.cpu_options().field_extension_enabled {
            result.push(self.field_extension_chip.generate_trace());
        }
        if self.config.cpu_options().poseidon2_enabled() {
            result.push(self.poseidon2_chip.generate_trace());
        }
        if self.config.cpu_options().keccak_enabled {
            result.push(self.keccak_chip.generate_trace());
            result.push(self.byte_xor_chip.generate_trace());
        }
        Ok(result)
    }

    /// Generate Merkle proof/memory diff traces, and publish public values
    ///
    /// For now, only publishes program counter public values
    pub fn generate_commitments(&mut self) -> Result<Vec<DenseMatrix<F>>, ExecutionError> {
        // self.cpu_chip.generate_pvs();
        Ok(vec![])
    }

    pub fn get_num_chips(&self) -> usize {
        let mut result: usize = 4;
        if self.config.cpu_options().field_arithmetic_enabled {
            result += 1;
        }
        if self.config.cpu_options().field_extension_enabled {
            result += 1;
        }
        if self.config.cpu_options().poseidon2_enabled() {
            result += 1;
        }
        if self.config.cpu_options().keccak_enabled {
            result += 2; // keccak and xor
        }
        result
    }

    /// Returns public values for all chips in this segment
    pub fn get_pis(&self) -> Vec<Vec<F>> {
        let len = self.get_num_chips();
        let mut result: Vec<Vec<F>> = vec![vec![]; len];
        let mut cpu_public_values = self.cpu_chip.pis.clone();
        cpu_public_values.extend(self.public_values.iter().map(|x| x.unwrap_or(F::zero())));
        result[0].clone_from(&cpu_public_values);
        result
    }

    pub fn get_types(&self) -> Vec<ChipType> {
        let mut result: Vec<ChipType> = vec![
            ChipType::Cpu,
            ChipType::Program,
            ChipType::Memory,
            ChipType::RangeChecker,
        ];
        if self.config.cpu_options().field_arithmetic_enabled {
            result.push(ChipType::FieldArithmetic);
        }
        if self.config.cpu_options().field_extension_enabled {
            result.push(ChipType::FieldExtension);
        }
        if self.config.cpu_options().poseidon2_enabled() {
            result.push(ChipType::Poseidon2);
        }
        if self.config.cpu_options().keccak_enabled {
            result.push(ChipType::Keccak256);
            result.push(ChipType::ByteXor);
        }
        assert!(result.len() == self.get_num_chips());
        result
=======

        result
    }

    /// Returns bool of whether to switch to next segment or not. This is called every clock cycle inside of CPU trace generation.
    ///
    /// Default config: switch if any runtime chip height exceeds 1<<20 - 100
    ///
    /// Used by CpuChip::execute, should be private in the future
    pub fn should_segment(&mut self) -> bool {
        self.chips
            .iter()
            .any(|chip| chip.current_trace_height() > self.config.max_segment_len)
>>>>>>> 3807469b
    }

    /// Used by CpuChip::execute, should be private in the future
    pub fn current_trace_cells(&self) -> usize {
        self.chips
            .iter()
            .map(|chip| chip.current_trace_cells())
            .sum()
    }
<<<<<<< HEAD
}

/// Global function to get chips from a segment
pub fn get_chips<const WORD_SIZE: usize, SC: StarkGenericConfig>(
    segment: ExecutionSegment<WORD_SIZE, Val<SC>>,
    inclusion_mask: &[bool],
) -> Vec<Box<dyn AnyRap<SC>>>
where
    Val<SC>: PrimeField32,
{
    let num_chips = segment.get_num_chips();
    let mut result: Vec<Box<dyn AnyRap<SC>>> = vec![
        Box::new(segment.cpu_chip.air),
        Box::new(segment.program_chip.air),
        Box::new(segment.memory_chip.air),
        Box::new(segment.range_checker.air),
    ];
    if segment.config.cpu_options().field_arithmetic_enabled {
        result.push(Box::new(segment.field_arithmetic_chip.air));
    }
    if segment.config.cpu_options().field_extension_enabled {
        result.push(Box::new(segment.field_extension_chip.air));
    }
    if segment.config.cpu_options().poseidon2_enabled() {
        result.push(Box::new(segment.poseidon2_chip.air));
    }
    if segment.config.cpu_options().keccak_enabled {
        result.push(Box::new(segment.keccak_chip.air));
        result.push(Box::new(segment.byte_xor_chip.air));
    }

    assert!(result.len() == num_chips);

    inclusion_mask
        .iter()
        .enumerate()
        .rev()
        .filter(|(_, inclusion)| !*inclusion)
        .map(|(index, _)| index)
        .for_each(|index| {
            result.remove(index);
        });

    assert!(result.len() == inclusion_mask.iter().filter(|&x| *x).count());
    result
=======
>>>>>>> 3807469b
}<|MERGE_RESOLUTION|>--- conflicted
+++ resolved
@@ -5,17 +5,9 @@
     sync::Arc,
 };
 
-<<<<<<< HEAD
-use afs_primitives::{range_gate::RangeCheckerGateChip, xor_lookup::XorLookupChip};
-use afs_stark_backend::{
-    config::{StarkGenericConfig, Val},
-    rap::AnyRap,
-};
-=======
 use afs_primitives::range_gate::RangeCheckerGateChip;
 use afs_stark_backend::rap::AnyRap;
 use p3_commit::PolynomialSpace;
->>>>>>> 3807469b
 use p3_field::PrimeField32;
 use p3_matrix::{dense::RowMajorMatrix, Matrix};
 use p3_uni_stark::{Domain, StarkGenericConfig, Val};
@@ -23,15 +15,6 @@
 
 use super::{VirtualMachineState, VmConfig, VmMetrics};
 use crate::{
-<<<<<<< HEAD
-    cpu::{
-        trace::ExecutionError, CpuChip, CpuOptions, BYTE_XOR_BUS, POSEIDON2_BUS, RANGE_CHECKER_BUS,
-    },
-    field_arithmetic::FieldArithmeticChip,
-    field_extension::FieldExtensionArithmeticChip,
-    hashes::{keccak::hasher::KeccakVmChip, poseidon2::Poseidon2Chip},
-    memory::offline_checker::MemoryChip,
-=======
     arch::{
         bus::ExecutionBus,
         chips::{InstructionExecutorVariant, MachineChip, MachineChipVariant},
@@ -40,33 +23,20 @@
     cpu::{trace::ExecutionError, CpuChip, RANGE_CHECKER_BUS},
     field_arithmetic::FieldArithmeticChip,
     field_extension::chip::FieldExtensionArithmeticChip,
+    hashes::poseidon2::Poseidon2Chip,
     memory::{manager::MemoryManager, offline_checker::bus::MemoryBus},
-    poseidon2::Poseidon2Chip,
->>>>>>> 3807469b
     program::{Program, ProgramChip},
     vm::cycle_tracker::CycleTracker,
 };
 
 pub struct ExecutionSegment<F: PrimeField32> {
     pub config: VmConfig,
-<<<<<<< HEAD
-    pub cpu_chip: CpuChip<WORD_SIZE, F>,
-    pub program_chip: ProgramChip<F>,
-    pub memory_chip: MemoryChip<WORD_SIZE, F>,
-    pub field_arithmetic_chip: FieldArithmeticChip<F>,
-    pub field_extension_chip: FieldExtensionArithmeticChip<WORD_SIZE, F>,
-    pub range_checker: Arc<RangeCheckerGateChip>,
-    pub poseidon2_chip: Poseidon2Chip<16, F>,
-    pub keccak_chip: KeccakVmChip<F>,
-    pub byte_xor_chip: Arc<XorLookupChip<8>>,
-=======
 
     pub executors: BTreeMap<Opcode, InstructionExecutorVariant<F>>,
     pub chips: Vec<MachineChipVariant<F>>,
     pub cpu_chip: Rc<RefCell<CpuChip<F>>>,
     pub program_chip: Rc<RefCell<ProgramChip<F>>>,
     pub memory_manager: Rc<RefCell<MemoryManager<F>>>,
->>>>>>> 3807469b
 
     pub input_stream: VecDeque<Vec<F>>,
     pub hint_stream: VecDeque<F>,
@@ -128,25 +98,11 @@
             };
         }
 
-<<<<<<< HEAD
-        let cpu_chip = CpuChip::from_state(config.cpu_options(), state.state);
-        let program_chip = ProgramChip::new(program);
-        let memory_chip = MemoryChip::new(limb_bits, limb_bits, limb_bits, decomp, state.memory);
-        let field_arithmetic_chip = FieldArithmeticChip::new();
-        let field_extension_chip = FieldExtensionArithmeticChip::new();
-        let poseidon2_chip = Poseidon2Chip::from_poseidon2_config(
-            Poseidon2Config::<16, F>::new_p3_baby_bear_16(),
-            POSEIDON2_BUS,
-        );
-        let byte_xor_chip = Arc::new(XorLookupChip::<8>::new(BYTE_XOR_BUS));
-        let keccak_chip = KeccakVmChip::<F>::new(BYTE_XOR_BUS, Arc::clone(&byte_xor_chip));
-=======
         let mut chips = vec![
             MachineChipVariant::Cpu(cpu_chip.clone()),
             MachineChipVariant::Program(program_chip.clone()),
             MachineChipVariant::Memory(memory_manager.clone()),
         ];
->>>>>>> 3807469b
 
         if config.field_arithmetic_enabled {
             let field_arithmetic_chip = Rc::new(RefCell::new(FieldArithmeticChip::new(
@@ -207,17 +163,7 @@
             chips,
             cpu_chip,
             program_chip,
-<<<<<<< HEAD
-            memory_chip,
-            field_arithmetic_chip,
-            field_extension_chip,
-            range_checker,
-            poseidon2_chip,
-            keccak_chip,
-            byte_xor_chip,
-=======
             memory_manager,
->>>>>>> 3807469b
             input_stream: state.input_stream,
             hint_stream: state.hint_stream,
             collected_metrics: Default::default(),
@@ -250,78 +196,6 @@
                 result.public_values.push(chip.generate_public_values());
             }
         }
-<<<<<<< HEAD
-        if self.config.cpu_options().field_extension_enabled {
-            result.push(self.field_extension_chip.generate_trace());
-        }
-        if self.config.cpu_options().poseidon2_enabled() {
-            result.push(self.poseidon2_chip.generate_trace());
-        }
-        if self.config.cpu_options().keccak_enabled {
-            result.push(self.keccak_chip.generate_trace());
-            result.push(self.byte_xor_chip.generate_trace());
-        }
-        Ok(result)
-    }
-
-    /// Generate Merkle proof/memory diff traces, and publish public values
-    ///
-    /// For now, only publishes program counter public values
-    pub fn generate_commitments(&mut self) -> Result<Vec<DenseMatrix<F>>, ExecutionError> {
-        // self.cpu_chip.generate_pvs();
-        Ok(vec![])
-    }
-
-    pub fn get_num_chips(&self) -> usize {
-        let mut result: usize = 4;
-        if self.config.cpu_options().field_arithmetic_enabled {
-            result += 1;
-        }
-        if self.config.cpu_options().field_extension_enabled {
-            result += 1;
-        }
-        if self.config.cpu_options().poseidon2_enabled() {
-            result += 1;
-        }
-        if self.config.cpu_options().keccak_enabled {
-            result += 2; // keccak and xor
-        }
-        result
-    }
-
-    /// Returns public values for all chips in this segment
-    pub fn get_pis(&self) -> Vec<Vec<F>> {
-        let len = self.get_num_chips();
-        let mut result: Vec<Vec<F>> = vec![vec![]; len];
-        let mut cpu_public_values = self.cpu_chip.pis.clone();
-        cpu_public_values.extend(self.public_values.iter().map(|x| x.unwrap_or(F::zero())));
-        result[0].clone_from(&cpu_public_values);
-        result
-    }
-
-    pub fn get_types(&self) -> Vec<ChipType> {
-        let mut result: Vec<ChipType> = vec![
-            ChipType::Cpu,
-            ChipType::Program,
-            ChipType::Memory,
-            ChipType::RangeChecker,
-        ];
-        if self.config.cpu_options().field_arithmetic_enabled {
-            result.push(ChipType::FieldArithmetic);
-        }
-        if self.config.cpu_options().field_extension_enabled {
-            result.push(ChipType::FieldExtension);
-        }
-        if self.config.cpu_options().poseidon2_enabled() {
-            result.push(ChipType::Poseidon2);
-        }
-        if self.config.cpu_options().keccak_enabled {
-            result.push(ChipType::Keccak256);
-            result.push(ChipType::ByteXor);
-        }
-        assert!(result.len() == self.get_num_chips());
-        result
-=======
 
         result
     }
@@ -335,7 +209,6 @@
         self.chips
             .iter()
             .any(|chip| chip.current_trace_height() > self.config.max_segment_len)
->>>>>>> 3807469b
     }
 
     /// Used by CpuChip::execute, should be private in the future
@@ -345,52 +218,4 @@
             .map(|chip| chip.current_trace_cells())
             .sum()
     }
-<<<<<<< HEAD
-}
-
-/// Global function to get chips from a segment
-pub fn get_chips<const WORD_SIZE: usize, SC: StarkGenericConfig>(
-    segment: ExecutionSegment<WORD_SIZE, Val<SC>>,
-    inclusion_mask: &[bool],
-) -> Vec<Box<dyn AnyRap<SC>>>
-where
-    Val<SC>: PrimeField32,
-{
-    let num_chips = segment.get_num_chips();
-    let mut result: Vec<Box<dyn AnyRap<SC>>> = vec![
-        Box::new(segment.cpu_chip.air),
-        Box::new(segment.program_chip.air),
-        Box::new(segment.memory_chip.air),
-        Box::new(segment.range_checker.air),
-    ];
-    if segment.config.cpu_options().field_arithmetic_enabled {
-        result.push(Box::new(segment.field_arithmetic_chip.air));
-    }
-    if segment.config.cpu_options().field_extension_enabled {
-        result.push(Box::new(segment.field_extension_chip.air));
-    }
-    if segment.config.cpu_options().poseidon2_enabled() {
-        result.push(Box::new(segment.poseidon2_chip.air));
-    }
-    if segment.config.cpu_options().keccak_enabled {
-        result.push(Box::new(segment.keccak_chip.air));
-        result.push(Box::new(segment.byte_xor_chip.air));
-    }
-
-    assert!(result.len() == num_chips);
-
-    inclusion_mask
-        .iter()
-        .enumerate()
-        .rev()
-        .filter(|(_, inclusion)| !*inclusion)
-        .map(|(index, _)| index)
-        .for_each(|index| {
-            result.remove(index);
-        });
-
-    assert!(result.len() == inclusion_mask.iter().filter(|&x| *x).count());
-    result
-=======
->>>>>>> 3807469b
 }