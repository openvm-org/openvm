--- conflicted
+++ resolved
@@ -73,14 +73,9 @@
             1,
             U256Opcode::default_offset(),
         ),
-<<<<<<< HEAD
-        InstructionExecutorVariantName::Shift256 => (
+        ExecutorName::Shift256 => (
             U256Opcode::default_offset() + 8,
-=======
-        ExecutorName::Shift256 => (
-            U256Opcode::default_offset() + 7,
->>>>>>> 06c9ba4c
-            4,
+            3,
             U256Opcode::default_offset(),
         ),
         ExecutorName::Ui => (
