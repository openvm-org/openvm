--- conflicted
+++ resolved
@@ -10,12 +10,9 @@
     pub perm_poseidon2_enabled: bool,
     pub limb_bits: usize,
     pub decomp: usize,
-<<<<<<< HEAD
-=======
     pub num_public_values: usize,
     /*pub max_program_length: usize,
     pub max_operations: usize,*/
->>>>>>> f5baffdb
 }
 
 impl Default for VmConfig {
