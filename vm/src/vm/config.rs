--- conflicted
+++ resolved
@@ -26,15 +26,10 @@
     pub field_extension_enabled: bool,
     pub compress_poseidon2_enabled: bool,
     pub perm_poseidon2_enabled: bool,
-<<<<<<< HEAD
     pub keccak_enabled: bool,
-    pub limb_bits: usize,
-    pub decomp: usize,
-=======
     pub modular_multiplication_enabled: bool,
     pub is_less_than_enabled: bool,
     pub memory_config: MemoryConfig,
->>>>>>> 3807469b
     pub num_public_values: usize,
     pub max_segment_len: usize,
     /*pub max_program_length: usize,
@@ -49,15 +44,10 @@
             field_extension_enabled: true,
             compress_poseidon2_enabled: true,
             perm_poseidon2_enabled: true,
-<<<<<<< HEAD
             keccak_enabled: false,
-            limb_bits: 28,
-            decomp: 4,
-=======
             modular_multiplication_enabled: false,
             is_less_than_enabled: false,
             memory_config: Default::default(),
->>>>>>> 3807469b
             num_public_values: 0,
             max_segment_len: DEFAULT_MAX_SEGMENT_LEN,
             collect_metrics: false,
@@ -68,14 +58,6 @@
 impl VmConfig {
     pub fn cpu_options(&self) -> CpuOptions {
         CpuOptions {
-<<<<<<< HEAD
-            field_arithmetic_enabled: self.field_arithmetic_enabled,
-            field_extension_enabled: self.field_extension_enabled,
-            compress_poseidon2_enabled: self.compress_poseidon2_enabled,
-            perm_poseidon2_enabled: self.perm_poseidon2_enabled,
-            keccak_enabled: self.keccak_enabled,
-=======
->>>>>>> 3807469b
             num_public_values: self.num_public_values,
         }
     }
@@ -87,11 +69,7 @@
             compress_poseidon2_enabled: false,
             perm_poseidon2_enabled: false,
             keccak_enabled: false,
-            limb_bits: 28,
-            decomp: 4,
-            num_public_values: 0,
-            max_segment_len: DEFAULT_MAX_SEGMENT_LEN,
-            collect_metrics: false,
+            ..Default::default()
         }
     }
 }
