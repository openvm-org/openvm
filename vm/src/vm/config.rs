use serde::{Deserialize, Serialize};

use crate::cpu::CpuOptions;

pub const DEFAULT_MAX_SEGMENT_LEN: usize = (1 << 20) - 100;

#[derive(Debug, Serialize, Deserialize, Clone, Copy)]
pub struct VmConfig {
    // TODO: VmConfig should just contain CpuOptions to reduce redundancy
    pub field_arithmetic_enabled: bool,
    pub field_extension_enabled: bool,
    pub compress_poseidon2_enabled: bool,
    pub perm_poseidon2_enabled: bool,
    pub perm_keccak_enabled: bool,
    pub limb_bits: usize,
    pub decomp: usize,
    pub num_public_values: usize,
    pub max_segment_len: usize,
    /*pub max_program_length: usize,
    pub max_operations: usize,*/
}

impl Default for VmConfig {
    fn default() -> Self {
        VmConfig {
            field_arithmetic_enabled: true,
            field_extension_enabled: true,
            compress_poseidon2_enabled: true,
            perm_poseidon2_enabled: true,
            perm_keccak_enabled: false,
            limb_bits: 28,
            decomp: 4,
            num_public_values: 0,
            max_segment_len: DEFAULT_MAX_SEGMENT_LEN,
        }
    }
}

impl VmConfig {
    pub fn cpu_options(&self) -> CpuOptions {
        CpuOptions {
            field_arithmetic_enabled: self.field_arithmetic_enabled,
            field_extension_enabled: self.field_extension_enabled,
            compress_poseidon2_enabled: self.compress_poseidon2_enabled,
            perm_poseidon2_enabled: self.perm_poseidon2_enabled,
<<<<<<< HEAD
            perm_keccak_enabled: self.perm_keccak_enabled,
        }
    }

    pub fn core() -> Self {
        VmConfig {
            field_arithmetic_enabled: false,
            field_extension_enabled: false,
            compress_poseidon2_enabled: false,
            perm_poseidon2_enabled: false,
            perm_keccak_enabled: false,
            limb_bits: 28,
            decomp: 4,
=======
            num_public_values: self.num_public_values,
>>>>>>> c1777d4d
        }
    }
}

impl VmConfig {
    pub fn read_config_file(file: &str) -> Result<Self, String> {
        let file_str = std::fs::read_to_string(file)
            .map_err(|_| format!("Could not load config file from: {file}"))?;
        let config: Self = toml::from_str(file_str.as_str())
            .map_err(|e| format!("Failed to parse config file {}:\n{}", file, e))?;
        Ok(config)
    }
}<|MERGE_RESOLUTION|>--- conflicted
+++ resolved
@@ -43,8 +43,8 @@
             field_extension_enabled: self.field_extension_enabled,
             compress_poseidon2_enabled: self.compress_poseidon2_enabled,
             perm_poseidon2_enabled: self.perm_poseidon2_enabled,
-<<<<<<< HEAD
             perm_keccak_enabled: self.perm_keccak_enabled,
+            num_public_values: self.num_public_values,
         }
     }
 
@@ -57,9 +57,8 @@
             perm_keccak_enabled: false,
             limb_bits: 28,
             decomp: 4,
-=======
-            num_public_values: self.num_public_values,
->>>>>>> c1777d4d
+            num_public_values: 0,
+            max_segment_len: DEFAULT_MAX_SEGMENT_LEN,
         }
     }
 }
