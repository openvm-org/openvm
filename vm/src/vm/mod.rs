--- conflicted
+++ resolved
@@ -23,26 +23,7 @@
 pub struct VirtualMachine<F: PrimeField32> {
     pub config: VmConfig,
     pub program: Program<F>,
-<<<<<<< HEAD
-    pub segments: Vec<ExecutionSegment<WORD_SIZE, F>>,
-    pub traces: Vec<DenseMatrix<F>>,
-}
-
-/// Enum representing the different types of chips used in the VM
-#[derive(Debug, Clone, Copy, PartialEq, Eq)]
-pub enum ChipType {
-    Cpu,
-    Program,
-    Memory,
-    RangeChecker,
-    FieldArithmetic,
-    FieldExtension,
-    Poseidon2,
-    Keccak256,
-    ByteXor,
-=======
     pub segments: Vec<ExecutionSegment<F>>,
->>>>>>> 3807469b
 }
 
 /// Struct that holds the current state of the VM. For now, includes memory, input stream, and hint stream.
