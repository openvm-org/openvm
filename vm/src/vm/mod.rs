use std::sync::Arc;

use afs_chips::range_gate::RangeCheckerGateChip;
use afs_stark_backend::rap::AnyRap;
use p3_field::PrimeField32;
use p3_matrix::{dense::DenseMatrix, Matrix};
use p3_uni_stark::{StarkGenericConfig, Val};
use p3_util::log2_strict_usize;
use poseidon2_air::poseidon2::Poseidon2Config;

pub enum Void {}

use crate::{
    cpu::{
        trace::{ExecutionError, Instruction},
        CpuAir, CpuOptions, POSEIDON2_BUS, RANGE_CHECKER_BUS,
    },
    field_arithmetic::FieldArithmeticChip,
    field_extension::FieldExtensionArithmeticChip,
    memory::offline_checker::MemoryChip,
    poseidon2::Poseidon2Chip,
    program::ProgramChip,
};

use self::config::{VmConfig, VmParamsConfig};

pub mod config;

pub struct VirtualMachine<const WORD_SIZE: usize, F: PrimeField32> {
    pub config: VmParamsConfig,

    pub cpu_air: CpuAir<WORD_SIZE>,
    pub program_chip: ProgramChip<F>,
    pub memory_chip: MemoryChip<WORD_SIZE, F>,
    pub field_arithmetic_chip: FieldArithmeticChip<F>,
    pub field_extension_chip: FieldExtensionArithmeticChip<WORD_SIZE, F>,
    pub range_checker: Arc<RangeCheckerGateChip>,
<<<<<<< HEAD
    pub poseidon2_chip: Poseidon2Chip<16, F>,
=======
    pub witness_stream: Vec<Vec<F>>,
>>>>>>> 5609fa11

    traces: Vec<DenseMatrix<F>>,
}

impl<const WORD_SIZE: usize, F: PrimeField32> VirtualMachine<WORD_SIZE, F> {
    pub fn new(
        config: VmConfig,
        program: Vec<Instruction<F>>,
        witness_stream: Vec<Vec<F>>,
    ) -> Self {
        let config = config.vm;
        let decomp = config.decomp;
        let limb_bits = config.limb_bits;

        let range_checker = Arc::new(RangeCheckerGateChip::new(RANGE_CHECKER_BUS, 1 << decomp));

        let cpu_air = CpuAir::new(config.cpu_options());
        let program_chip = ProgramChip::new(program.clone());
        let memory_chip = MemoryChip::new(limb_bits, limb_bits, limb_bits, decomp);
        let field_arithmetic_chip = FieldArithmeticChip::new();
        let field_extension_chip = FieldExtensionArithmeticChip::new();
        let poseidon2_chip = Poseidon2Chip::from_poseidon2_config(
            Poseidon2Config::<16, F>::new_p3_baby_bear_16(),
            POSEIDON2_BUS,
        );

        Self {
            config,
            cpu_air,
            program_chip,
            memory_chip,
            field_arithmetic_chip,
            field_extension_chip,
            range_checker,
            poseidon2_chip,
            traces: vec![],
            witness_stream,
        }
    }

    pub fn options(&self) -> CpuOptions {
        self.config.cpu_options()
    }

    fn generate_traces(&mut self) -> Result<Vec<DenseMatrix<F>>, ExecutionError> {
        let cpu_trace = CpuAir::generate_trace(self)?;
        let mut result = vec![
            cpu_trace,
            self.program_chip.generate_trace(),
            self.memory_chip.generate_trace(self.range_checker.clone()),
            self.range_checker.generate_trace(),
        ];
        if self.options().field_arithmetic_enabled {
            result.push(self.field_arithmetic_chip.generate_trace());
        }
        if self.options().field_extension_enabled {
            result.push(self.field_extension_chip.generate_trace());
        }
        if self.options().poseidon2_enabled() {
            result.push(self.poseidon2_chip.generate_trace());
        }
        Ok(result)
    }

    pub fn traces(&mut self) -> Result<Vec<DenseMatrix<F>>, ExecutionError> {
        if self.traces.is_empty() {
            self.traces = self.generate_traces()?;
        }
        Ok(self.traces.clone())
    }

    /*fn max_trace_heights(&self) -> Vec<usize> {
        let max_operations = self.config.max_operations;
        let max_program_length = self.config.max_program_length;
        let result = [
            max_operations,
            max_program_length,
            3 * max_operations,
            max_operations,
            max_operations,
        ];
        result
            .iter()
            .map(|height| height.next_power_of_two())
            .collect()
    }*/

    pub fn max_log_degree(&mut self) -> Result<usize, ExecutionError> {
        let mut checker_trace_degree = 0;
        for trace in self.traces()? {
            checker_trace_degree = std::cmp::max(checker_trace_degree, trace.height());
        }
        Ok(log2_strict_usize(checker_trace_degree))
    }
}

pub fn get_chips<const WORD_SIZE: usize, SC: StarkGenericConfig>(
    vm: &VirtualMachine<WORD_SIZE, Val<SC>>,
) -> Vec<&dyn AnyRap<SC>>
where
    Val<SC>: PrimeField32,
{
    let mut result: Vec<&dyn AnyRap<SC>> = vec![
        &vm.cpu_air,
        &vm.program_chip.air,
        &vm.memory_chip.air,
        &vm.range_checker.air,
    ];
    if vm.options().field_arithmetic_enabled {
        result.push(&vm.field_arithmetic_chip.air as &dyn AnyRap<SC>);
    }
    if vm.options().field_extension_enabled {
        result.push(&vm.field_extension_chip.air as &dyn AnyRap<SC>);
    }
    if vm.options().poseidon2_enabled() {
        result.push(&vm.poseidon2_chip as &dyn AnyRap<SC>);
    }
    result
}<|MERGE_RESOLUTION|>--- conflicted
+++ resolved
@@ -35,11 +35,8 @@
     pub field_arithmetic_chip: FieldArithmeticChip<F>,
     pub field_extension_chip: FieldExtensionArithmeticChip<WORD_SIZE, F>,
     pub range_checker: Arc<RangeCheckerGateChip>,
-<<<<<<< HEAD
     pub poseidon2_chip: Poseidon2Chip<16, F>,
-=======
     pub witness_stream: Vec<Vec<F>>,
->>>>>>> 5609fa11
 
     traces: Vec<DenseMatrix<F>>,
 }
