--- conflicted
+++ resolved
@@ -12,25 +12,9 @@
 mod segment;
 pub use segment::{get_chips, ExecutionSegment};
 
-<<<<<<< HEAD
-pub enum Void {}
-
-use crate::hashes::keccak::permute::KeccakPermuteChip;
-use crate::{
-    cpu::{
-        trace::{ExecutionError, Instruction},
-        CpuAir, CpuOptions, POSEIDON2_BUS, RANGE_CHECKER_BUS,
-    },
-    field_arithmetic::FieldArithmeticChip,
-    field_extension::FieldExtensionArithmeticChip,
-    hashes::poseidon2::Poseidon2Chip,
-    memory::offline_checker::MemoryChip,
-    program::ProgramChip,
-=======
 use crate::cpu::{
     trace::{ExecutionError, Instruction},
     CpuOptions,
->>>>>>> c1777d4d
 };
 
 pub mod cycle_tracker;
@@ -54,17 +38,6 @@
     pub traces: Vec<DenseMatrix<F>>,
 }
 
-<<<<<<< HEAD
-    pub cpu_air: CpuAir<WORD_SIZE>,
-    pub program_chip: ProgramChip<F>,
-    pub memory_chip: MemoryChip<WORD_SIZE, F>,
-    pub field_arithmetic_chip: FieldArithmeticChip<F>,
-    pub field_extension_chip: FieldExtensionArithmeticChip<WORD_SIZE, F>,
-    pub range_checker: Arc<RangeCheckerGateChip>,
-    pub poseidon2_chip: Poseidon2Chip<16, F>,
-    pub keccak_perm_chip: KeccakPermuteChip<F>,
-    pub input_stream: VecDeque<Vec<F>>,
-=======
 /// Enum representing the different types of chips used in the VM
 #[derive(Debug, Clone, Copy, PartialEq, Eq)]
 pub enum ChipType {
@@ -75,6 +48,7 @@
     FieldArithmetic,
     FieldExtension,
     Poseidon2,
+    KeccakPermute,
 }
 
 /// Struct that holds the return state of the VM. StarkConfig is hardcoded to BabyBearPoseidon2Config.
@@ -92,7 +66,6 @@
     /// Maximum log degree of the VM
     pub max_log_degree: usize,
 }
->>>>>>> c1777d4d
 
 /// Struct that holds the current state of the VM. For now, includes memory, input stream, and hint stream.
 /// Hint stream cannot be added to during execution, but must be copied because it is popped from.
@@ -112,39 +85,10 @@
     ///
     /// The VM will start with a single segment, which is created from the initial state of the CPU.
     pub fn new(config: VmConfig, program: Vec<Instruction<F>>, input_stream: Vec<Vec<F>>) -> Self {
-<<<<<<< HEAD
-        let decomp = config.decomp;
-        let limb_bits = config.limb_bits;
-
-        let range_checker = Arc::new(RangeCheckerGateChip::new(RANGE_CHECKER_BUS, 1 << decomp));
-
-        let cpu_air = CpuAir::new(config.cpu_options());
-        let program_chip = ProgramChip::new(program.clone());
-        let memory_chip = MemoryChip::new(limb_bits, limb_bits, limb_bits, decomp);
-        let field_arithmetic_chip = FieldArithmeticChip::new();
-        let field_extension_chip = FieldExtensionArithmeticChip::new();
-        let poseidon2_chip = Poseidon2Chip::from_poseidon2_config(
-            Poseidon2Config::<16, F>::new_p3_baby_bear_16(),
-            POSEIDON2_BUS,
-        );
-        let keccak_perm_chip = KeccakPermuteChip::new();
-
-        Self {
-            config,
-            cpu_air,
-            program_chip,
-            memory_chip,
-            field_arithmetic_chip,
-            field_extension_chip,
-            range_checker,
-            poseidon2_chip,
-            keccak_perm_chip,
-=======
         let mut vm = Self {
             config,
             program,
             segments: vec![],
->>>>>>> c1777d4d
             traces: vec![],
         };
         vm.segment(VirtualMachineState {
@@ -198,14 +142,6 @@
             }
             self.segment(self.current_state());
         }
-<<<<<<< HEAD
-        if self.options().perm_keccak_enabled {
-            result.push(self.keccak_perm_chip.generate_trace());
-        }
-        Ok(result)
-    }
-=======
->>>>>>> c1777d4d
 
         let mut pis = vec![];
         let mut chips = vec![];
@@ -280,42 +216,11 @@
         Ok(chip_data)
     }
 
-<<<<<<< HEAD
-    pub fn metrics(&mut self) -> BTreeMap<String, usize> {
-        let mut metrics = BTreeMap::new();
-        metrics.insert(
-            "memory_chip_accesses".to_string(),
-            self.memory_chip.accesses.len(),
-        );
-        metrics.insert(
-            "field_arithmetic_ops".to_string(),
-            self.field_arithmetic_chip.operations.len(),
-        );
-        metrics.insert(
-            "field_extension_ops".to_string(),
-            self.field_extension_chip.operations.len(),
-        );
-        metrics.insert(
-            "range_checker_count".to_string(),
-            self.range_checker.count.len(),
-        );
-        metrics.insert(
-            "poseidon2_chip_rows".to_string(),
-            self.poseidon2_chip.rows.len(),
-        );
-        metrics.insert(
-            "keccak_permute_chip_requests".to_string(), // each request corresponds to NUM_ROUNDS=24 rows
-            self.keccak_perm_chip.requests.len(),
-        );
-        metrics.insert("input_stream_len".to_string(), self.input_stream.len());
-        metrics
-=======
     /// Convert the VM's chips from Boxes to concrete types.
     pub fn get_chips(
         chips: &[Box<dyn AnyRap<BabyBearPoseidon2Config>>],
     ) -> Vec<&dyn AnyRap<BabyBearPoseidon2Config>> {
         chips.iter().map(|x| x.deref()).collect()
->>>>>>> c1777d4d
     }
 }
 
@@ -323,11 +228,4 @@
     pub fn get_chips(&self) -> Vec<&dyn AnyRap<BabyBearPoseidon2Config>> {
         self.nonempty_chips.iter().map(|x| x.deref()).collect()
     }
-<<<<<<< HEAD
-    if vm.options().perm_keccak_enabled {
-        result.push(&vm.keccak_perm_chip.air as &dyn AnyRap<SC>);
-    }
-    result
-=======
->>>>>>> c1777d4d
 }