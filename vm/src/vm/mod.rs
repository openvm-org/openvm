--- conflicted
+++ resolved
@@ -84,26 +84,7 @@
     ///
     /// The VM will start with a single segment, which is created from the initial state of the CPU.
     pub fn new(config: VmConfig, program: Vec<Instruction<F>>, input_stream: Vec<Vec<F>>) -> Self {
-<<<<<<< HEAD
-        let decomp = config.decomp;
-        let limb_bits = config.limb_bits;
-
-        let range_checker = Arc::new(RangeCheckerGateChip::new(RANGE_CHECKER_BUS, 1 << decomp));
-
-        let cpu_air = CpuAir::new(config.cpu_options());
-        let program_chip = ProgramChip::new(program);
-        let memory_chip = MemoryChip::new(limb_bits, limb_bits, limb_bits, decomp);
-        let field_arithmetic_chip = FieldArithmeticChip::new();
-        let field_extension_chip = FieldExtensionArithmeticChip::new();
-        let poseidon2_chip = Poseidon2Chip::from_poseidon2_config(
-            Poseidon2Config::<16, F>::new_p3_baby_bear_16(),
-            POSEIDON2_BUS,
-        );
-
-        Self {
-=======
         let mut vm = Self {
->>>>>>> c1777d4d
             config,
             program,
             segments: vec![],
