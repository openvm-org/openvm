--- conflicted
+++ resolved
@@ -166,18 +166,12 @@
     }
 }
 
-<<<<<<< HEAD
 /// Executes the VM by calling `ExecutionSegment::generate_traces()` until the CPU hits `TERMINATE`
 /// and `cpu_chip.is_done`. Between every segment, the VM will call `generate_commitments()` and then
 /// `next_segment()`.
 impl<const NUM_WORDS: usize, const WORD_SIZE: usize>
     VirtualMachine<NUM_WORDS, WORD_SIZE, BabyBear>
 {
-=======
-impl<const WORD_SIZE: usize> VirtualMachine<WORD_SIZE, BabyBear> {
-    /// Executes the VM by calling `ExecutionSegment::execute()` until the CPU hits `TERMINATE`
-    /// and `cpu_chip.is_done`. Between every segment, the VM will call `next_segment()`.
->>>>>>> 8c366d5e
     pub fn execute(mut self) -> Result<ExecutionResult<WORD_SIZE>, ExecutionError> {
         let mut metrics = Vec::new();
 
