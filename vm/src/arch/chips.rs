use std::{cell::RefCell, rc::Rc, sync::Arc};

use ax_circuit_derive::{Chip, ChipUsageGetter};
use ax_circuit_primitives::{
    bitwise_op_lookup::BitwiseOperationLookupChip, range_tuple::RangeTupleCheckerChip,
    var_range::VariableRangeCheckerChip,
};
use axvm_instructions::instruction::Instruction;
use enum_dispatch::enum_dispatch;
use p3_field::PrimeField32;
use serde::{Deserialize, Serialize};
use strum::EnumDiscriminants;
use strum_macros::IntoStaticStr;

use crate::{
    arch::ExecutionState,
    intrinsics::{
        ecc::{
<<<<<<< HEAD
            pairing::{EcLineMul013By013Chip, EcLineMulBy01234Chip, MillerDoubleStepChip},
=======
            pairing::{EcLineMul013By013Chip, MillerDoubleAndAddStepChip, MillerDoubleStepChip},
>>>>>>> 09dad3b0
            sw::{EcAddNeChip, EcDoubleChip},
        },
        hashes::{keccak::hasher::KeccakVmChip, poseidon2::Poseidon2Chip},
        int256::{
            Rv32BaseAlu256Chip, Rv32LessThan256Chip, Rv32Multiplication256Chip, Rv32Shift256Chip,
        },
        modular::{ModularAddSubChip, ModularMulDivChip},
    },
    kernels::{
        branch_eq::KernelBranchEqChip,
        castf::CastFChip,
        field_arithmetic::FieldArithmeticChip,
        field_extension::FieldExtensionChip,
        jal::KernelJalChip,
        loadstore::KernelLoadStoreChip,
        modular::{KernelModularAddSubChip, KernelModularMulDivChip},
        public_values::PublicValuesChip,
    },
    rv32im::*,
    system::{phantom::PhantomChip, program::ExecutionError},
};

#[enum_dispatch]
pub trait InstructionExecutor<F> {
    /// Runtime execution of the instruction, if the instruction is owned by the
    /// current instance. May internally store records of this call for later trace generation.
    fn execute(
        &mut self,
        instruction: Instruction<F>,
        from_state: ExecutionState<u32>,
    ) -> Result<ExecutionState<u32>, ExecutionError>;

    /// For display purposes. From absolute opcode as `usize`, return the string name of the opcode
    /// if it is a supported opcode by the present executor.
    fn get_opcode_name(&self, opcode: usize) -> String;
}

impl<F, C: InstructionExecutor<F>> InstructionExecutor<F> for Rc<RefCell<C>> {
    fn execute(
        &mut self,
        instruction: Instruction<F>,
        prev_state: ExecutionState<u32>,
    ) -> Result<ExecutionState<u32>, ExecutionError> {
        self.borrow_mut().execute(instruction, prev_state)
    }

    fn get_opcode_name(&self, opcode: usize) -> String {
        self.borrow().get_opcode_name(opcode)
    }
}

/// ATTENTION: CAREFULLY MODIFY THE ORDER OF ENTRIES. the order of entries determines the AIR ID of
/// each chip. Change of the order may cause break changes of VKs.
#[derive(EnumDiscriminants)]
#[strum_discriminants(derive(Serialize, Deserialize, Ord, PartialOrd))]
#[strum_discriminants(name(ExecutorName))]
#[enum_dispatch(InstructionExecutor<F>)]
pub enum AxVmInstructionExecutor<F: PrimeField32> {
    Phantom(Rc<RefCell<PhantomChip<F>>>),
    LoadStore(Rc<RefCell<KernelLoadStoreChip<F, 1>>>),
    BranchEqual(Rc<RefCell<KernelBranchEqChip<F>>>),
    Jal(Rc<RefCell<KernelJalChip<F>>>),
    FieldArithmetic(Rc<RefCell<FieldArithmeticChip<F>>>),
    FieldExtension(Rc<RefCell<FieldExtensionChip<F>>>),
    PublicValues(Rc<RefCell<PublicValuesChip<F>>>),
    Poseidon2(Rc<RefCell<Poseidon2Chip<F>>>),
    Keccak256(Rc<RefCell<KeccakVmChip<F>>>),
    /// Rv32 (for standard 32-bit integers):
    BaseAluRv32(Rc<RefCell<Rv32BaseAluChip<F>>>),
    LessThanRv32(Rc<RefCell<Rv32LessThanChip<F>>>),
    MultiplicationRv32(Rc<RefCell<Rv32MultiplicationChip<F>>>),
    MultiplicationHighRv32(Rc<RefCell<Rv32MulHChip<F>>>),
    DivRemRv32(Rc<RefCell<Rv32DivRemChip<F>>>),
    ShiftRv32(Rc<RefCell<Rv32ShiftChip<F>>>),
    LoadStoreRv32(Rc<RefCell<Rv32LoadStoreChip<F>>>),
    LoadSignExtendRv32(Rc<RefCell<Rv32LoadSignExtendChip<F>>>),
    HintStoreRv32(Rc<RefCell<Rv32HintStoreChip<F>>>),
    BranchEqualRv32(Rc<RefCell<Rv32BranchEqualChip<F>>>),
    BranchLessThanRv32(Rc<RefCell<Rv32BranchLessThanChip<F>>>),
    JalLuiRv32(Rc<RefCell<Rv32JalLuiChip<F>>>),
    JalrRv32(Rc<RefCell<Rv32JalrChip<F>>>),
    AuipcRv32(Rc<RefCell<Rv32AuipcChip<F>>>),
    /// 256Rv32 (for 256-bit integers):
    BaseAlu256Rv32(Rc<RefCell<Rv32BaseAlu256Chip<F>>>),
    LessThan256Rv32(Rc<RefCell<Rv32LessThan256Chip<F>>>),
    Multiplication256Rv32(Rc<RefCell<Rv32Multiplication256Chip<F>>>),
    Shift256Rv32(Rc<RefCell<Rv32Shift256Chip<F>>>),
    // Intrinsics:
    ModularAddSubRv32_1x32(Rc<RefCell<ModularAddSubChip<F, 1, 32>>>),
    ModularMulDivRv32_1x32(Rc<RefCell<ModularMulDivChip<F, 1, 32>>>),
    ModularAddSubRv32_3x16(Rc<RefCell<ModularAddSubChip<F, 3, 16>>>),
    ModularMulDivRv32_3x16(Rc<RefCell<ModularMulDivChip<F, 3, 16>>>),
    EcAddNeRv32_2x32(Rc<RefCell<EcAddNeChip<F, 2, 32>>>),
    EcDoubleRv32_2x32(Rc<RefCell<EcDoubleChip<F, 2, 32>>>),
    EcAddNeRv32_6x16(Rc<RefCell<EcAddNeChip<F, 6, 16>>>),
    EcDoubleRv32_6x16(Rc<RefCell<EcDoubleChip<F, 6, 16>>>),
    EcLineMul013By013(Rc<RefCell<EcLineMul013By013Chip<F, 4, 10, 32>>>),
    EcLineMulBy01234(Rc<RefCell<EcLineMulBy01234Chip<F, 12, 12, 32>>>),
    // 32-bytes or 48-bytes prime.
    MillerDoubleStepRv32_32(Rc<RefCell<MillerDoubleStepChip<F, 4, 8, 32>>>),
    MillerDoubleStepRv32_48(Rc<RefCell<MillerDoubleStepChip<F, 12, 24, 16>>>),
    MillerDoubleAndAddStepRv32_32(Rc<RefCell<MillerDoubleAndAddStepChip<F, 4, 12, 32>>>),
    MillerDoubleAndAddStepRv32_48(Rc<RefCell<MillerDoubleAndAddStepChip<F, 12, 36, 16>>>),
    // TO BE REPLACED:
    CastF(Rc<RefCell<CastFChip<F>>>),
    ModularAddSub(Rc<RefCell<KernelModularAddSubChip<F, 32>>>),
    ModularMultDiv(Rc<RefCell<KernelModularMulDivChip<F, 32>>>),
}

/// ATTENTION: CAREFULLY MODIFY THE ORDER OF ENTRIES. the order of entries determines the AIR ID of
/// each chip. Change of the order may cause break changes of VKs.
#[derive(IntoStaticStr, ChipUsageGetter, Chip)]
pub enum AxVmChip<F: PrimeField32> {
    Phantom(Rc<RefCell<PhantomChip<F>>>),
    LoadStore(Rc<RefCell<KernelLoadStoreChip<F, 1>>>),
    BranchEqual(Rc<RefCell<KernelBranchEqChip<F>>>),
    Jal(Rc<RefCell<KernelJalChip<F>>>),
    FieldArithmetic(Rc<RefCell<FieldArithmeticChip<F>>>),
    FieldExtension(Rc<RefCell<FieldExtensionChip<F>>>),
    Poseidon2(Rc<RefCell<Poseidon2Chip<F>>>),
    RangeChecker(Arc<VariableRangeCheckerChip>),
    RangeTupleChecker(Arc<RangeTupleCheckerChip<2>>),
    Keccak256(Rc<RefCell<KeccakVmChip<F>>>),
    BitwiseOperationLookup(Arc<BitwiseOperationLookupChip<8>>),
    BaseAluRv32(Rc<RefCell<Rv32BaseAluChip<F>>>),
    BaseAlu256Rv32(Rc<RefCell<Rv32BaseAlu256Chip<F>>>),
    LessThanRv32(Rc<RefCell<Rv32LessThanChip<F>>>),
    LessThan256Rv32(Rc<RefCell<Rv32LessThan256Chip<F>>>),
    MultiplicationRv32(Rc<RefCell<Rv32MultiplicationChip<F>>>),
    MultiplicationHighRv32(Rc<RefCell<Rv32MulHChip<F>>>),
    Multiplication256Rv32(Rc<RefCell<Rv32Multiplication256Chip<F>>>),
    DivRemRv32(Rc<RefCell<Rv32DivRemChip<F>>>),
    ShiftRv32(Rc<RefCell<Rv32ShiftChip<F>>>),
    Shift256Rv32(Rc<RefCell<Rv32Shift256Chip<F>>>),
    LoadStoreRv32(Rc<RefCell<Rv32LoadStoreChip<F>>>),
    LoadSignExtendRv32(Rc<RefCell<Rv32LoadSignExtendChip<F>>>),
    HintStoreRv32(Rc<RefCell<Rv32HintStoreChip<F>>>),
    BranchEqualRv32(Rc<RefCell<Rv32BranchEqualChip<F>>>),
    BranchLessThanRv32(Rc<RefCell<Rv32BranchLessThanChip<F>>>),
    JalLuiRv32(Rc<RefCell<Rv32JalLuiChip<F>>>),
    JalrRv32(Rc<RefCell<Rv32JalrChip<F>>>),
    AuipcRv32(Rc<RefCell<Rv32AuipcChip<F>>>),
    // Intrinsics:
    ModularAddSubRv32_1x32(Rc<RefCell<ModularAddSubChip<F, 1, 32>>>),
    ModularMulDivRv32_1x32(Rc<RefCell<ModularMulDivChip<F, 1, 32>>>),
    ModularAddSubRv32_3x16(Rc<RefCell<ModularAddSubChip<F, 3, 16>>>),
    ModularMulDivRv32_3x16(Rc<RefCell<ModularMulDivChip<F, 3, 16>>>),
    EcAddNeRv32_2x32(Rc<RefCell<EcAddNeChip<F, 2, 32>>>),
    EcDoubleRv32_2x32(Rc<RefCell<EcDoubleChip<F, 2, 32>>>),
    EcAddNeRv32_6x16(Rc<RefCell<EcAddNeChip<F, 6, 16>>>),
    EcDoubleRv32_6x16(Rc<RefCell<EcDoubleChip<F, 6, 16>>>),
    EcLineMul013By013(Rc<RefCell<EcLineMul013By013Chip<F, 4, 10, 32>>>),
    EcLineMulBy01234(Rc<RefCell<EcLineMulBy01234Chip<F, 12, 12, 32>>>),
    // 32-bytes or 48-bytes prime.
    MillerDoubleStepRv32_32(Rc<RefCell<MillerDoubleStepChip<F, 4, 8, 32>>>),
    MillerDoubleStepRv32_48(Rc<RefCell<MillerDoubleStepChip<F, 12, 24, 16>>>),
    MillerDoubleAndAddStepRv32_32(Rc<RefCell<MillerDoubleAndAddStepChip<F, 4, 12, 32>>>),
    MillerDoubleAndAddStepRv32_48(Rc<RefCell<MillerDoubleAndAddStepChip<F, 12, 36, 16>>>),
    // TO BE REPLACED:
    CastF(Rc<RefCell<CastFChip<F>>>),
    ModularAddSub(Rc<RefCell<KernelModularAddSubChip<F, 32>>>),
    ModularMultDiv(Rc<RefCell<KernelModularMulDivChip<F, 32>>>),
}<|MERGE_RESOLUTION|>--- conflicted
+++ resolved
@@ -16,11 +16,10 @@
     arch::ExecutionState,
     intrinsics::{
         ecc::{
-<<<<<<< HEAD
-            pairing::{EcLineMul013By013Chip, EcLineMulBy01234Chip, MillerDoubleStepChip},
-=======
-            pairing::{EcLineMul013By013Chip, MillerDoubleAndAddStepChip, MillerDoubleStepChip},
->>>>>>> 09dad3b0
+            pairing::{
+                EcLineMul013By013Chip, EcLineMulBy01234Chip, MillerDoubleAndAddStepChip,
+                MillerDoubleStepChip,
+            },
             sw::{EcAddNeChip, EcDoubleChip},
         },
         hashes::{keccak::hasher::KeccakVmChip, poseidon2::Poseidon2Chip},
