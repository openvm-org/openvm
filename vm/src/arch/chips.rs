use std::{cell::RefCell, rc::Rc, sync::Arc};

use afs_primitives::{var_range::VariableRangeCheckerChip, xor::lookup::XorLookupChip};
use afs_stark_backend::rap::AnyRap;
use enum_dispatch::enum_dispatch;
use p3_air::BaseAir;
use p3_commit::PolynomialSpace;
use p3_field::PrimeField32;
use p3_matrix::dense::RowMajorMatrix;
use p3_uni_stark::{Domain, StarkGenericConfig};
use strum_macros::IntoStaticStr;

use crate::{
    arch::columns::ExecutionState,
    cpu::{trace::Instruction, CpuChip},
    field_arithmetic::FieldArithmeticChip,
    field_extension::chip::FieldExtensionArithmeticChip,
    hashes::{keccak::hasher::KeccakVmChip, poseidon2::Poseidon2Chip},
    memory::manager::MemoryChipRef,
    modular_multiplication::ModularArithmeticChip,
    program::ProgramChip,
    uint_arithmetic::UintArithmeticChip,
};

#[enum_dispatch]
pub trait InstructionExecutor<F> {
    fn execute(
        &mut self,
        instruction: Instruction<F>,
        from_state: ExecutionState<usize>,
    ) -> ExecutionState<usize>;
}

#[enum_dispatch]
pub trait MachineChip<F> {
    fn generate_trace(self) -> RowMajorMatrix<F>;
    fn air<SC: StarkGenericConfig>(&self) -> Box<dyn AnyRap<SC>>
    where
        Domain<SC>: PolynomialSpace<Val = F>;
    fn generate_public_values(&mut self) -> Vec<F> {
        vec![]
    }
    fn current_trace_height(&self) -> usize;
    fn trace_width(&self) -> usize;
    fn current_trace_cells(&self) -> usize {
        self.current_trace_height() * self.trace_width()
    }
}

impl<F, C: InstructionExecutor<F>> InstructionExecutor<F> for Rc<RefCell<C>> {
    fn execute(
        &mut self,
        instruction: Instruction<F>,
        prev_state: ExecutionState<usize>,
    ) -> ExecutionState<usize> {
        self.borrow_mut().execute(instruction, prev_state)
    }
}

impl<F, C: MachineChip<F>> MachineChip<F> for Rc<RefCell<C>> {
    fn generate_trace(self) -> RowMajorMatrix<F> {
        match Rc::try_unwrap(self) {
            Ok(ref_cell) => ref_cell.into_inner().generate_trace(),
            Err(_) => panic!("cannot generate trace while other chips still hold a reference"),
        }
    }

    fn air<SC: StarkGenericConfig>(&self) -> Box<dyn AnyRap<SC>>
    where
        Domain<SC>: PolynomialSpace<Val = F>,
    {
        self.borrow().air()
    }

    fn generate_public_values(&mut self) -> Vec<F> {
        self.borrow_mut().generate_public_values()
    }

    fn current_trace_height(&self) -> usize {
        self.borrow().current_trace_height()
    }

    fn trace_width(&self) -> usize {
        self.borrow().trace_width()
    }
}

#[derive(Debug)]
#[enum_dispatch(InstructionExecutor<F>)]
pub enum InstructionExecutorVariant<F: PrimeField32> {
    FieldArithmetic(Rc<RefCell<FieldArithmeticChip<F>>>),
    FieldExtension(Rc<RefCell<FieldExtensionArithmeticChip<F>>>),
    Poseidon2(Rc<RefCell<Poseidon2Chip<F>>>),
    Keccak256(Rc<RefCell<KeccakVmChip<F>>>),
    ModularArithmetic(Rc<RefCell<ModularArithmeticChip<F>>>),
<<<<<<< HEAD
    UintArithmetic(Rc<RefCell<UintArithmeticChip<256, 8, F>>>),
=======
    U256Arithmetic(Rc<RefCell<UintArithmeticChip<256, 8, F>>>),
>>>>>>> 05b5fef4
}

#[derive(Debug, IntoStaticStr)]
#[enum_dispatch(MachineChip<F>)]
pub enum MachineChipVariant<F: PrimeField32> {
    Cpu(Rc<RefCell<CpuChip<F>>>),
    Program(Rc<RefCell<ProgramChip<F>>>),
    Memory(MemoryChipRef<F>),
    FieldArithmetic(Rc<RefCell<FieldArithmeticChip<F>>>),
    FieldExtension(Rc<RefCell<FieldExtensionArithmeticChip<F>>>),
    UintArithmetic(Rc<RefCell<UintArithmeticChip<256, 8, F>>>),
    Poseidon2(Rc<RefCell<Poseidon2Chip<F>>>),
    RangeChecker(Arc<VariableRangeCheckerChip>),
    Keccak256(Rc<RefCell<KeccakVmChip<F>>>),
    ByteXor(Arc<XorLookupChip<8>>),
    U256Arithmetic(Rc<RefCell<UintArithmeticChip<256, 8, F>>>),
}

impl<F: PrimeField32> MachineChip<F> for Arc<VariableRangeCheckerChip> {
    fn generate_trace(self) -> RowMajorMatrix<F> {
        VariableRangeCheckerChip::generate_trace(&self)
    }

    fn air<SC: StarkGenericConfig>(&self) -> Box<dyn AnyRap<SC>>
    where
        Domain<SC>: PolynomialSpace<Val = F>,
    {
        Box::new(self.air)
    }

    fn current_trace_height(&self) -> usize {
        1 << (1 + self.air.bus.range_max_bits)
    }

    fn trace_width(&self) -> usize {
        BaseAir::<F>::width(&self.air)
    }
}

impl<F: PrimeField32, const M: usize> MachineChip<F> for Arc<XorLookupChip<M>> {
    fn generate_trace(self) -> RowMajorMatrix<F> {
        XorLookupChip::generate_trace(&self)
    }

    fn air<SC: StarkGenericConfig>(&self) -> Box<dyn AnyRap<SC>>
    where
        Domain<SC>: PolynomialSpace<Val = F>,
    {
        Box::new(self.air)
    }

    fn current_trace_height(&self) -> usize {
        1 << (2 * M)
    }

    fn trace_width(&self) -> usize {
        BaseAir::<F>::width(&self.air)
    }
}<|MERGE_RESOLUTION|>--- conflicted
+++ resolved
@@ -93,11 +93,7 @@
     Poseidon2(Rc<RefCell<Poseidon2Chip<F>>>),
     Keccak256(Rc<RefCell<KeccakVmChip<F>>>),
     ModularArithmetic(Rc<RefCell<ModularArithmeticChip<F>>>),
-<<<<<<< HEAD
-    UintArithmetic(Rc<RefCell<UintArithmeticChip<256, 8, F>>>),
-=======
     U256Arithmetic(Rc<RefCell<UintArithmeticChip<256, 8, F>>>),
->>>>>>> 05b5fef4
 }
 
 #[derive(Debug, IntoStaticStr)]
@@ -108,7 +104,6 @@
     Memory(MemoryChipRef<F>),
     FieldArithmetic(Rc<RefCell<FieldArithmeticChip<F>>>),
     FieldExtension(Rc<RefCell<FieldExtensionArithmeticChip<F>>>),
-    UintArithmetic(Rc<RefCell<UintArithmeticChip<256, 8, F>>>),
     Poseidon2(Rc<RefCell<Poseidon2Chip<F>>>),
     RangeChecker(Arc<VariableRangeCheckerChip>),
     Keccak256(Rc<RefCell<KeccakVmChip<F>>>),
