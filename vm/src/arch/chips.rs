--- conflicted
+++ resolved
@@ -16,11 +16,7 @@
     arch::ExecutionState,
     intrinsics::{
         ecc::{
-<<<<<<< HEAD
-            pairing::{EcLineMul013By013Chip, EcLineMulBy01234Chip, MillerDoubleStepChip},
-=======
-            line::{EcLineMul013By013Chip, EcLineMul023By023Chip},
->>>>>>> cd021d7e
+            pairing::{EcLineMul013By013Chip, EcLineMul023By023Chip, MillerDoubleStepChip},
             sw::{EcAddNeChip, EcDoubleChip},
         },
         hashes::{keccak::hasher::KeccakVmChip, poseidon2::Poseidon2Chip},
@@ -115,13 +111,10 @@
     EcAddNeRv32_6x16(Rc<RefCell<EcAddNeChip<F, 6, 16>>>),
     EcDoubleRv32_6x16(Rc<RefCell<EcDoubleChip<F, 6, 16>>>),
     EcLineMul013By013(Rc<RefCell<EcLineMul013By013Chip<F, 4, 10, 32>>>),
-<<<<<<< HEAD
+    EcLineMul023By023(Rc<RefCell<EcLineMul023By023Chip<F, 4, 10, 64>>>),
     // 32-bytes or 48-bytes prime.
     MillerDoubleStepRv32_32(Rc<RefCell<MillerDoubleStepChip<F, 4, 8, 32>>>),
     MillerDoubleStepRv32_48(Rc<RefCell<MillerDoubleStepChip<F, 12, 24, 16>>>),
-=======
-    EcLineMul023By023(Rc<RefCell<EcLineMul023By023Chip<F, 4, 10, 64>>>),
->>>>>>> cd021d7e
     // TO BE REPLACED:
     CastF(Rc<RefCell<CastFChip<F>>>),
     ModularAddSub(Rc<RefCell<KernelModularAddSubChip<F, 32>>>),
@@ -170,13 +163,10 @@
     EcAddNeRv32_6x16(Rc<RefCell<EcAddNeChip<F, 6, 16>>>),
     EcDoubleRv32_6x16(Rc<RefCell<EcDoubleChip<F, 6, 16>>>),
     EcLineMul013By013(Rc<RefCell<EcLineMul013By013Chip<F, 4, 10, 32>>>),
-<<<<<<< HEAD
+    EcLineMul023By023(Rc<RefCell<EcLineMul023By023Chip<F, 4, 10, 64>>>),
     // 32-bytes or 48-bytes prime.
     MillerDoubleStepRv32_32(Rc<RefCell<MillerDoubleStepChip<F, 4, 8, 32>>>),
     MillerDoubleStepRv32_48(Rc<RefCell<MillerDoubleStepChip<F, 12, 24, 16>>>),
-=======
-    EcLineMul023By023(Rc<RefCell<EcLineMul023By023Chip<F, 4, 10, 64>>>),
->>>>>>> cd021d7e
     // TO BE REPLACED:
     CastF(Rc<RefCell<CastFChip<F>>>),
     ModularAddSub(Rc<RefCell<KernelModularAddSubChip<F, 32>>>),
