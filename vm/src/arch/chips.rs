--- conflicted
+++ resolved
@@ -14,16 +14,10 @@
     cpu::{trace::Instruction, CpuChip},
     field_arithmetic::FieldArithmeticChip,
     field_extension::chip::FieldExtensionArithmeticChip,
+    hashes::poseidon2::Poseidon2Chip,
     memory::manager::MemoryChipRef,
-    poseidon2::Poseidon2Chip,
     program::ProgramChip,
 };
-<<<<<<< HEAD
-use crate::{
-    field_extension::chip::FieldExtensionArithmeticChip, hashes::poseidon2::Poseidon2Chip,
-};
-=======
->>>>>>> fc25724e
 
 #[enum_dispatch]
 pub trait InstructionExecutor<F> {
