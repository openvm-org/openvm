use std::{cell::RefCell, rc::Rc, sync::Arc};

use ax_circuit_derive::{Chip, ChipUsageGetter};
use ax_circuit_primitives::{
    bitwise_op_lookup::BitwiseOperationLookupChip, range_tuple::RangeTupleCheckerChip,
    var_range::VariableRangeCheckerChip,
};
use axvm_instructions::instruction::Instruction;
use enum_dispatch::enum_dispatch;
use p3_field::PrimeField32;
use serde::{Deserialize, Serialize};
use strum::EnumDiscriminants;
use strum_macros::IntoStaticStr;

use crate::{
    arch::ExecutionState,
    intrinsics::{
        ecc::{
            pairing::{
                EcLineMul013By013Chip, EcLineMulBy01234Chip, MillerDoubleAndAddStepChip,
                MillerDoubleStepChip,
            },
            sw::{EcAddNeChip, EcDoubleChip},
        },
        hashes::{keccak256::KeccakVmChip, poseidon2::Poseidon2Chip},
        int256::{
            Rv32BaseAlu256Chip, Rv32BranchEqual256Chip, Rv32BranchLessThan256Chip,
            Rv32LessThan256Chip, Rv32Multiplication256Chip, Rv32Shift256Chip,
        },
        modular::{ModularAddSubChip, ModularMulDivChip},
    },
    kernels::{
        branch_eq::KernelBranchEqChip, castf::CastFChip, field_arithmetic::FieldArithmeticChip,
        field_extension::FieldExtensionChip, fri::FriMatOpeningChip, jal::KernelJalChip,
        loadstore::KernelLoadStoreChip, public_values::PublicValuesChip,
    },
    rv32im::*,
    system::{phantom::PhantomChip, program::ExecutionError},
};

#[enum_dispatch]
pub trait InstructionExecutor<F> {
    /// Runtime execution of the instruction, if the instruction is owned by the
    /// current instance. May internally store records of this call for later trace generation.
    fn execute(
        &mut self,
        instruction: Instruction<F>,
        from_state: ExecutionState<u32>,
    ) -> Result<ExecutionState<u32>, ExecutionError>;

    /// For display purposes. From absolute opcode as `usize`, return the string name of the opcode
    /// if it is a supported opcode by the present executor.
    fn get_opcode_name(&self, opcode: usize) -> String;
}

impl<F, C: InstructionExecutor<F>> InstructionExecutor<F> for Rc<RefCell<C>> {
    fn execute(
        &mut self,
        instruction: Instruction<F>,
        prev_state: ExecutionState<u32>,
    ) -> Result<ExecutionState<u32>, ExecutionError> {
        self.borrow_mut().execute(instruction, prev_state)
    }

    fn get_opcode_name(&self, opcode: usize) -> String {
        self.borrow().get_opcode_name(opcode)
    }
}

/// ATTENTION: CAREFULLY MODIFY THE ORDER OF ENTRIES. the order of entries determines the AIR ID of
/// each chip. Change of the order may cause break changes of VKs.
#[derive(EnumDiscriminants)]
#[strum_discriminants(derive(Serialize, Deserialize, Ord, PartialOrd))]
#[strum_discriminants(name(ExecutorName))]
#[enum_dispatch(InstructionExecutor<F>)]
pub enum AxVmInstructionExecutor<F: PrimeField32> {
    Phantom(Rc<RefCell<PhantomChip<F>>>),
    // Native kernel:
    LoadStore(Rc<RefCell<KernelLoadStoreChip<F, 1>>>),
    BranchEqual(Rc<RefCell<KernelBranchEqChip<F>>>),
    Jal(Rc<RefCell<KernelJalChip<F>>>),
    FieldArithmetic(Rc<RefCell<FieldArithmeticChip<F>>>),
    FieldExtension(Rc<RefCell<FieldExtensionChip<F>>>),
    PublicValues(Rc<RefCell<PublicValuesChip<F>>>),
    Poseidon2(Rc<RefCell<Poseidon2Chip<F>>>),
    FriMatOpening(Rc<RefCell<FriMatOpeningChip<F>>>),
    CastF(Rc<RefCell<CastFChip<F>>>),
    // Rv32 (for standard 32-bit integers):
    BaseAluRv32(Rc<RefCell<Rv32BaseAluChip<F>>>),
    LessThanRv32(Rc<RefCell<Rv32LessThanChip<F>>>),
    ShiftRv32(Rc<RefCell<Rv32ShiftChip<F>>>),
    LoadStoreRv32(Rc<RefCell<Rv32LoadStoreChip<F>>>),
    LoadSignExtendRv32(Rc<RefCell<Rv32LoadSignExtendChip<F>>>),
    BranchEqualRv32(Rc<RefCell<Rv32BranchEqualChip<F>>>),
    BranchLessThanRv32(Rc<RefCell<Rv32BranchLessThanChip<F>>>),
    JalLuiRv32(Rc<RefCell<Rv32JalLuiChip<F>>>),
    JalrRv32(Rc<RefCell<Rv32JalrChip<F>>>),
    AuipcRv32(Rc<RefCell<Rv32AuipcChip<F>>>),
    MultiplicationRv32(Rc<RefCell<Rv32MultiplicationChip<F>>>),
    MultiplicationHighRv32(Rc<RefCell<Rv32MulHChip<F>>>),
    DivRemRv32(Rc<RefCell<Rv32DivRemChip<F>>>),
    // Intrinsics:
    HintStoreRv32(Rc<RefCell<Rv32HintStoreChip<F>>>),
    Keccak256Rv32(Rc<RefCell<KeccakVmChip<F>>>),
    // 256Rv32 (for 256-bit integers):
    BaseAlu256Rv32(Rc<RefCell<Rv32BaseAlu256Chip<F>>>),
    Shift256Rv32(Rc<RefCell<Rv32Shift256Chip<F>>>),
    LessThan256Rv32(Rc<RefCell<Rv32LessThan256Chip<F>>>),
    Multiplication256Rv32(Rc<RefCell<Rv32Multiplication256Chip<F>>>),
<<<<<<< HEAD
    Shift256Rv32(Rc<RefCell<Rv32Shift256Chip<F>>>),
    BranchEqual256Rv32(Rc<RefCell<Rv32BranchEqual256Chip<F>>>),
    BranchLessThan256Rv32(Rc<RefCell<Rv32BranchLessThan256Chip<F>>>),
    // Intrinsics:
=======
    // Modular arithmetic:
>>>>>>> 310782da
    ModularAddSubRv32_1x32(Rc<RefCell<ModularAddSubChip<F, 1, 32>>>),
    ModularMulDivRv32_1x32(Rc<RefCell<ModularMulDivChip<F, 1, 32>>>),
    ModularAddSubRv32_3x16(Rc<RefCell<ModularAddSubChip<F, 3, 16>>>),
    ModularMulDivRv32_3x16(Rc<RefCell<ModularMulDivChip<F, 3, 16>>>),
    EcAddNeRv32_2x32(Rc<RefCell<EcAddNeChip<F, 2, 32>>>),
    EcDoubleRv32_2x32(Rc<RefCell<EcDoubleChip<F, 2, 32>>>),
    EcAddNeRv32_6x16(Rc<RefCell<EcAddNeChip<F, 6, 16>>>),
    EcDoubleRv32_6x16(Rc<RefCell<EcDoubleChip<F, 6, 16>>>),
    EcLineMul013By013(Rc<RefCell<EcLineMul013By013Chip<F, 4, 10, 32>>>),
    EcLineMulBy01234(Rc<RefCell<EcLineMulBy01234Chip<F, 12, 12, 32>>>),
    // 32-bytes or 48-bytes prime.
    MillerDoubleStepRv32_32(Rc<RefCell<MillerDoubleStepChip<F, 4, 8, 32>>>),
    MillerDoubleStepRv32_48(Rc<RefCell<MillerDoubleStepChip<F, 12, 24, 16>>>),
    MillerDoubleAndAddStepRv32_32(Rc<RefCell<MillerDoubleAndAddStepChip<F, 4, 12, 32>>>),
    MillerDoubleAndAddStepRv32_48(Rc<RefCell<MillerDoubleAndAddStepChip<F, 12, 36, 16>>>),
}

/// ATTENTION: CAREFULLY MODIFY THE ORDER OF ENTRIES. the order of entries determines the AIR ID of
/// each chip. Change of the order may cause break changes of VKs.
#[derive(IntoStaticStr, ChipUsageGetter, Chip)]
pub enum AxVmChip<F: PrimeField32> {
    // Lookup tables that are not executors:
    RangeChecker(Arc<VariableRangeCheckerChip>),
    RangeTupleChecker(Arc<RangeTupleCheckerChip<2>>),
    BitwiseOperationLookup(Arc<BitwiseOperationLookupChip<8>>),
    // System:
    Phantom(Rc<RefCell<PhantomChip<F>>>),
    // Native kernel:
    LoadStore(Rc<RefCell<KernelLoadStoreChip<F, 1>>>),
    BranchEqual(Rc<RefCell<KernelBranchEqChip<F>>>),
    Jal(Rc<RefCell<KernelJalChip<F>>>),
    FieldArithmetic(Rc<RefCell<FieldArithmeticChip<F>>>),
    FieldExtension(Rc<RefCell<FieldExtensionChip<F>>>),
    Poseidon2(Rc<RefCell<Poseidon2Chip<F>>>),
<<<<<<< HEAD
    RangeChecker(Arc<VariableRangeCheckerChip>),
    RangeTupleChecker(Arc<RangeTupleCheckerChip<2>>),
    Keccak256(Rc<RefCell<KeccakVmChip<F>>>),
    BitwiseOperationLookup(Arc<BitwiseOperationLookupChip<8>>),
    /// Rv32 (for standard 32-bit integers):
=======
    FriMatOpening(Rc<RefCell<FriMatOpeningChip<F>>>),
    CastF(Rc<RefCell<CastFChip<F>>>),
    // Rv32 (for standard 32-bit integers):
>>>>>>> 310782da
    BaseAluRv32(Rc<RefCell<Rv32BaseAluChip<F>>>),
    LessThanRv32(Rc<RefCell<Rv32LessThanChip<F>>>),
    MultiplicationRv32(Rc<RefCell<Rv32MultiplicationChip<F>>>),
    MultiplicationHighRv32(Rc<RefCell<Rv32MulHChip<F>>>),
    DivRemRv32(Rc<RefCell<Rv32DivRemChip<F>>>),
    ShiftRv32(Rc<RefCell<Rv32ShiftChip<F>>>),
    LoadStoreRv32(Rc<RefCell<Rv32LoadStoreChip<F>>>),
    LoadSignExtendRv32(Rc<RefCell<Rv32LoadSignExtendChip<F>>>),
    BranchEqualRv32(Rc<RefCell<Rv32BranchEqualChip<F>>>),
    BranchLessThanRv32(Rc<RefCell<Rv32BranchLessThanChip<F>>>),
    JalLuiRv32(Rc<RefCell<Rv32JalLuiChip<F>>>),
    JalrRv32(Rc<RefCell<Rv32JalrChip<F>>>),
    AuipcRv32(Rc<RefCell<Rv32AuipcChip<F>>>),
    /// 256Rv32 (for 256-bit integers):
    BaseAlu256Rv32(Rc<RefCell<Rv32BaseAlu256Chip<F>>>),
    LessThan256Rv32(Rc<RefCell<Rv32LessThan256Chip<F>>>),
    Multiplication256Rv32(Rc<RefCell<Rv32Multiplication256Chip<F>>>),
    Shift256Rv32(Rc<RefCell<Rv32Shift256Chip<F>>>),
    BranchEqual256Rv32(Rc<RefCell<Rv32BranchEqual256Chip<F>>>),
    BranchLessThan256Rv32(Rc<RefCell<Rv32BranchLessThan256Chip<F>>>),
    // Intrinsics:
    HintStoreRv32(Rc<RefCell<Rv32HintStoreChip<F>>>),
    Keccak256Rv32(Rc<RefCell<KeccakVmChip<F>>>),
    // 256Rv32 (for 256-bit integers):
    BaseAlu256Rv32(Rc<RefCell<Rv32BaseAlu256Chip<F>>>),
    LessThan256Rv32(Rc<RefCell<Rv32LessThan256Chip<F>>>),
    Multiplication256Rv32(Rc<RefCell<Rv32Multiplication256Chip<F>>>),
    Shift256Rv32(Rc<RefCell<Rv32Shift256Chip<F>>>),
    // Modular arithmetic:
    ModularAddSubRv32_1x32(Rc<RefCell<ModularAddSubChip<F, 1, 32>>>),
    ModularMulDivRv32_1x32(Rc<RefCell<ModularMulDivChip<F, 1, 32>>>),
    ModularAddSubRv32_3x16(Rc<RefCell<ModularAddSubChip<F, 3, 16>>>),
    ModularMulDivRv32_3x16(Rc<RefCell<ModularMulDivChip<F, 3, 16>>>),
    EcAddNeRv32_2x32(Rc<RefCell<EcAddNeChip<F, 2, 32>>>),
    EcDoubleRv32_2x32(Rc<RefCell<EcDoubleChip<F, 2, 32>>>),
    EcAddNeRv32_6x16(Rc<RefCell<EcAddNeChip<F, 6, 16>>>),
    EcDoubleRv32_6x16(Rc<RefCell<EcDoubleChip<F, 6, 16>>>),
    EcLineMul013By013(Rc<RefCell<EcLineMul013By013Chip<F, 4, 10, 32>>>),
    EcLineMulBy01234(Rc<RefCell<EcLineMulBy01234Chip<F, 12, 12, 32>>>),
    // 32-bytes or 48-bytes prime.
    MillerDoubleStepRv32_32(Rc<RefCell<MillerDoubleStepChip<F, 4, 8, 32>>>),
    MillerDoubleStepRv32_48(Rc<RefCell<MillerDoubleStepChip<F, 12, 24, 16>>>),
    MillerDoubleAndAddStepRv32_32(Rc<RefCell<MillerDoubleAndAddStepChip<F, 4, 12, 32>>>),
    MillerDoubleAndAddStepRv32_48(Rc<RefCell<MillerDoubleAndAddStepChip<F, 12, 36, 16>>>),
}<|MERGE_RESOLUTION|>--- conflicted
+++ resolved
@@ -106,15 +106,10 @@
     BaseAlu256Rv32(Rc<RefCell<Rv32BaseAlu256Chip<F>>>),
     Shift256Rv32(Rc<RefCell<Rv32Shift256Chip<F>>>),
     LessThan256Rv32(Rc<RefCell<Rv32LessThan256Chip<F>>>),
-    Multiplication256Rv32(Rc<RefCell<Rv32Multiplication256Chip<F>>>),
-<<<<<<< HEAD
-    Shift256Rv32(Rc<RefCell<Rv32Shift256Chip<F>>>),
     BranchEqual256Rv32(Rc<RefCell<Rv32BranchEqual256Chip<F>>>),
     BranchLessThan256Rv32(Rc<RefCell<Rv32BranchLessThan256Chip<F>>>),
-    // Intrinsics:
-=======
+    Multiplication256Rv32(Rc<RefCell<Rv32Multiplication256Chip<F>>>),
     // Modular arithmetic:
->>>>>>> 310782da
     ModularAddSubRv32_1x32(Rc<RefCell<ModularAddSubChip<F, 1, 32>>>),
     ModularMulDivRv32_1x32(Rc<RefCell<ModularMulDivChip<F, 1, 32>>>),
     ModularAddSubRv32_3x16(Rc<RefCell<ModularAddSubChip<F, 3, 16>>>),
@@ -149,17 +144,9 @@
     FieldArithmetic(Rc<RefCell<FieldArithmeticChip<F>>>),
     FieldExtension(Rc<RefCell<FieldExtensionChip<F>>>),
     Poseidon2(Rc<RefCell<Poseidon2Chip<F>>>),
-<<<<<<< HEAD
-    RangeChecker(Arc<VariableRangeCheckerChip>),
-    RangeTupleChecker(Arc<RangeTupleCheckerChip<2>>),
-    Keccak256(Rc<RefCell<KeccakVmChip<F>>>),
-    BitwiseOperationLookup(Arc<BitwiseOperationLookupChip<8>>),
-    /// Rv32 (for standard 32-bit integers):
-=======
     FriMatOpening(Rc<RefCell<FriMatOpeningChip<F>>>),
     CastF(Rc<RefCell<CastFChip<F>>>),
     // Rv32 (for standard 32-bit integers):
->>>>>>> 310782da
     BaseAluRv32(Rc<RefCell<Rv32BaseAluChip<F>>>),
     LessThanRv32(Rc<RefCell<Rv32LessThanChip<F>>>),
     MultiplicationRv32(Rc<RefCell<Rv32MultiplicationChip<F>>>),
@@ -173,13 +160,6 @@
     JalLuiRv32(Rc<RefCell<Rv32JalLuiChip<F>>>),
     JalrRv32(Rc<RefCell<Rv32JalrChip<F>>>),
     AuipcRv32(Rc<RefCell<Rv32AuipcChip<F>>>),
-    /// 256Rv32 (for 256-bit integers):
-    BaseAlu256Rv32(Rc<RefCell<Rv32BaseAlu256Chip<F>>>),
-    LessThan256Rv32(Rc<RefCell<Rv32LessThan256Chip<F>>>),
-    Multiplication256Rv32(Rc<RefCell<Rv32Multiplication256Chip<F>>>),
-    Shift256Rv32(Rc<RefCell<Rv32Shift256Chip<F>>>),
-    BranchEqual256Rv32(Rc<RefCell<Rv32BranchEqual256Chip<F>>>),
-    BranchLessThan256Rv32(Rc<RefCell<Rv32BranchLessThan256Chip<F>>>),
     // Intrinsics:
     HintStoreRv32(Rc<RefCell<Rv32HintStoreChip<F>>>),
     Keccak256Rv32(Rc<RefCell<KeccakVmChip<F>>>),
@@ -188,6 +168,8 @@
     LessThan256Rv32(Rc<RefCell<Rv32LessThan256Chip<F>>>),
     Multiplication256Rv32(Rc<RefCell<Rv32Multiplication256Chip<F>>>),
     Shift256Rv32(Rc<RefCell<Rv32Shift256Chip<F>>>),
+    BranchEqual256Rv32(Rc<RefCell<Rv32BranchEqual256Chip<F>>>),
+    BranchLessThan256Rv32(Rc<RefCell<Rv32BranchLessThan256Chip<F>>>),
     // Modular arithmetic:
     ModularAddSubRv32_1x32(Rc<RefCell<ModularAddSubChip<F, 1, 32>>>),
     ModularMulDivRv32_1x32(Rc<RefCell<ModularMulDivChip<F, 1, 32>>>),
