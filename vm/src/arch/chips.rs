use std::{cell::RefCell, rc::Rc, sync::Arc};

use ax_circuit_derive::{Chip, ChipUsageGetter};
use ax_circuit_primitives::{
    bitwise_op_lookup::BitwiseOperationLookupChip, range_tuple::RangeTupleCheckerChip,
    var_range::VariableRangeCheckerChip,
};
use axvm_instructions::instruction::Instruction;
use enum_dispatch::enum_dispatch;
use p3_field::PrimeField32;
use serde::{Deserialize, Serialize};
use strum::EnumDiscriminants;
use strum_macros::IntoStaticStr;

use crate::{
    arch::ExecutionState,
    intrinsics::{
        ecc::{
<<<<<<< HEAD
            pairing::{EcLineMul013By013Chip, EcLineMul023By023Chip, MillerDoubleStepChip},
=======
            pairing::{EcLineMul013By013Chip, MillerDoubleStepChip},
>>>>>>> 408d9a5a
            sw::{EcAddNeChip, EcDoubleChip},
        },
        hashes::{keccak::hasher::KeccakVmChip, poseidon2::Poseidon2Chip},
        int256::{
            Rv32BaseAlu256Chip, Rv32LessThan256Chip, Rv32Multiplication256Chip, Rv32Shift256Chip,
        },
        modular::{ModularAddSubChip, ModularMulDivChip},
    },
    kernels::{
        branch_eq::KernelBranchEqChip,
        castf::CastFChip,
        field_arithmetic::FieldArithmeticChip,
        field_extension::FieldExtensionChip,
        jal::KernelJalChip,
        loadstore::KernelLoadStoreChip,
        modular::{KernelModularAddSubChip, KernelModularMulDivChip},
        public_values::PublicValuesChip,
    },
    rv32im::*,
    system::{phantom::PhantomChip, program::ExecutionError},
};

#[enum_dispatch]
pub trait InstructionExecutor<F> {
    /// Runtime execution of the instruction, if the instruction is owned by the
    /// current instance. May internally store records of this call for later trace generation.
    fn execute(
        &mut self,
        instruction: Instruction<F>,
        from_state: ExecutionState<u32>,
    ) -> Result<ExecutionState<u32>, ExecutionError>;

    /// For display purposes. From absolute opcode as `usize`, return the string name of the opcode
    /// if it is a supported opcode by the present executor.
    fn get_opcode_name(&self, opcode: usize) -> String;
}

impl<F, C: InstructionExecutor<F>> InstructionExecutor<F> for Rc<RefCell<C>> {
    fn execute(
        &mut self,
        instruction: Instruction<F>,
        prev_state: ExecutionState<u32>,
    ) -> Result<ExecutionState<u32>, ExecutionError> {
        self.borrow_mut().execute(instruction, prev_state)
    }

    fn get_opcode_name(&self, opcode: usize) -> String {
        self.borrow().get_opcode_name(opcode)
    }
}

/// ATTENTION: CAREFULLY MODIFY THE ORDER OF ENTRIES. the order of entries determines the AIR ID of
/// each chip. Change of the order may cause break changes of VKs.
#[derive(EnumDiscriminants)]
#[strum_discriminants(derive(Serialize, Deserialize, Ord, PartialOrd))]
#[strum_discriminants(name(ExecutorName))]
#[enum_dispatch(InstructionExecutor<F>)]
pub enum AxVmInstructionExecutor<F: PrimeField32> {
    Phantom(Rc<RefCell<PhantomChip<F>>>),
    LoadStore(Rc<RefCell<KernelLoadStoreChip<F, 1>>>),
    BranchEqual(Rc<RefCell<KernelBranchEqChip<F>>>),
    Jal(Rc<RefCell<KernelJalChip<F>>>),
    FieldArithmetic(Rc<RefCell<FieldArithmeticChip<F>>>),
    FieldExtension(Rc<RefCell<FieldExtensionChip<F>>>),
    PublicValues(Rc<RefCell<PublicValuesChip<F>>>),
    Poseidon2(Rc<RefCell<Poseidon2Chip<F>>>),
    Keccak256(Rc<RefCell<KeccakVmChip<F>>>),
    /// Rv32 (for standard 32-bit integers):
    BaseAluRv32(Rc<RefCell<Rv32BaseAluChip<F>>>),
    LessThanRv32(Rc<RefCell<Rv32LessThanChip<F>>>),
    MultiplicationRv32(Rc<RefCell<Rv32MultiplicationChip<F>>>),
    MultiplicationHighRv32(Rc<RefCell<Rv32MulHChip<F>>>),
    DivRemRv32(Rc<RefCell<Rv32DivRemChip<F>>>),
    ShiftRv32(Rc<RefCell<Rv32ShiftChip<F>>>),
    LoadStoreRv32(Rc<RefCell<Rv32LoadStoreChip<F>>>),
    LoadSignExtendRv32(Rc<RefCell<Rv32LoadSignExtendChip<F>>>),
    HintStoreRv32(Rc<RefCell<Rv32HintStoreChip<F>>>),
    BranchEqualRv32(Rc<RefCell<Rv32BranchEqualChip<F>>>),
    BranchLessThanRv32(Rc<RefCell<Rv32BranchLessThanChip<F>>>),
    JalLuiRv32(Rc<RefCell<Rv32JalLuiChip<F>>>),
    JalrRv32(Rc<RefCell<Rv32JalrChip<F>>>),
    AuipcRv32(Rc<RefCell<Rv32AuipcChip<F>>>),
    /// 256Rv32 (for 256-bit integers):
    BaseAlu256Rv32(Rc<RefCell<Rv32BaseAlu256Chip<F>>>),
    LessThan256Rv32(Rc<RefCell<Rv32LessThan256Chip<F>>>),
    Multiplication256Rv32(Rc<RefCell<Rv32Multiplication256Chip<F>>>),
    Shift256Rv32(Rc<RefCell<Rv32Shift256Chip<F>>>),
    // Intrinsics:
    ModularAddSubRv32_1x32(Rc<RefCell<ModularAddSubChip<F, 1, 32>>>),
    ModularMulDivRv32_1x32(Rc<RefCell<ModularMulDivChip<F, 1, 32>>>),
    ModularAddSubRv32_3x16(Rc<RefCell<ModularAddSubChip<F, 3, 16>>>),
    ModularMulDivRv32_3x16(Rc<RefCell<ModularMulDivChip<F, 3, 16>>>),
    EcAddNeRv32_2x32(Rc<RefCell<EcAddNeChip<F, 2, 32>>>),
    EcDoubleRv32_2x32(Rc<RefCell<EcDoubleChip<F, 2, 32>>>),
    EcAddNeRv32_6x16(Rc<RefCell<EcAddNeChip<F, 6, 16>>>),
    EcDoubleRv32_6x16(Rc<RefCell<EcDoubleChip<F, 6, 16>>>),
    EcLineMul013By013(Rc<RefCell<EcLineMul013By013Chip<F, 4, 10, 32>>>),
<<<<<<< HEAD
    EcLineMul023By023(Rc<RefCell<EcLineMul023By023Chip<F, 4, 10, 64>>>),
=======
>>>>>>> 408d9a5a
    // 32-bytes or 48-bytes prime.
    MillerDoubleStepRv32_32(Rc<RefCell<MillerDoubleStepChip<F, 4, 8, 32>>>),
    MillerDoubleStepRv32_48(Rc<RefCell<MillerDoubleStepChip<F, 12, 24, 16>>>),
    // TO BE REPLACED:
    CastF(Rc<RefCell<CastFChip<F>>>),
    ModularAddSub(Rc<RefCell<KernelModularAddSubChip<F, 32>>>),
    ModularMultDiv(Rc<RefCell<KernelModularMulDivChip<F, 32>>>),
}

/// ATTENTION: CAREFULLY MODIFY THE ORDER OF ENTRIES. the order of entries determines the AIR ID of
/// each chip. Change of the order may cause break changes of VKs.
#[derive(IntoStaticStr, ChipUsageGetter, Chip)]
pub enum AxVmChip<F: PrimeField32> {
    Phantom(Rc<RefCell<PhantomChip<F>>>),
    LoadStore(Rc<RefCell<KernelLoadStoreChip<F, 1>>>),
    BranchEqual(Rc<RefCell<KernelBranchEqChip<F>>>),
    Jal(Rc<RefCell<KernelJalChip<F>>>),
    FieldArithmetic(Rc<RefCell<FieldArithmeticChip<F>>>),
    FieldExtension(Rc<RefCell<FieldExtensionChip<F>>>),
    Poseidon2(Rc<RefCell<Poseidon2Chip<F>>>),
    RangeChecker(Arc<VariableRangeCheckerChip>),
    RangeTupleChecker(Arc<RangeTupleCheckerChip<2>>),
    Keccak256(Rc<RefCell<KeccakVmChip<F>>>),
    BitwiseOperationLookup(Arc<BitwiseOperationLookupChip<8>>),
    BaseAluRv32(Rc<RefCell<Rv32BaseAluChip<F>>>),
    BaseAlu256Rv32(Rc<RefCell<Rv32BaseAlu256Chip<F>>>),
    LessThanRv32(Rc<RefCell<Rv32LessThanChip<F>>>),
    LessThan256Rv32(Rc<RefCell<Rv32LessThan256Chip<F>>>),
    MultiplicationRv32(Rc<RefCell<Rv32MultiplicationChip<F>>>),
    MultiplicationHighRv32(Rc<RefCell<Rv32MulHChip<F>>>),
    Multiplication256Rv32(Rc<RefCell<Rv32Multiplication256Chip<F>>>),
    DivRemRv32(Rc<RefCell<Rv32DivRemChip<F>>>),
    ShiftRv32(Rc<RefCell<Rv32ShiftChip<F>>>),
    Shift256Rv32(Rc<RefCell<Rv32Shift256Chip<F>>>),
    LoadStoreRv32(Rc<RefCell<Rv32LoadStoreChip<F>>>),
    LoadSignExtendRv32(Rc<RefCell<Rv32LoadSignExtendChip<F>>>),
    HintStoreRv32(Rc<RefCell<Rv32HintStoreChip<F>>>),
    BranchEqualRv32(Rc<RefCell<Rv32BranchEqualChip<F>>>),
    BranchLessThanRv32(Rc<RefCell<Rv32BranchLessThanChip<F>>>),
    JalLuiRv32(Rc<RefCell<Rv32JalLuiChip<F>>>),
    JalrRv32(Rc<RefCell<Rv32JalrChip<F>>>),
    AuipcRv32(Rc<RefCell<Rv32AuipcChip<F>>>),
    // Intrinsics:
    ModularAddSubRv32_1x32(Rc<RefCell<ModularAddSubChip<F, 1, 32>>>),
    ModularMulDivRv32_1x32(Rc<RefCell<ModularMulDivChip<F, 1, 32>>>),
    ModularAddSubRv32_3x16(Rc<RefCell<ModularAddSubChip<F, 3, 16>>>),
    ModularMulDivRv32_3x16(Rc<RefCell<ModularMulDivChip<F, 3, 16>>>),
    EcAddNeRv32_2x32(Rc<RefCell<EcAddNeChip<F, 2, 32>>>),
    EcDoubleRv32_2x32(Rc<RefCell<EcDoubleChip<F, 2, 32>>>),
    EcAddNeRv32_6x16(Rc<RefCell<EcAddNeChip<F, 6, 16>>>),
    EcDoubleRv32_6x16(Rc<RefCell<EcDoubleChip<F, 6, 16>>>),
    EcLineMul013By013(Rc<RefCell<EcLineMul013By013Chip<F, 4, 10, 32>>>),
<<<<<<< HEAD
    EcLineMul023By023(Rc<RefCell<EcLineMul023By023Chip<F, 4, 10, 64>>>),
=======
>>>>>>> 408d9a5a
    // 32-bytes or 48-bytes prime.
    MillerDoubleStepRv32_32(Rc<RefCell<MillerDoubleStepChip<F, 4, 8, 32>>>),
    MillerDoubleStepRv32_48(Rc<RefCell<MillerDoubleStepChip<F, 12, 24, 16>>>),
    // TO BE REPLACED:
    CastF(Rc<RefCell<CastFChip<F>>>),
    ModularAddSub(Rc<RefCell<KernelModularAddSubChip<F, 32>>>),
    ModularMultDiv(Rc<RefCell<KernelModularMulDivChip<F, 32>>>),
}<|MERGE_RESOLUTION|>--- conflicted
+++ resolved
@@ -16,11 +16,7 @@
     arch::ExecutionState,
     intrinsics::{
         ecc::{
-<<<<<<< HEAD
             pairing::{EcLineMul013By013Chip, EcLineMul023By023Chip, MillerDoubleStepChip},
-=======
-            pairing::{EcLineMul013By013Chip, MillerDoubleStepChip},
->>>>>>> 408d9a5a
             sw::{EcAddNeChip, EcDoubleChip},
         },
         hashes::{keccak::hasher::KeccakVmChip, poseidon2::Poseidon2Chip},
@@ -118,10 +114,7 @@
     EcAddNeRv32_6x16(Rc<RefCell<EcAddNeChip<F, 6, 16>>>),
     EcDoubleRv32_6x16(Rc<RefCell<EcDoubleChip<F, 6, 16>>>),
     EcLineMul013By013(Rc<RefCell<EcLineMul013By013Chip<F, 4, 10, 32>>>),
-<<<<<<< HEAD
     EcLineMul023By023(Rc<RefCell<EcLineMul023By023Chip<F, 4, 10, 64>>>),
-=======
->>>>>>> 408d9a5a
     // 32-bytes or 48-bytes prime.
     MillerDoubleStepRv32_32(Rc<RefCell<MillerDoubleStepChip<F, 4, 8, 32>>>),
     MillerDoubleStepRv32_48(Rc<RefCell<MillerDoubleStepChip<F, 12, 24, 16>>>),
@@ -174,10 +167,7 @@
     EcAddNeRv32_6x16(Rc<RefCell<EcAddNeChip<F, 6, 16>>>),
     EcDoubleRv32_6x16(Rc<RefCell<EcDoubleChip<F, 6, 16>>>),
     EcLineMul013By013(Rc<RefCell<EcLineMul013By013Chip<F, 4, 10, 32>>>),
-<<<<<<< HEAD
     EcLineMul023By023(Rc<RefCell<EcLineMul023By023Chip<F, 4, 10, 64>>>),
-=======
->>>>>>> 408d9a5a
     // 32-bytes or 48-bytes prime.
     MillerDoubleStepRv32_32(Rc<RefCell<MillerDoubleStepChip<F, 4, 8, 32>>>),
     MillerDoubleStepRv32_48(Rc<RefCell<MillerDoubleStepChip<F, 12, 24, 16>>>),
