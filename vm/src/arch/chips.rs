--- conflicted
+++ resolved
@@ -17,13 +17,8 @@
     intrinsics::{
         ecc::{
             pairing::{
-<<<<<<< HEAD
-                EcLineMul013By013Chip, EcLineMul023By023Chip, EcLineMulBy02345Chip,
-                MillerDoubleStepChip,
-=======
                 EcLineMul013By013Chip, EcLineMul023By023Chip, EcLineMulBy01234Chip,
-                MillerDoubleAndAddStepChip, MillerDoubleStepChip,
->>>>>>> b3fb1cd4
+                EcLineMulBy02345Chip, MillerDoubleAndAddStepChip, MillerDoubleStepChip,
             },
             sw::{EcAddNeChip, EcDoubleChip},
         },
@@ -122,13 +117,9 @@
     EcAddNeRv32_6x16(Rc<RefCell<EcAddNeChip<F, 6, 16>>>),
     EcDoubleRv32_6x16(Rc<RefCell<EcDoubleChip<F, 6, 16>>>),
     EcLineMul013By013(Rc<RefCell<EcLineMul013By013Chip<F, 4, 10, 32>>>),
-<<<<<<< HEAD
-    EcLineMul023By023(Rc<RefCell<EcLineMul023By023Chip<F, 4, 10, 64>>>),
-    EcLineMulBy02345(Rc<RefCell<EcLineMulBy02345Chip<F, 12, 12, 64>>>),
-=======
     EcLineMul023By023(Rc<RefCell<EcLineMul023By023Chip<F, 12, 30, 16>>>),
     EcLineMulBy01234(Rc<RefCell<EcLineMulBy01234Chip<F, 12, 12, 32>>>),
->>>>>>> b3fb1cd4
+    EcLineMulBy02345(Rc<RefCell<EcLineMulBy02345Chip<F, 36, 36, 16>>>),
     // 32-bytes or 48-bytes prime.
     MillerDoubleStepRv32_32(Rc<RefCell<MillerDoubleStepChip<F, 4, 8, 32>>>),
     MillerDoubleStepRv32_48(Rc<RefCell<MillerDoubleStepChip<F, 12, 24, 16>>>),
@@ -183,13 +174,9 @@
     EcAddNeRv32_6x16(Rc<RefCell<EcAddNeChip<F, 6, 16>>>),
     EcDoubleRv32_6x16(Rc<RefCell<EcDoubleChip<F, 6, 16>>>),
     EcLineMul013By013(Rc<RefCell<EcLineMul013By013Chip<F, 4, 10, 32>>>),
-<<<<<<< HEAD
-    EcLineMul023By023(Rc<RefCell<EcLineMul023By023Chip<F, 4, 10, 64>>>),
-    EcLineMulBy02345(Rc<RefCell<EcLineMulBy02345Chip<F, 12, 12, 64>>>),
-=======
     EcLineMul023By023(Rc<RefCell<EcLineMul023By023Chip<F, 12, 30, 16>>>),
     EcLineMulBy01234(Rc<RefCell<EcLineMulBy01234Chip<F, 12, 12, 32>>>),
->>>>>>> b3fb1cd4
+    EcLineMulBy02345(Rc<RefCell<EcLineMulBy02345Chip<F, 36, 36, 16>>>),
     // 32-bytes or 48-bytes prime.
     MillerDoubleStepRv32_32(Rc<RefCell<MillerDoubleStepChip<F, 4, 8, 32>>>),
     MillerDoubleStepRv32_48(Rc<RefCell<MillerDoubleStepChip<F, 12, 24, 16>>>),
