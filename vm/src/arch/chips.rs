use std::{cell::RefCell, rc::Rc, sync::Arc};

use ax_circuit_derive::{Chip, ChipUsageGetter};
use ax_circuit_primitives::{
    bitwise_op_lookup::BitwiseOperationLookupChip, range_tuple::RangeTupleCheckerChip,
    var_range::VariableRangeCheckerChip,
};
use axvm_instructions::instruction::Instruction;
use enum_dispatch::enum_dispatch;
use p3_field::PrimeField32;
use serde::{Deserialize, Serialize};
use strum::EnumDiscriminants;
use strum_macros::IntoStaticStr;

use crate::{
    arch::ExecutionState,
    intrinsics::{
        ecc::{
<<<<<<< HEAD
            pairing::{EcLineMul013By013Chip, EcLineMul023By023Chip, MillerDoubleStepChip},
=======
            pairing::{EcLineMul013By013Chip, MillerDoubleAndAddStepChip, MillerDoubleStepChip},
>>>>>>> f5bac967
            sw::{EcAddNeChip, EcDoubleChip},
        },
        hashes::{keccak::hasher::KeccakVmChip, poseidon2::Poseidon2Chip},
        int256::{
            Rv32BaseAlu256Chip, Rv32LessThan256Chip, Rv32Multiplication256Chip, Rv32Shift256Chip,
        },
        modular::{ModularAddSubChip, ModularMulDivChip},
    },
    kernels::{
        branch_eq::KernelBranchEqChip,
        castf::CastFChip,
        field_arithmetic::FieldArithmeticChip,
        field_extension::FieldExtensionChip,
        jal::KernelJalChip,
        loadstore::KernelLoadStoreChip,
        modular::{KernelModularAddSubChip, KernelModularMulDivChip},
        public_values::PublicValuesChip,
    },
    rv32im::*,
    system::{phantom::PhantomChip, program::ExecutionError},
};

#[enum_dispatch]
pub trait InstructionExecutor<F> {
    /// Runtime execution of the instruction, if the instruction is owned by the
    /// current instance. May internally store records of this call for later trace generation.
    fn execute(
        &mut self,
        instruction: Instruction<F>,
        from_state: ExecutionState<u32>,
    ) -> Result<ExecutionState<u32>, ExecutionError>;

    /// For display purposes. From absolute opcode as `usize`, return the string name of the opcode
    /// if it is a supported opcode by the present executor.
    fn get_opcode_name(&self, opcode: usize) -> String;
}

impl<F, C: InstructionExecutor<F>> InstructionExecutor<F> for Rc<RefCell<C>> {
    fn execute(
        &mut self,
        instruction: Instruction<F>,
        prev_state: ExecutionState<u32>,
    ) -> Result<ExecutionState<u32>, ExecutionError> {
        self.borrow_mut().execute(instruction, prev_state)
    }

    fn get_opcode_name(&self, opcode: usize) -> String {
        self.borrow().get_opcode_name(opcode)
    }
}

/// ATTENTION: CAREFULLY MODIFY THE ORDER OF ENTRIES. the order of entries determines the AIR ID of
/// each chip. Change of the order may cause break changes of VKs.
#[derive(EnumDiscriminants)]
#[strum_discriminants(derive(Serialize, Deserialize, Ord, PartialOrd))]
#[strum_discriminants(name(ExecutorName))]
#[enum_dispatch(InstructionExecutor<F>)]
pub enum AxVmInstructionExecutor<F: PrimeField32> {
    Phantom(Rc<RefCell<PhantomChip<F>>>),
    LoadStore(Rc<RefCell<KernelLoadStoreChip<F, 1>>>),
    BranchEqual(Rc<RefCell<KernelBranchEqChip<F>>>),
    Jal(Rc<RefCell<KernelJalChip<F>>>),
    FieldArithmetic(Rc<RefCell<FieldArithmeticChip<F>>>),
    FieldExtension(Rc<RefCell<FieldExtensionChip<F>>>),
    PublicValues(Rc<RefCell<PublicValuesChip<F>>>),
    Poseidon2(Rc<RefCell<Poseidon2Chip<F>>>),
    Keccak256(Rc<RefCell<KeccakVmChip<F>>>),
    /// Rv32 (for standard 32-bit integers):
    BaseAluRv32(Rc<RefCell<Rv32BaseAluChip<F>>>),
    LessThanRv32(Rc<RefCell<Rv32LessThanChip<F>>>),
    MultiplicationRv32(Rc<RefCell<Rv32MultiplicationChip<F>>>),
    MultiplicationHighRv32(Rc<RefCell<Rv32MulHChip<F>>>),
    DivRemRv32(Rc<RefCell<Rv32DivRemChip<F>>>),
    ShiftRv32(Rc<RefCell<Rv32ShiftChip<F>>>),
    LoadStoreRv32(Rc<RefCell<Rv32LoadStoreChip<F>>>),
    LoadSignExtendRv32(Rc<RefCell<Rv32LoadSignExtendChip<F>>>),
    HintStoreRv32(Rc<RefCell<Rv32HintStoreChip<F>>>),
    BranchEqualRv32(Rc<RefCell<Rv32BranchEqualChip<F>>>),
    BranchLessThanRv32(Rc<RefCell<Rv32BranchLessThanChip<F>>>),
    JalLuiRv32(Rc<RefCell<Rv32JalLuiChip<F>>>),
    JalrRv32(Rc<RefCell<Rv32JalrChip<F>>>),
    AuipcRv32(Rc<RefCell<Rv32AuipcChip<F>>>),
    /// 256Rv32 (for 256-bit integers):
    BaseAlu256Rv32(Rc<RefCell<Rv32BaseAlu256Chip<F>>>),
    LessThan256Rv32(Rc<RefCell<Rv32LessThan256Chip<F>>>),
    Multiplication256Rv32(Rc<RefCell<Rv32Multiplication256Chip<F>>>),
    Shift256Rv32(Rc<RefCell<Rv32Shift256Chip<F>>>),
    // Intrinsics:
    ModularAddSubRv32_1x32(Rc<RefCell<ModularAddSubChip<F, 1, 32>>>),
    ModularMulDivRv32_1x32(Rc<RefCell<ModularMulDivChip<F, 1, 32>>>),
    ModularAddSubRv32_3x16(Rc<RefCell<ModularAddSubChip<F, 3, 16>>>),
    ModularMulDivRv32_3x16(Rc<RefCell<ModularMulDivChip<F, 3, 16>>>),
    EcAddNeRv32_2x32(Rc<RefCell<EcAddNeChip<F, 2, 32>>>),
    EcDoubleRv32_2x32(Rc<RefCell<EcDoubleChip<F, 2, 32>>>),
    EcAddNeRv32_6x16(Rc<RefCell<EcAddNeChip<F, 6, 16>>>),
    EcDoubleRv32_6x16(Rc<RefCell<EcDoubleChip<F, 6, 16>>>),
    EcLineMul013By013(Rc<RefCell<EcLineMul013By013Chip<F, 4, 10, 32>>>),
    EcLineMul023By023(Rc<RefCell<EcLineMul023By023Chip<F, 4, 10, 64>>>),
    // 32-bytes or 48-bytes prime.
    MillerDoubleStepRv32_32(Rc<RefCell<MillerDoubleStepChip<F, 4, 8, 32>>>),
    MillerDoubleStepRv32_48(Rc<RefCell<MillerDoubleStepChip<F, 12, 24, 16>>>),
    MillerDoubleAndAddStepRv32_32(Rc<RefCell<MillerDoubleAndAddStepChip<F, 4, 12, 32>>>),
    MillerDoubleAndAddStepRv32_48(Rc<RefCell<MillerDoubleAndAddStepChip<F, 12, 36, 16>>>),
    // TO BE REPLACED:
    CastF(Rc<RefCell<CastFChip<F>>>),
    ModularAddSub(Rc<RefCell<KernelModularAddSubChip<F, 32>>>),
    ModularMultDiv(Rc<RefCell<KernelModularMulDivChip<F, 32>>>),
}

/// ATTENTION: CAREFULLY MODIFY THE ORDER OF ENTRIES. the order of entries determines the AIR ID of
/// each chip. Change of the order may cause break changes of VKs.
#[derive(IntoStaticStr, ChipUsageGetter, Chip)]
pub enum AxVmChip<F: PrimeField32> {
    Phantom(Rc<RefCell<PhantomChip<F>>>),
    LoadStore(Rc<RefCell<KernelLoadStoreChip<F, 1>>>),
    BranchEqual(Rc<RefCell<KernelBranchEqChip<F>>>),
    Jal(Rc<RefCell<KernelJalChip<F>>>),
    FieldArithmetic(Rc<RefCell<FieldArithmeticChip<F>>>),
    FieldExtension(Rc<RefCell<FieldExtensionChip<F>>>),
    Poseidon2(Rc<RefCell<Poseidon2Chip<F>>>),
    RangeChecker(Arc<VariableRangeCheckerChip>),
    RangeTupleChecker(Arc<RangeTupleCheckerChip<2>>),
    Keccak256(Rc<RefCell<KeccakVmChip<F>>>),
    BitwiseOperationLookup(Arc<BitwiseOperationLookupChip<8>>),
    BaseAluRv32(Rc<RefCell<Rv32BaseAluChip<F>>>),
    BaseAlu256Rv32(Rc<RefCell<Rv32BaseAlu256Chip<F>>>),
    LessThanRv32(Rc<RefCell<Rv32LessThanChip<F>>>),
    LessThan256Rv32(Rc<RefCell<Rv32LessThan256Chip<F>>>),
    MultiplicationRv32(Rc<RefCell<Rv32MultiplicationChip<F>>>),
    MultiplicationHighRv32(Rc<RefCell<Rv32MulHChip<F>>>),
    Multiplication256Rv32(Rc<RefCell<Rv32Multiplication256Chip<F>>>),
    DivRemRv32(Rc<RefCell<Rv32DivRemChip<F>>>),
    ShiftRv32(Rc<RefCell<Rv32ShiftChip<F>>>),
    Shift256Rv32(Rc<RefCell<Rv32Shift256Chip<F>>>),
    LoadStoreRv32(Rc<RefCell<Rv32LoadStoreChip<F>>>),
    LoadSignExtendRv32(Rc<RefCell<Rv32LoadSignExtendChip<F>>>),
    HintStoreRv32(Rc<RefCell<Rv32HintStoreChip<F>>>),
    BranchEqualRv32(Rc<RefCell<Rv32BranchEqualChip<F>>>),
    BranchLessThanRv32(Rc<RefCell<Rv32BranchLessThanChip<F>>>),
    JalLuiRv32(Rc<RefCell<Rv32JalLuiChip<F>>>),
    JalrRv32(Rc<RefCell<Rv32JalrChip<F>>>),
    AuipcRv32(Rc<RefCell<Rv32AuipcChip<F>>>),
    // Intrinsics:
    ModularAddSubRv32_1x32(Rc<RefCell<ModularAddSubChip<F, 1, 32>>>),
    ModularMulDivRv32_1x32(Rc<RefCell<ModularMulDivChip<F, 1, 32>>>),
    ModularAddSubRv32_3x16(Rc<RefCell<ModularAddSubChip<F, 3, 16>>>),
    ModularMulDivRv32_3x16(Rc<RefCell<ModularMulDivChip<F, 3, 16>>>),
    EcAddNeRv32_2x32(Rc<RefCell<EcAddNeChip<F, 2, 32>>>),
    EcDoubleRv32_2x32(Rc<RefCell<EcDoubleChip<F, 2, 32>>>),
    EcAddNeRv32_6x16(Rc<RefCell<EcAddNeChip<F, 6, 16>>>),
    EcDoubleRv32_6x16(Rc<RefCell<EcDoubleChip<F, 6, 16>>>),
    EcLineMul013By013(Rc<RefCell<EcLineMul013By013Chip<F, 4, 10, 32>>>),
    EcLineMul023By023(Rc<RefCell<EcLineMul023By023Chip<F, 4, 10, 64>>>),
    // 32-bytes or 48-bytes prime.
    MillerDoubleStepRv32_32(Rc<RefCell<MillerDoubleStepChip<F, 4, 8, 32>>>),
    MillerDoubleStepRv32_48(Rc<RefCell<MillerDoubleStepChip<F, 12, 24, 16>>>),
    MillerDoubleAndAddStepRv32_32(Rc<RefCell<MillerDoubleAndAddStepChip<F, 4, 12, 32>>>),
    MillerDoubleAndAddStepRv32_48(Rc<RefCell<MillerDoubleAndAddStepChip<F, 12, 36, 16>>>),
    // TO BE REPLACED:
    CastF(Rc<RefCell<CastFChip<F>>>),
    ModularAddSub(Rc<RefCell<KernelModularAddSubChip<F, 32>>>),
    ModularMultDiv(Rc<RefCell<KernelModularMulDivChip<F, 32>>>),
}<|MERGE_RESOLUTION|>--- conflicted
+++ resolved
@@ -16,11 +16,10 @@
     arch::ExecutionState,
     intrinsics::{
         ecc::{
-<<<<<<< HEAD
-            pairing::{EcLineMul013By013Chip, EcLineMul023By023Chip, MillerDoubleStepChip},
-=======
-            pairing::{EcLineMul013By013Chip, MillerDoubleAndAddStepChip, MillerDoubleStepChip},
->>>>>>> f5bac967
+            pairing::{
+                EcLineMul013By013Chip, EcLineMul023By023Chip, MillerDoubleAndAddStepChip,
+                MillerDoubleStepChip,
+            },
             sw::{EcAddNeChip, EcDoubleChip},
         },
         hashes::{keccak::hasher::KeccakVmChip, poseidon2::Poseidon2Chip},
