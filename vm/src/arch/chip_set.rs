use std::{
    cell::RefCell,
    collections::{BTreeMap, BTreeSet},
    iter,
    ops::{Range, RangeInclusive},
    rc::Rc,
    sync::Arc,
};

use adapters::Rv32HeapAdapterChip;
use ax_circuit_primitives::{
    bitwise_op_lookup::{BitwiseOperationLookupBus, BitwiseOperationLookupChip},
    range_tuple::{RangeTupleCheckerBus, RangeTupleCheckerChip},
    var_range::{VariableRangeCheckerBus, VariableRangeCheckerChip},
};
use ax_ecc_primitives::field_expression::ExprBuilderConfig;
use ax_poseidon2_air::poseidon2::Poseidon2Config;
use ax_stark_backend::{
    config::{Domain, StarkGenericConfig},
    p3_commit::PolynomialSpace,
    prover::types::{AirProofInput, CommittedTraceData, ProofInput},
    rap::AnyRap,
    Chip, ChipUsageGetter,
};
use axvm_instructions::{program::Program, *};
use itertools::zip_eq;
use num_bigint_dig::BigUint;
use p3_field::PrimeField32;
use p3_matrix::Matrix;
use parking_lot::Mutex;
use program::DEFAULT_PC_STEP;
use strum::EnumCount;

use super::{EcCurve, Streams};
use crate::{
    arch::{
        AxVmChip, AxVmInstructionExecutor, ExecutionBus, ExecutorName, PersistenceType, VmConfig,
    },
    intrinsics::{
        ecc::{
<<<<<<< HEAD
            pairing::{EcLineMul013By013Chip, EcLineMulBy01234Chip, MillerDoubleStepChip},
=======
            pairing::{EcLineMul013By013Chip, MillerDoubleStepChip},
>>>>>>> 408d9a5a
            sw::{EcAddNeChip, EcDoubleChip},
        },
        hashes::{keccak::hasher::KeccakVmChip, poseidon2::Poseidon2Chip},
        int256::{
            Rv32BaseAlu256Chip, Rv32LessThan256Chip, Rv32Multiplication256Chip, Rv32Shift256Chip,
        },
        modular::{
            ModularAddSubChip, ModularAddSubCoreChip, ModularMulDivChip, ModularMulDivCoreChip,
        },
    },
    kernels::{
        adapters::{
            branch_native_adapter::BranchNativeAdapterChip, convert_adapter::ConvertAdapterChip,
            jal_native_adapter::JalNativeAdapterChip,
            loadstore_native_adapter::NativeLoadStoreAdapterChip,
            native_adapter::NativeAdapterChip, native_vec_heap_adapter::NativeVecHeapAdapterChip,
            native_vectorized_adapter::NativeVectorizedAdapterChip,
        },
        branch_eq::KernelBranchEqChip,
        castf::{CastFChip, CastFCoreChip},
        field_arithmetic::{FieldArithmeticChip, FieldArithmeticCoreChip},
        field_extension::{FieldExtensionChip, FieldExtensionCoreChip},
        jal::{JalCoreChip, KernelJalChip},
        loadstore::{KernelLoadStoreChip, KernelLoadStoreCoreChip},
        modular::{KernelModularAddSubChip, KernelModularMulDivChip},
        public_values::{core::PublicValuesCoreChip, PublicValuesChip},
    },
    rv32im::{
        adapters::{
            Rv32BaseAluAdapterChip, Rv32BranchAdapterChip, Rv32CondRdWriteAdapterChip,
            Rv32HintStoreAdapterChip, Rv32JalrAdapterChip, Rv32LoadStoreAdapterChip,
            Rv32MultAdapterChip, Rv32RdWriteAdapterChip, Rv32VecHeapAdapterChip,
        },
        *,
    },
    system::{
        connector::VmConnectorChip,
        memory::{
            merkle::MemoryMerkleBus, offline_checker::MemoryBus, Equipartition, MemoryController,
            MemoryControllerRef, CHUNK, MERKLE_AIR_OFFSET,
        },
        phantom::PhantomChip,
        program::{ProgramBus, ProgramChip},
    },
};

pub const EXECUTION_BUS: usize = 0;
pub const MEMORY_BUS: usize = 1;
pub const RANGE_CHECKER_BUS: usize = 4;
pub const POSEIDON2_DIRECT_BUS: usize = 6;
pub const READ_INSTRUCTION_BUS: usize = 8;
pub const BITWISE_OP_LOOKUP_BUS: usize = 9;
pub const BYTE_XOR_BUS: usize = 10;
//pub const BYTE_XOR_BUS: XorBus = XorBus(8);
pub const RANGE_TUPLE_CHECKER_BUS: usize = 11;
pub const MEMORY_MERKLE_BUS: usize = 12;

pub const PROGRAM_AIR_ID: usize = 0;
/// ProgramAir is the first AIR so its cached trace should be the first main trace.
pub const PROGRAM_CACHED_TRACE_INDEX: usize = 0;
pub const CONNECTOR_AIR_ID: usize = 1;
/// If PublicValuesAir is **enabled**, its AIR ID is 2. PublicValuesAir is always disabled when
/// using persistent memory.
pub const PUBLIC_VALUES_AIR_ID: usize = 2;
/// If VM uses persistent memory, all AIRs of MemoryController are added after ConnectorChip.
/// Merkle AIR commits start/final memory states.
pub const MERKLE_AIR_ID: usize = CONNECTOR_AIR_ID + 1 + MERKLE_AIR_OFFSET;

pub struct VmChipSet<F: PrimeField32> {
    pub executors: BTreeMap<usize, AxVmInstructionExecutor<F>>,

    // ATTENTION: chip destruction should follow the following field order:
    pub program_chip: ProgramChip<F>,
    pub connector_chip: VmConnectorChip<F>,
    /// PublicValuesChip is disabled when num_public_values == 0.
    pub public_values_chip: Option<Rc<RefCell<PublicValuesChip<F>>>>,
    pub chips: Vec<AxVmChip<F>>,
    pub memory_controller: MemoryControllerRef<F>,
    pub range_checker_chip: Arc<VariableRangeCheckerChip>,
}

impl<F: PrimeField32> VmChipSet<F> {
    pub(crate) fn set_program(&mut self, program: Program<F>) {
        self.program_chip.set_program(program);
    }
    pub(crate) fn set_streams(&mut self, streams: Arc<Mutex<Streams<F>>>) {
        for chip in self.chips.iter_mut() {
            match chip {
                AxVmChip::LoadStore(chip) => chip.borrow_mut().core.set_streams(streams.clone()),
                AxVmChip::HintStoreRv32(chip) => {
                    chip.borrow_mut().core.set_streams(streams.clone())
                }
                AxVmChip::Phantom(chip) => chip.borrow_mut().set_streams(streams.clone()),
                _ => {}
            }
        }
    }
    pub(crate) fn current_trace_cells(&self) -> BTreeMap<String, usize> {
        iter::once(get_name_and_cells(&self.program_chip))
            .chain([get_name_and_cells(&self.connector_chip)])
            .chain(self.public_values_chip.as_ref().map(get_name_and_cells))
            .chain(zip_eq(
                self.memory_controller.borrow().air_names(),
                self.memory_controller.borrow().current_trace_cells(),
            ))
            .chain(self.chips.iter().map(get_name_and_cells))
            .chain([get_name_and_cells(&self.range_checker_chip)])
            .collect()
    }
    pub(crate) fn airs<SC: StarkGenericConfig>(&self) -> Vec<Arc<dyn AnyRap<SC>>>
    where
        Domain<SC>: PolynomialSpace<Val = F>,
    {
        // ATTENTION: The order of AIR MUST be consistent with `generate_proof_input`.
        let program_rap: Arc<dyn AnyRap<SC>> = Arc::new(self.program_chip.air.clone());
        let connector_rap: Arc<dyn AnyRap<SC>> = Arc::new(self.connector_chip.air.clone());
        [program_rap, connector_rap]
            .into_iter()
            .chain(self.public_values_chip.as_ref().map(|chip| chip.air()))
            .chain(self.memory_controller.borrow().airs())
            .chain(self.chips.iter().map(|chip| chip.air()))
            .chain(iter::once(self.range_checker_chip.air()))
            .collect()
    }

    pub(crate) fn generate_proof_input<SC: StarkGenericConfig>(
        self,
        cached_program: Option<CommittedTraceData<SC>>,
    ) -> ProofInput<SC>
    where
        Domain<SC>: PolynomialSpace<Val = F>,
    {
        // ATTENTION: The order of AIR proof input generation MUST be consistent with `airs`.

        // Drop all strong references to chips other than self.chips, which will be consumed next.
        drop(self.executors);

        let mut pi_builder = ChipSetProofInputBuilder::new();
        // System: Program Chip
        debug_assert_eq!(pi_builder.curr_air_id, PROGRAM_AIR_ID);
        pi_builder.add_air_proof_input(self.program_chip.generate_air_proof_input(cached_program));
        // System: Connector Chip
        debug_assert_eq!(pi_builder.curr_air_id, CONNECTOR_AIR_ID);
        pi_builder.add_air_proof_input(self.connector_chip.generate_air_proof_input());
        // Kernel: PublicValues Chip
        if let Some(chip) = self.public_values_chip {
            debug_assert_eq!(pi_builder.curr_air_id, PUBLIC_VALUES_AIR_ID);
            pi_builder.add_air_proof_input(chip.generate_air_proof_input());
        }
        // Non-system chips: ONLY AirProofInput generation to release strong references.
        // Will be added after MemoryController for AIR ordering.
        let non_sys_inputs: Vec<_> = self
            .chips
            .into_iter()
            .map(|chip| chip.generate_air_proof_input())
            .collect();
        // System: Memory Controller
        {
            // memory
            let memory_controller = Rc::try_unwrap(self.memory_controller)
                .expect("other chips still hold a reference to memory chip")
                .into_inner();

            let air_proof_inputs = memory_controller.generate_air_proof_inputs();
            for air_proof_input in air_proof_inputs {
                pi_builder.add_air_proof_input(air_proof_input);
            }
        }
        // Non-system chips
        non_sys_inputs
            .into_iter()
            .for_each(|input| pi_builder.add_air_proof_input(input));
        // System: Range Checker Chip
        pi_builder.add_air_proof_input(self.range_checker_chip.generate_air_proof_input());

        pi_builder.generate_proof_input()
    }
}

impl VmConfig {
    pub fn create_chip_set<F: PrimeField32>(&self) -> VmChipSet<F> {
        let execution_bus = ExecutionBus(EXECUTION_BUS);
        let program_bus = ProgramBus(READ_INSTRUCTION_BUS);
        let memory_bus = MemoryBus(MEMORY_BUS);
        let merkle_bus = MemoryMerkleBus(MEMORY_MERKLE_BUS);
        let range_bus = VariableRangeCheckerBus::new(RANGE_CHECKER_BUS, self.memory_config.decomp);
        let range_checker = Arc::new(VariableRangeCheckerChip::new(range_bus));
        let bitwise_lookup_bus = BitwiseOperationLookupBus::new(BITWISE_OP_LOOKUP_BUS);
        let bitwise_lookup_chip = Arc::new(BitwiseOperationLookupChip::new(bitwise_lookup_bus));

        let memory_controller = match self.memory_config.persistence_type {
            PersistenceType::Volatile => {
                Rc::new(RefCell::new(MemoryController::with_volatile_memory(
                    memory_bus,
                    self.memory_config,
                    range_checker.clone(),
                )))
            }
            PersistenceType::Persistent => {
                Rc::new(RefCell::new(MemoryController::with_persistent_memory(
                    memory_bus,
                    self.memory_config,
                    range_checker.clone(),
                    merkle_bus,
                    Equipartition::<F, CHUNK>::new(),
                )))
            }
        };
        let program_chip = ProgramChip::default();

        let mut executors: BTreeMap<usize, AxVmInstructionExecutor<F>> = BTreeMap::new();

        // Use BTreeSet to ensure deterministic order.
        // NOTE: The order of entries in `chips` must be a linear extension of the dependency DAG.
        // That is, if chip A holds a strong reference to chip B, then A must precede B in `required_executors`.
        let mut required_executors: BTreeSet<_> = self.executors.clone().into_iter().collect();
        let mut chips = vec![];

        let mul_u256_enabled = required_executors.contains(&ExecutorName::Multiplication256Rv32);
        let range_tuple_bus = RangeTupleCheckerBus::new(
            RANGE_TUPLE_CHECKER_BUS,
            [(1 << 8), if mul_u256_enabled { 32 } else { 8 } * (1 << 8)],
        );
        let range_tuple_checker = Arc::new(RangeTupleCheckerChip::new(range_tuple_bus));

        // PublicValuesChip is required when num_public_values > 0.
        let public_values_chip = if self.num_public_values > 0 {
            // Raw public values are not supported when continuation is enabled.
            assert_ne!(
                self.memory_config.persistence_type,
                PersistenceType::Persistent
            );
            let (range, offset) = default_executor_range(ExecutorName::PublicValues);
            let chip = Rc::new(RefCell::new(PublicValuesChip::new(
                NativeAdapterChip::new(execution_bus, program_bus, memory_controller.clone()),
                PublicValuesCoreChip::new(self.num_public_values, offset),
                memory_controller.clone(),
            )));
            for opcode in range {
                executors.insert(opcode, chip.clone().into());
            }
            Some(chip)
        } else {
            required_executors.remove(&ExecutorName::PublicValues);
            None
        };
        // We always put Poseidon2 chips in the end. So it will be initialized separately.
        let has_poseidon_chip = required_executors.contains(&ExecutorName::Poseidon2);
        if has_poseidon_chip {
            required_executors.remove(&ExecutorName::Poseidon2);
        }
        // We may not use this chip if the memory kind is volatile and there is no executor for Poseidon2.
        let needs_poseidon_chip = has_poseidon_chip
            || (self.memory_config.persistence_type == PersistenceType::Persistent);

        for &executor in required_executors.iter() {
            let (range, offset) = default_executor_range(executor);
            for opcode in range.clone() {
                if executors.contains_key(&opcode) {
                    panic!("Attempting to override an executor for opcode {opcode}");
                }
            }
            match executor {
                ExecutorName::Phantom => {
                    let phantom_chip = Rc::new(RefCell::new(PhantomChip::new(
                        execution_bus,
                        program_bus,
                        memory_controller.clone(),
                        offset,
                    )));
                    for opcode in range {
                        executors.insert(opcode, phantom_chip.clone().into());
                    }
                    chips.push(AxVmChip::Phantom(phantom_chip));
                }
                ExecutorName::LoadStore => {
                    let chip = Rc::new(RefCell::new(KernelLoadStoreChip::<F, 1>::new(
                        NativeLoadStoreAdapterChip::new(
                            execution_bus,
                            program_bus,
                            memory_controller.clone(),
                            offset,
                        ),
                        KernelLoadStoreCoreChip::new(offset),
                        memory_controller.clone(),
                    )));
                    for opcode in range {
                        executors.insert(opcode, chip.clone().into());
                    }
                    chips.push(AxVmChip::LoadStore(chip));
                }
                ExecutorName::BranchEqual => {
                    let chip = Rc::new(RefCell::new(KernelBranchEqChip::new(
                        BranchNativeAdapterChip::<_>::new(
                            execution_bus,
                            program_bus,
                            memory_controller.clone(),
                        ),
                        BranchEqualCoreChip::new(offset, DEFAULT_PC_STEP),
                        memory_controller.clone(),
                    )));
                    for opcode in range {
                        executors.insert(opcode, chip.clone().into());
                    }
                    chips.push(AxVmChip::BranchEqual(chip));
                }
                ExecutorName::Jal => {
                    let chip = Rc::new(RefCell::new(KernelJalChip::new(
                        JalNativeAdapterChip::<_>::new(
                            execution_bus,
                            program_bus,
                            memory_controller.clone(),
                        ),
                        JalCoreChip::new(offset),
                        memory_controller.clone(),
                    )));
                    for opcode in range {
                        executors.insert(opcode, chip.clone().into());
                    }
                    chips.push(AxVmChip::Jal(chip));
                }
                ExecutorName::FieldArithmetic => {
                    let chip = Rc::new(RefCell::new(FieldArithmeticChip::new(
                        NativeAdapterChip::new(
                            execution_bus,
                            program_bus,
                            memory_controller.clone(),
                        ),
                        FieldArithmeticCoreChip::new(offset),
                        memory_controller.clone(),
                    )));
                    for opcode in range {
                        executors.insert(opcode, chip.clone().into());
                    }
                    chips.push(AxVmChip::FieldArithmetic(chip));
                }
                ExecutorName::FieldExtension => {
                    let chip = Rc::new(RefCell::new(FieldExtensionChip::new(
                        NativeVectorizedAdapterChip::new(
                            execution_bus,
                            program_bus,
                            memory_controller.clone(),
                        ),
                        FieldExtensionCoreChip::new(offset),
                        memory_controller.clone(),
                    )));
                    for opcode in range {
                        executors.insert(opcode, chip.clone().into());
                    }
                    chips.push(AxVmChip::FieldExtension(chip));
                }
                ExecutorName::PublicValues => {}
                ExecutorName::Poseidon2 => {}
                ExecutorName::Keccak256 => {
                    let chip = Rc::new(RefCell::new(KeccakVmChip::new(
                        execution_bus,
                        program_bus,
                        memory_controller.clone(),
                        bitwise_lookup_chip.clone(),
                        offset,
                    )));
                    for opcode in range {
                        executors.insert(opcode, chip.clone().into());
                    }
                    chips.push(AxVmChip::Keccak256(chip));
                }
                ExecutorName::BaseAluRv32 => {
                    let chip = Rc::new(RefCell::new(Rv32BaseAluChip::new(
                        Rv32BaseAluAdapterChip::new(
                            execution_bus,
                            program_bus,
                            memory_controller.clone(),
                        ),
                        BaseAluCoreChip::new(bitwise_lookup_chip.clone(), offset),
                        memory_controller.clone(),
                    )));
                    for opcode in range {
                        executors.insert(opcode, chip.clone().into());
                    }
                    chips.push(AxVmChip::BaseAluRv32(chip));
                }
                ExecutorName::LessThanRv32 => {
                    let chip = Rc::new(RefCell::new(Rv32LessThanChip::new(
                        Rv32BaseAluAdapterChip::new(
                            execution_bus,
                            program_bus,
                            memory_controller.clone(),
                        ),
                        LessThanCoreChip::new(bitwise_lookup_chip.clone(), offset),
                        memory_controller.clone(),
                    )));
                    for opcode in range {
                        executors.insert(opcode, chip.clone().into());
                    }
                    chips.push(AxVmChip::LessThanRv32(chip));
                }
                ExecutorName::MultiplicationRv32 => {
                    let chip = Rc::new(RefCell::new(Rv32MultiplicationChip::new(
                        Rv32MultAdapterChip::new(
                            execution_bus,
                            program_bus,
                            memory_controller.clone(),
                        ),
                        MultiplicationCoreChip::new(range_tuple_checker.clone(), offset),
                        memory_controller.clone(),
                    )));
                    for opcode in range {
                        executors.insert(opcode, chip.clone().into());
                    }
                    chips.push(AxVmChip::MultiplicationRv32(chip));
                }
                ExecutorName::MultiplicationHighRv32 => {
                    let chip = Rc::new(RefCell::new(Rv32MulHChip::new(
                        Rv32MultAdapterChip::new(
                            execution_bus,
                            program_bus,
                            memory_controller.clone(),
                        ),
                        MulHCoreChip::new(
                            bitwise_lookup_chip.clone(),
                            range_tuple_checker.clone(),
                            offset,
                        ),
                        memory_controller.clone(),
                    )));
                    for opcode in range {
                        executors.insert(opcode, chip.clone().into());
                    }
                    chips.push(AxVmChip::MultiplicationHighRv32(chip));
                }
                ExecutorName::DivRemRv32 => {
                    let chip = Rc::new(RefCell::new(Rv32DivRemChip::new(
                        Rv32MultAdapterChip::new(
                            execution_bus,
                            program_bus,
                            memory_controller.clone(),
                        ),
                        DivRemCoreChip::new(
                            bitwise_lookup_chip.clone(),
                            range_tuple_checker.clone(),
                            offset,
                        ),
                        memory_controller.clone(),
                    )));
                    for opcode in range {
                        executors.insert(opcode, chip.clone().into());
                    }
                    chips.push(AxVmChip::DivRemRv32(chip));
                }
                ExecutorName::ShiftRv32 => {
                    let chip = Rc::new(RefCell::new(Rv32ShiftChip::new(
                        Rv32BaseAluAdapterChip::new(
                            execution_bus,
                            program_bus,
                            memory_controller.clone(),
                        ),
                        ShiftCoreChip::new(
                            bitwise_lookup_chip.clone(),
                            range_checker.clone(),
                            offset,
                        ),
                        memory_controller.clone(),
                    )));
                    for opcode in range {
                        executors.insert(opcode, chip.clone().into());
                    }
                    chips.push(AxVmChip::ShiftRv32(chip));
                }
                ExecutorName::LoadStoreRv32 => {
                    let chip = Rc::new(RefCell::new(Rv32LoadStoreChip::new(
                        Rv32LoadStoreAdapterChip::new(
                            execution_bus,
                            program_bus,
                            memory_controller.clone(),
                            range_checker.clone(),
                            offset,
                        ),
                        LoadStoreCoreChip::new(offset),
                        memory_controller.clone(),
                    )));
                    for opcode in range {
                        executors.insert(opcode, chip.clone().into());
                    }
                    chips.push(AxVmChip::LoadStoreRv32(chip));
                }
                ExecutorName::LoadSignExtendRv32 => {
                    let chip = Rc::new(RefCell::new(Rv32LoadSignExtendChip::new(
                        Rv32LoadStoreAdapterChip::new(
                            execution_bus,
                            program_bus,
                            memory_controller.clone(),
                            range_checker.clone(),
                            offset,
                        ),
                        LoadSignExtendCoreChip::new(range_checker.clone(), offset),
                        memory_controller.clone(),
                    )));
                    for opcode in range {
                        executors.insert(opcode, chip.clone().into());
                    }
                    chips.push(AxVmChip::LoadSignExtendRv32(chip));
                }
                ExecutorName::HintStoreRv32 => {
                    let chip = Rc::new(RefCell::new(Rv32HintStoreChip::new(
                        Rv32HintStoreAdapterChip::new(
                            execution_bus,
                            program_bus,
                            memory_controller.clone(),
                            range_checker.clone(),
                        ),
                        Rv32HintStoreCoreChip::new(bitwise_lookup_chip.clone(), offset),
                        memory_controller.clone(),
                    )));
                    for opcode in range {
                        executors.insert(opcode, chip.clone().into());
                    }
                    chips.push(AxVmChip::HintStoreRv32(chip));
                }
                ExecutorName::BranchEqualRv32 => {
                    let chip = Rc::new(RefCell::new(Rv32BranchEqualChip::new(
                        Rv32BranchAdapterChip::new(
                            execution_bus,
                            program_bus,
                            memory_controller.clone(),
                        ),
                        BranchEqualCoreChip::new(offset, DEFAULT_PC_STEP),
                        memory_controller.clone(),
                    )));
                    for opcode in range {
                        executors.insert(opcode, chip.clone().into());
                    }
                    chips.push(AxVmChip::BranchEqualRv32(chip));
                }
                ExecutorName::BranchLessThanRv32 => {
                    let chip = Rc::new(RefCell::new(Rv32BranchLessThanChip::new(
                        Rv32BranchAdapterChip::new(
                            execution_bus,
                            program_bus,
                            memory_controller.clone(),
                        ),
                        BranchLessThanCoreChip::new(bitwise_lookup_chip.clone(), offset),
                        memory_controller.clone(),
                    )));
                    for opcode in range {
                        executors.insert(opcode, chip.clone().into());
                    }
                    chips.push(AxVmChip::BranchLessThanRv32(chip));
                }
                ExecutorName::JalLuiRv32 => {
                    let chip = Rc::new(RefCell::new(Rv32JalLuiChip::new(
                        Rv32CondRdWriteAdapterChip::new(
                            execution_bus,
                            program_bus,
                            memory_controller.clone(),
                        ),
                        Rv32JalLuiCoreChip::new(bitwise_lookup_chip.clone(), offset),
                        memory_controller.clone(),
                    )));
                    for opcode in range {
                        executors.insert(opcode, chip.clone().into());
                    }
                    chips.push(AxVmChip::JalLuiRv32(chip));
                }
                ExecutorName::JalrRv32 => {
                    let chip = Rc::new(RefCell::new(Rv32JalrChip::new(
                        Rv32JalrAdapterChip::new(
                            execution_bus,
                            program_bus,
                            memory_controller.clone(),
                        ),
                        Rv32JalrCoreChip::new(
                            bitwise_lookup_chip.clone(),
                            range_checker.clone(),
                            offset,
                        ),
                        memory_controller.clone(),
                    )));
                    for opcode in range {
                        executors.insert(opcode, chip.clone().into());
                    }
                    chips.push(AxVmChip::JalrRv32(chip));
                }
                ExecutorName::AuipcRv32 => {
                    let chip = Rc::new(RefCell::new(Rv32AuipcChip::new(
                        Rv32RdWriteAdapterChip::new(
                            execution_bus,
                            program_bus,
                            memory_controller.clone(),
                        ),
                        Rv32AuipcCoreChip::new(bitwise_lookup_chip.clone(), offset),
                        memory_controller.clone(),
                    )));
                    for opcode in range {
                        executors.insert(opcode, chip.clone().into());
                    }
                    chips.push(AxVmChip::AuipcRv32(chip));
                }
                ExecutorName::BaseAlu256Rv32 => {
                    let chip = Rc::new(RefCell::new(Rv32BaseAlu256Chip::new(
                        Rv32HeapAdapterChip::new(
                            execution_bus,
                            program_bus,
                            memory_controller.clone(),
                        ),
                        BaseAluCoreChip::new(bitwise_lookup_chip.clone(), offset),
                        memory_controller.clone(),
                    )));
                    for opcode in range {
                        executors.insert(opcode, chip.clone().into());
                    }
                    chips.push(AxVmChip::BaseAlu256Rv32(chip));
                }
                ExecutorName::LessThan256Rv32 => {
                    let chip = Rc::new(RefCell::new(Rv32LessThan256Chip::new(
                        Rv32HeapAdapterChip::new(
                            execution_bus,
                            program_bus,
                            memory_controller.clone(),
                        ),
                        LessThanCoreChip::new(bitwise_lookup_chip.clone(), offset),
                        memory_controller.clone(),
                    )));
                    for opcode in range {
                        executors.insert(opcode, chip.clone().into());
                    }
                    chips.push(AxVmChip::LessThan256Rv32(chip));
                }
                ExecutorName::Multiplication256Rv32 => {
                    let chip = Rc::new(RefCell::new(Rv32Multiplication256Chip::new(
                        Rv32HeapAdapterChip::new(
                            execution_bus,
                            program_bus,
                            memory_controller.clone(),
                        ),
                        MultiplicationCoreChip::new(range_tuple_checker.clone(), offset),
                        memory_controller.clone(),
                    )));
                    for opcode in range {
                        executors.insert(opcode, chip.clone().into());
                    }
                    chips.push(AxVmChip::Multiplication256Rv32(chip));
                }
                ExecutorName::Shift256Rv32 => {
                    let chip = Rc::new(RefCell::new(Rv32Shift256Chip::new(
                        Rv32HeapAdapterChip::new(
                            execution_bus,
                            program_bus,
                            memory_controller.clone(),
                        ),
                        ShiftCoreChip::new(
                            bitwise_lookup_chip.clone(),
                            range_checker.clone(),
                            offset,
                        ),
                        memory_controller.clone(),
                    )));
                    for opcode in range {
                        executors.insert(opcode, chip.clone().into());
                    }
                    chips.push(AxVmChip::Shift256Rv32(chip));
                }
                ExecutorName::CastF => {
                    let chip = Rc::new(RefCell::new(CastFChip::new(
                        ConvertAdapterChip::new(
                            execution_bus,
                            program_bus,
                            memory_controller.clone(),
                        ),
                        CastFCoreChip::new(
                            memory_controller.borrow().range_checker.clone(),
                            offset,
                        ),
                        memory_controller.clone(),
                    )));
                    for opcode in range {
                        executors.insert(opcode, chip.clone().into());
                    }
                    chips.push(AxVmChip::CastF(chip));
                }
                _ => {
                    unreachable!("Unsupported executor")
                }
            }
        }

        if needs_poseidon_chip {
            let (range, offset) = default_executor_range(ExecutorName::Poseidon2);
            let poseidon_chip = Rc::new(RefCell::new(Poseidon2Chip::from_poseidon2_config(
                Poseidon2Config::<16, F>::new_p3_baby_bear_16(),
                self.poseidon2_max_constraint_degree,
                execution_bus,
                program_bus,
                memory_controller.clone(),
                offset,
            )));
            for opcode in range {
                executors.insert(opcode, poseidon_chip.clone().into());
            }
            chips.push(AxVmChip::Poseidon2(poseidon_chip));
        }

        for (local_opcode_idx, class_offset, executor, modulus) in
            gen_ec_executor_tuple(&self.supported_ec_curves)
        {
            let global_opcode_idx = local_opcode_idx + class_offset;
            if executors.contains_key(&local_opcode_idx) {
                panic!("Attempting to override an executor for opcode {global_opcode_idx}");
            }
            let config32 = ExprBuilderConfig {
                modulus: modulus.clone(),
                num_limbs: 32,
                limb_bits: 8,
            };
            let config48 = ExprBuilderConfig {
                modulus,
                num_limbs: 48,
                limb_bits: 8,
            };
            match executor {
                ExecutorName::EcAddNeRv32_2x32 => {
                    let chip = Rc::new(RefCell::new(EcAddNeChip::new(
                        Rv32VecHeapAdapterChip::<F, 2, 2, 2, 32, 32>::new(
                            execution_bus,
                            program_bus,
                            memory_controller.clone(),
                        ),
                        memory_controller.clone(),
                        config32,
                        class_offset,
                    )));
                    executors.insert(global_opcode_idx, chip.clone().into());
                    chips.push(AxVmChip::EcAddNeRv32_2x32(chip));
                }
                ExecutorName::EcDoubleRv32_2x32 => {
                    let chip = Rc::new(RefCell::new(EcDoubleChip::new(
                        Rv32VecHeapAdapterChip::<F, 1, 2, 2, 32, 32>::new(
                            execution_bus,
                            program_bus,
                            memory_controller.clone(),
                        ),
                        memory_controller.clone(),
                        config32,
                        class_offset,
                    )));
                    executors.insert(global_opcode_idx, chip.clone().into());
                    chips.push(AxVmChip::EcDoubleRv32_2x32(chip));
                }
                ExecutorName::EcAddNeRv32_6x16 => {
                    let chip = Rc::new(RefCell::new(EcAddNeChip::new(
                        Rv32VecHeapAdapterChip::<F, 2, 6, 6, 16, 16>::new(
                            execution_bus,
                            program_bus,
                            memory_controller.clone(),
                        ),
                        memory_controller.clone(),
                        config48,
                        class_offset,
                    )));
                    executors.insert(global_opcode_idx, chip.clone().into());
                    chips.push(AxVmChip::EcAddNeRv32_6x16(chip));
                }
                ExecutorName::EcDoubleRv32_6x16 => {
                    let chip = Rc::new(RefCell::new(EcDoubleChip::new(
                        Rv32VecHeapAdapterChip::<F, 1, 6, 6, 16, 16>::new(
                            execution_bus,
                            program_bus,
                            memory_controller.clone(),
                        ),
                        memory_controller.clone(),
                        config48,
                        class_offset,
                    )));
                    executors.insert(global_opcode_idx, chip.clone().into());
                    chips.push(AxVmChip::EcDoubleRv32_6x16(chip));
                }
                ExecutorName::EcLineMul013By013 => {
                    let chip = Rc::new(RefCell::new(EcLineMul013By013Chip::new(
                        Rv32VecHeapAdapterChip::<F, 2, 4, 10, 32, 32>::new(
                            execution_bus,
                            program_bus,
                            memory_controller.clone(),
                        ),
                        memory_controller.clone(),
                        config32,
                        class_offset,
                    )));
                    executors.insert(global_opcode_idx, chip.clone().into());
                    chips.push(AxVmChip::EcLineMul013By013(chip));
                }
<<<<<<< HEAD
                ExecutorName::EcLineMulBy01234 => {
                    let chip = Rc::new(RefCell::new(EcLineMulBy01234Chip::new(
                        Rv32VecHeapAdapterChip::<F, 2, 12, 12, 32, 32>::new(
                            execution_bus,
                            program_bus,
                            memory_controller.clone(),
                        ),
                        memory_controller.clone(),
                        config32,
                        class_offset,
                    )));
                    executors.insert(global_opcode_idx, chip.clone().into());
                    chips.push(AxVmChip::EcLineMulBy01234(chip));
                }
=======
>>>>>>> 408d9a5a
                _ => unreachable!("Unsupported executor"),
            }
        }

        for (local_opcode_idx, class_offset, executor, modulus) in
            gen_pairing_executor_tuple(&self.supported_pairing_curves)
        {
            let global_opcode_idx = local_opcode_idx + class_offset;
            if executors.contains_key(&local_opcode_idx) {
                panic!("Attempting to override an executor for opcode {global_opcode_idx}");
            }
            let config32 = ExprBuilderConfig {
                modulus: modulus.clone(),
                num_limbs: 32,
                limb_bits: 8,
            };
            let config48 = ExprBuilderConfig {
                modulus,
                num_limbs: 48,
                limb_bits: 8,
            };
            match executor {
                ExecutorName::MillerDoubleStepRv32_32 => {
                    let chip = Rc::new(RefCell::new(MillerDoubleStepChip::new(
                        Rv32VecHeapAdapterChip::<F, 1, 4, 8, 32, 32>::new(
                            execution_bus,
                            program_bus,
                            memory_controller.clone(),
                        ),
                        memory_controller.clone(),
                        config32,
                        class_offset,
                    )));
                    executors.insert(global_opcode_idx, chip.clone().into());
                    chips.push(AxVmChip::MillerDoubleStepRv32_32(chip));
                }
                ExecutorName::MillerDoubleStepRv32_48 => {
                    let chip = Rc::new(RefCell::new(MillerDoubleStepChip::new(
                        Rv32VecHeapAdapterChip::<F, 1, 12, 24, 16, 16>::new(
                            execution_bus,
                            program_bus,
                            memory_controller.clone(),
                        ),
                        memory_controller.clone(),
                        config48,
                        class_offset,
                    )));
                    executors.insert(global_opcode_idx, chip.clone().into());
                    chips.push(AxVmChip::MillerDoubleStepRv32_48(chip));
                }
                _ => unreachable!("Unsupported executor"),
            }
        }

        for (local_range, executor, class_offset, modulus) in
            gen_modular_executor_tuple(self.supported_modulus.clone())
        {
            let range = shift_range(*local_range.start()..*local_range.end() + 1, class_offset);
            for global_opcode_idx in range.clone() {
                if executors.contains_key(&global_opcode_idx) {
                    panic!("Attempting to override an executor for opcode {global_opcode_idx}");
                }
            }
            let config32 = ExprBuilderConfig {
                modulus: modulus.clone(),
                num_limbs: 32,
                limb_bits: 8,
            };
            let config48 = ExprBuilderConfig {
                modulus,
                num_limbs: 48,
                limb_bits: 8,
            };
            match executor {
                ExecutorName::ModularAddSub => {
                    let new_chip = Rc::new(RefCell::new(KernelModularAddSubChip::new(
                        NativeVecHeapAdapterChip::<F, 2, 1, 1, 32, 32>::new(
                            execution_bus,
                            program_bus,
                            memory_controller.clone(),
                        ),
                        ModularAddSubCoreChip::new(
                            config32,
                            memory_controller.borrow().range_checker.clone(),
                            class_offset,
                        ),
                        memory_controller.clone(),
                    )));
                    for global_opcode in range {
                        executors.insert(global_opcode, new_chip.clone().into());
                    }
                    chips.push(AxVmChip::ModularAddSub(new_chip.clone()));
                }
                ExecutorName::ModularMultDiv => {
                    let new_chip = Rc::new(RefCell::new(KernelModularMulDivChip::new(
                        NativeVecHeapAdapterChip::<F, 2, 1, 1, 32, 32>::new(
                            execution_bus,
                            program_bus,
                            memory_controller.clone(),
                        ),
                        ModularMulDivCoreChip::new(
                            config32,
                            memory_controller.borrow().range_checker.clone(),
                            class_offset,
                        ),
                        memory_controller.clone(),
                    )));
                    for global_opcode in range {
                        executors.insert(global_opcode, new_chip.clone().into());
                    }
                    chips.push(AxVmChip::ModularMultDiv(new_chip));
                }
                ExecutorName::ModularAddSubRv32_1x32 => {
                    let new_chip = Rc::new(RefCell::new(ModularAddSubChip::new(
                        Rv32VecHeapAdapterChip::new(
                            execution_bus,
                            program_bus,
                            memory_controller.clone(),
                        ),
                        ModularAddSubCoreChip::new(
                            config32,
                            memory_controller.borrow().range_checker.clone(),
                            class_offset,
                        ),
                        memory_controller.clone(),
                    )));
                    for global_opcode in range {
                        executors.insert(global_opcode, new_chip.clone().into());
                    }
                    chips.push(AxVmChip::ModularAddSubRv32_1x32(new_chip));
                }
                ExecutorName::ModularMulDivRv32_1x32 => {
                    let new_chip = Rc::new(RefCell::new(ModularMulDivChip::new(
                        Rv32VecHeapAdapterChip::new(
                            execution_bus,
                            program_bus,
                            memory_controller.clone(),
                        ),
                        ModularMulDivCoreChip::new(
                            config32,
                            memory_controller.borrow().range_checker.clone(),
                            class_offset,
                        ),
                        memory_controller.clone(),
                    )));
                    for global_opcode in range {
                        executors.insert(global_opcode, new_chip.clone().into());
                    }
                    chips.push(AxVmChip::ModularMulDivRv32_1x32(new_chip));
                }
                ExecutorName::ModularAddSubRv32_3x16 => {
                    let new_chip = Rc::new(RefCell::new(ModularAddSubChip::new(
                        Rv32VecHeapAdapterChip::new(
                            execution_bus,
                            program_bus,
                            memory_controller.clone(),
                        ),
                        ModularAddSubCoreChip::new(
                            config48,
                            memory_controller.borrow().range_checker.clone(),
                            class_offset,
                        ),
                        memory_controller.clone(),
                    )));
                    for global_opcode in range {
                        executors.insert(global_opcode, new_chip.clone().into());
                    }
                    chips.push(AxVmChip::ModularAddSubRv32_3x16(new_chip));
                }
                ExecutorName::ModularMulDivRv32_3x16 => {
                    let new_chip = Rc::new(RefCell::new(ModularMulDivChip::new(
                        Rv32VecHeapAdapterChip::new(
                            execution_bus,
                            program_bus,
                            memory_controller.clone(),
                        ),
                        ModularMulDivCoreChip::new(
                            config48,
                            memory_controller.borrow().range_checker.clone(),
                            class_offset,
                        ),
                        memory_controller.clone(),
                    )));
                    for global_opcode in range {
                        executors.insert(global_opcode, new_chip.clone().into());
                    }
                    chips.push(AxVmChip::ModularMulDivRv32_3x16(new_chip));
                }
                _ => unreachable!(
                    "modular_executors should only contain ModularAddSub and ModularMultDiv"
                ),
            }
        }

        if Arc::strong_count(&bitwise_lookup_chip) > 1 {
            chips.push(AxVmChip::BitwiseOperationLookup(bitwise_lookup_chip));
        }
        if Arc::strong_count(&range_tuple_checker) > 1 {
            chips.push(AxVmChip::RangeTupleChecker(range_tuple_checker));
        }

        let connector_chip = VmConnectorChip::new(execution_bus, program_bus);

        VmChipSet {
            executors,
            program_chip,
            connector_chip,
            public_values_chip,
            chips,
            memory_controller,
            range_checker_chip: range_checker,
        }
    }
}

// Returns (local_opcode_idx, global offset, executor name, modulus)
fn gen_ec_executor_tuple(
    supported_ec_curves: &[EcCurve],
) -> Vec<(usize, usize, ExecutorName, BigUint)> {
    supported_ec_curves
        .iter()
        .enumerate()
        .flat_map(|(i, curve)| {
            let class_offset = EccOpcode::default_offset() + i * EccOpcode::COUNT;
            let bytes = curve.prime().bits().div_ceil(8);
            if bytes <= 32 {
                vec![
                    (
                        EccOpcode::EC_ADD_NE as usize,
                        class_offset,
                        ExecutorName::EcAddNeRv32_2x32,
                        curve.prime(),
                    ),
                    (
                        EccOpcode::EC_DOUBLE as usize,
                        class_offset,
                        ExecutorName::EcDoubleRv32_2x32,
                        curve.prime(),
                    ),
                ]
            } else if bytes <= 48 {
                vec![
                    (
                        EccOpcode::EC_ADD_NE as usize,
                        class_offset,
                        ExecutorName::EcAddNeRv32_6x16,
                        curve.prime(),
                    ),
                    (
                        EccOpcode::EC_DOUBLE as usize,
                        class_offset,
                        ExecutorName::EcDoubleRv32_6x16,
                        curve.prime(),
                    ),
                ]
            } else {
                panic!("curve {:?} is not supported", curve);
            }
        })
        .collect()
}

// Returns (local_opcode_idx, global offset, executor name, modulus)
fn gen_pairing_executor_tuple(
    supported_ec_curves: &[EcCurve],
) -> Vec<(usize, usize, ExecutorName, BigUint)> {
    supported_ec_curves
        .iter()
        .enumerate()
        .flat_map(|(i, curve)| {
            let class_offset = PairingOpcode::default_offset() + i * PairingOpcode::COUNT;
            let bytes = curve.prime().bits().div_ceil(8);
            if bytes <= 32 {
                vec![(
                    PairingOpcode::MILLER_DOUBLE_STEP as usize,
                    class_offset,
                    ExecutorName::MillerDoubleStepRv32_32,
                    curve.prime(),
                )]
            } else if bytes <= 48 {
                vec![(
                    PairingOpcode::MILLER_DOUBLE_STEP as usize,
                    class_offset,
                    ExecutorName::MillerDoubleStepRv32_48,
                    curve.prime(),
                )]
            } else {
                panic!("curve {:?} is not supported", curve);
            }
        })
        .collect()
}

fn gen_modular_executor_tuple(
    supported_modulus: Vec<BigUint>,
) -> Vec<(RangeInclusive<usize>, ExecutorName, usize, BigUint)> {
    supported_modulus
        .into_iter()
        .enumerate()
        .flat_map(|(i, modulus)| {
            // TODO[jpw]: delete the Kernel executors; for now I will always add both the kernel
            // and intrinsic executors together
            let class_offset =
                ModularArithmeticOpcode::default_offset() + i * ModularArithmeticOpcode::COUNT;
            let mut res = vec![
                (
                    ModularArithmeticOpcode::ADD as usize..=(ModularArithmeticOpcode::SUB as usize),
                    ExecutorName::ModularAddSub,
                    class_offset,
                    modulus.clone(),
                ),
                (
                    ModularArithmeticOpcode::MUL as usize..=(ModularArithmeticOpcode::DIV as usize),
                    ExecutorName::ModularMultDiv,
                    class_offset,
                    modulus.clone(),
                ),
            ];
            // determine the number of bytes needed to represent a prime field element
            let bytes = modulus.bits().div_ceil(8);
            // We want to use log_num_lanes as a const, this likely requires a macro
            let class_offset = Rv32ModularArithmeticOpcode::default_offset()
                + i * Rv32ModularArithmeticOpcode::COUNT;
            if bytes <= 32 {
                res.extend([
                    (
                        Rv32ModularArithmeticOpcode::ADD as usize
                            ..=(Rv32ModularArithmeticOpcode::SUB as usize),
                        ExecutorName::ModularAddSubRv32_1x32,
                        class_offset,
                        modulus.clone(),
                    ),
                    (
                        Rv32ModularArithmeticOpcode::MUL as usize
                            ..=(Rv32ModularArithmeticOpcode::DIV as usize),
                        ExecutorName::ModularMulDivRv32_1x32,
                        class_offset,
                        modulus,
                    ),
                ])
            } else if bytes <= 48 {
                res.extend([
                    (
                        Rv32ModularArithmeticOpcode::ADD as usize
                            ..=(Rv32ModularArithmeticOpcode::SUB as usize),
                        ExecutorName::ModularAddSubRv32_3x16,
                        class_offset,
                        modulus.clone(),
                    ),
                    (
                        Rv32ModularArithmeticOpcode::MUL as usize
                            ..=(Rv32ModularArithmeticOpcode::DIV as usize),
                        ExecutorName::ModularMulDivRv32_3x16,
                        class_offset,
                        modulus,
                    ),
                ])
            } else {
                panic!("modulus {:?} is too large", modulus);
            }

            res
        })
        .collect()
}

fn shift_range(r: Range<usize>, x: usize) -> Range<usize> {
    let start = r.start + x;
    let end = r.end + x;
    start..end
}

fn default_executor_range(executor: ExecutorName) -> (Range<usize>, usize) {
    let (start, len, offset) = match executor {
        // Terminate is not handled by executor, it is done by system (VmConnectorChip)
        ExecutorName::Phantom => (
            SystemOpcode::PHANTOM.with_default_offset(),
            1,
            SystemOpcode::default_offset(),
        ),
        ExecutorName::LoadStore => (
            NativeLoadStoreOpcode::default_offset(),
            NativeLoadStoreOpcode::COUNT,
            NativeLoadStoreOpcode::default_offset(),
        ),
        ExecutorName::BranchEqual => (
            NativeBranchEqualOpcode::default_offset(),
            BranchEqualOpcode::COUNT,
            NativeBranchEqualOpcode::default_offset(),
        ),
        ExecutorName::Jal => (
            NativeJalOpcode::default_offset(),
            NativeJalOpcode::COUNT,
            NativeJalOpcode::default_offset(),
        ),
        ExecutorName::FieldArithmetic => (
            FieldArithmeticOpcode::default_offset(),
            FieldArithmeticOpcode::COUNT,
            FieldArithmeticOpcode::default_offset(),
        ),
        ExecutorName::FieldExtension => (
            FieldExtensionOpcode::default_offset(),
            FieldExtensionOpcode::COUNT,
            FieldExtensionOpcode::default_offset(),
        ),
        ExecutorName::PublicValues => (
            PublishOpcode::default_offset(),
            PublishOpcode::COUNT,
            PublishOpcode::default_offset(),
        ),
        ExecutorName::Poseidon2 => (
            Poseidon2Opcode::default_offset(),
            Poseidon2Opcode::COUNT,
            Poseidon2Opcode::default_offset(),
        ),
        ExecutorName::Keccak256 => (
            Keccak256Opcode::default_offset(),
            Keccak256Opcode::COUNT,
            Keccak256Opcode::default_offset(),
        ),
        ExecutorName::BaseAluRv32 => (
            BaseAluOpcode::default_offset(),
            BaseAluOpcode::COUNT,
            BaseAluOpcode::default_offset(),
        ),
        ExecutorName::LoadStoreRv32 => (
            // LOADW through STOREB
            Rv32LoadStoreOpcode::default_offset(),
            Rv32LoadStoreOpcode::STOREB as usize + 1,
            Rv32LoadStoreOpcode::default_offset(),
        ),
        ExecutorName::LoadSignExtendRv32 => (
            // [LOADB, LOADH]
            Rv32LoadStoreOpcode::LOADB.with_default_offset(),
            2,
            Rv32LoadStoreOpcode::default_offset(),
        ),
        ExecutorName::HintStoreRv32 => (
            Rv32HintStoreOpcode::default_offset(),
            Rv32HintStoreOpcode::COUNT,
            Rv32HintStoreOpcode::default_offset(),
        ),
        ExecutorName::JalLuiRv32 => (
            Rv32JalLuiOpcode::default_offset(),
            Rv32JalLuiOpcode::COUNT,
            Rv32JalLuiOpcode::default_offset(),
        ),
        ExecutorName::JalrRv32 => (
            Rv32JalrOpcode::default_offset(),
            Rv32JalrOpcode::COUNT,
            Rv32JalrOpcode::default_offset(),
        ),
        ExecutorName::AuipcRv32 => (
            Rv32AuipcOpcode::default_offset(),
            Rv32AuipcOpcode::COUNT,
            Rv32AuipcOpcode::default_offset(),
        ),
        ExecutorName::BaseAlu256Rv32 => (
            Rv32BaseAlu256Opcode::default_offset(),
            BaseAluOpcode::COUNT,
            Rv32BaseAlu256Opcode::default_offset(),
        ),
        ExecutorName::LessThanRv32 => (
            LessThanOpcode::default_offset(),
            LessThanOpcode::COUNT,
            LessThanOpcode::default_offset(),
        ),
        ExecutorName::LessThan256Rv32 => (
            Rv32LessThan256Opcode::default_offset(),
            LessThanOpcode::COUNT,
            Rv32LessThan256Opcode::default_offset(),
        ),
        ExecutorName::MultiplicationRv32 => (
            MulOpcode::default_offset(),
            MulOpcode::COUNT,
            MulOpcode::default_offset(),
        ),
        ExecutorName::MultiplicationHighRv32 => (
            MulHOpcode::default_offset(),
            MulHOpcode::COUNT,
            MulHOpcode::default_offset(),
        ),
        ExecutorName::Multiplication256Rv32 => (
            Rv32Mul256Opcode::default_offset(),
            MulOpcode::COUNT,
            Rv32Mul256Opcode::default_offset(),
        ),
        ExecutorName::DivRemRv32 => (
            DivRemOpcode::default_offset(),
            DivRemOpcode::COUNT,
            DivRemOpcode::default_offset(),
        ),
        ExecutorName::ShiftRv32 => (
            ShiftOpcode::default_offset(),
            ShiftOpcode::COUNT,
            ShiftOpcode::default_offset(),
        ),
        ExecutorName::Shift256Rv32 => (
            Rv32Shift256Opcode::default_offset(),
            ShiftOpcode::COUNT,
            Rv32Shift256Opcode::default_offset(),
        ),
        ExecutorName::BranchEqualRv32 => (
            BranchEqualOpcode::default_offset(),
            BranchEqualOpcode::COUNT,
            BranchEqualOpcode::default_offset(),
        ),
        ExecutorName::BranchLessThanRv32 => (
            BranchLessThanOpcode::default_offset(),
            BranchLessThanOpcode::COUNT,
            BranchLessThanOpcode::default_offset(),
        ),
        ExecutorName::CastF => (
            CastfOpcode::default_offset(),
            CastfOpcode::COUNT,
            CastfOpcode::default_offset(),
        ),
        _ => panic!("Not a default executor"),
    };
    (start..(start + len), offset)
}

struct ChipSetProofInputBuilder<SC: StarkGenericConfig> {
    curr_air_id: usize,
    proof_input_per_air: Vec<(usize, AirProofInput<SC>)>,
}

impl<SC: StarkGenericConfig> ChipSetProofInputBuilder<SC> {
    fn new() -> Self {
        Self {
            curr_air_id: 0,
            proof_input_per_air: vec![],
        }
    }
    /// Adds air proof input if one of the main trace matrices is non-empty.
    /// Always increments the internal `curr_air_id` regardless of whether a new air proof input was added or not.
    fn add_air_proof_input(&mut self, air_proof_input: AirProofInput<SC>) {
        let h = if !air_proof_input.raw.cached_mains.is_empty() {
            air_proof_input.raw.cached_mains[0].height()
        } else {
            air_proof_input
                .raw
                .common_main
                .as_ref()
                .map(|trace| trace.height())
                .unwrap()
        };
        if h > 0 {
            self.proof_input_per_air
                .push((self.curr_air_id, air_proof_input));
        }
        self.curr_air_id += 1;
    }

    fn generate_proof_input(self) -> ProofInput<SC> {
        ProofInput {
            per_air: self.proof_input_per_air,
        }
    }
}

fn get_name_and_cells(chip: &impl ChipUsageGetter) -> (String, usize) {
    (chip.air_name(), chip.current_trace_cells())
}<|MERGE_RESOLUTION|>--- conflicted
+++ resolved
@@ -38,11 +38,7 @@
     },
     intrinsics::{
         ecc::{
-<<<<<<< HEAD
             pairing::{EcLineMul013By013Chip, EcLineMulBy01234Chip, MillerDoubleStepChip},
-=======
-            pairing::{EcLineMul013By013Chip, MillerDoubleStepChip},
->>>>>>> 408d9a5a
             sw::{EcAddNeChip, EcDoubleChip},
         },
         hashes::{keccak::hasher::KeccakVmChip, poseidon2::Poseidon2Chip},
@@ -832,7 +828,6 @@
                     executors.insert(global_opcode_idx, chip.clone().into());
                     chips.push(AxVmChip::EcLineMul013By013(chip));
                 }
-<<<<<<< HEAD
                 ExecutorName::EcLineMulBy01234 => {
                     let chip = Rc::new(RefCell::new(EcLineMulBy01234Chip::new(
                         Rv32VecHeapAdapterChip::<F, 2, 12, 12, 32, 32>::new(
@@ -847,8 +842,6 @@
                     executors.insert(global_opcode_idx, chip.clone().into());
                     chips.push(AxVmChip::EcLineMulBy01234(chip));
                 }
-=======
->>>>>>> 408d9a5a
                 _ => unreachable!("Unsupported executor"),
             }
         }
