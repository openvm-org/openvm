use std::{
    cell::RefCell,
    collections::{BTreeMap, BTreeSet},
    iter,
    ops::{Range, RangeInclusive},
    rc::Rc,
    sync::Arc,
};

use adapters::{Rv32HeapAdapterChip, Rv32HeapBranchAdapterChip, Rv32IsEqualModAdapterChip};
use ax_circuit_primitives::{
    bitwise_op_lookup::{BitwiseOperationLookupBus, BitwiseOperationLookupChip},
    range_tuple::{RangeTupleCheckerBus, RangeTupleCheckerChip},
    var_range::{VariableRangeCheckerBus, VariableRangeCheckerChip},
};
use ax_ecc_primitives::field_expression::ExprBuilderConfig;
use ax_stark_backend::{
    config::{Domain, StarkGenericConfig},
    p3_commit::PolynomialSpace,
    prover::types::{AirProofInput, CommittedTraceData, ProofInput},
    rap::AnyRap,
    Chip, ChipUsageGetter,
};
use axvm_ecc_constants::{BLS12381, BN254};
use axvm_instructions::{program::Program, *};
use itertools::zip_eq;
use num_bigint_dig::BigUint;
use p3_field::PrimeField32;
use p3_matrix::Matrix;
use parking_lot::Mutex;
use program::DEFAULT_PC_STEP;
use strum::EnumCount;

use super::{vm_poseidon2_config, EcCurve, PairingCurve, Streams};
use crate::{
    arch::{AxVmChip, AxVmExecutor, ExecutionBus, ExecutorName, VmConfig},
    intrinsics::{
        ecc::{
            fp2::{Fp2AddSubChip, Fp2MulDivChip},
            pairing::{
                EcLineMul013By013Chip, EcLineMul023By023Chip, EcLineMulBy01234Chip,
                EcLineMulBy02345Chip, EvaluateLineChip, MillerDoubleAndAddStepChip,
                MillerDoubleStepChip,
            },
            sw::{EcAddNeChip, EcDoubleChip},
        },
        hashes::{keccak256::KeccakVmChip, poseidon2::Poseidon2Chip},
        int256::{
            Rv32BaseAlu256Chip, Rv32BranchEqual256Chip, Rv32BranchLessThan256Chip,
            Rv32LessThan256Chip, Rv32Multiplication256Chip, Rv32Shift256Chip,
        },
        modular::{
            ModularAddSubChip, ModularAddSubCoreChip, ModularIsEqualChip, ModularIsEqualCoreChip,
            ModularMulDivChip, ModularMulDivCoreChip,
        },
    },
    kernels::{
        adapters::{
            branch_native_adapter::BranchNativeAdapterChip, convert_adapter::ConvertAdapterChip,
            jal_native_adapter::JalNativeAdapterChip,
            loadstore_native_adapter::NativeLoadStoreAdapterChip,
            native_adapter::NativeAdapterChip,
            native_vectorized_adapter::NativeVectorizedAdapterChip,
        },
        branch_eq::KernelBranchEqChip,
        castf::{CastFChip, CastFCoreChip},
        field_arithmetic::{FieldArithmeticChip, FieldArithmeticCoreChip},
        field_extension::{FieldExtensionChip, FieldExtensionCoreChip},
        fri::FriMatOpeningChip,
        jal::{JalCoreChip, KernelJalChip},
        loadstore::{KernelLoadStoreChip, KernelLoadStoreCoreChip},
        public_values::{core::PublicValuesCoreChip, PublicValuesChip},
    },
    rv32im::{
        adapters::{
            Rv32BaseAluAdapterChip, Rv32BranchAdapterChip, Rv32CondRdWriteAdapterChip,
            Rv32HintStoreAdapterChip, Rv32JalrAdapterChip, Rv32LoadStoreAdapterChip,
            Rv32MultAdapterChip, Rv32RdWriteAdapterChip, Rv32VecHeapAdapterChip,
            Rv32VecHeapTwoReadsAdapterChip,
        },
        *,
    },
    system::{
        connector::VmConnectorChip,
        memory::{
            merkle::MemoryMerkleBus, offline_checker::MemoryBus, Equipartition, MemoryController,
            MemoryControllerRef, CHUNK, MERKLE_AIR_OFFSET,
        },
        phantom::PhantomChip,
        program::{ProgramBus, ProgramChip},
    },
};

pub const EXECUTION_BUS: usize = 0;
pub const MEMORY_BUS: usize = 1;
pub const RANGE_CHECKER_BUS: usize = 4;
pub const POSEIDON2_DIRECT_BUS: usize = 6;
pub const READ_INSTRUCTION_BUS: usize = 8;
pub const BITWISE_OP_LOOKUP_BUS: usize = 9;
pub const BYTE_XOR_BUS: usize = 10;
//pub const BYTE_XOR_BUS: XorBus = XorBus(8);
pub const RANGE_TUPLE_CHECKER_BUS: usize = 11;
pub const MEMORY_MERKLE_BUS: usize = 12;

pub const PROGRAM_AIR_ID: usize = 0;
/// ProgramAir is the first AIR so its cached trace should be the first main trace.
pub const PROGRAM_CACHED_TRACE_INDEX: usize = 0;
pub const CONNECTOR_AIR_ID: usize = 1;
/// If PublicValuesAir is **enabled**, its AIR ID is 2. PublicValuesAir is always disabled when
/// using persistent memory.
pub const PUBLIC_VALUES_AIR_ID: usize = 2;
/// If VM uses persistent memory, all AIRs of MemoryController are added after ConnectorChip.
/// Merkle AIR commits start/final memory states.
pub const MERKLE_AIR_ID: usize = CONNECTOR_AIR_ID + 1 + MERKLE_AIR_OFFSET;

pub struct VmChipSet<F: PrimeField32> {
    pub executors: BTreeMap<usize, AxVmExecutor<F>>,

    // ATTENTION: chip destruction should follow the following field order:
    pub program_chip: ProgramChip<F>,
    pub connector_chip: VmConnectorChip<F>,
    /// PublicValuesChip is disabled when num_public_values == 0.
    pub public_values_chip: Option<Rc<RefCell<PublicValuesChip<F>>>>,
    pub chips: Vec<AxVmChip<F>>,
    pub overridden_executor_heights: Option<BTreeMap<ExecutorName, usize>>,
    pub memory_controller: MemoryControllerRef<F>,
    pub range_checker_chip: Arc<VariableRangeCheckerChip>,
}

impl<F: PrimeField32> VmChipSet<F> {
    /// Returns the AIR ID of the given executor if it exists.
    pub fn get_executor_air_id(&self, executor: ExecutorName) -> Option<usize> {
        let mut air_id = PUBLIC_VALUES_AIR_ID;
        if self.public_values_chip.is_some() {
            air_id += 1;
        }
        air_id += self.memory_controller.borrow().air_names().len();
        for chip in &self.chips {
            if let AxVmChip::Executor(chip) = chip {
                let name: ExecutorName = chip.into();
                if name == executor {
                    return Some(air_id);
                }
            }
            air_id += 1
        }
        None
    }
    pub(crate) fn set_program(&mut self, program: Program<F>) {
        self.program_chip.set_program(program);
    }
    pub(crate) fn set_streams(&mut self, streams: Arc<Mutex<Streams<F>>>) {
        for chip in self.chips.iter_mut() {
            if let AxVmChip::Executor(chip) = chip {
                match chip {
                    AxVmExecutor::LoadStore(chip) => {
                        chip.borrow_mut().core.set_streams(streams.clone())
                    }
                    AxVmExecutor::HintStoreRv32(chip) => {
                        chip.borrow_mut().core.set_streams(streams.clone())
                    }
                    AxVmExecutor::Phantom(chip) => chip.borrow_mut().set_streams(streams.clone()),
                    _ => {}
                }
            }
        }
    }
    pub(crate) fn current_trace_cells(&self) -> BTreeMap<String, usize> {
        iter::once(get_name_and_cells(&self.program_chip))
            .chain([get_name_and_cells(&self.connector_chip)])
            .chain(self.public_values_chip.as_ref().map(get_name_and_cells))
            .chain(zip_eq(
                self.memory_controller.borrow().air_names(),
                self.memory_controller.borrow().current_trace_cells(),
            ))
            .chain(self.chips.iter().map(get_name_and_cells))
            .chain([get_name_and_cells(&self.range_checker_chip)])
            .collect()
    }
    pub(crate) fn airs<SC: StarkGenericConfig>(&self) -> Vec<Arc<dyn AnyRap<SC>>>
    where
        Domain<SC>: PolynomialSpace<Val = F>,
    {
        // ATTENTION: The order of AIR MUST be consistent with `generate_proof_input`.
        let program_rap = Arc::new(self.program_chip.air) as Arc<dyn AnyRap<SC>>;
        let connector_rap = Arc::new(self.connector_chip.air) as Arc<dyn AnyRap<SC>>;
        [program_rap, connector_rap]
            .into_iter()
            .chain(self.public_values_chip.as_ref().map(|chip| chip.air()))
            .chain(self.memory_controller.borrow().airs())
            .chain(self.chips.iter().map(|chip| chip.air()))
            .chain(iter::once(self.range_checker_chip.air()))
            .collect()
    }

    pub(crate) fn generate_proof_input<SC: StarkGenericConfig>(
        self,
        cached_program: Option<CommittedTraceData<SC>>,
    ) -> ProofInput<SC>
    where
        Domain<SC>: PolynomialSpace<Val = F>,
    {
        // ATTENTION: The order of AIR proof input generation MUST be consistent with `airs`.

        // Drop all strong references to chips other than self.chips, which will be consumed next.
        drop(self.executors);

        let mut pi_builder = ChipSetProofInputBuilder::new();
        // System: Program Chip
        debug_assert_eq!(pi_builder.curr_air_id, PROGRAM_AIR_ID);
        pi_builder.add_air_proof_input(self.program_chip.generate_air_proof_input(cached_program));
        // System: Connector Chip
        debug_assert_eq!(pi_builder.curr_air_id, CONNECTOR_AIR_ID);
        pi_builder.add_air_proof_input(self.connector_chip.generate_air_proof_input());
        // Kernel: PublicValues Chip
        if let Some(chip) = self.public_values_chip {
            debug_assert_eq!(pi_builder.curr_air_id, PUBLIC_VALUES_AIR_ID);
            pi_builder.add_air_proof_input(chip.generate_air_proof_input());
        }
        // Non-system chips: ONLY AirProofInput generation to release strong references.
        // Will be added after MemoryController for AIR ordering.
        let non_sys_inputs: Vec<_> =
            self.chips
                .into_iter()
                .map(|chip| {
                    if let AxVmChip::Executor(executor) = chip {
                        let height = self.overridden_executor_heights.as_ref().and_then(
                            |overridden_heights| {
                                let executor_name: ExecutorName = (&executor).into();
                                overridden_heights.get(&executor_name).copied()
                            },
                        );
                        if let Some(height) = height {
                            executor.generate_air_proof_input_with_height(height)
                        } else {
                            executor.generate_air_proof_input()
                        }
                    } else {
                        chip.generate_air_proof_input()
                    }
                })
                .collect();
        // System: Memory Controller
        {
            // memory
            let memory_controller = Rc::try_unwrap(self.memory_controller)
                .expect("other chips still hold a reference to memory chip")
                .into_inner();

            let air_proof_inputs = memory_controller.generate_air_proof_inputs();
            for air_proof_input in air_proof_inputs {
                pi_builder.add_air_proof_input(air_proof_input);
            }
        }
        // Non-system chips
        non_sys_inputs
            .into_iter()
            .for_each(|input| pi_builder.add_air_proof_input(input));
        // System: Range Checker Chip
        pi_builder.add_air_proof_input(self.range_checker_chip.generate_air_proof_input());

        pi_builder.generate_proof_input()
    }
}

impl VmConfig {
    pub fn create_chip_set<F: PrimeField32>(&self) -> VmChipSet<F> {
        let execution_bus = ExecutionBus(EXECUTION_BUS);
        let program_bus = ProgramBus(READ_INSTRUCTION_BUS);
        let memory_bus = MemoryBus(MEMORY_BUS);
        let merkle_bus = MemoryMerkleBus(MEMORY_MERKLE_BUS);
        let range_bus = VariableRangeCheckerBus::new(RANGE_CHECKER_BUS, self.memory_config.decomp);
        let range_checker = Arc::new(VariableRangeCheckerChip::new(range_bus));
        let bitwise_lookup_bus = BitwiseOperationLookupBus::new(BITWISE_OP_LOOKUP_BUS);
        let bitwise_lookup_chip = Arc::new(BitwiseOperationLookupChip::new(bitwise_lookup_bus));

        let memory_controller = if self.continuation_enabled {
            Rc::new(RefCell::new(MemoryController::with_persistent_memory(
                memory_bus,
                self.memory_config,
                range_checker.clone(),
                merkle_bus,
                Equipartition::<F, CHUNK>::new(),
            )))
        } else {
            Rc::new(RefCell::new(MemoryController::with_volatile_memory(
                memory_bus,
                self.memory_config,
                range_checker.clone(),
            )))
        };
        let program_chip = ProgramChip::default();

        let mut executors: BTreeMap<usize, AxVmExecutor<F>> = BTreeMap::new();

        // Use BTreeSet to ensure deterministic order.
        // NOTE: The order of entries in `chips` must be a linear extension of the dependency DAG.
        // That is, if chip A holds a strong reference to chip B, then A must precede B in `required_executors`.
        let mut required_executors: BTreeSet<_> = self.executors.clone().into_iter().collect();
        let mut chips = vec![];

        let mul_u256_enabled = required_executors.contains(&ExecutorName::Multiplication256Rv32);
        let range_tuple_bus = RangeTupleCheckerBus::new(
            RANGE_TUPLE_CHECKER_BUS,
            [(1 << 8), if mul_u256_enabled { 32 } else { 8 } * (1 << 8)],
        );
        let range_tuple_checker = Arc::new(RangeTupleCheckerChip::new(range_tuple_bus));

        // PublicValuesChip is required when num_public_values > 0 in single segment mode.
        let public_values_chip = if !self.continuation_enabled && self.num_public_values > 0 {
            let (range, offset) = default_executor_range(ExecutorName::PublicValues);
            let chip = Rc::new(RefCell::new(PublicValuesChip::new(
                NativeAdapterChip::new(execution_bus, program_bus, memory_controller.clone()),
                PublicValuesCoreChip::new(self.num_public_values, offset),
                memory_controller.clone(),
            )));
            for opcode in range {
                executors.insert(opcode, chip.clone().into());
            }
            Some(chip)
        } else {
            assert!(
                !required_executors.contains(&ExecutorName::PublicValues),
                "PublicValuesChip should not be used in continuation mode."
            );
            None
        };
        // We always put Poseidon2 chips in the end. So it will be initialized separately.
        let has_poseidon_chip = required_executors.contains(&ExecutorName::Poseidon2);
        if has_poseidon_chip {
            required_executors.remove(&ExecutorName::Poseidon2);
        }
        // We may not use this chip if the memory kind is volatile and there is no executor for Poseidon2.
        let needs_poseidon_chip = has_poseidon_chip || self.continuation_enabled;

        for &executor in required_executors.iter() {
            let (range, offset) = default_executor_range(executor);
            for opcode in range.clone() {
                if executors.contains_key(&opcode) {
                    panic!("Attempting to override an executor for opcode {opcode}");
                }
            }
            match executor {
                ExecutorName::Phantom => {
                    let phantom_chip = Rc::new(RefCell::new(PhantomChip::new(
                        execution_bus,
                        program_bus,
                        memory_controller.clone(),
                        offset,
                    )));
                    for opcode in range {
                        executors.insert(opcode, phantom_chip.clone().into());
                    }
                    chips.push(AxVmChip::Executor(phantom_chip.into()));
                }
                ExecutorName::LoadStore => {
                    let chip = Rc::new(RefCell::new(KernelLoadStoreChip::<F, 1>::new(
                        NativeLoadStoreAdapterChip::new(
                            execution_bus,
                            program_bus,
                            memory_controller.clone(),
                            offset,
                        ),
                        KernelLoadStoreCoreChip::new(offset),
                        memory_controller.clone(),
                    )));
                    for opcode in range {
                        executors.insert(opcode, chip.clone().into());
                    }
                    chips.push(AxVmChip::Executor(chip.into()));
                }
                ExecutorName::BranchEqual => {
                    let chip = Rc::new(RefCell::new(KernelBranchEqChip::new(
                        BranchNativeAdapterChip::<_>::new(
                            execution_bus,
                            program_bus,
                            memory_controller.clone(),
                        ),
                        BranchEqualCoreChip::new(offset, DEFAULT_PC_STEP),
                        memory_controller.clone(),
                    )));
                    for opcode in range {
                        executors.insert(opcode, chip.clone().into());
                    }
                    chips.push(AxVmChip::Executor(chip.into()));
                }
                ExecutorName::Jal => {
                    let chip = Rc::new(RefCell::new(KernelJalChip::new(
                        JalNativeAdapterChip::<_>::new(
                            execution_bus,
                            program_bus,
                            memory_controller.clone(),
                        ),
                        JalCoreChip::new(offset),
                        memory_controller.clone(),
                    )));
                    for opcode in range {
                        executors.insert(opcode, chip.clone().into());
                    }
                    chips.push(AxVmChip::Executor(chip.into()));
                }
                ExecutorName::FieldArithmetic => {
                    let chip = Rc::new(RefCell::new(FieldArithmeticChip::new(
                        NativeAdapterChip::new(
                            execution_bus,
                            program_bus,
                            memory_controller.clone(),
                        ),
                        FieldArithmeticCoreChip::new(offset),
                        memory_controller.clone(),
                    )));
                    for opcode in range {
                        executors.insert(opcode, chip.clone().into());
                    }
                    chips.push(AxVmChip::Executor(chip.into()));
                }
                ExecutorName::FieldExtension => {
                    let chip = Rc::new(RefCell::new(FieldExtensionChip::new(
                        NativeVectorizedAdapterChip::new(
                            execution_bus,
                            program_bus,
                            memory_controller.clone(),
                        ),
                        FieldExtensionCoreChip::new(offset),
                        memory_controller.clone(),
                    )));
                    for opcode in range {
                        executors.insert(opcode, chip.clone().into());
                    }
                    chips.push(AxVmChip::Executor(chip.into()));
                }
                ExecutorName::PublicValues => {}
                ExecutorName::Poseidon2 => {}
                ExecutorName::Keccak256Rv32 => {
                    let chip = Rc::new(RefCell::new(KeccakVmChip::new(
                        execution_bus,
                        program_bus,
                        memory_controller.clone(),
                        bitwise_lookup_chip.clone(),
                        offset,
                    )));
                    for opcode in range {
                        executors.insert(opcode, chip.clone().into());
                    }
                    chips.push(AxVmChip::Executor(chip.into()));
                }
                ExecutorName::FriMatOpening => {
                    let chip = Rc::new(RefCell::new(FriMatOpeningChip::new(
                        memory_controller.clone(),
                        execution_bus,
                        program_bus,
                        offset,
                    )));
                    for opcode in range {
                        executors.insert(opcode, chip.clone().into());
                    }
                    chips.push(AxVmChip::Executor(chip.into()));
                }
                ExecutorName::BaseAluRv32 => {
                    let chip = Rc::new(RefCell::new(Rv32BaseAluChip::new(
                        Rv32BaseAluAdapterChip::new(
                            execution_bus,
                            program_bus,
                            memory_controller.clone(),
                        ),
                        BaseAluCoreChip::new(bitwise_lookup_chip.clone(), offset),
                        memory_controller.clone(),
                    )));
                    for opcode in range {
                        executors.insert(opcode, chip.clone().into());
                    }
                    chips.push(AxVmChip::Executor(chip.into()));
                }
                ExecutorName::LessThanRv32 => {
                    let chip = Rc::new(RefCell::new(Rv32LessThanChip::new(
                        Rv32BaseAluAdapterChip::new(
                            execution_bus,
                            program_bus,
                            memory_controller.clone(),
                        ),
                        LessThanCoreChip::new(bitwise_lookup_chip.clone(), offset),
                        memory_controller.clone(),
                    )));
                    for opcode in range {
                        executors.insert(opcode, chip.clone().into());
                    }
                    chips.push(AxVmChip::Executor(chip.into()));
                }
                ExecutorName::MultiplicationRv32 => {
                    let chip = Rc::new(RefCell::new(Rv32MultiplicationChip::new(
                        Rv32MultAdapterChip::new(
                            execution_bus,
                            program_bus,
                            memory_controller.clone(),
                        ),
                        MultiplicationCoreChip::new(range_tuple_checker.clone(), offset),
                        memory_controller.clone(),
                    )));
                    for opcode in range {
                        executors.insert(opcode, chip.clone().into());
                    }
                    chips.push(AxVmChip::Executor(chip.into()));
                }
                ExecutorName::MultiplicationHighRv32 => {
                    let chip = Rc::new(RefCell::new(Rv32MulHChip::new(
                        Rv32MultAdapterChip::new(
                            execution_bus,
                            program_bus,
                            memory_controller.clone(),
                        ),
                        MulHCoreChip::new(
                            bitwise_lookup_chip.clone(),
                            range_tuple_checker.clone(),
                            offset,
                        ),
                        memory_controller.clone(),
                    )));
                    for opcode in range {
                        executors.insert(opcode, chip.clone().into());
                    }
                    chips.push(AxVmChip::Executor(chip.into()));
                }
                ExecutorName::DivRemRv32 => {
                    let chip = Rc::new(RefCell::new(Rv32DivRemChip::new(
                        Rv32MultAdapterChip::new(
                            execution_bus,
                            program_bus,
                            memory_controller.clone(),
                        ),
                        DivRemCoreChip::new(
                            bitwise_lookup_chip.clone(),
                            range_tuple_checker.clone(),
                            offset,
                        ),
                        memory_controller.clone(),
                    )));
                    for opcode in range {
                        executors.insert(opcode, chip.clone().into());
                    }
                    chips.push(AxVmChip::Executor(chip.into()));
                }
                ExecutorName::ShiftRv32 => {
                    let chip = Rc::new(RefCell::new(Rv32ShiftChip::new(
                        Rv32BaseAluAdapterChip::new(
                            execution_bus,
                            program_bus,
                            memory_controller.clone(),
                        ),
                        ShiftCoreChip::new(
                            bitwise_lookup_chip.clone(),
                            range_checker.clone(),
                            offset,
                        ),
                        memory_controller.clone(),
                    )));
                    for opcode in range {
                        executors.insert(opcode, chip.clone().into());
                    }
                    chips.push(AxVmChip::Executor(chip.into()));
                }
                ExecutorName::LoadStoreRv32 => {
                    let chip = Rc::new(RefCell::new(Rv32LoadStoreChip::new(
                        Rv32LoadStoreAdapterChip::new(
                            execution_bus,
                            program_bus,
                            memory_controller.clone(),
                            range_checker.clone(),
                            offset,
                        ),
                        LoadStoreCoreChip::new(offset),
                        memory_controller.clone(),
                    )));
                    for opcode in range {
                        executors.insert(opcode, chip.clone().into());
                    }
                    chips.push(AxVmChip::Executor(chip.into()));
                }
                ExecutorName::LoadSignExtendRv32 => {
                    let chip = Rc::new(RefCell::new(Rv32LoadSignExtendChip::new(
                        Rv32LoadStoreAdapterChip::new(
                            execution_bus,
                            program_bus,
                            memory_controller.clone(),
                            range_checker.clone(),
                            offset,
                        ),
                        LoadSignExtendCoreChip::new(range_checker.clone(), offset),
                        memory_controller.clone(),
                    )));
                    for opcode in range {
                        executors.insert(opcode, chip.clone().into());
                    }
                    chips.push(AxVmChip::Executor(chip.into()));
                }
                ExecutorName::HintStoreRv32 => {
                    let chip = Rc::new(RefCell::new(Rv32HintStoreChip::new(
                        Rv32HintStoreAdapterChip::new(
                            execution_bus,
                            program_bus,
                            memory_controller.clone(),
                            range_checker.clone(),
                        ),
                        Rv32HintStoreCoreChip::new(bitwise_lookup_chip.clone(), offset),
                        memory_controller.clone(),
                    )));
                    for opcode in range {
                        executors.insert(opcode, chip.clone().into());
                    }
                    chips.push(AxVmChip::Executor(chip.into()));
                }
                ExecutorName::BranchEqualRv32 => {
                    let chip = Rc::new(RefCell::new(Rv32BranchEqualChip::new(
                        Rv32BranchAdapterChip::new(
                            execution_bus,
                            program_bus,
                            memory_controller.clone(),
                        ),
                        BranchEqualCoreChip::new(offset, DEFAULT_PC_STEP),
                        memory_controller.clone(),
                    )));
                    for opcode in range {
                        executors.insert(opcode, chip.clone().into());
                    }
                    chips.push(AxVmChip::Executor(chip.into()));
                }
                ExecutorName::BranchLessThanRv32 => {
                    let chip = Rc::new(RefCell::new(Rv32BranchLessThanChip::new(
                        Rv32BranchAdapterChip::new(
                            execution_bus,
                            program_bus,
                            memory_controller.clone(),
                        ),
                        BranchLessThanCoreChip::new(bitwise_lookup_chip.clone(), offset),
                        memory_controller.clone(),
                    )));
                    for opcode in range {
                        executors.insert(opcode, chip.clone().into());
                    }
                    chips.push(AxVmChip::Executor(chip.into()));
                }
                ExecutorName::JalLuiRv32 => {
                    let chip = Rc::new(RefCell::new(Rv32JalLuiChip::new(
                        Rv32CondRdWriteAdapterChip::new(
                            execution_bus,
                            program_bus,
                            memory_controller.clone(),
                        ),
                        Rv32JalLuiCoreChip::new(bitwise_lookup_chip.clone(), offset),
                        memory_controller.clone(),
                    )));
                    for opcode in range {
                        executors.insert(opcode, chip.clone().into());
                    }
                    chips.push(AxVmChip::Executor(chip.into()));
                }
                ExecutorName::JalrRv32 => {
                    let chip = Rc::new(RefCell::new(Rv32JalrChip::new(
                        Rv32JalrAdapterChip::new(
                            execution_bus,
                            program_bus,
                            memory_controller.clone(),
                        ),
                        Rv32JalrCoreChip::new(
                            bitwise_lookup_chip.clone(),
                            range_checker.clone(),
                            offset,
                        ),
                        memory_controller.clone(),
                    )));
                    for opcode in range {
                        executors.insert(opcode, chip.clone().into());
                    }
                    chips.push(AxVmChip::Executor(chip.into()));
                }
                ExecutorName::AuipcRv32 => {
                    let chip = Rc::new(RefCell::new(Rv32AuipcChip::new(
                        Rv32RdWriteAdapterChip::new(
                            execution_bus,
                            program_bus,
                            memory_controller.clone(),
                        ),
                        Rv32AuipcCoreChip::new(bitwise_lookup_chip.clone(), offset),
                        memory_controller.clone(),
                    )));
                    for opcode in range {
                        executors.insert(opcode, chip.clone().into());
                    }
                    chips.push(AxVmChip::Executor(chip.into()));
                }
                ExecutorName::BaseAlu256Rv32 => {
                    let chip = Rc::new(RefCell::new(Rv32BaseAlu256Chip::new(
                        Rv32HeapAdapterChip::new(
                            execution_bus,
                            program_bus,
                            memory_controller.clone(),
                            bitwise_lookup_chip.clone(),
                        ),
                        BaseAluCoreChip::new(bitwise_lookup_chip.clone(), offset),
                        memory_controller.clone(),
                    )));
                    for opcode in range {
                        executors.insert(opcode, chip.clone().into());
                    }
                    chips.push(AxVmChip::Executor(chip.into()));
                }
                ExecutorName::LessThan256Rv32 => {
                    let chip = Rc::new(RefCell::new(Rv32LessThan256Chip::new(
                        Rv32HeapAdapterChip::new(
                            execution_bus,
                            program_bus,
                            memory_controller.clone(),
                            bitwise_lookup_chip.clone(),
                        ),
                        LessThanCoreChip::new(bitwise_lookup_chip.clone(), offset),
                        memory_controller.clone(),
                    )));
                    for opcode in range {
                        executors.insert(opcode, chip.clone().into());
                    }
                    chips.push(AxVmChip::Executor(chip.into()));
                }
                ExecutorName::Multiplication256Rv32 => {
                    let chip = Rc::new(RefCell::new(Rv32Multiplication256Chip::new(
                        Rv32HeapAdapterChip::new(
                            execution_bus,
                            program_bus,
                            memory_controller.clone(),
                            bitwise_lookup_chip.clone(),
                        ),
                        MultiplicationCoreChip::new(range_tuple_checker.clone(), offset),
                        memory_controller.clone(),
                    )));
                    for opcode in range {
                        executors.insert(opcode, chip.clone().into());
                    }
                    chips.push(AxVmChip::Executor(chip.into()));
                }
                ExecutorName::Shift256Rv32 => {
                    let chip = Rc::new(RefCell::new(Rv32Shift256Chip::new(
                        Rv32HeapAdapterChip::new(
                            execution_bus,
                            program_bus,
                            memory_controller.clone(),
                            bitwise_lookup_chip.clone(),
                        ),
                        ShiftCoreChip::new(
                            bitwise_lookup_chip.clone(),
                            range_checker.clone(),
                            offset,
                        ),
                        memory_controller.clone(),
                    )));
                    for opcode in range {
                        executors.insert(opcode, chip.clone().into());
                    }
                    chips.push(AxVmChip::Executor(chip.into()));
                }
                ExecutorName::BranchEqual256Rv32 => {
                    let chip = Rc::new(RefCell::new(Rv32BranchEqual256Chip::new(
                        Rv32HeapBranchAdapterChip::new(
                            execution_bus,
                            program_bus,
                            memory_controller.clone(),
                            bitwise_lookup_chip.clone(),
                        ),
                        BranchEqualCoreChip::new(offset, DEFAULT_PC_STEP),
                        memory_controller.clone(),
                    )));
                    for opcode in range {
                        executors.insert(opcode, chip.clone().into());
                    }
                    chips.push(AxVmChip::Executor(chip.into()));
                }
                ExecutorName::BranchLessThan256Rv32 => {
                    let chip = Rc::new(RefCell::new(Rv32BranchLessThan256Chip::new(
                        Rv32HeapBranchAdapterChip::new(
                            execution_bus,
                            program_bus,
                            memory_controller.clone(),
                            bitwise_lookup_chip.clone(),
                        ),
                        BranchLessThanCoreChip::new(bitwise_lookup_chip.clone(), offset),
                        memory_controller.clone(),
                    )));
                    for opcode in range {
                        executors.insert(opcode, chip.clone().into());
                    }
                    chips.push(AxVmChip::Executor(chip.into()));
                }
                ExecutorName::CastF => {
                    let chip = Rc::new(RefCell::new(CastFChip::new(
                        ConvertAdapterChip::new(
                            execution_bus,
                            program_bus,
                            memory_controller.clone(),
                        ),
                        CastFCoreChip::new(
                            memory_controller.borrow().range_checker.clone(),
                            offset,
                        ),
                        memory_controller.clone(),
                    )));
                    for opcode in range {
                        executors.insert(opcode, chip.clone().into());
                    }
                    chips.push(AxVmChip::Executor(chip.into()));
                }
                _ => {
                    unreachable!("Unsupported executor")
                }
            }
        }

        if needs_poseidon_chip {
            let (range, offset) = default_executor_range(ExecutorName::Poseidon2);
            let poseidon_chip = Rc::new(RefCell::new(Poseidon2Chip::from_poseidon2_config(
                vm_poseidon2_config(),
                self.poseidon2_max_constraint_degree,
                execution_bus,
                program_bus,
                memory_controller.clone(),
                offset,
            )));
            for opcode in range {
                executors.insert(opcode, poseidon_chip.clone().into());
            }
            chips.push(AxVmChip::Executor(poseidon_chip.into()));
        }

        for (local_opcode_idx, class_offset, executor, modulus) in
            gen_ec_executor_tuple(&self.supported_ec_curves)
        {
            let global_opcode_idx = local_opcode_idx + class_offset;
            if executors.contains_key(&global_opcode_idx) {
                let name = ExecutorName::from(executors.get(&global_opcode_idx).unwrap());
                panic!(
                    "Attempting to override an executor for opcode {global_opcode_idx} with executor {:?}",
                    name
                );
            }
            let config32 = ExprBuilderConfig {
                modulus: modulus.clone(),
                num_limbs: 32,
                limb_bits: 8,
            };
            let config48 = ExprBuilderConfig {
                modulus,
                num_limbs: 48,
                limb_bits: 8,
            };
            match executor {
                ExecutorName::EcAddNeRv32_2x32 => {
                    let chip = Rc::new(RefCell::new(EcAddNeChip::new(
                        Rv32VecHeapAdapterChip::<F, 2, 2, 2, 32, 32>::new(
                            execution_bus,
                            program_bus,
                            memory_controller.clone(),
                            bitwise_lookup_chip.clone(),
                        ),
                        memory_controller.clone(),
                        config32,
                        class_offset,
                    )));
                    executors.insert(global_opcode_idx, chip.clone().into());
                    chips.push(AxVmChip::Executor(chip.into()));
                }
                ExecutorName::EcDoubleRv32_2x32 => {
                    let chip = Rc::new(RefCell::new(EcDoubleChip::new(
                        Rv32VecHeapAdapterChip::<F, 1, 2, 2, 32, 32>::new(
                            execution_bus,
                            program_bus,
                            memory_controller.clone(),
                            bitwise_lookup_chip.clone(),
                        ),
                        memory_controller.clone(),
                        config32,
                        class_offset,
                    )));
                    executors.insert(global_opcode_idx, chip.clone().into());
                    chips.push(AxVmChip::Executor(chip.into()));
                }
                ExecutorName::EcAddNeRv32_6x16 => {
                    let chip = Rc::new(RefCell::new(EcAddNeChip::new(
                        Rv32VecHeapAdapterChip::<F, 2, 6, 6, 16, 16>::new(
                            execution_bus,
                            program_bus,
                            memory_controller.clone(),
                            bitwise_lookup_chip.clone(),
                        ),
                        memory_controller.clone(),
                        config48,
                        class_offset,
                    )));
                    executors.insert(global_opcode_idx, chip.clone().into());
                    chips.push(AxVmChip::Executor(chip.into()));
                }
                ExecutorName::EcDoubleRv32_6x16 => {
                    let chip = Rc::new(RefCell::new(EcDoubleChip::new(
                        Rv32VecHeapAdapterChip::<F, 1, 6, 6, 16, 16>::new(
                            execution_bus,
                            program_bus,
                            memory_controller.clone(),
                            bitwise_lookup_chip.clone(),
                        ),
                        memory_controller.clone(),
                        config48,
                        class_offset,
                    )));
                    executors.insert(global_opcode_idx, chip.clone().into());
                    chips.push(AxVmChip::Executor(chip.into()));
                }
                _ => unreachable!("Unsupported executor"),
            }
        }

        for (local_opcode_idx, class_offset, executor, modulus) in
            gen_pairing_executor_tuple(&self.supported_pairing_curves)
        {
            let global_opcode_idx = local_opcode_idx + class_offset;
            if executors.contains_key(&global_opcode_idx) {
                panic!("Attempting to override an executor for opcode {global_opcode_idx}");
            }
            let config32 = ExprBuilderConfig {
                modulus: modulus.clone(),
                num_limbs: 32,
                limb_bits: 8,
            };
            let config48 = ExprBuilderConfig {
                modulus,
                num_limbs: 48,
                limb_bits: 8,
            };
            match executor {
                ExecutorName::MillerDoubleStepRv32_32 => {
                    let chip = Rc::new(RefCell::new(MillerDoubleStepChip::new(
                        Rv32VecHeapAdapterChip::<F, 1, 4, 8, 32, 32>::new(
                            execution_bus,
                            program_bus,
                            memory_controller.clone(),
                            bitwise_lookup_chip.clone(),
                        ),
                        memory_controller.clone(),
                        config32,
                        class_offset,
                    )));
                    executors.insert(global_opcode_idx, chip.clone().into());
                    chips.push(AxVmChip::Executor(chip.into()));
                }
                ExecutorName::MillerDoubleStepRv32_48 => {
                    let chip = Rc::new(RefCell::new(MillerDoubleStepChip::new(
                        Rv32VecHeapAdapterChip::<F, 1, 12, 24, 16, 16>::new(
                            execution_bus,
                            program_bus,
                            memory_controller.clone(),
                            bitwise_lookup_chip.clone(),
                        ),
                        memory_controller.clone(),
                        config48,
                        class_offset,
                    )));
                    executors.insert(global_opcode_idx, chip.clone().into());
                    chips.push(AxVmChip::Executor(chip.into()));
                }
<<<<<<< HEAD
                ExecutorName::MillerDoubleAndAddStepRv32_32 => {
                    let chip = Rc::new(RefCell::new(MillerDoubleAndAddStepChip::new(
                        Rv32VecHeapAdapterChip::<F, 2, 4, 12, 32, 32>::new(
=======
                ExecutorName::EcLineMulBy01234 => {
                    let chip = Rc::new(RefCell::new(EcLineMulBy01234Chip::new(
                        Rv32VecHeapTwoReadsAdapterChip::<F, 12, 10, 12, 32, 32>::new(
>>>>>>> 38b7cfaf
                            execution_bus,
                            program_bus,
                            memory_controller.clone(),
                            bitwise_lookup_chip.clone(),
                        ),
                        memory_controller.clone(),
                        config32,
                        class_offset,
                    )));
                    executors.insert(global_opcode_idx, chip.clone().into());
                    chips.push(AxVmChip::Executor(chip.into()));
                }
<<<<<<< HEAD

                ExecutorName::MillerDoubleAndAddStepRv32_48 => {
                    let chip = Rc::new(RefCell::new(MillerDoubleAndAddStepChip::new(
                        Rv32VecHeapAdapterChip::<F, 2, 12, 36, 16, 16>::new(
=======
                ExecutorName::EcLineMulBy02345 => {
                    let chip = Rc::new(RefCell::new(EcLineMulBy02345Chip::new(
                        Rv32VecHeapTwoReadsAdapterChip::<F, 36, 30, 36, 16, 16>::new(
>>>>>>> 38b7cfaf
                            execution_bus,
                            program_bus,
                            memory_controller.clone(),
                            bitwise_lookup_chip.clone(),
                        ),
                        memory_controller.clone(),
                        config48,
                        class_offset,
                    )));
                    executors.insert(global_opcode_idx, chip.clone().into());
                    chips.push(AxVmChip::Executor(chip.into()));
                }
                ExecutorName::EvaluateLineRv32_32 => {
                    let chip = Rc::new(RefCell::new(EvaluateLineChip::new(
                        Rv32VecHeapTwoReadsAdapterChip::<F, 4, 2, 4, 32, 32>::new(
                            execution_bus,
                            program_bus,
                            memory_controller.clone(),
                        ),
                        memory_controller.clone(),
                        config32,
                        class_offset,
                    )));
                    executors.insert(global_opcode_idx, chip.clone().into());
                    chips.push(AxVmChip::Executor(chip.into()));
                }
                ExecutorName::EvaluateLineRv32_48 => {
                    let chip = Rc::new(RefCell::new(EvaluateLineChip::new(
                        Rv32VecHeapTwoReadsAdapterChip::<F, 12, 6, 12, 16, 16>::new(
                            execution_bus,
                            program_bus,
                            memory_controller.clone(),
                        ),
                        memory_controller.clone(),
                        config48,
                        class_offset,
                    )));
                    executors.insert(global_opcode_idx, chip.clone().into());
                    chips.push(AxVmChip::Executor(chip.into()));
                }
                ExecutorName::EcLineMul013By013 => {
                    let chip = Rc::new(RefCell::new(EcLineMul013By013Chip::new(
                        Rv32VecHeapAdapterChip::<F, 2, 4, 10, 32, 32>::new(
                            execution_bus,
                            program_bus,
                            memory_controller.clone(),
                            bitwise_lookup_chip.clone(),
                        ),
                        memory_controller.clone(),
                        config32,
                        BN254.XI,
                        class_offset,
                    )));
                    executors.insert(global_opcode_idx, chip.clone().into());
                    chips.push(AxVmChip::Executor(chip.into()));
                }
                ExecutorName::EcLineMul023By023 => {
                    let chip = Rc::new(RefCell::new(EcLineMul023By023Chip::new(
                        Rv32VecHeapAdapterChip::<F, 2, 12, 30, 16, 16>::new(
                            execution_bus,
                            program_bus,
                            memory_controller.clone(),
                            bitwise_lookup_chip.clone(),
                        ),
                        memory_controller.clone(),
                        config48,
                        BLS12381.XI,
                        class_offset,
                    )));
                    executors.insert(global_opcode_idx, chip.clone().into());
                    chips.push(AxVmChip::Executor(chip.into()));
                }
                ExecutorName::EcLineMulBy01234 => {
                    let chip = Rc::new(RefCell::new(EcLineMulBy01234Chip::new(
                        Rv32VecHeapAdapterChip::<F, 2, 12, 12, 32, 32>::new(
                            execution_bus,
                            program_bus,
                            memory_controller.clone(),
                            bitwise_lookup_chip.clone(),
                        ),
                        memory_controller.clone(),
                        config32,
                        BN254.XI,
                        class_offset,
                    )));
                    executors.insert(global_opcode_idx, chip.clone().into());
                    chips.push(AxVmChip::Executor(chip.into()));
                }
                ExecutorName::EcLineMulBy02345 => {
                    let chip = Rc::new(RefCell::new(EcLineMulBy02345Chip::new(
                        Rv32VecHeapAdapterChip::<F, 2, 36, 36, 16, 16>::new(
                            execution_bus,
                            program_bus,
                            memory_controller.clone(),
                            bitwise_lookup_chip.clone(),
                        ),
                        memory_controller.clone(),
                        config48,
                        BLS12381.XI,
                        class_offset,
                    )));
                    executors.insert(global_opcode_idx, chip.clone().into());
                    chips.push(AxVmChip::Executor(chip.into()));
                }
                _ => unreachable!("Unsupported executor"),
            }
        }

        for (local_range, executor, class_offset, modulus) in
            gen_modular_executor_tuple(self.supported_modulus.clone())
        {
            let range = shift_range(*local_range.start()..*local_range.end() + 1, class_offset);
            for global_opcode_idx in range.clone() {
                if executors.contains_key(&global_opcode_idx) {
                    panic!("Attempting to override an executor for opcode {global_opcode_idx}");
                }
            }
            let config32 = ExprBuilderConfig {
                modulus: modulus.clone(),
                num_limbs: 32,
                limb_bits: 8,
            };
            let config48 = ExprBuilderConfig {
                modulus,
                num_limbs: 48,
                limb_bits: 8,
            };
            match executor {
                ExecutorName::ModularAddSubRv32_1x32 => {
                    let new_chip = Rc::new(RefCell::new(ModularAddSubChip::new(
                        Rv32VecHeapAdapterChip::new(
                            execution_bus,
                            program_bus,
                            memory_controller.clone(),
                            bitwise_lookup_chip.clone(),
                        ),
                        ModularAddSubCoreChip::new(
                            config32,
                            memory_controller.borrow().range_checker.clone(),
                            class_offset,
                        ),
                        memory_controller.clone(),
                    )));
                    for global_opcode in range {
                        executors.insert(global_opcode, new_chip.clone().into());
                    }
                    chips.push(AxVmExecutor::ModularAddSubRv32_1x32(new_chip).into());
                }
                ExecutorName::ModularMulDivRv32_1x32 => {
                    let new_chip = Rc::new(RefCell::new(ModularMulDivChip::new(
                        Rv32VecHeapAdapterChip::new(
                            execution_bus,
                            program_bus,
                            memory_controller.clone(),
                            bitwise_lookup_chip.clone(),
                        ),
                        ModularMulDivCoreChip::new(
                            config32,
                            memory_controller.borrow().range_checker.clone(),
                            class_offset,
                        ),
                        memory_controller.clone(),
                    )));
                    for global_opcode in range {
                        executors.insert(global_opcode, new_chip.clone().into());
                    }
                    chips.push(AxVmExecutor::ModularMulDivRv32_1x32(new_chip).into());
                }
                ExecutorName::ModularIsEqualRv32_1x32 => {
                    let new_chip = Rc::new(RefCell::new(ModularIsEqualChip::new(
                        Rv32IsEqualModAdapterChip::new(
                            execution_bus,
                            program_bus,
                            memory_controller.clone(),
                            bitwise_lookup_chip.clone(),
                        ),
                        ModularIsEqualCoreChip::new(
                            config32.modulus,
                            bitwise_lookup_chip.clone(),
                            class_offset,
                        ),
                        memory_controller.clone(),
                    )));
                    for global_opcode in range {
                        executors.insert(global_opcode, new_chip.clone().into());
                    }
                    chips.push(AxVmExecutor::ModularIsEqualRv32_1x32(new_chip).into());
                }
                ExecutorName::ModularAddSubRv32_3x16 => {
                    let new_chip = Rc::new(RefCell::new(ModularAddSubChip::new(
                        Rv32VecHeapAdapterChip::new(
                            execution_bus,
                            program_bus,
                            memory_controller.clone(),
                            bitwise_lookup_chip.clone(),
                        ),
                        ModularAddSubCoreChip::new(
                            config48,
                            memory_controller.borrow().range_checker.clone(),
                            class_offset,
                        ),
                        memory_controller.clone(),
                    )));
                    for global_opcode in range {
                        executors.insert(global_opcode, new_chip.clone().into());
                    }
                    chips.push(AxVmExecutor::ModularAddSubRv32_3x16(new_chip).into());
                }
                ExecutorName::ModularMulDivRv32_3x16 => {
                    let new_chip = Rc::new(RefCell::new(ModularMulDivChip::new(
                        Rv32VecHeapAdapterChip::new(
                            execution_bus,
                            program_bus,
                            memory_controller.clone(),
                            bitwise_lookup_chip.clone(),
                        ),
                        ModularMulDivCoreChip::new(
                            config48,
                            memory_controller.borrow().range_checker.clone(),
                            class_offset,
                        ),
                        memory_controller.clone(),
                    )));
                    for global_opcode in range {
                        executors.insert(global_opcode, new_chip.clone().into());
                    }
                    chips.push(AxVmExecutor::ModularMulDivRv32_3x16(new_chip).into());
                }
                ExecutorName::ModularIsEqualRv32_3x16 => {
                    let new_chip = Rc::new(RefCell::new(ModularIsEqualChip::new(
                        Rv32IsEqualModAdapterChip::new(
                            execution_bus,
                            program_bus,
                            memory_controller.clone(),
                            bitwise_lookup_chip.clone(),
                        ),
                        ModularIsEqualCoreChip::new(
                            config48.modulus,
                            bitwise_lookup_chip.clone(),
                            class_offset,
                        ),
                        memory_controller.clone(),
                    )));
                    for global_opcode in range {
                        executors.insert(global_opcode, new_chip.clone().into());
                    }
                    chips.push(AxVmExecutor::ModularIsEqualRv32_3x16(new_chip).into());
                }
                _ => unreachable!(
                    "modular_executors should only contain ModularAddSub and ModularMultDiv"
                ),
            }
        }

        for (local_opcode_idx, class_offset, executor, modulus) in
            gen_fp2_modular_executor_tuple(&self.supported_complex_ext, &self.supported_modulus)
        {
            let global_opcode_idx = local_opcode_idx + class_offset;
            if executors.contains_key(&global_opcode_idx) {
                panic!("Attempting to override an executor for opcode {global_opcode_idx}");
            }
            let config32 = ExprBuilderConfig {
                modulus: modulus.clone(),
                num_limbs: 32,
                limb_bits: 8,
            };
            let config48 = ExprBuilderConfig {
                modulus,
                num_limbs: 48,
                limb_bits: 8,
            };
            match executor {
                ExecutorName::Fp2AddSubRv32_32 => {
                    let chip = Rc::new(RefCell::new(Fp2AddSubChip::new(
                        Rv32VecHeapAdapterChip::<F, 2, 2, 2, 32, 32>::new(
                            execution_bus,
                            program_bus,
                            memory_controller.clone(),
                            bitwise_lookup_chip.clone(),
                        ),
                        memory_controller.clone(),
                        config32,
                        class_offset,
                    )));
                    executors.insert(global_opcode_idx, chip.clone().into());
                    chips.push(AxVmChip::Executor(chip.into()));
                }
                ExecutorName::Fp2MulDivRv32_32 => {
                    let chip = Rc::new(RefCell::new(Fp2MulDivChip::new(
                        Rv32VecHeapAdapterChip::<F, 2, 2, 2, 32, 32>::new(
                            execution_bus,
                            program_bus,
                            memory_controller.clone(),
                            bitwise_lookup_chip.clone(),
                        ),
                        memory_controller.clone(),
                        config32,
                        class_offset,
                    )));
                    executors.insert(global_opcode_idx, chip.clone().into());
                    chips.push(AxVmChip::Executor(chip.into()));
                }
                ExecutorName::Fp2AddSubRv32_48 => {
                    let chip = Rc::new(RefCell::new(Fp2AddSubChip::new(
                        Rv32VecHeapAdapterChip::<F, 2, 6, 6, 16, 16>::new(
                            execution_bus,
                            program_bus,
                            memory_controller.clone(),
                            bitwise_lookup_chip.clone(),
                        ),
                        memory_controller.clone(),
                        config48,
                        class_offset,
                    )));
                    executors.insert(global_opcode_idx, chip.clone().into());
                    chips.push(AxVmChip::Executor(chip.into()));
                }
                ExecutorName::Fp2MulDivRv32_48 => {
                    let chip = Rc::new(RefCell::new(Fp2MulDivChip::new(
                        Rv32VecHeapAdapterChip::<F, 2, 6, 6, 16, 16>::new(
                            execution_bus,
                            program_bus,
                            memory_controller.clone(),
                            bitwise_lookup_chip.clone(),
                        ),
                        memory_controller.clone(),
                        config48,
                        class_offset,
                    )));
                    executors.insert(global_opcode_idx, chip.clone().into());
                    chips.push(AxVmChip::Executor(chip.into()));
                }
                _ => unreachable!("Fp2 executors should only contain Fp2AddSub and Fp2MulDiv"),
            }
        }

        if Arc::strong_count(&bitwise_lookup_chip) > 1 {
            chips.push(AxVmChip::BitwiseOperationLookup(bitwise_lookup_chip));
        }
        if Arc::strong_count(&range_tuple_checker) > 1 {
            chips.push(AxVmChip::RangeTupleChecker(range_tuple_checker));
        }

        let connector_chip = VmConnectorChip::new(execution_bus, program_bus);

        VmChipSet {
            executors,
            program_chip,
            connector_chip,
            public_values_chip,
            chips,
            overridden_executor_heights: self.overridden_executor_heights.clone(),
            memory_controller,
            range_checker_chip: range_checker,
        }
    }
}

// Returns (local_opcode_idx, global offset, executor name, modulus)
fn gen_ec_executor_tuple(
    supported_ec_curves: &[EcCurve],
) -> Vec<(usize, usize, ExecutorName, BigUint)> {
    supported_ec_curves
        .iter()
        .enumerate()
        .flat_map(|(i, curve)| {
            let class_offset =
                Rv32WeierstrassOpcode::default_offset() + i * Rv32WeierstrassOpcode::COUNT;
            let bytes = curve.prime().bits().div_ceil(8);
            if bytes <= 32 {
                vec![
                    (
                        Rv32WeierstrassOpcode::EC_ADD_NE as usize,
                        class_offset,
                        ExecutorName::EcAddNeRv32_2x32,
                        curve.prime(),
                    ),
                    (
                        Rv32WeierstrassOpcode::EC_DOUBLE as usize,
                        class_offset,
                        ExecutorName::EcDoubleRv32_2x32,
                        curve.prime(),
                    ),
                ]
            } else if bytes <= 48 {
                vec![
                    (
                        Rv32WeierstrassOpcode::EC_ADD_NE as usize,
                        class_offset,
                        ExecutorName::EcAddNeRv32_6x16,
                        curve.prime(),
                    ),
                    (
                        Rv32WeierstrassOpcode::EC_DOUBLE as usize,
                        class_offset,
                        ExecutorName::EcDoubleRv32_6x16,
                        curve.prime(),
                    ),
                ]
            } else {
                panic!("curve {:?} is not supported", curve);
            }
        })
        .collect()
}

// Returns (local_opcode_idx, global offset, executor name, modulus)
fn gen_pairing_executor_tuple(
    supported_pairing_curves: &[PairingCurve],
) -> Vec<(usize, usize, ExecutorName, BigUint)> {
    supported_pairing_curves
        .iter()
        .enumerate()
        .flat_map(|(i, curve)| {
            let pairing_class_offset = PairingOpcode::default_offset() + i * PairingOpcode::COUNT;
            let bytes = curve.prime().bits().div_ceil(8);
            if bytes <= 32 {
                vec![
                    (
                        PairingOpcode::MILLER_DOUBLE_STEP as usize,
                        pairing_class_offset,
                        ExecutorName::MillerDoubleStepRv32_32,
                        curve.prime(),
                    ),
                    (
                        PairingOpcode::MILLER_DOUBLE_AND_ADD_STEP as usize,
                        pairing_class_offset,
                        ExecutorName::MillerDoubleAndAddStepRv32_32,
                        curve.prime(),
                    ),
                    (
                        PairingOpcode::EVALUATE_LINE as usize,
                        pairing_class_offset,
                        ExecutorName::EvaluateLineRv32_32,
                        curve.prime(),
                    ),
                    (
                        PairingOpcode::MUL_013_BY_013 as usize,
                        pairing_class_offset,
                        ExecutorName::EcLineMul013By013,
                        curve.prime(),
                    ),
                    (
                        PairingOpcode::MUL_BY_01234 as usize,
                        pairing_class_offset,
                        ExecutorName::EcLineMulBy01234,
                        curve.prime(),
                    ),
                ]
            } else if bytes <= 48 {
                vec![
                    (
                        PairingOpcode::MILLER_DOUBLE_STEP as usize,
                        pairing_class_offset,
                        ExecutorName::MillerDoubleStepRv32_48,
                        curve.prime(),
                    ),
                    (
                        PairingOpcode::MILLER_DOUBLE_AND_ADD_STEP as usize,
                        pairing_class_offset,
                        ExecutorName::MillerDoubleAndAddStepRv32_48,
                        curve.prime(),
                    ),
                    (
                        PairingOpcode::EVALUATE_LINE as usize,
                        pairing_class_offset,
                        ExecutorName::EvaluateLineRv32_48,
                        curve.prime(),
                    ),
                    (
                        PairingOpcode::MUL_023_BY_023 as usize,
                        pairing_class_offset,
                        ExecutorName::EcLineMul023By023,
                        curve.prime(),
                    ),
                    (
                        PairingOpcode::MUL_BY_02345 as usize,
                        pairing_class_offset,
                        ExecutorName::EcLineMulBy02345,
                        curve.prime(),
                    ),
                ]
            } else {
                panic!("curve {:?} is not supported", curve);
            }
        })
        .collect()
}

fn gen_modular_executor_tuple(
    supported_modulus: Vec<BigUint>,
) -> Vec<(RangeInclusive<usize>, ExecutorName, usize, BigUint)> {
    supported_modulus
        .into_iter()
        .enumerate()
        .flat_map(|(i, modulus)| {
            let mut res = vec![];
            // determine the number of bytes needed to represent a prime field element
            let bytes = modulus.bits().div_ceil(8);
            // We want to use log_num_lanes as a const, this likely requires a macro
            let class_offset = Rv32ModularArithmeticOpcode::default_offset()
                + i * Rv32ModularArithmeticOpcode::COUNT;
            if bytes <= 32 {
                res.extend([
                    (
                        Rv32ModularArithmeticOpcode::ADD as usize
                            ..=(Rv32ModularArithmeticOpcode::SUB as usize),
                        ExecutorName::ModularAddSubRv32_1x32,
                        class_offset,
                        modulus.clone(),
                    ),
                    (
                        Rv32ModularArithmeticOpcode::MUL as usize
                            ..=(Rv32ModularArithmeticOpcode::DIV as usize),
                        ExecutorName::ModularMulDivRv32_1x32,
                        class_offset,
                        modulus.clone(),
                    ),
                    (
                        Rv32ModularArithmeticOpcode::IS_EQ as usize
                            ..=(Rv32ModularArithmeticOpcode::IS_EQ as usize),
                        ExecutorName::ModularIsEqualRv32_1x32,
                        class_offset,
                        modulus,
                    ),
                ])
            } else if bytes <= 48 {
                res.extend([
                    (
                        Rv32ModularArithmeticOpcode::ADD as usize
                            ..=(Rv32ModularArithmeticOpcode::SUB as usize),
                        ExecutorName::ModularAddSubRv32_3x16,
                        class_offset,
                        modulus.clone(),
                    ),
                    (
                        Rv32ModularArithmeticOpcode::MUL as usize
                            ..=(Rv32ModularArithmeticOpcode::DIV as usize),
                        ExecutorName::ModularMulDivRv32_3x16,
                        class_offset,
                        modulus.clone(),
                    ),
                    (
                        Rv32ModularArithmeticOpcode::IS_EQ as usize
                            ..=(Rv32ModularArithmeticOpcode::IS_EQ as usize),
                        ExecutorName::ModularIsEqualRv32_3x16,
                        class_offset,
                        modulus,
                    ),
                ])
            } else {
                panic!("modulus {:?} is too large", modulus);
            }

            res
        })
        .collect()
}

fn gen_fp2_modular_executor_tuple(
    supported_complex_ext: &[usize],
    supported_modulus: &[BigUint],
) -> Vec<(usize, usize, ExecutorName, BigUint)> {
    supported_complex_ext
        .iter()
        .flat_map(|&modulus_idx| {
            let modulus = &supported_modulus[modulus_idx];
            let bytes = modulus.bits().div_ceil(8);
            let class_offset = Fp2Opcode::default_offset() + modulus_idx * Fp2Opcode::COUNT;
            if bytes <= 32 {
                vec![
                    (
                        Fp2Opcode::ADD as usize,
                        class_offset,
                        ExecutorName::Fp2AddSubRv32_32,
                        modulus.clone(),
                    ),
                    (
                        Fp2Opcode::SUB as usize,
                        class_offset,
                        ExecutorName::Fp2AddSubRv32_32,
                        modulus.clone(),
                    ),
                    (
                        Fp2Opcode::MUL as usize,
                        class_offset,
                        ExecutorName::Fp2MulDivRv32_32,
                        modulus.clone(),
                    ),
                    (
                        Fp2Opcode::DIV as usize,
                        class_offset,
                        ExecutorName::Fp2MulDivRv32_32,
                        modulus.clone(),
                    ),
                ]
            } else if bytes <= 48 {
                vec![
                    (
                        Fp2Opcode::ADD as usize,
                        class_offset,
                        ExecutorName::Fp2AddSubRv32_48,
                        modulus.clone(),
                    ),
                    (
                        Fp2Opcode::SUB as usize,
                        class_offset,
                        ExecutorName::Fp2AddSubRv32_48,
                        modulus.clone(),
                    ),
                    (
                        Fp2Opcode::MUL as usize,
                        class_offset,
                        ExecutorName::Fp2MulDivRv32_48,
                        modulus.clone(),
                    ),
                    (
                        Fp2Opcode::DIV as usize,
                        class_offset,
                        ExecutorName::Fp2MulDivRv32_48,
                        modulus.clone(),
                    ),
                ]
            } else {
                panic!("modulus {:?} is too large", modulus);
            }
        })
        .collect()
}

fn shift_range(r: Range<usize>, x: usize) -> Range<usize> {
    let start = r.start + x;
    let end = r.end + x;
    start..end
}

fn default_executor_range(executor: ExecutorName) -> (Range<usize>, usize) {
    let (start, len, offset) = match executor {
        // Terminate is not handled by executor, it is done by system (VmConnectorChip)
        ExecutorName::Phantom => (
            SystemOpcode::PHANTOM.with_default_offset(),
            1,
            SystemOpcode::default_offset(),
        ),
        ExecutorName::LoadStore => (
            NativeLoadStoreOpcode::default_offset(),
            NativeLoadStoreOpcode::COUNT,
            NativeLoadStoreOpcode::default_offset(),
        ),
        ExecutorName::BranchEqual => (
            NativeBranchEqualOpcode::default_offset(),
            BranchEqualOpcode::COUNT,
            NativeBranchEqualOpcode::default_offset(),
        ),
        ExecutorName::Jal => (
            NativeJalOpcode::default_offset(),
            NativeJalOpcode::COUNT,
            NativeJalOpcode::default_offset(),
        ),
        ExecutorName::FieldArithmetic => (
            FieldArithmeticOpcode::default_offset(),
            FieldArithmeticOpcode::COUNT,
            FieldArithmeticOpcode::default_offset(),
        ),
        ExecutorName::FieldExtension => (
            FieldExtensionOpcode::default_offset(),
            FieldExtensionOpcode::COUNT,
            FieldExtensionOpcode::default_offset(),
        ),
        ExecutorName::PublicValues => (
            PublishOpcode::default_offset(),
            PublishOpcode::COUNT,
            PublishOpcode::default_offset(),
        ),
        ExecutorName::Poseidon2 => (
            Poseidon2Opcode::default_offset(),
            Poseidon2Opcode::COUNT,
            Poseidon2Opcode::default_offset(),
        ),
        ExecutorName::Keccak256Rv32 => (
            Rv32KeccakOpcode::KECCAK256.with_default_offset(),
            Rv32KeccakOpcode::COUNT,
            Rv32KeccakOpcode::default_offset(),
        ),
        ExecutorName::FriMatOpening => (
            FriOpcode::default_offset(),
            FriOpcode::COUNT,
            FriOpcode::default_offset(),
        ),
        ExecutorName::BaseAluRv32 => (
            BaseAluOpcode::default_offset(),
            BaseAluOpcode::COUNT,
            BaseAluOpcode::default_offset(),
        ),
        ExecutorName::LoadStoreRv32 => (
            // LOADW through STOREB
            Rv32LoadStoreOpcode::default_offset(),
            Rv32LoadStoreOpcode::STOREB as usize + 1,
            Rv32LoadStoreOpcode::default_offset(),
        ),
        ExecutorName::LoadSignExtendRv32 => (
            // [LOADB, LOADH]
            Rv32LoadStoreOpcode::LOADB.with_default_offset(),
            2,
            Rv32LoadStoreOpcode::default_offset(),
        ),
        ExecutorName::HintStoreRv32 => (
            Rv32HintStoreOpcode::default_offset(),
            Rv32HintStoreOpcode::COUNT,
            Rv32HintStoreOpcode::default_offset(),
        ),
        ExecutorName::JalLuiRv32 => (
            Rv32JalLuiOpcode::default_offset(),
            Rv32JalLuiOpcode::COUNT,
            Rv32JalLuiOpcode::default_offset(),
        ),
        ExecutorName::JalrRv32 => (
            Rv32JalrOpcode::default_offset(),
            Rv32JalrOpcode::COUNT,
            Rv32JalrOpcode::default_offset(),
        ),
        ExecutorName::AuipcRv32 => (
            Rv32AuipcOpcode::default_offset(),
            Rv32AuipcOpcode::COUNT,
            Rv32AuipcOpcode::default_offset(),
        ),
        ExecutorName::LessThanRv32 => (
            LessThanOpcode::default_offset(),
            LessThanOpcode::COUNT,
            LessThanOpcode::default_offset(),
        ),
        ExecutorName::MultiplicationRv32 => (
            MulOpcode::default_offset(),
            MulOpcode::COUNT,
            MulOpcode::default_offset(),
        ),
        ExecutorName::MultiplicationHighRv32 => (
            MulHOpcode::default_offset(),
            MulHOpcode::COUNT,
            MulHOpcode::default_offset(),
        ),
        ExecutorName::DivRemRv32 => (
            DivRemOpcode::default_offset(),
            DivRemOpcode::COUNT,
            DivRemOpcode::default_offset(),
        ),
        ExecutorName::ShiftRv32 => (
            ShiftOpcode::default_offset(),
            ShiftOpcode::COUNT,
            ShiftOpcode::default_offset(),
        ),
        ExecutorName::BranchEqualRv32 => (
            BranchEqualOpcode::default_offset(),
            BranchEqualOpcode::COUNT,
            BranchEqualOpcode::default_offset(),
        ),
        ExecutorName::BranchLessThanRv32 => (
            BranchLessThanOpcode::default_offset(),
            BranchLessThanOpcode::COUNT,
            BranchLessThanOpcode::default_offset(),
        ),
        ExecutorName::BaseAlu256Rv32 => (
            Rv32BaseAlu256Opcode::default_offset(),
            BaseAluOpcode::COUNT,
            Rv32BaseAlu256Opcode::default_offset(),
        ),
        ExecutorName::LessThan256Rv32 => (
            Rv32LessThan256Opcode::default_offset(),
            LessThanOpcode::COUNT,
            Rv32LessThan256Opcode::default_offset(),
        ),
        ExecutorName::Multiplication256Rv32 => (
            Rv32Mul256Opcode::default_offset(),
            MulOpcode::COUNT,
            Rv32Mul256Opcode::default_offset(),
        ),
        ExecutorName::Shift256Rv32 => (
            Rv32Shift256Opcode::default_offset(),
            ShiftOpcode::COUNT,
            Rv32Shift256Opcode::default_offset(),
        ),
        ExecutorName::BranchEqual256Rv32 => (
            Rv32BranchEqual256Opcode::default_offset(),
            BranchEqualOpcode::COUNT,
            Rv32BranchEqual256Opcode::default_offset(),
        ),
        ExecutorName::BranchLessThan256Rv32 => (
            Rv32BranchLessThan256Opcode::default_offset(),
            BranchLessThanOpcode::COUNT,
            Rv32BranchLessThan256Opcode::default_offset(),
        ),
        ExecutorName::CastF => (
            CastfOpcode::default_offset(),
            CastfOpcode::COUNT,
            CastfOpcode::default_offset(),
        ),
        _ => panic!("Not a default executor"),
    };
    (start..(start + len), offset)
}

struct ChipSetProofInputBuilder<SC: StarkGenericConfig> {
    curr_air_id: usize,
    proof_input_per_air: Vec<(usize, AirProofInput<SC>)>,
}

impl<SC: StarkGenericConfig> ChipSetProofInputBuilder<SC> {
    fn new() -> Self {
        Self {
            curr_air_id: 0,
            proof_input_per_air: vec![],
        }
    }
    /// Adds air proof input if one of the main trace matrices is non-empty.
    /// Always increments the internal `curr_air_id` regardless of whether a new air proof input was added or not.
    fn add_air_proof_input(&mut self, air_proof_input: AirProofInput<SC>) {
        let h = if !air_proof_input.raw.cached_mains.is_empty() {
            air_proof_input.raw.cached_mains[0].height()
        } else {
            air_proof_input
                .raw
                .common_main
                .as_ref()
                .map(|trace| trace.height())
                .unwrap()
        };
        if h > 0 {
            self.proof_input_per_air
                .push((self.curr_air_id, air_proof_input));
        }
        self.curr_air_id += 1;
    }

    fn generate_proof_input(self) -> ProofInput<SC> {
        ProofInput {
            per_air: self.proof_input_per_air,
        }
    }
}

fn get_name_and_cells(chip: &impl ChipUsageGetter) -> (String, usize) {
    (chip.air_name(), chip.current_trace_cells())
}<|MERGE_RESOLUTION|>--- conflicted
+++ resolved
@@ -961,15 +961,102 @@
                     executors.insert(global_opcode_idx, chip.clone().into());
                     chips.push(AxVmChip::Executor(chip.into()));
                 }
-<<<<<<< HEAD
                 ExecutorName::MillerDoubleAndAddStepRv32_32 => {
                     let chip = Rc::new(RefCell::new(MillerDoubleAndAddStepChip::new(
                         Rv32VecHeapAdapterChip::<F, 2, 4, 12, 32, 32>::new(
-=======
+                            execution_bus,
+                            program_bus,
+                            memory_controller.clone(),
+                            bitwise_lookup_chip.clone(),
+                        ),
+                        memory_controller.clone(),
+                        config32,
+                        class_offset,
+                    )));
+                    executors.insert(global_opcode_idx, chip.clone().into());
+                    chips.push(AxVmChip::Executor(chip.into()));
+                }
+
+                ExecutorName::MillerDoubleAndAddStepRv32_48 => {
+                    let chip = Rc::new(RefCell::new(MillerDoubleAndAddStepChip::new(
+                        Rv32VecHeapAdapterChip::<F, 2, 12, 36, 16, 16>::new(
+                            execution_bus,
+                            program_bus,
+                            memory_controller.clone(),
+                            bitwise_lookup_chip.clone(),
+                        ),
+                        memory_controller.clone(),
+                        config48,
+                        class_offset,
+                    )));
+                    executors.insert(global_opcode_idx, chip.clone().into());
+                    chips.push(AxVmChip::Executor(chip.into()));
+                }
+                ExecutorName::EvaluateLineRv32_32 => {
+                    let chip = Rc::new(RefCell::new(EvaluateLineChip::new(
+                        Rv32VecHeapTwoReadsAdapterChip::<F, 4, 2, 4, 32, 32>::new(
+                            execution_bus,
+                            program_bus,
+                            memory_controller.clone(),
+                            bitwise_lookup_chip.clone(),
+                        ),
+                        memory_controller.clone(),
+                        config32,
+                        class_offset,
+                    )));
+                    executors.insert(global_opcode_idx, chip.clone().into());
+                    chips.push(AxVmChip::Executor(chip.into()));
+                }
+                ExecutorName::EvaluateLineRv32_48 => {
+                    let chip = Rc::new(RefCell::new(EvaluateLineChip::new(
+                        Rv32VecHeapTwoReadsAdapterChip::<F, 12, 6, 12, 16, 16>::new(
+                            execution_bus,
+                            program_bus,
+                            memory_controller.clone(),
+                            bitwise_lookup_chip.clone(),
+                        ),
+                        memory_controller.clone(),
+                        config48,
+                        class_offset,
+                    )));
+                    executors.insert(global_opcode_idx, chip.clone().into());
+                    chips.push(AxVmChip::Executor(chip.into()));
+                }
+                ExecutorName::EcLineMul013By013 => {
+                    let chip = Rc::new(RefCell::new(EcLineMul013By013Chip::new(
+                        Rv32VecHeapAdapterChip::<F, 2, 4, 10, 32, 32>::new(
+                            execution_bus,
+                            program_bus,
+                            memory_controller.clone(),
+                            bitwise_lookup_chip.clone(),
+                        ),
+                        memory_controller.clone(),
+                        config32,
+                        BN254.XI,
+                        class_offset,
+                    )));
+                    executors.insert(global_opcode_idx, chip.clone().into());
+                    chips.push(AxVmChip::Executor(chip.into()));
+                }
+                ExecutorName::EcLineMul023By023 => {
+                    let chip = Rc::new(RefCell::new(EcLineMul023By023Chip::new(
+                        Rv32VecHeapAdapterChip::<F, 2, 12, 30, 16, 16>::new(
+                            execution_bus,
+                            program_bus,
+                            memory_controller.clone(),
+                            bitwise_lookup_chip.clone(),
+                        ),
+                        memory_controller.clone(),
+                        config48,
+                        BLS12381.XI,
+                        class_offset,
+                    )));
+                    executors.insert(global_opcode_idx, chip.clone().into());
+                    chips.push(AxVmChip::Executor(chip.into()));
+                }
                 ExecutorName::EcLineMulBy01234 => {
                     let chip = Rc::new(RefCell::new(EcLineMulBy01234Chip::new(
                         Rv32VecHeapTwoReadsAdapterChip::<F, 12, 10, 12, 32, 32>::new(
->>>>>>> 38b7cfaf
                             execution_bus,
                             program_bus,
                             memory_controller.clone(),
@@ -977,112 +1064,15 @@
                         ),
                         memory_controller.clone(),
                         config32,
+                        BN254.XI,
                         class_offset,
                     )));
                     executors.insert(global_opcode_idx, chip.clone().into());
                     chips.push(AxVmChip::Executor(chip.into()));
                 }
-<<<<<<< HEAD
-
-                ExecutorName::MillerDoubleAndAddStepRv32_48 => {
-                    let chip = Rc::new(RefCell::new(MillerDoubleAndAddStepChip::new(
-                        Rv32VecHeapAdapterChip::<F, 2, 12, 36, 16, 16>::new(
-=======
                 ExecutorName::EcLineMulBy02345 => {
                     let chip = Rc::new(RefCell::new(EcLineMulBy02345Chip::new(
                         Rv32VecHeapTwoReadsAdapterChip::<F, 36, 30, 36, 16, 16>::new(
->>>>>>> 38b7cfaf
-                            execution_bus,
-                            program_bus,
-                            memory_controller.clone(),
-                            bitwise_lookup_chip.clone(),
-                        ),
-                        memory_controller.clone(),
-                        config48,
-                        class_offset,
-                    )));
-                    executors.insert(global_opcode_idx, chip.clone().into());
-                    chips.push(AxVmChip::Executor(chip.into()));
-                }
-                ExecutorName::EvaluateLineRv32_32 => {
-                    let chip = Rc::new(RefCell::new(EvaluateLineChip::new(
-                        Rv32VecHeapTwoReadsAdapterChip::<F, 4, 2, 4, 32, 32>::new(
-                            execution_bus,
-                            program_bus,
-                            memory_controller.clone(),
-                        ),
-                        memory_controller.clone(),
-                        config32,
-                        class_offset,
-                    )));
-                    executors.insert(global_opcode_idx, chip.clone().into());
-                    chips.push(AxVmChip::Executor(chip.into()));
-                }
-                ExecutorName::EvaluateLineRv32_48 => {
-                    let chip = Rc::new(RefCell::new(EvaluateLineChip::new(
-                        Rv32VecHeapTwoReadsAdapterChip::<F, 12, 6, 12, 16, 16>::new(
-                            execution_bus,
-                            program_bus,
-                            memory_controller.clone(),
-                        ),
-                        memory_controller.clone(),
-                        config48,
-                        class_offset,
-                    )));
-                    executors.insert(global_opcode_idx, chip.clone().into());
-                    chips.push(AxVmChip::Executor(chip.into()));
-                }
-                ExecutorName::EcLineMul013By013 => {
-                    let chip = Rc::new(RefCell::new(EcLineMul013By013Chip::new(
-                        Rv32VecHeapAdapterChip::<F, 2, 4, 10, 32, 32>::new(
-                            execution_bus,
-                            program_bus,
-                            memory_controller.clone(),
-                            bitwise_lookup_chip.clone(),
-                        ),
-                        memory_controller.clone(),
-                        config32,
-                        BN254.XI,
-                        class_offset,
-                    )));
-                    executors.insert(global_opcode_idx, chip.clone().into());
-                    chips.push(AxVmChip::Executor(chip.into()));
-                }
-                ExecutorName::EcLineMul023By023 => {
-                    let chip = Rc::new(RefCell::new(EcLineMul023By023Chip::new(
-                        Rv32VecHeapAdapterChip::<F, 2, 12, 30, 16, 16>::new(
-                            execution_bus,
-                            program_bus,
-                            memory_controller.clone(),
-                            bitwise_lookup_chip.clone(),
-                        ),
-                        memory_controller.clone(),
-                        config48,
-                        BLS12381.XI,
-                        class_offset,
-                    )));
-                    executors.insert(global_opcode_idx, chip.clone().into());
-                    chips.push(AxVmChip::Executor(chip.into()));
-                }
-                ExecutorName::EcLineMulBy01234 => {
-                    let chip = Rc::new(RefCell::new(EcLineMulBy01234Chip::new(
-                        Rv32VecHeapAdapterChip::<F, 2, 12, 12, 32, 32>::new(
-                            execution_bus,
-                            program_bus,
-                            memory_controller.clone(),
-                            bitwise_lookup_chip.clone(),
-                        ),
-                        memory_controller.clone(),
-                        config32,
-                        BN254.XI,
-                        class_offset,
-                    )));
-                    executors.insert(global_opcode_idx, chip.clone().into());
-                    chips.push(AxVmChip::Executor(chip.into()));
-                }
-                ExecutorName::EcLineMulBy02345 => {
-                    let chip = Rc::new(RefCell::new(EcLineMulBy02345Chip::new(
-                        Rv32VecHeapAdapterChip::<F, 2, 36, 36, 16, 16>::new(
                             execution_bus,
                             program_bus,
                             memory_controller.clone(),
