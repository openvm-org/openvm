--- conflicted
+++ resolved
@@ -38,11 +38,7 @@
     },
     intrinsics::{
         ecc::{
-<<<<<<< HEAD
             pairing::{EcLineMul013By013Chip, EcLineMul023By023Chip, MillerDoubleStepChip},
-=======
-            pairing::{EcLineMul013By013Chip, MillerDoubleStepChip},
->>>>>>> 408d9a5a
             sw::{EcAddNeChip, EcDoubleChip},
         },
         hashes::{keccak::hasher::KeccakVmChip, poseidon2::Poseidon2Chip},
@@ -837,7 +833,6 @@
                     executors.insert(global_opcode_idx, chip.clone().into());
                     chips.push(AxVmChip::EcLineMul013By013(chip));
                 }
-<<<<<<< HEAD
                 ExecutorName::EcLineMul023By023 => {
                     let chip = Rc::new(RefCell::new(EcLineMul023By023Chip::new(
                         Rv32VecHeapAdapterChip::<F, 2, 4, 10, 64, 64>::new(
@@ -852,8 +847,6 @@
                     executors.insert(global_opcode_idx, chip.clone().into());
                     chips.push(AxVmChip::EcLineMul023By023(chip));
                 }
-=======
->>>>>>> 408d9a5a
                 _ => unreachable!("Unsupported executor"),
             }
         }
