--- conflicted
+++ resolved
@@ -35,44 +35,6 @@
 use super::{vm_poseidon2_config, Streams};
 use crate::{
     arch::{AxVmChip, AxVmExecutor, ExecutionBus, ExecutorName, VmConfig},
-    intrinsics::{
-<<<<<<< HEAD
-        // ecc::{
-        //     fp12::Fp12MulChip,
-        //     fp2::{Fp2AddSubChip, Fp2MulDivChip},
-        //     pairing::{
-        //         EcLineMul013By013Chip, EcLineMul023By023Chip, EcLineMulBy01234Chip,
-        //         EcLineMulBy02345Chip, EvaluateLineChip, MillerDoubleAndAddStepChip,
-        //         MillerDoubleStepChip,
-        //     },
-        //     weierstrass::{EcAddNeChip, EcDoubleChip},
-        // },
-        hashes::{keccak256::KeccakVmChip, poseidon2::Poseidon2Chip},
-        int256::{
-            Rv32BaseAlu256Chip, Rv32BranchEqual256Chip, Rv32BranchLessThan256Chip,
-            Rv32LessThan256Chip, Rv32Multiplication256Chip, Rv32Shift256Chip,
-        },
-        // modular::{
-        //     ModularAddSubChip, ModularAddSubCoreChip, ModularIsEqualChip, ModularIsEqualCoreChip,
-        //     ModularMulDivChip, ModularMulDivCoreChip,
-        // },
-=======
-        ecc::{
-            fp12::Fp12MulChip,
-            fp2::{Fp2AddSubChip, Fp2MulDivChip},
-            pairing::{
-                EcLineMul013By013Chip, EcLineMul023By023Chip, EcLineMulBy01234Chip,
-                EcLineMulBy02345Chip, EvaluateLineChip, MillerDoubleAndAddStepChip,
-                MillerDoubleStepChip,
-            },
-            weierstrass::{EcAddNeChip, EcDoubleChip},
-        },
-        modular::{
-            ModularAddSubChip, ModularAddSubCoreChip, ModularIsEqualChip, ModularIsEqualCoreChip,
-            ModularMulDivChip, ModularMulDivCoreChip,
-        },
->>>>>>> c0becf99
-    },
     rv32im::{
         adapters::{
             Rv32BaseAluAdapterChip, Rv32BranchAdapterChip, Rv32CondRdWriteAdapterChip,
