use core::array::from_fn;

use p3_baby_bear::BabyBear;
use p3_field::AbstractField;
use p3_matrix::dense::RowMajorMatrix;
use p3_matrix::Matrix;
use p3_util::log2_strict_usize;
use rand::Rng;
use rand::RngCore;

use afs_stark_backend::{prover::USE_DEBUG_BUILDER, verifier::VerificationError};
use afs_test_utils::config::{
    baby_bear_poseidon2::{engine_from_perm, random_perm},
    fri_params::fri_params_with_80_bits_of_security,
};
use afs_test_utils::engine::StarkEngine;
use afs_test_utils::interaction::dummy_interaction_air::DummyInteractionAir;
use afs_test_utils::utils::create_seeded_rng;

use crate::cpu::trace::Instruction;
use crate::cpu::OpCode::{COMP_POS2, PERM_POS2};
use crate::cpu::{MEMORY_BUS, POSEIDON2_BUS};
use crate::vm::config::VmConfig;
use crate::vm::VirtualMachine;

use super::{Poseidon2Chip, Poseidon2VmAir};

const WORD_SIZE: usize = 1;
const LIMB_BITS: usize = 16;
const DECOMP: usize = 8;

struct WriteOps {
    clk: usize,
    ad_s: BabyBear,
    address: BabyBear,
    data: [BabyBear; WORD_SIZE],
}

impl WriteOps {
    fn flatten(&self) -> Vec<BabyBear> {
        vec![
            BabyBear::from_canonical_usize(self.clk),
            BabyBear::from_bool(true),
            self.ad_s,
            self.address,
            self.data[0],
        ]
    }
}

macro_rules! run_perm_ops {
    ($instructions:expr, $num_ops:expr, $data:expr) => {{
        let tot_ops: usize = ($num_ops as usize).next_power_of_two();

        // default VM with poseidon2 enabled
        let mut vm = VirtualMachine::<1, BabyBear>::new(
            VmConfig {
                field_arithmetic_enabled: true,
                field_extension_enabled: false,
                compress_poseidon2_enabled: true,
                perm_poseidon2_enabled: true,
                limb_bits: LIMB_BITS,
                decomp: DECOMP,
            },
            vec![],
            vec![],
        );

        let write_ops: [[WriteOps; 16]; $num_ops] = core::array::from_fn(|i| {
            core::array::from_fn(|j| {
                if j < 8 {
                    WriteOps {
                        clk: 16 * i + j,
                        ad_s: $instructions[i].e,
                        address: $instructions[i].op_a + BabyBear::from_canonical_usize(j),
                        data: [$data[i][j]],
                    }
                } else {
                    WriteOps {
                        clk: 16 * i + j,
                        ad_s: $instructions[i].e,
                        address: $instructions[i].op_b + BabyBear::from_canonical_usize(j - 8),
                        data: [$data[i][j]],
                    }
                }
            })
        });

        write_ops.iter().flatten().for_each(|op| {
            vm.memory_chip
                .write_word(op.clk, op.ad_s, op.address, op.data);
        });

        let time_per = Poseidon2Chip::<16, BabyBear>::max_accesses_per_instruction(COMP_POS2);

        (0..$num_ops).for_each(|i| {
            let start_timestamp = 16 * $num_ops + (time_per * i);
            Poseidon2Chip::<16, BabyBear>::poseidon2_perm(
                &mut vm,
                start_timestamp,
                $instructions[i].clone(),
            );
        });

        let dummy_cpu_poseidon2 = DummyInteractionAir::new(
            Poseidon2VmAir::<16, BabyBear>::interaction_width(),
            true,
            POSEIDON2_BUS,
        );
        let dummy_cpu_poseidon2_trace = RowMajorMatrix::new(
            {
                let mut vec: Vec<_> = (0..$num_ops)
                    .flat_map(|i| {
<<<<<<< HEAD
                        make_io_cols(16 * $num_ops + (time_per * i), $instructions[i].clone())
                            .flatten()
=======
                        Poseidon2VmAir::<16, BabyBear>::make_io_cols(
                            16 * $num_ops + (time_per * i),
                            $instructions[i],
                        )
                        .flatten()
>>>>>>> f0db58bf
                    })
                    .collect();
                for _ in 0..(tot_ops - $num_ops)
                    * (Poseidon2VmAir::<16, BabyBear>::interaction_width() + 1)
                {
                    vec.push(BabyBear::zero());
                }
                vec
            },
            Poseidon2VmAir::<16, BabyBear>::interaction_width() + 1,
        );

        let dummy_cpu_memory = DummyInteractionAir::new(5, true, MEMORY_BUS);
        let dummy_cpu_memory_trace = RowMajorMatrix::new(
            {
                let mut vec: Vec<_> = write_ops
                    .iter()
                    .flat_map(|ops| {
                        ops.iter().flat_map(|op| {
                            let mut vec = op.flatten();
                            vec.insert(0, BabyBear::one());
                            vec
                        })
                    })
                    .collect();
                for _ in 0..(16 * (tot_ops - $num_ops)) * (5 + 1) {
                    vec.push(BabyBear::zero());
                }
                vec
            },
            5 + 1,
        );

        let memory_chip_trace = vm.memory_chip.generate_trace(vm.range_checker.clone());
        let range_checker_trace = vm.range_checker.generate_trace();
        let poseidon2_trace = vm.poseidon2_chip.generate_trace();

        let traces = vec![
            range_checker_trace,
            memory_chip_trace,
            poseidon2_trace,
            dummy_cpu_memory_trace,
            dummy_cpu_poseidon2_trace,
        ];

        // engine generation
        let max_trace_height = traces.iter().map(|trace| trace.height()).max().unwrap();
        let max_log_degree = log2_strict_usize(max_trace_height);
        let perm = random_perm();
        let fri_params = fri_params_with_80_bits_of_security()[1];
        let engine = engine_from_perm(perm, max_log_degree, fri_params);

        (vm, engine, dummy_cpu_memory, dummy_cpu_poseidon2, traces)
    }};
}

/// Create random instructions for the poseidon2 chip.
fn random_instructions<const NUM_OPS: usize>() -> [Instruction<BabyBear>; NUM_OPS] {
    let mut rng = create_seeded_rng();
    from_fn(|_| {
        let [a, b, c, e] = from_fn(|_| BabyBear::from_canonical_u32(rng.next_u32() % (1 << 6) + 1));
        Instruction {
            opcode: if rng.next_u32() % 2 == 0 {
                PERM_POS2
            } else {
                COMP_POS2
            },
            op_a: a,
            op_b: b,
            op_c: c,
            d: BabyBear::zero(),
            e,
            debug: String::new(),
        }
    })
}

/// Checking that 50 random instructions pass.
#[test]
fn poseidon2_chip_random_50_test() {
    let mut rng = create_seeded_rng();
    const NUM_OPS: usize = 50;
    let instructions: [Instruction<BabyBear>; NUM_OPS] = random_instructions::<NUM_OPS>();
    let data: [[BabyBear; 16]; NUM_OPS] =
        from_fn(|_| from_fn(|_| BabyBear::from_canonical_u32(rng.next_u32() % (1 << 30))));

    let (vm, engine, dummy_cpu_memory, dummy_cpu_poseidon2, traces) =
        run_perm_ops!(instructions, NUM_OPS, data);

    // positive test
    engine
        .run_simple_test(
            vec![
                &vm.range_checker.air,
                &vm.memory_chip.air,
                &vm.poseidon2_chip.air,
                &dummy_cpu_memory,
                &dummy_cpu_poseidon2,
            ],
            traces,
            vec![vec![]; 5],
        )
        .expect("Verification failed");
}

/// Negative test, pranking internal poseidon2 trace values.
#[test]
fn poseidon2_negative_test() {
    let mut rng = create_seeded_rng();
    const NUM_OPS: usize = 1;
    let instructions: [Instruction<BabyBear>; NUM_OPS] = random_instructions::<NUM_OPS>();
    let data: [[BabyBear; 16]; NUM_OPS] =
        from_fn(|_| from_fn(|_| BabyBear::from_canonical_u32(rng.next_u32() % (1 << 30))));

    let (vm, engine, dummy_cpu_memory, dummy_cpu_poseidon2, mut traces) =
        run_perm_ops!(instructions, NUM_OPS, data);
    let poseidon2_trace_index = 2;

    // negative test
    USE_DEBUG_BUILDER.with(|debug| {
        *debug.lock().unwrap() = false;
    });
    for _ in 0..10 {
        let width = rng.gen_range(24..traces[poseidon2_trace_index].width() - 16);
        let height = rng.gen_range(0..traces[poseidon2_trace_index].height());
        let rand = BabyBear::from_canonical_u32(rng.gen_range(1..=1 << 27));
        traces[poseidon2_trace_index].row_mut(height)[width] += rand;
        assert_eq!(
            engine.run_simple_test(
                vec![
                    &vm.range_checker.air,
                    &vm.memory_chip.air,
                    &vm.poseidon2_chip.air,
                    &dummy_cpu_memory,
                    &dummy_cpu_poseidon2,
                ],
                traces.clone(),
                vec![vec![]; 5],
            ),
            Err(VerificationError::OodEvaluationMismatch),
            "Expected constraint to fail"
        );
        traces[poseidon2_trace_index].row_mut(height)[width] -= rand;
    }
}<|MERGE_RESOLUTION|>--- conflicted
+++ resolved
@@ -111,16 +111,11 @@
             {
                 let mut vec: Vec<_> = (0..$num_ops)
                     .flat_map(|i| {
-<<<<<<< HEAD
-                        make_io_cols(16 * $num_ops + (time_per * i), $instructions[i].clone())
-                            .flatten()
-=======
                         Poseidon2VmAir::<16, BabyBear>::make_io_cols(
                             16 * $num_ops + (time_per * i),
-                            $instructions[i],
+                            $instructions[i].clone(),
                         )
                         .flatten()
->>>>>>> f0db58bf
                     })
                     .collect();
                 for _ in 0..(tot_ops - $num_ops)
