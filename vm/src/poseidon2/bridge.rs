use afs_stark_backend::interaction::InteractionBuilder;
use itertools::izip;
use p3_field::{AbstractField, Field};

use super::{
    columns::{Poseidon2VmAuxCols, Poseidon2VmIoCols},
    Poseidon2VmAir,
};
use crate::cpu::{MEMORY_BUS, POSEIDON2_BUS, POSEIDON2_DIRECT_BUS};

impl<const WIDTH: usize, F: Field> Poseidon2VmAir<WIDTH, F> {
    /// Receives instructions from the CPU on the designated `POSEIDON2_BUS` (opcodes) or `POSEIDON2_DIRECT_BUS` (direct), and sends both read and write requests to the memory chip.
    ///
    /// Receives (clk, a, b, c, d, e, cmp) for opcodes, width exposed in `opcode_interaction_width()`
    ///
    /// Receives (hash_in.0, hash_in.1, hash_out) for direct, width exposed in `direct_interaction_width()`
    pub fn eval_interactions<AB: InteractionBuilder<F = F>>(
        &self,
        builder: &mut AB,
        io: Poseidon2VmIoCols<AB::Var>,
        aux: &Poseidon2VmAuxCols<WIDTH, AB::Var>,
    ) {
        let fields = io.flatten().into_iter().skip(2);
        builder.push_receive(POSEIDON2_BUS, fields, io.is_opcode);

        let chunks: usize = WIDTH / 2;

        let mut timestamp_offset = 0;
        // read addresses when is_opcode:
        // dst <- [a]_d, lhs <- [b]_d
        // Only when opcode is COMPRESS is rhs <- [c]_d read
<<<<<<< HEAD
        for ((io_addr, aux_addr), count) in [io.a, io.b, io.c]
            .into_iter()
            .zip_eq([aux.dst, aux.lhs, aux.rhs])
            .zip_eq([io.is_opcode, io.is_opcode, io.cmp])
        {
=======
        for (io_addr, aux_addr, count) in izip!(
            [io.a, io.b, io.c],
            [aux.dst, aux.lhs, aux.rhs],
            [io.is_opcode, io.is_opcode, io.cmp]
        ) {
>>>>>>> d3ea42b4
            let timestamp = io.clk + AB::F::from_canonical_usize(timestamp_offset);
            timestamp_offset += 1;

            let fields = [
                timestamp,
                AB::Expr::from_bool(false),
                io.d.into(),
                io_addr.into(),
                aux_addr.into(),
            ];
            builder.push_send(MEMORY_BUS, fields, count);
        }

        // READ
        for i in 0..WIDTH {
            let timestamp = io.clk + AB::F::from_canonical_usize(timestamp_offset);
            timestamp_offset += 1;

            let address = if i < chunks { aux.lhs } else { aux.rhs }
                + F::from_canonical_usize(if i < chunks { i } else { i - chunks });

            let fields = [
                timestamp,
                AB::Expr::from_bool(false),
                io.e.into(),
                address,
                aux.internal.io.input[i].into(),
            ];

            builder.push_send(MEMORY_BUS, fields, io.is_opcode);
        }

        // WRITE
        for i in 0..WIDTH {
            let timestamp = io.clk + AB::F::from_canonical_usize(timestamp_offset);
            timestamp_offset += 1;

            let address = aux.dst + AB::F::from_canonical_usize(i);

            let fields = [
                timestamp,
                AB::Expr::from_bool(true),
                io.e.into(),
                address,
                aux.internal.io.output[i].into(),
            ];

            let count = if i < chunks {
                io.is_opcode.into()
            } else {
                io.is_opcode - io.cmp
            };

            builder.push_send(MEMORY_BUS, fields, count);
        }

        // DIRECT
        if self.direct {
            let expand_fields = aux
                .internal
                .io
                .flatten()
                .into_iter()
                .take(WIDTH + WIDTH / 2)
                .collect::<Vec<AB::Var>>();

            builder.push_receive(POSEIDON2_DIRECT_BUS, expand_fields, io.is_direct);
        }
    }
}<|MERGE_RESOLUTION|>--- conflicted
+++ resolved
@@ -29,19 +29,11 @@
         // read addresses when is_opcode:
         // dst <- [a]_d, lhs <- [b]_d
         // Only when opcode is COMPRESS is rhs <- [c]_d read
-<<<<<<< HEAD
         for ((io_addr, aux_addr), count) in [io.a, io.b, io.c]
             .into_iter()
             .zip_eq([aux.dst, aux.lhs, aux.rhs])
             .zip_eq([io.is_opcode, io.is_opcode, io.cmp])
         {
-=======
-        for (io_addr, aux_addr, count) in izip!(
-            [io.a, io.b, io.c],
-            [aux.dst, aux.lhs, aux.rhs],
-            [io.is_opcode, io.is_opcode, io.cmp]
-        ) {
->>>>>>> d3ea42b4
             let timestamp = io.clk + AB::F::from_canonical_usize(timestamp_offset);
             timestamp_offset += 1;
 
