--- conflicted
+++ resolved
@@ -1,26 +1,15 @@
 use p3_field::PrimeField32;
 
-<<<<<<< HEAD
 use crate::cpu::trace::Instruction;
 use crate::cpu::OpCode;
 use crate::cpu::OpCode::*;
 use crate::vm::ExecutionSegment;
 
-use columns::{Poseidon2VmCols, Poseidon2VmIoCols};
-use poseidon2_air::poseidon2::Poseidon2Air;
-use poseidon2_air::poseidon2::Poseidon2Config;
-=======
 use crate::memory::tree::Hasher;
+use afs_primitives::{is_zero::IsZeroAir, sub_chip::LocalTraceInstructions};
 use columns::*;
 use poseidon2_air::poseidon2::Poseidon2Air;
 use poseidon2_air::poseidon2::Poseidon2Config;
-
-use crate::cpu::trace::Instruction;
-use crate::cpu::OpCode;
-use crate::cpu::OpCode::*;
-use crate::vm::VirtualMachine;
-use afs_primitives::{is_zero::IsZeroAir, sub_chip::LocalTraceInstructions};
->>>>>>> 9ab0171c
 
 #[cfg(test)]
 pub mod tests;
@@ -173,11 +162,10 @@
         assert!(opcode == COMP_POS2 || opcode == PERM_POS2);
         3 + (2 * WIDTH)
     }
-<<<<<<< HEAD
 
     pub fn current_height(&self) -> usize {
         self.rows.len()
-=======
+    }
 }
 
 const CHUNK: usize = 8;
@@ -205,6 +193,5 @@
             },
         });
         output[..8].try_into().unwrap()
->>>>>>> 9ab0171c
     }
 }