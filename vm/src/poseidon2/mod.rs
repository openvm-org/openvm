--- conflicted
+++ resolved
@@ -13,13 +13,7 @@
     },
     cpu::trace::Instruction,
     memory::{
-<<<<<<< HEAD
         manager::MemoryManager, offline_checker::bridge::MemoryOfflineChecker, tree::Hasher, OpType,
-=======
-        manager::{trace_builder::MemoryTraceBuilder, MemoryManager},
-        offline_checker::bridge::MemoryOfflineChecker,
-        tree::Hasher,
->>>>>>> e8bd050f
     },
 };
 
@@ -133,35 +127,21 @@
     }
 }
 
-<<<<<<< HEAD
 impl<F: PrimeField32> InstructionExecutor<F> for Poseidon2Chip<WIDTH, F> {
+    /// Called using `vm` and not `&self`. Reads two chunks from memory and generates a trace row for
+    /// the given instruction using the subair, storing it in `rows`. Then, writes output to memory,
+    /// truncating if the instruction is a compression.
+    ///
+    /// Used for both compression and permutation.
     fn execute(
         &mut self,
         instruction: &Instruction<F>,
         prev_state: ExecutionState<usize>,
     ) -> ExecutionState<usize> {
-        let mut mem_trace_builder = MemoryManager::make_trace_builder(self.memory_manager.clone());
-=======
-    /// Key method of Poseidon2Chip.
-    ///
-    /// Called using `vm` and not `&self`. Reads two chunks from memory and generates a trace row for
-    /// the given instruction using the subair, storing it in `rows`. Then, writes output to memory,
-    /// truncating if the instruction is a compression.
-    ///
-    /// Used for both compression and permutation.
-    ///
-    /// When is_direct is true, this function does not access memory
-    pub fn calculate(&mut self, instruction: Instruction<F>, is_direct: bool) {
         // TODO: direct accesses are not currently supported
         assert!(!is_direct);
 
-        let start_clk = self.memory_manager.borrow().get_clk();
-        let mut mem_trace_builder = MemoryTraceBuilder::<NUM_WORDS, WORD_SIZE, F>::new(
-            self.memory_manager.clone(),
-            self.range_checker.clone(),
-            self.air.mem_oc,
-        );
->>>>>>> e8bd050f
+        let mut mem_trace_builder = MemoryManager::make_trace_builder(self.memory_manager.clone());
 
         let Instruction {
             opcode,
