use p3_field::PrimeField32;

use columns::{Poseidon2VmCols, Poseidon2VmIoCols};
use poseidon2_air::poseidon2::Poseidon2Air;
use poseidon2_air::poseidon2::Poseidon2Config;

use crate::cpu::trace::Instruction;
use crate::cpu::OpCode;
use crate::cpu::OpCode::*;
use crate::vm::VirtualMachine;

#[cfg(test)]
pub mod tests;

pub mod air;
pub mod bridge;
pub mod columns;
pub mod trace;

/// Poseidon2 chip.
///
/// Carries the requested rows and the underlying subair for subtrace generation.
/// Poseidon2Chip implements its own constraints and interactions.
/// Cached rows are represented as `Poseidon2ChipCols` structs, not flat vectors.
pub struct Poseidon2VmAir<const WIDTH: usize, F: Clone> {
    pub inner: Poseidon2Air<WIDTH, F>,
}

<<<<<<< HEAD
/// Map VM instructions to Poseidon2IO columns.
fn make_io_cols<F: Field>(
    start_timestamp: usize,
    instruction: Instruction<F>,
) -> Poseidon2ChipIoCols<F> {
    let Instruction {
        opcode,
        op_a,
        op_b,
        op_c,
        d,
        e,
        debug: _debug,
    } = instruction;
    Poseidon2ChipIoCols::<F> {
        is_alloc: F::one(),
        clk: F::from_canonical_usize(start_timestamp),
        a: op_a,
        b: op_b,
        c: op_c,
        d,
        e,
        cmp: F::from_bool(opcode == COMP_POS2),
    }
=======
pub struct Poseidon2Chip<const WIDTH: usize, F: PrimeField32> {
    pub air: Poseidon2VmAir<WIDTH, F>,
    pub rows: Vec<Poseidon2VmCols<WIDTH, F>>,
>>>>>>> f0db58bf
}

impl<const WIDTH: usize, F: PrimeField32> Poseidon2VmAir<WIDTH, F> {
    pub fn from_poseidon2_config(config: Poseidon2Config<WIDTH, F>, bus_index: usize) -> Self {
        let inner = Poseidon2Air::<WIDTH, F>::from_config(config, bus_index);
        Self { inner }
    }

    pub fn interaction_width() -> usize {
        7
    }

    /// Map VM instructions to Poseidon2IO columns.
    fn make_io_cols(start_timestamp: usize, instruction: Instruction<F>) -> Poseidon2VmIoCols<F> {
        let Instruction {
            opcode,
            op_a,
            op_b,
            op_c,
            d,
            e,
        } = instruction;
        Poseidon2VmIoCols::<F> {
            is_alloc: F::one(),
            clk: F::from_canonical_usize(start_timestamp),
            a: op_a,
            b: op_b,
            c: op_c,
            d,
            e,
            cmp: F::from_bool(opcode == COMP_POS2),
        }
    }
}

const WIDTH: usize = 16;
impl<F: PrimeField32> Poseidon2Chip<WIDTH, F> {
    pub fn from_poseidon2_config(config: Poseidon2Config<WIDTH, F>, bus_index: usize) -> Self {
        let air = Poseidon2VmAir::<WIDTH, F>::from_poseidon2_config(config, bus_index);
        Self { air, rows: vec![] }
    }
    /// Key method of Poseidon2Chip.
    ///
    /// Called using `vm` and not `&self`. Reads two chunks from memory and generates a trace row for
    /// the given instruction using the subair, storing it in `rows`. Then, writes output to memory,
    /// truncating if the instruction is a compression.
    pub fn poseidon2_perm<const WORD_SIZE: usize>(
        vm: &mut VirtualMachine<WORD_SIZE, F>,
        start_timestamp: usize,
        instruction: Instruction<F>,
    ) {
        let Instruction {
            opcode,
            op_a,
            op_b,
            op_c,
            d,
            e,
            debug: _debug,
        } = instruction.clone();
        assert!(opcode == COMP_POS2 || opcode == PERM_POS2);

        let mut timestamp = start_timestamp;

        let addresses = [op_a, op_b, op_c].map(|operand| {
            timestamp += 1;
            vm.memory_chip.read_elem(timestamp - 1, d, operand)
        });

        let data_1: Vec<F> = (0..WIDTH / 2)
            .map(|i| {
                timestamp += 1;
                vm.memory_chip.read_elem(
                    timestamp - 1,
                    e,
                    addresses[0] + F::from_canonical_usize(i),
                )
            })
            .collect();
        let data_2: Vec<F> = (0..WIDTH / 2)
            .map(|i| {
                timestamp += 1;
                vm.memory_chip.read_elem(
                    timestamp - 1,
                    e,
                    addresses[1] + F::from_canonical_usize(i),
                )
            })
            .collect();

        // SAFETY: only allowed because WIDTH constrained to 16 above
        let input_state: [F; WIDTH] = [data_1, data_2].concat().try_into().unwrap();
        let new_row = vm.poseidon2_chip.air.generate_row(
            start_timestamp,
            instruction,
            addresses,
            input_state,
        );
        let output = new_row.aux.internal.io.output;
        vm.poseidon2_chip.rows.push(new_row);

        let iter_range = if opcode == PERM_POS2 {
            output.iter().enumerate().take(WIDTH)
        } else {
            output.iter().enumerate().take(WIDTH / 2)
        };

        for (i, &output_elem) in iter_range {
            vm.memory_chip.write_elem(
                timestamp,
                e,
                addresses[2] + F::from_canonical_usize(i),
                output_elem,
            );
            timestamp += 1;
        }
    }

    pub fn max_accesses_per_instruction(opcode: OpCode) -> usize {
        assert!(opcode == COMP_POS2 || opcode == PERM_POS2);
        3 + (2 * WIDTH)
    }
}<|MERGE_RESOLUTION|>--- conflicted
+++ resolved
@@ -26,36 +26,9 @@
     pub inner: Poseidon2Air<WIDTH, F>,
 }
 
-<<<<<<< HEAD
-/// Map VM instructions to Poseidon2IO columns.
-fn make_io_cols<F: Field>(
-    start_timestamp: usize,
-    instruction: Instruction<F>,
-) -> Poseidon2ChipIoCols<F> {
-    let Instruction {
-        opcode,
-        op_a,
-        op_b,
-        op_c,
-        d,
-        e,
-        debug: _debug,
-    } = instruction;
-    Poseidon2ChipIoCols::<F> {
-        is_alloc: F::one(),
-        clk: F::from_canonical_usize(start_timestamp),
-        a: op_a,
-        b: op_b,
-        c: op_c,
-        d,
-        e,
-        cmp: F::from_bool(opcode == COMP_POS2),
-    }
-=======
 pub struct Poseidon2Chip<const WIDTH: usize, F: PrimeField32> {
     pub air: Poseidon2VmAir<WIDTH, F>,
     pub rows: Vec<Poseidon2VmCols<WIDTH, F>>,
->>>>>>> f0db58bf
 }
 
 impl<const WIDTH: usize, F: PrimeField32> Poseidon2VmAir<WIDTH, F> {
@@ -77,6 +50,7 @@
             op_c,
             d,
             e,
+            debug: _debug,
         } = instruction;
         Poseidon2VmIoCols::<F> {
             is_alloc: F::one(),
