--- conflicted
+++ resolved
@@ -86,25 +86,11 @@
                 is_add: next(),
                 is_sub: next(),
                 is_mul: next(),
-<<<<<<< HEAD
                 is_div: next(),
                 divisor_inv: array::from_fn(|_| next()),
-                read_x_aux_cols: array::from_fn(|_| {
-                    MemoryOfflineCheckerAuxCols::try_from_iter(iter, lt_air)
-                }),
-                read_y_aux_cols: array::from_fn(|_| {
-                    MemoryOfflineCheckerAuxCols::try_from_iter(iter, lt_air)
-                }),
-                write_aux_cols: array::from_fn(|_| {
-                    MemoryOfflineCheckerAuxCols::try_from_iter(iter, lt_air)
-                }),
-=======
-                is_inv: next(),
-                inv: array::from_fn(|_| next()),
                 read_x_aux_cols: array::from_fn(|_| MemoryReadAuxCols::try_from_iter(iter, lt_air)),
                 read_y_aux_cols: array::from_fn(|_| MemoryReadAuxCols::try_from_iter(iter, lt_air)),
                 write_aux_cols: array::from_fn(|_| MemoryWriteAuxCols::try_from_iter(iter, lt_air)),
->>>>>>> f73f36a2
             },
         }
     }
