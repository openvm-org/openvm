--- conflicted
+++ resolved
@@ -1,15 +1,10 @@
 use std::array;
 
-<<<<<<< HEAD
 use afs_stark_backend::rap::AnyRap;
-use itertools::Itertools;
+use itertools::{all, Itertools};
 use p3_air::BaseAir;
 use p3_commit::PolynomialSpace;
-use p3_field::{Field, PrimeField32};
-=======
-use itertools::{all, Itertools};
 use p3_field::PrimeField32;
->>>>>>> e8bd050f
 use p3_matrix::dense::RowMajorMatrix;
 use p3_uni_stark::{Domain, StarkGenericConfig};
 
@@ -17,7 +12,7 @@
     FieldExtensionArithmeticAuxCols, FieldExtensionArithmeticCols, FieldExtensionArithmeticIoCols,
 };
 use crate::{
-    cpu::OpCode,
+    arch::{chips::MachineChip, instructions::Opcode},
     field_extension::chip::{
         FieldExtensionArithmetic, FieldExtensionArithmeticChip, FieldExtensionArithmeticRecord,
         EXTENSION_DEGREE,
@@ -26,129 +21,17 @@
         manager::{trace_builder::MemoryTraceBuilder, MemoryAccess},
         OpType,
     },
-<<<<<<< HEAD
-    FieldExtensionArithmetic, FieldExtensionArithmeticChip, FieldExtensionArithmeticOperation,
-    EXTENSION_DEGREE,
 };
-use crate::{
-    arch::{chips::MachineChip, instructions::Opcode},
-    memory::{
-        manager::MemoryManager, offline_checker::columns::MemoryOfflineCheckerAuxCols, OpType,
-    },
-};
-
-/// Constructs a new set of columns (including auxiliary columns) given inputs.
-fn generate_cols<F: Field>(
-    op: FieldExtensionArithmeticOperation<F>,
-    oc_aux_iter: &mut IntoIter<MemoryOfflineCheckerAuxCols<1, F>>,
-) -> FieldExtensionArithmeticCols<F> {
-    let is_add = F::from_bool(op.opcode == Opcode::FE4ADD);
-    let is_sub = F::from_bool(op.opcode == Opcode::FE4SUB);
-    let is_mul = F::from_bool(op.opcode == Opcode::BBE4MUL);
-    let is_inv = F::from_bool(op.opcode == Opcode::BBE4INV);
-
-    let x = op.operand1;
-    let y = op.operand2;
-
-    let inv = if x == [F::zero(); EXTENSION_DEGREE] {
-        [F::zero(); EXTENSION_DEGREE]
-    } else {
-        FieldExtensionArithmetic::solve(Opcode::BBE4INV, x, y).unwrap()
-    };
-
-    FieldExtensionArithmeticCols {
-        io: FieldExtensionArithmeticIoCols {
-            opcode: F::from_canonical_usize(op.opcode as usize),
-            pc: F::from_canonical_usize(op.pc),
-            timestamp: F::from_canonical_usize(op.start_timestamp),
-            x,
-            y,
-            z: op.result,
-        },
-        aux: FieldExtensionArithmeticAuxCols {
-            is_valid: F::one(),
-            valid_y_read: F::one() - is_inv,
-            op_a: op.op_a,
-            op_b: op.op_b,
-            op_c: op.op_c,
-            d: op.d,
-            e: op.e,
-            is_add,
-            is_sub,
-            is_mul,
-            is_inv,
-            inv,
-            mem_oc_aux_cols: array::from_fn(|_| oc_aux_iter.next().unwrap()),
-        },
-    }
-}
-=======
-};
->>>>>>> e8bd050f
-
-impl<F: PrimeField32> FieldExtensionArithmeticChip<F> {
-    fn make_blank_cols(&self) -> FieldExtensionArithmeticCols<F> {
-        let mut trace_builder = MemoryManager::make_trace_builder(self.memory_manager.clone());
-
-        let timestamp = self.memory_manager.borrow().timestamp();
-
-        for _ in 0..8 {
-            trace_builder.disabled_op(F::zero(), OpType::Read);
-        }
-        for _ in 0..4 {
-            trace_builder.disabled_op(F::zero(), OpType::Write);
-        }
-        let mut mem_oc_aux_iter = trace_builder.take_accesses_buffer().into_iter();
-
-        FieldExtensionArithmeticCols {
-            io: FieldExtensionArithmeticIoCols {
-                pc: F::zero(),
-                opcode: F::from_canonical_u32(Opcode::FE4ADD as u32),
-                timestamp,
-                x: [F::zero(); EXTENSION_DEGREE],
-                y: [F::zero(); EXTENSION_DEGREE],
-                z: [F::zero(); EXTENSION_DEGREE],
-            },
-            aux: FieldExtensionArithmeticAuxCols {
-                is_valid: F::zero(),
-                valid_y_read: F::zero(),
-                op_a: F::zero(),
-                op_b: F::zero(),
-                op_c: F::zero(),
-                d: F::zero(),
-                e: F::zero(),
-                is_add: F::one(),
-                is_sub: F::zero(),
-                is_mul: F::zero(),
-                is_inv: F::zero(),
-                inv: [F::zero(); EXTENSION_DEGREE],
-                mem_oc_aux_cols: array::from_fn(|_| mem_oc_aux_iter.next().unwrap()),
-            },
-        }
-    }
-}
 
 impl<F: PrimeField32> MachineChip<F> for FieldExtensionArithmeticChip<F> {
     /// Generates trace for field arithmetic chip.
-<<<<<<< HEAD
-    fn generate_trace(&mut self) -> RowMajorMatrix<F> {
-        // todo[zach]: it's weird that `generate_trace` mutates the receiver
-        let accesses = self.memory.take_accesses_buffer();
-        let mut accesses_iter = accesses.into_iter();
-
-        let mut trace: Vec<F> = self
-            .operations
-            .iter()
-            .cloned()
-            .flat_map(|op| generate_cols(op, &mut accesses_iter).flatten())
-=======
     ///
     /// NOTE: may only be called once on a chip. TODO: make consume self or change behavior.
-    pub fn generate_trace(&mut self) -> RowMajorMatrix<F> {
+    fn generate_trace(&mut self) -> RowMajorMatrix<F> {
         let curr_height = self.records.len();
         let correct_height = curr_height.next_power_of_two();
 
-        let width = FieldExtensionArithmeticCols::<WORD_SIZE, F>::get_width(&self.air);
+        let width = FieldExtensionArithmeticCols::<F>::get_width(&self.air);
         let dummy_rows_flattened = (0..correct_height - curr_height)
             .flat_map(|_| self.make_blank_row().flatten())
             .collect_vec();
@@ -158,7 +41,6 @@
         let mut flattened_trace: Vec<F> = records
             .into_iter()
             .flat_map(|record| self.cols_from_record(record).flatten())
->>>>>>> e8bd050f
             .collect();
 
         flattened_trace.extend(dummy_rows_flattened);
@@ -166,49 +48,56 @@
         RowMajorMatrix::new(flattened_trace, width)
     }
 
-<<<<<<< HEAD
-        let width = FieldExtensionArithmeticCols::<F>::get_width(&self.air);
-        trace.extend(
-            (0..correct_height - curr_height)
-                .flat_map(|_| self.make_blank_cols().flatten())
-                .collect_vec(),
-        );
-=======
+    fn air<SC: StarkGenericConfig>(&self) -> Box<dyn AnyRap<SC>>
+    where
+        Domain<SC>: PolynomialSpace<Val = F>,
+    {
+        Box::new(self.air)
+    }
+
+    fn current_trace_height(&self) -> usize {
+        self.records.len()
+    }
+
+    fn trace_width(&self) -> usize {
+        BaseAir::<F>::width(&self.air)
+    }
+}
+
+impl<F: PrimeField32> FieldExtensionArithmeticChip<F> {
     /// Constructs a new set of columns (including auxiliary columns) given inputs.
     fn cols_from_record(
         &self,
-        record: FieldExtensionArithmeticRecord<WORD_SIZE, F>,
-    ) -> FieldExtensionArithmeticCols<WORD_SIZE, F> {
-        let is_add = F::from_bool(record.opcode == OpCode::FE4ADD);
-        let is_sub = F::from_bool(record.opcode == OpCode::FE4SUB);
-        let is_mul = F::from_bool(record.opcode == OpCode::BBE4MUL);
-        let is_inv = F::from_bool(record.opcode == OpCode::BBE4INV);
+        record: FieldExtensionArithmeticRecord<F>,
+    ) -> FieldExtensionArithmeticCols<F> {
+        let is_add = F::from_bool(record.opcode == Opcode::FE4ADD);
+        let is_sub = F::from_bool(record.opcode == Opcode::FE4SUB);
+        let is_mul = F::from_bool(record.opcode == Opcode::BBE4MUL);
+        let is_inv = F::from_bool(record.opcode == Opcode::BBE4INV);
 
         let FieldExtensionArithmeticRecord { x, y, z, .. } = record;
 
         let inv = if all(x, |xi| xi == F::zero()) {
             x
         } else {
-            FieldExtensionArithmetic::solve(OpCode::BBE4INV, x, y).unwrap()
+            FieldExtensionArithmetic::solve(Opcode::BBE4INV, x, y).unwrap()
         };
 
+        let range_checker = self.memory.borrow().range_checker.clone();
+
         let access_to_aux = |access| {
-            MemoryTraceBuilder::<NUM_WORDS, WORD_SIZE, F>::memory_access_to_checker_aux_cols(
+            MemoryTraceBuilder::<F>::memory_access_to_checker_aux_cols(
                 &self.air.mem_oc,
-                self.range_checker.clone(),
+                range_checker.clone(),
                 &access,
             )
         };
 
         FieldExtensionArithmeticCols {
             io: FieldExtensionArithmeticIoCols {
-                clk: F::from_canonical_usize(record.clk),
                 opcode: F::from_canonical_usize(record.opcode as usize),
-                op_a: record.op_a,
-                op_b: record.op_b,
-                op_c: record.op_c,
-                d: record.d,
-                e: record.e,
+                pc: F::from_canonical_usize(record.pc),
+                timestamp: F::from_canonical_usize(record.timestamp),
                 x,
                 y,
                 z,
@@ -220,6 +109,11 @@
                 } else {
                     F::zero()
                 },
+                op_a: record.op_a,
+                op_b: record.op_b,
+                op_c: record.op_c,
+                d: record.d,
+                e: record.e,
                 is_add,
                 is_sub,
                 is_mul,
@@ -232,31 +126,27 @@
         }
     }
 
-    fn make_blank_row(&self) -> FieldExtensionArithmeticCols<WORD_SIZE, F> {
-        let clk = self.memory.borrow().get_clk();
+    fn make_blank_row(&self) -> FieldExtensionArithmeticCols<F> {
+        let timestamp = self.memory.borrow().timestamp();
+        let range_checker = self.memory.borrow().range_checker.clone();
 
         let make_aux_col = |op_type| {
             let access = match op_type {
-                OpType::Read => MemoryAccess::disabled_read(clk, F::one()),
-                OpType::Write => MemoryAccess::disabled_write(clk, F::one()),
+                OpType::Read => MemoryAccess::disabled_read(timestamp, F::one()),
+                OpType::Write => MemoryAccess::disabled_write(timestamp, F::one()),
             };
-            MemoryTraceBuilder::<NUM_WORDS, WORD_SIZE, F>::memory_access_to_checker_aux_cols(
+            MemoryTraceBuilder::<F>::memory_access_to_checker_aux_cols(
                 &self.air.mem_oc,
-                self.range_checker.clone(),
+                range_checker.clone(),
                 &access,
             )
         };
->>>>>>> e8bd050f
 
         FieldExtensionArithmeticCols {
             io: FieldExtensionArithmeticIoCols {
-                clk,
-                opcode: F::from_canonical_u32(OpCode::FE4ADD as u32),
-                op_a: F::zero(),
-                op_b: F::zero(),
-                op_c: F::zero(),
-                d: F::one(),
-                e: F::one(),
+                timestamp,
+                opcode: F::from_canonical_u32(Opcode::FE4ADD as u32),
+                pc: F::zero(),
                 x: [F::zero(); EXTENSION_DEGREE],
                 y: [F::zero(); EXTENSION_DEGREE],
                 z: [F::zero(); EXTENSION_DEGREE],
@@ -264,6 +154,11 @@
             aux: FieldExtensionArithmeticAuxCols {
                 is_valid: F::zero(),
                 valid_y_read: F::zero(),
+                op_a: F::zero(),
+                op_b: F::zero(),
+                op_c: F::zero(),
+                d: F::one(),
+                e: F::one(),
                 is_add: F::one(),
                 is_sub: F::zero(),
                 is_mul: F::zero(),
@@ -275,19 +170,4 @@
             },
         }
     }
-
-    fn air<SC: StarkGenericConfig>(&self) -> Box<dyn AnyRap<SC>>
-    where
-        Domain<SC>: PolynomialSpace<Val = F>,
-    {
-        Box::new(self.air)
-    }
-
-    fn current_trace_height(&self) -> usize {
-        self.operations.len()
-    }
-
-    fn trace_width(&self) -> usize {
-        BaseAir::<F>::width(&self.air)
-    }
 }