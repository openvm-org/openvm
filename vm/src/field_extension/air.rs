use afs_primitives::sub_chip::AirConfig;
use afs_stark_backend::interaction::InteractionBuilder;
use itertools::izip;
use p3_air::{Air, BaseAir};
use p3_field::{AbstractField, Field};
use p3_matrix::Matrix;

use super::columns::FieldExtensionArithmeticCols;
use crate::{
    arch::{
        bus::ExecutionBus,
        instructions::Opcode::{BBE4DIV, BBE4MUL, FE4ADD, FE4SUB},
    },
    field_extension::chip::FieldExtensionArithmetic,
    memory::offline_checker::bridge::MemoryOfflineChecker,
};

/// Field extension arithmetic chip.
///
/// Handles arithmetic opcodes over the extension field defined by the irreducible polynomial x^4 - 11.
#[derive(Clone, Copy, Debug, derive_new::new)]
pub struct FieldExtensionArithmeticAir {
    pub(super) execution_bus: ExecutionBus,
    pub(super) mem_oc: MemoryOfflineChecker,
}

impl AirConfig for FieldExtensionArithmeticAir {
    type Cols<T> = FieldExtensionArithmeticCols<T>;
}

impl<F: Field> BaseAir<F> for FieldExtensionArithmeticAir {
    fn width(&self) -> usize {
        FieldExtensionArithmeticCols::<F>::get_width(self)
    }
}

impl<AB: InteractionBuilder> Air<AB> for FieldExtensionArithmeticAir {
    fn eval(&self, builder: &mut AB) {
        let main = builder.main();

        let local = main.row_slice(0);
        let local_cols = FieldExtensionArithmeticCols::from_iter(
            &mut local.iter().copied(),
            &self.mem_oc.timestamp_lt_air,
        );

        let FieldExtensionArithmeticCols { io, aux } = local_cols;

        // TODO[zach]: Support DIV directly instead of INV.

        let flags = [aux.is_add, aux.is_sub, aux.is_mul, aux.is_div];
        let opcodes = [FE4ADD, FE4SUB, BBE4MUL, BBE4DIV];
        let results = [
            FieldExtensionArithmetic::add(io.x, io.y),
            FieldExtensionArithmetic::subtract(io.x, io.y),
            FieldExtensionArithmetic::multiply(io.x, io.y),
            FieldExtensionArithmetic::multiply(io.x, aux.divisor_inv),
        ];

        // Imposing the following constraints:
        // - Each flag in `flags` is a boolean.
        // - Exactly one flag in `flags` is true.
        // - The inner product of the `flags` and `opcodes` equals `io.opcode`.
        // - The inner product of the `flags` and `results[:,j]` equals `io.z[j]` for each `j`.
        // - If `is_div` is true, then `aux.divisor_inv` correctly represents the inverse of `io.y`.

        let mut flag_sum = AB::Expr::zero();
        let mut expected_opcode = AB::Expr::zero();
        let mut expected_result = [
            AB::Expr::zero(),
            AB::Expr::zero(),
            AB::Expr::zero(),
            AB::Expr::zero(),
        ];
        for (flag, opcode, result) in izip!(flags, opcodes, results) {
            builder.assert_bool(flag);

            flag_sum += flag.into();
            expected_opcode += flag * AB::F::from_canonical_u32(opcode as u32);

            for (j, result_part) in result.into_iter().enumerate() {
                expected_result[j] += flag * result_part;
            }
        }
        builder.assert_one(flag_sum);
        builder.assert_eq(io.opcode, expected_opcode);
        for (z_j, expected_result_j) in izip!(io.z, expected_result) {
            builder.assert_eq(z_j, expected_result_j);
        }

        builder.assert_bool(aux.is_valid);
<<<<<<< HEAD
        // valid_y_read is 1 iff is_valid and not is_inv
        // the previous constraint along with this one imply valid_y_read is boolean
        builder.assert_eq(aux.valid_y_read, and(aux.is_valid, not(aux.is_inv)));
=======
>>>>>>> f59256fe

        // constrain aux.divisor_inv: y * y^(-1) = 1
        let y_times_y_inv = FieldExtensionArithmetic::multiply(io.y, aux.divisor_inv);
        for (i, prod_i) in y_times_y_inv.into_iter().enumerate() {
            if i == 0 {
                builder.assert_eq(aux.is_div, prod_i);
            } else {
                builder.assert_zero(prod_i);
            }
        }

        let local_cols = FieldExtensionArithmeticCols { aux, io };
        self.eval_interactions(builder, local_cols);
    }
}<|MERGE_RESOLUTION|>--- conflicted
+++ resolved
@@ -89,12 +89,6 @@
         }
 
         builder.assert_bool(aux.is_valid);
-<<<<<<< HEAD
-        // valid_y_read is 1 iff is_valid and not is_inv
-        // the previous constraint along with this one imply valid_y_read is boolean
-        builder.assert_eq(aux.valid_y_read, and(aux.is_valid, not(aux.is_inv)));
-=======
->>>>>>> f59256fe
 
         // constrain aux.divisor_inv: y * y^(-1) = 1
         let y_times_y_inv = FieldExtensionArithmetic::multiply(io.y, aux.divisor_inv);
