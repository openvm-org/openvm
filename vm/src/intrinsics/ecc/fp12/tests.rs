use ax_ecc_primitives::{
<<<<<<< HEAD
    field_expression::FieldExpr,
    test_utils::{bls12381_fq12_random, bn254_fq12_random, bn254_fq12_to_biguint_vec},
=======
    field_expression::{ExprBuilderConfig, FieldExpr},
    test_utils::{bls12381_fq12_random, bn254_fq12_random},
>>>>>>> 04396889
};
use axvm_ecc_constants::{BLS12381, BN254};
use axvm_instructions::{Bls12381Fp12Opcode, Bn254Fp12Opcode, Fp12Opcode, UsizeOpcode};
use num_bigint_dig::BigUint;
use p3_baby_bear::BabyBear;
use p3_field::AbstractField;

use super::{fp12_add_expr, fp12_mul_expr, fp12_sub_expr};
use crate::{
    arch::{testing::VmChipTestBuilder, VmChipWrapper},
    intrinsics::field_expression::FieldExpressionCoreChip,
    rv32im::adapters::Rv32VecHeapAdapterChip,
    utils::{biguint_to_limbs, rv32_write_heap_default},
};

const BN254_NUM_LIMBS: usize = 32;
const BN254_LIMB_BITS: usize = 8;

const BLS12381_NUM_LIMBS: usize = 64;
const BLS12381_LIMB_BITS: usize = 8;

type F = BabyBear;

#[allow(clippy::too_many_arguments)]
fn test_fp12_fn<const NUM_LIMBS: usize, const LIMB_BITS: usize>(
    mut tester: VmChipTestBuilder<F>,
    expr: FieldExpr,
    offset: usize,
    local_opcode_idx: usize,
    name: &str,
    x: Vec<BigUint>,
    y: Vec<BigUint>,
    var_len: usize,
) {
    let core = FieldExpressionCoreChip::new(
        expr,
        offset,
        vec![local_opcode_idx],
        tester.memory_controller().borrow().range_checker.clone(),
        name,
    );
    let adapter = Rv32VecHeapAdapterChip::<F, 2, 12, 12, NUM_LIMBS, NUM_LIMBS>::new(
        tester.execution_bus(),
        tester.program_bus(),
        tester.memory_controller(),
    );

    let x_limbs = x
        .iter()
        .map(|x| {
            biguint_to_limbs::<NUM_LIMBS>(x.clone(), LIMB_BITS).map(BabyBear::from_canonical_u32)
        })
        .collect::<Vec<[BabyBear; NUM_LIMBS]>>();
    let y_limbs = y
        .iter()
        .map(|y| {
            biguint_to_limbs::<NUM_LIMBS>(y.clone(), LIMB_BITS).map(BabyBear::from_canonical_u32)
        })
        .collect::<Vec<[BabyBear; NUM_LIMBS]>>();
    let mut chip = VmChipWrapper::new(adapter, core, tester.memory_controller());

    let res = chip.core.air.expr.execute([x, y].concat(), vec![]);
    assert_eq!(res.len(), var_len);

    let instruction = rv32_write_heap_default(
        &mut tester,
        x_limbs,
        y_limbs,
        chip.core.air.offset + local_opcode_idx,
    );
    tester.execute(&mut chip, instruction);

    let run_tester = tester.build().load(chip).finalize();
    run_tester.simple_test().expect("Verification failed");
}

#[test]
<<<<<<< HEAD
=======
fn test_fp12_add_bn254() {
    let tester: VmChipTestBuilder<F> = VmChipTestBuilder::default();
    let config = ExprBuilderConfig {
        modulus: BN254.MODULUS.clone(),
        num_limbs: BN254_NUM_LIMBS,
        limb_bits: BN254_LIMB_BITS,
    };
    let expr = fp12_add_expr(
        config,
        tester.memory_controller().borrow().range_checker.bus(),
    );

    let x = bn254_fq12_random(1);
    let y = bn254_fq12_random(2);

    test_fp12_fn::<BN254_NUM_LIMBS, BN254_LIMB_BITS>(
        tester,
        expr,
        Bn254Fp12Opcode::default_offset(),
        Fp12Opcode::ADD as usize,
        "Bn254Fp12Add",
        x,
        y,
        12,
    );
}

#[test]
>>>>>>> 04396889
fn test_fp12_sub_bn254() {
    let tester: VmChipTestBuilder<F> = VmChipTestBuilder::default();
    let config = ExprBuilderConfig {
        modulus: BN254.MODULUS.clone(),
        num_limbs: BN254_NUM_LIMBS,
        limb_bits: BN254_LIMB_BITS,
    };
    let expr = fp12_sub_expr(
        config,
        tester.memory_controller().borrow().range_checker.bus(),
    );

    let x = bn254_fq12_to_biguint_vec(&bn254_fq12_random(59));
    let y = bn254_fq12_to_biguint_vec(&bn254_fq12_random(3));

    test_fp12_fn::<BN254_NUM_LIMBS, BN254_LIMB_BITS>(
        tester,
        expr,
        Bn254Fp12Opcode::default_offset(),
        Fp12Opcode::SUB as usize,
        "Bn254Fp12Sub",
        x,
        y,
        12,
    );
}

#[test]
fn test_fp12_mul_bn254() {
    let tester: VmChipTestBuilder<F> = VmChipTestBuilder::default();
    let config = ExprBuilderConfig {
        modulus: BN254.MODULUS.clone(),
        num_limbs: BN254_NUM_LIMBS,
        limb_bits: BN254_LIMB_BITS,
    };
    let xi = BN254.XI;
    let expr = fp12_mul_expr(
        config,
        tester.memory_controller().borrow().range_checker.bus(),
        xi,
    );

    let x = bn254_fq12_to_biguint_vec(&bn254_fq12_random(5));
    let y = bn254_fq12_to_biguint_vec(&bn254_fq12_random(25));

    test_fp12_fn::<BN254_NUM_LIMBS, BN254_LIMB_BITS>(
        tester,
        expr,
        Bn254Fp12Opcode::default_offset(),
        Fp12Opcode::MUL as usize,
        "Bn254Fp12Mul",
        x,
        y,
        33,
    );
}

#[test]
fn test_fp12_add_bls12381() {
    let tester: VmChipTestBuilder<F> = VmChipTestBuilder::default();
    let config = ExprBuilderConfig {
        modulus: BLS12381.MODULUS.clone(),
        num_limbs: BLS12381_NUM_LIMBS,
        limb_bits: BLS12381_LIMB_BITS,
    };
    let expr = fp12_add_expr(
        config,
        tester.memory_controller().borrow().range_checker.bus(),
    );

    let x = bls12381_fq12_random(3);
    let y = bls12381_fq12_random(99);

    test_fp12_fn::<BLS12381_NUM_LIMBS, BLS12381_LIMB_BITS>(
        tester,
        expr,
        Bls12381Fp12Opcode::default_offset(),
        Fp12Opcode::ADD as usize,
        "Bls12381Fp12Add",
        x,
        y,
        12,
    );
}

#[test]
fn test_fp12_sub_bls12381() {
    let tester: VmChipTestBuilder<F> = VmChipTestBuilder::default();
    let config = ExprBuilderConfig {
        modulus: BLS12381.MODULUS.clone(),
        num_limbs: BLS12381_NUM_LIMBS,
        limb_bits: BLS12381_LIMB_BITS,
    };
    let expr = fp12_sub_expr(
        config,
        tester.memory_controller().borrow().range_checker.bus(),
    );

    let x = bls12381_fq12_random(8);
    let y = bls12381_fq12_random(9);

    test_fp12_fn::<BLS12381_NUM_LIMBS, BLS12381_LIMB_BITS>(
        tester,
        expr,
        Bls12381Fp12Opcode::default_offset(),
        Fp12Opcode::SUB as usize,
        "Bls12381Fp12Sub",
        x,
        y,
        12,
    );
}

// NOTE[yj]: This test requires RUST_MIN_STACK=8388608 to run without overflowing the stack, so it is ignored by the test runner for now
#[test]
#[ignore]
fn test_fp12_mul_bls12381() {
    let tester: VmChipTestBuilder<F> = VmChipTestBuilder::default();
    let config = ExprBuilderConfig {
        modulus: BLS12381.MODULUS.clone(),
        num_limbs: BLS12381_NUM_LIMBS,
        limb_bits: BLS12381_LIMB_BITS,
    };
    let xi = BLS12381.XI;
    let expr = fp12_mul_expr(
        config,
        tester.memory_controller().borrow().range_checker.bus(),
        xi,
    );

    let x = bls12381_fq12_random(5);
    let y = bls12381_fq12_random(25);

    test_fp12_fn::<BLS12381_NUM_LIMBS, BLS12381_LIMB_BITS>(
        tester,
        expr,
        Bls12381Fp12Opcode::default_offset(),
        Fp12Opcode::MUL as usize,
        "Bls12381Fp12Mul",
        x,
        y,
        82,
    );
}<|MERGE_RESOLUTION|>--- conflicted
+++ resolved
@@ -1,11 +1,6 @@
 use ax_ecc_primitives::{
-<<<<<<< HEAD
-    field_expression::FieldExpr,
+    field_expression::{ExprBuilderConfig, FieldExpr},
     test_utils::{bls12381_fq12_random, bn254_fq12_random, bn254_fq12_to_biguint_vec},
-=======
-    field_expression::{ExprBuilderConfig, FieldExpr},
-    test_utils::{bls12381_fq12_random, bn254_fq12_random},
->>>>>>> 04396889
 };
 use axvm_ecc_constants::{BLS12381, BN254};
 use axvm_instructions::{Bls12381Fp12Opcode, Bn254Fp12Opcode, Fp12Opcode, UsizeOpcode};
@@ -83,8 +78,6 @@
 }
 
 #[test]
-<<<<<<< HEAD
-=======
 fn test_fp12_add_bn254() {
     let tester: VmChipTestBuilder<F> = VmChipTestBuilder::default();
     let config = ExprBuilderConfig {
@@ -113,7 +106,6 @@
 }
 
 #[test]
->>>>>>> 04396889
 fn test_fp12_sub_bn254() {
     let tester: VmChipTestBuilder<F> = VmChipTestBuilder::default();
     let config = ExprBuilderConfig {
