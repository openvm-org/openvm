use std::sync::Arc;

use ax_circuit_primitives::bitwise_op_lookup::{
    BitwiseOperationLookupBus, BitwiseOperationLookupChip,
};
use ax_ecc_execution::{
    common::{EcPoint, Fp2Constructor},
    curves::bls12_381::tangent_line_023,
};
use ax_ecc_primitives::{
    field_expression::ExprBuilderConfig,
    test_utils::{
        bls12381_fq12_to_biguint_vec, bls12381_fq2_to_biguint_vec, bls12381_fq_to_biguint,
    },
};
use axvm_ecc_constants::BLS12381;
<<<<<<< HEAD
use axvm_instructions::{PairingOpcode, UsizeOpcode};
use halo2curves_axiom::{
    bls12_381::{Fq, Fq12, Fq2, G1Affine},
    ff::Field,
};
=======
use axvm_instructions::{riscv::RV32_CELL_BITS, PairingOpcode, UsizeOpcode};
use halo2curves_axiom::bls12_381::{Fq, Fq2, G1Affine};
>>>>>>> b3fb1cd4
use p3_baby_bear::BabyBear;
use p3_field::AbstractField;
use rand::{rngs::StdRng, SeedableRng};

use crate::{
<<<<<<< HEAD
    arch::{testing::VmChipTestBuilder, VmChipWrapper},
    intrinsics::{
        ecc::pairing::{mul_023_by_023_expr, mul_by_02345_expr},
        field_expression::FieldExpressionCoreChip,
    },
=======
    arch::{testing::VmChipTestBuilder, VmChipWrapper, BITWISE_OP_LOOKUP_BUS},
    intrinsics::{ecc::pairing::mul_023_by_023_expr, field_expression::FieldExpressionCoreChip},
>>>>>>> b3fb1cd4
    rv32im::adapters::Rv32VecHeapAdapterChip,
    utils::{biguint_to_limbs, rv32_write_heap_default},
};

type F = BabyBear;
const NUM_LIMBS: usize = 48;
const LIMB_BITS: usize = 8;
const BLOCK_SIZE: usize = 16;

#[test]
fn test_mul_023_by_023() {
    let mut tester: VmChipTestBuilder<F> = VmChipTestBuilder::default();
    let expr = mul_023_by_023_expr(
        ExprBuilderConfig {
            modulus: BLS12381.MODULUS.clone(),
            num_limbs: NUM_LIMBS,
            limb_bits: LIMB_BITS,
        },
        tester.memory_controller().borrow().range_checker.bus(),
        BLS12381.XI,
    );
    let core = FieldExpressionCoreChip::new(
        expr,
        PairingOpcode::default_offset(),
        vec![PairingOpcode::MUL_023_BY_023 as usize],
        vec![],
        tester.memory_controller().borrow().range_checker.clone(),
        "Mul023By023",
    );

    let bitwise_bus = BitwiseOperationLookupBus::new(BITWISE_OP_LOOKUP_BUS);
    let bitwise_chip = Arc::new(BitwiseOperationLookupChip::<RV32_CELL_BITS>::new(
        bitwise_bus,
    ));
    let adapter = Rv32VecHeapAdapterChip::<F, 2, 12, 30, BLOCK_SIZE, BLOCK_SIZE>::new(
        tester.execution_bus(),
        tester.program_bus(),
        tester.memory_controller(),
        bitwise_chip.clone(),
    );

    let mut rng0 = StdRng::seed_from_u64(15);
    let mut rng1 = StdRng::seed_from_u64(95);
    let rnd_pt_0 = G1Affine::random(&mut rng0);
    let rnd_pt_1 = G1Affine::random(&mut rng1);
    let ec_pt_0 = EcPoint::<Fq> {
        x: rnd_pt_0.x,
        y: rnd_pt_0.y,
    };
    let ec_pt_1 = EcPoint::<Fq> {
        x: rnd_pt_1.x,
        y: rnd_pt_1.y,
    };
    let line0 = tangent_line_023::<Fq, Fq2>(ec_pt_0);
    let line1 = tangent_line_023::<Fq, Fq2>(ec_pt_1);
    let input_line0 = [
        bls12381_fq2_to_biguint_vec(line0.b),
        bls12381_fq2_to_biguint_vec(line0.c),
    ]
    .concat();
    let input_line1 = [
        bls12381_fq2_to_biguint_vec(line1.b),
        bls12381_fq2_to_biguint_vec(line1.c),
    ]
    .concat();

    let mut chip = VmChipWrapper::new(adapter, core, tester.memory_controller());

    let vars = chip
        .core
        .air
        .expr
        .execute([input_line0.clone(), input_line1.clone()].concat(), vec![]);
    let output_indices = chip.core.air.expr.builder.output_indices.clone();
    let output = output_indices
        .iter()
        .map(|i| vars[*i].clone())
        .collect::<Vec<_>>();
    assert_eq!(output.len(), 10);

    let r_cmp = ax_ecc_execution::curves::bls12_381::mul_023_by_023::<Fq, Fq2>(
        line0,
        line1,
        Fq2::new(Fq::one(), Fq::one()),
    );
    let r_cmp_bigint = r_cmp
        .map(|x| [bls12381_fq_to_biguint(x.c0), bls12381_fq_to_biguint(x.c1)])
        .concat();

    for i in 0..10 {
        if i >= 2 {
            // Skip c1 in 02345 representation
            assert_eq!(output[i], r_cmp_bigint[i + 2]);
        } else {
            assert_eq!(output[i], r_cmp_bigint[i]);
        }
    }

    let input_line0_limbs = input_line0
        .iter()
        .map(|x| {
            biguint_to_limbs::<NUM_LIMBS>(x.clone(), LIMB_BITS).map(BabyBear::from_canonical_u32)
        })
        .collect::<Vec<_>>();
    let input_line1_limbs = input_line1
        .iter()
        .map(|x| {
            biguint_to_limbs::<NUM_LIMBS>(x.clone(), LIMB_BITS).map(BabyBear::from_canonical_u32)
        })
        .collect::<Vec<_>>();

    let instruction = rv32_write_heap_default(
        &mut tester,
        input_line0_limbs,
        input_line1_limbs,
        chip.core.air.offset + PairingOpcode::MUL_023_BY_023 as usize,
    );

    tester.execute(&mut chip, instruction);
    let tester = tester.build().load(chip).load(bitwise_chip).finalize();
    tester.simple_test().expect("Verification failed");
}

// NOTE[yj]: This test requires RUST_MIN_STACK=8388608 to run without overflowing the stack, so it is ignored by the test runner for now
#[test]
#[ignore]
fn test_mul_by_02345() {
    const NUM_LIMBS: usize = 64;
    const LIMB_BITS: usize = 8;

    let mut tester: VmChipTestBuilder<F> = VmChipTestBuilder::default();
    let expr = mul_by_02345_expr(
        ExprBuilderConfig {
            modulus: BLS12381.MODULUS.clone(),
            num_limbs: NUM_LIMBS,
            limb_bits: LIMB_BITS,
        },
        tester.memory_controller().borrow().range_checker.bus(),
        BLS12381.XI,
    );
    let core = FieldExpressionCoreChip::new(
        expr,
        PairingOpcode::default_offset(),
        vec![PairingOpcode::MUL_BY_02345 as usize],
        vec![],
        tester.memory_controller().borrow().range_checker.clone(),
        "MulBy02345",
    );
    let adapter = Rv32VecHeapAdapterChip::<F, 2, 12, 12, NUM_LIMBS, NUM_LIMBS>::new(
        tester.execution_bus(),
        tester.program_bus(),
        tester.memory_controller(),
    );

    let mut rng = StdRng::seed_from_u64(8);
    let f = Fq12::random(&mut rng);
    let mut rng = StdRng::seed_from_u64(12);
    let x0 = Fq2::random(&mut rng);
    let mut rng = StdRng::seed_from_u64(5);
    let x2 = Fq2::random(&mut rng);
    let mut rng = StdRng::seed_from_u64(77);
    let x3 = Fq2::random(&mut rng);
    let mut rng = StdRng::seed_from_u64(31);
    let x4 = Fq2::random(&mut rng);
    let mut rng = StdRng::seed_from_u64(1);
    let x5 = Fq2::random(&mut rng);

    let input_f = bls12381_fq12_to_biguint_vec(f);
    let input_x = [
        bls12381_fq2_to_biguint_vec(x0),
        bls12381_fq2_to_biguint_vec(Fq2::zero()),
        bls12381_fq2_to_biguint_vec(x2),
        bls12381_fq2_to_biguint_vec(x3),
        bls12381_fq2_to_biguint_vec(x4),
        bls12381_fq2_to_biguint_vec(x5),
    ]
    .concat();

    let mut chip = VmChipWrapper::new(adapter, core, tester.memory_controller());

    let vars = chip
        .core
        .air
        .expr
        .execute([input_f.clone(), input_x.clone()].concat(), vec![]);
    let output_indices = chip.core.air.expr.builder.output_indices.clone();
    let output = output_indices
        .iter()
        .map(|i| vars[*i].clone())
        .collect::<Vec<_>>();
    assert_eq!(output.len(), 12);

    let r_cmp = ax_ecc_execution::curves::bls12_381::mul_by_02345::<Fq, Fq2, Fq12>(
        f,
        [x0, Fq2::ZERO, x2, x3, x4, x5],
    );
    let r_cmp_bigint = bls12381_fq12_to_biguint_vec(r_cmp);

    for i in 0..12 {
        assert_eq!(output[i], r_cmp_bigint[i]);
    }

    let input_f_limbs = input_f
        .iter()
        .map(|x| {
            biguint_to_limbs::<NUM_LIMBS>(x.clone(), LIMB_BITS).map(BabyBear::from_canonical_u32)
        })
        .collect::<Vec<_>>();
    let input_x_limbs = input_x
        .iter()
        .map(|x| {
            biguint_to_limbs::<NUM_LIMBS>(x.clone(), LIMB_BITS).map(BabyBear::from_canonical_u32)
        })
        .collect::<Vec<_>>();

    let instruction = rv32_write_heap_default(
        &mut tester,
        input_f_limbs,
        input_x_limbs,
        chip.core.air.offset + PairingOpcode::MUL_BY_02345 as usize,
    );

    tester.execute(&mut chip, instruction);
    let tester = tester.build().load(chip).finalize();
    tester.simple_test().expect("Verification failed");
}<|MERGE_RESOLUTION|>--- conflicted
+++ resolved
@@ -14,31 +14,21 @@
     },
 };
 use axvm_ecc_constants::BLS12381;
-<<<<<<< HEAD
-use axvm_instructions::{PairingOpcode, UsizeOpcode};
+use axvm_instructions::{riscv::RV32_CELL_BITS, PairingOpcode, UsizeOpcode};
 use halo2curves_axiom::{
     bls12_381::{Fq, Fq12, Fq2, G1Affine},
     ff::Field,
 };
-=======
-use axvm_instructions::{riscv::RV32_CELL_BITS, PairingOpcode, UsizeOpcode};
-use halo2curves_axiom::bls12_381::{Fq, Fq2, G1Affine};
->>>>>>> b3fb1cd4
 use p3_baby_bear::BabyBear;
 use p3_field::AbstractField;
 use rand::{rngs::StdRng, SeedableRng};
 
 use crate::{
-<<<<<<< HEAD
-    arch::{testing::VmChipTestBuilder, VmChipWrapper},
+    arch::{testing::VmChipTestBuilder, VmChipWrapper, BITWISE_OP_LOOKUP_BUS},
     intrinsics::{
         ecc::pairing::{mul_023_by_023_expr, mul_by_02345_expr},
         field_expression::FieldExpressionCoreChip,
     },
-=======
-    arch::{testing::VmChipTestBuilder, VmChipWrapper, BITWISE_OP_LOOKUP_BUS},
-    intrinsics::{ecc::pairing::mul_023_by_023_expr, field_expression::FieldExpressionCoreChip},
->>>>>>> b3fb1cd4
     rv32im::adapters::Rv32VecHeapAdapterChip,
     utils::{biguint_to_limbs, rv32_write_heap_default},
 };
@@ -162,13 +152,8 @@
     tester.simple_test().expect("Verification failed");
 }
 
-// NOTE[yj]: This test requires RUST_MIN_STACK=8388608 to run without overflowing the stack, so it is ignored by the test runner for now
 #[test]
-#[ignore]
 fn test_mul_by_02345() {
-    const NUM_LIMBS: usize = 64;
-    const LIMB_BITS: usize = 8;
-
     let mut tester: VmChipTestBuilder<F> = VmChipTestBuilder::default();
     let expr = mul_by_02345_expr(
         ExprBuilderConfig {
@@ -187,10 +172,16 @@
         tester.memory_controller().borrow().range_checker.clone(),
         "MulBy02345",
     );
-    let adapter = Rv32VecHeapAdapterChip::<F, 2, 12, 12, NUM_LIMBS, NUM_LIMBS>::new(
+
+    let bitwise_bus = BitwiseOperationLookupBus::new(BITWISE_OP_LOOKUP_BUS);
+    let bitwise_chip = Arc::new(BitwiseOperationLookupChip::<RV32_CELL_BITS>::new(
+        bitwise_bus,
+    ));
+    let adapter = Rv32VecHeapAdapterChip::<F, 2, 12, 12, BLOCK_SIZE, BLOCK_SIZE>::new(
         tester.execution_bus(),
         tester.program_bus(),
         tester.memory_controller(),
+        bitwise_chip.clone(),
     );
 
     let mut rng = StdRng::seed_from_u64(8);
@@ -262,6 +253,6 @@
     );
 
     tester.execute(&mut chip, instruction);
-    let tester = tester.build().load(chip).finalize();
+    let tester = tester.build().load(chip).load(bitwise_chip).finalize();
     tester.simple_test().expect("Verification failed");
 }