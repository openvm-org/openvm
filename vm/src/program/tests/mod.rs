--- conflicted
+++ resolved
@@ -11,14 +11,10 @@
 
 use super::Program;
 use crate::{
-<<<<<<< HEAD
     arch::{
-        chips::MachineChip,
         instructions::{CoreOpcode::*, FieldArithmeticOpcode::*},
+        MachineChip,
     },
-=======
-    arch::{instructions::Opcode::*, MachineChip},
->>>>>>> d2e11719
     core::READ_INSTRUCTION_BUS,
     program::{columns::ProgramPreprocessedCols, Instruction, ProgramChip},
 };
