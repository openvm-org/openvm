--- conflicted
+++ resolved
@@ -14,14 +14,10 @@
     ArithmeticLogicChip, ArithmeticLogicRecord, WriteRecord,
 };
 use crate::{
-<<<<<<< HEAD
     arch::{
-        chips::MachineChip,
         instructions::{U256Opcode, UsizeOpcode},
+        MachineChip,
     },
-=======
-    arch::{instructions::Opcode, MachineChip},
->>>>>>> d2e11719
     memory::offline_checker::MemoryWriteAuxCols,
     uint_multiplication::MemoryData,
 };
@@ -91,25 +87,14 @@
                 is_valid: F::one(),
                 x_sign,
                 y_sign,
-<<<<<<< HEAD
                 opcode_add_flag: F::from_bool(opcode == U256Opcode::ADD),
                 opcode_sub_flag: F::from_bool(opcode == U256Opcode::SUB),
-                opcode_lt_flag: F::from_bool(opcode == U256Opcode::LT),
+                opcode_sltu_flag: F::from_bool(opcode == U256Opcode::LT),
                 opcode_eq_flag: F::from_bool(opcode == U256Opcode::EQ),
                 opcode_xor_flag: F::from_bool(opcode == U256Opcode::XOR),
                 opcode_and_flag: F::from_bool(opcode == U256Opcode::AND),
                 opcode_or_flag: F::from_bool(opcode == U256Opcode::OR),
                 opcode_slt_flag: F::from_bool(opcode == U256Opcode::SLT),
-=======
-                opcode_add_flag: F::from_bool(instruction.opcode == Opcode::ADD256),
-                opcode_sub_flag: F::from_bool(instruction.opcode == Opcode::SUB256),
-                opcode_sltu_flag: F::from_bool(instruction.opcode == Opcode::SLTU256),
-                opcode_eq_flag: F::from_bool(instruction.opcode == Opcode::EQ256),
-                opcode_xor_flag: F::from_bool(instruction.opcode == Opcode::XOR256),
-                opcode_and_flag: F::from_bool(instruction.opcode == Opcode::AND256),
-                opcode_or_flag: F::from_bool(instruction.opcode == Opcode::OR256),
-                opcode_slt_flag: F::from_bool(instruction.opcode == Opcode::SLT256),
->>>>>>> d2e11719
                 read_ptr_aux_cols: [z_ptr_read, x_ptr_read, y_ptr_read]
                     .map(|read| aux_cols_factory.make_read_aux_cols(read.clone())),
                 read_x_aux_cols: aux_cols_factory.make_read_aux_cols(x_read.clone()),
