use std::sync::Arc;

use afs_primitives::xor::lookup::XorLookupChip;
use air::ArithmeticLogicAir;
use p3_field::PrimeField32;

use crate::{
    arch::{
<<<<<<< HEAD
        bridge::ExecutionBridge,
        bus::ExecutionBus,
        chips::InstructionExecutor,
        columns::ExecutionState,
        instructions::{U256Opcode, UsizeOpcode},
=======
        instructions::{Opcode, ALU_256_INSTRUCTIONS},
        ExecutionBridge, ExecutionBus, ExecutionState, InstructionExecutor,
>>>>>>> d2e11719
    },
    memory::{MemoryChipRef, MemoryReadRecord, MemoryWriteRecord},
    program::{bridge::ProgramBus, ExecutionError, Instruction},
};

mod air;
mod bridge;
mod columns;
mod trace;

// pub use air::*;
pub use columns::*;

#[cfg(test)]
mod tests;

<<<<<<< HEAD
pub const ALU_CMP_INSTRUCTIONS: [U256Opcode; 3] = [U256Opcode::LT, U256Opcode::EQ, U256Opcode::SLT];
pub const ALU_ARITHMETIC_INSTRUCTIONS: [U256Opcode; 2] = [U256Opcode::ADD, U256Opcode::SUB];
pub const ALU_BITWISE_INSTRUCTIONS: [U256Opcode; 3] =
    [U256Opcode::XOR, U256Opcode::AND, U256Opcode::OR];
=======
pub const ALU_CMP_INSTRUCTIONS: [Opcode; 3] = [Opcode::SLTU256, Opcode::EQ256, Opcode::SLT256];
pub const ALU_ARITHMETIC_INSTRUCTIONS: [Opcode; 2] = [Opcode::ADD256, Opcode::SUB256];
pub const ALU_BITWISE_INSTRUCTIONS: [Opcode; 3] = [Opcode::XOR256, Opcode::AND256, Opcode::OR256];
>>>>>>> d2e11719

#[derive(Clone, Debug)]
pub enum WriteRecord<T, const NUM_LIMBS: usize> {
    Long(MemoryWriteRecord<T, NUM_LIMBS>),
    Bool(MemoryWriteRecord<T, 1>),
}

#[derive(Clone, Debug)]
pub struct ArithmeticLogicRecord<T, const NUM_LIMBS: usize, const LIMB_BITS: usize> {
    pub from_state: ExecutionState<usize>,
    pub instruction: Instruction<T>,

    pub x_ptr_read: MemoryReadRecord<T, 1>,
    pub y_ptr_read: MemoryReadRecord<T, 1>,
    pub z_ptr_read: MemoryReadRecord<T, 1>,

    pub x_read: MemoryReadRecord<T, NUM_LIMBS>,
    pub y_read: MemoryReadRecord<T, NUM_LIMBS>,
    pub z_write: WriteRecord<T, NUM_LIMBS>,

    // sign of x and y if SLT, else should be 0
    pub x_sign: T,
    pub y_sign: T,

    // empty if not bool instruction, else contents of this vector will be stored in z
    pub cmp_buffer: Vec<T>,
}

#[derive(Clone, Debug)]
pub struct ArithmeticLogicChip<T: PrimeField32, const NUM_LIMBS: usize, const LIMB_BITS: usize> {
    pub air: ArithmeticLogicAir<NUM_LIMBS, LIMB_BITS>,
    data: Vec<ArithmeticLogicRecord<T, NUM_LIMBS, LIMB_BITS>>,
    memory_chip: MemoryChipRef<T>,
    pub xor_lookup_chip: Arc<XorLookupChip<LIMB_BITS>>,

    offset: usize,
}

impl<T: PrimeField32, const NUM_LIMBS: usize, const LIMB_BITS: usize>
    ArithmeticLogicChip<T, NUM_LIMBS, LIMB_BITS>
{
    pub fn new(
        execution_bus: ExecutionBus,
        program_bus: ProgramBus,
        memory_chip: MemoryChipRef<T>,
        xor_lookup_chip: Arc<XorLookupChip<LIMB_BITS>>,
        offset: usize,
    ) -> Self {
        let memory_bridge = memory_chip.borrow().memory_bridge();
        Self {
            air: ArithmeticLogicAir {
                execution_bridge: ExecutionBridge::new(execution_bus, program_bus),
                memory_bridge,
                bus: xor_lookup_chip.bus(),
                offset,
            },
            data: vec![],
            memory_chip,
            xor_lookup_chip,
            offset,
        }
    }
}

impl<T: PrimeField32, const NUM_LIMBS: usize, const LIMB_BITS: usize> InstructionExecutor<T>
    for ArithmeticLogicChip<T, NUM_LIMBS, LIMB_BITS>
{
    fn execute(
        &mut self,
        instruction: Instruction<T>,
        from_state: ExecutionState<usize>,
    ) -> Result<ExecutionState<usize>, ExecutionError> {
        let Instruction {
            opcode,
            op_a: a,
            op_b: b,
            op_c: c,
            d,
            e,
            ..
        } = instruction.clone();
        let opcode = U256Opcode::from_usize(opcode - self.offset);

        let mut memory_chip = self.memory_chip.borrow_mut();
        debug_assert_eq!(
            from_state.timestamp,
            memory_chip.timestamp().as_canonical_u32() as usize
        );

        let [z_ptr_read, x_ptr_read, y_ptr_read] =
            [a, b, c].map(|ptr_of_ptr| memory_chip.read_cell(d, ptr_of_ptr));
        let x_read = memory_chip.read::<NUM_LIMBS>(e, x_ptr_read.value());
        let y_read = memory_chip.read::<NUM_LIMBS>(e, y_ptr_read.value());

        let x = x_read.data.map(|x| x.as_canonical_u32());
        let y = y_read.data.map(|x| x.as_canonical_u32());
        let (z, cmp) = solve_alu::<T, NUM_LIMBS, LIMB_BITS>(opcode, &x, &y);

        let z_write = if ALU_CMP_INSTRUCTIONS.contains(&opcode) {
            WriteRecord::Bool(memory_chip.write_cell(e, z_ptr_read.value(), T::from_bool(cmp)))
        } else {
            WriteRecord::Long(
                memory_chip.write::<NUM_LIMBS>(
                    e,
                    z_ptr_read.value(),
                    z.clone()
                        .into_iter()
                        .map(T::from_canonical_u32)
                        .collect::<Vec<_>>()
                        .try_into()
                        .unwrap(),
                ),
            )
        };

        let mut x_sign = 0;
        let mut y_sign = 0;

        if opcode == U256Opcode::SLT {
            x_sign = x[NUM_LIMBS - 1] >> (LIMB_BITS - 1);
            y_sign = y[NUM_LIMBS - 1] >> (LIMB_BITS - 1);
            self.xor_lookup_chip
                .request(x[NUM_LIMBS - 1], 1 << (LIMB_BITS - 1));
            self.xor_lookup_chip
                .request(y[NUM_LIMBS - 1], 1 << (LIMB_BITS - 1));
        }

        if ALU_BITWISE_INSTRUCTIONS.contains(&opcode) {
            for i in 0..NUM_LIMBS {
                self.xor_lookup_chip.request(x[i], y[i]);
            }
        } else if opcode != U256Opcode::EQ {
            for z_val in &z {
                self.xor_lookup_chip.request(*z_val, *z_val);
            }
        }

        self.data
            .push(ArithmeticLogicRecord::<T, NUM_LIMBS, LIMB_BITS> {
                from_state,
                instruction: instruction.clone(),
                x_ptr_read,
                y_ptr_read,
                z_ptr_read,
                x_read,
                y_read,
                z_write,
                x_sign: T::from_canonical_u32(x_sign),
                y_sign: T::from_canonical_u32(y_sign),
                cmp_buffer: if ALU_CMP_INSTRUCTIONS.contains(&opcode) {
                    z.into_iter().map(T::from_canonical_u32).collect()
                } else {
                    vec![]
                },
            });

        Ok(ExecutionState {
            pc: from_state.pc + 1,
            timestamp: memory_chip.timestamp().as_canonical_u32() as usize,
        })
    }
}

fn solve_alu<T: PrimeField32, const NUM_LIMBS: usize, const LIMB_BITS: usize>(
    opcode: U256Opcode,
    x: &[u32],
    y: &[u32],
) -> (Vec<u32>, bool) {
    match opcode {
<<<<<<< HEAD
        U256Opcode::ADD => solve_add::<NUM_LIMBS, LIMB_BITS>(x, y),
        U256Opcode::SUB | U256Opcode::LT => solve_subtract::<NUM_LIMBS, LIMB_BITS>(x, y),
        U256Opcode::EQ => solve_eq::<T, NUM_LIMBS, LIMB_BITS>(x, y),
        U256Opcode::XOR => solve_xor::<NUM_LIMBS, LIMB_BITS>(x, y),
        U256Opcode::AND => solve_and::<NUM_LIMBS, LIMB_BITS>(x, y),
        U256Opcode::OR => solve_or::<NUM_LIMBS, LIMB_BITS>(x, y),
        U256Opcode::SLT => {
=======
        Opcode::ADD256 => solve_add::<NUM_LIMBS, LIMB_BITS>(x, y),
        Opcode::SUB256 | Opcode::SLTU256 => solve_subtract::<NUM_LIMBS, LIMB_BITS>(x, y),
        Opcode::EQ256 => solve_eq::<T, NUM_LIMBS, LIMB_BITS>(x, y),
        Opcode::XOR256 => solve_xor::<NUM_LIMBS, LIMB_BITS>(x, y),
        Opcode::AND256 => solve_and::<NUM_LIMBS, LIMB_BITS>(x, y),
        Opcode::OR256 => solve_or::<NUM_LIMBS, LIMB_BITS>(x, y),
        Opcode::SLT256 => {
>>>>>>> d2e11719
            let (z, cmp) = solve_subtract::<NUM_LIMBS, LIMB_BITS>(x, y);
            (
                z,
                cmp ^ (x[NUM_LIMBS - 1] >> (LIMB_BITS - 1) != 0)
                    ^ (y[NUM_LIMBS - 1] >> (LIMB_BITS - 1) != 0),
            )
        }
        _ => unreachable!(),
    }
}

fn solve_add<const NUM_LIMBS: usize, const LIMB_BITS: usize>(
    x: &[u32],
    y: &[u32],
) -> (Vec<u32>, bool) {
    let mut z = vec![0u32; NUM_LIMBS];
    let mut carry = vec![0u32; NUM_LIMBS];
    for i in 0..NUM_LIMBS {
        z[i] = x[i] + y[i] + if i > 0 { carry[i - 1] } else { 0 };
        carry[i] = z[i] >> LIMB_BITS;
        z[i] &= (1 << LIMB_BITS) - 1;
    }
    (z, false)
}

fn solve_subtract<const NUM_LIMBS: usize, const LIMB_BITS: usize>(
    x: &[u32],
    y: &[u32],
) -> (Vec<u32>, bool) {
    let mut z = vec![0u32; NUM_LIMBS];
    let mut carry = vec![0u32; NUM_LIMBS];
    for i in 0..NUM_LIMBS {
        let rhs = y[i] + if i > 0 { carry[i - 1] } else { 0 };
        if x[i] >= rhs {
            z[i] = x[i] - rhs;
            carry[i] = 0;
        } else {
            z[i] = x[i] + (1 << LIMB_BITS) - rhs;
            carry[i] = 1;
        }
    }
    (z, carry[NUM_LIMBS - 1] != 0)
}

fn solve_eq<F: PrimeField32, const NUM_LIMBS: usize, const LIMB_BITS: usize>(
    x: &[u32],
    y: &[u32],
) -> (Vec<u32>, bool) {
    let mut z = vec![0u32; NUM_LIMBS];
    for i in 0..NUM_LIMBS {
        if x[i] != y[i] {
            z[i] = (F::from_canonical_u32(x[i]) - F::from_canonical_u32(y[i]))
                .inverse()
                .as_canonical_u32();
            return (z, false);
        }
    }
    (z, true)
}

fn solve_xor<const NUM_LIMBS: usize, const LIMB_BITS: usize>(
    x: &[u32],
    y: &[u32],
) -> (Vec<u32>, bool) {
    let z = (0..NUM_LIMBS).map(|i| x[i] ^ y[i]).collect();
    (z, false)
}

fn solve_and<const NUM_LIMBS: usize, const LIMB_BITS: usize>(
    x: &[u32],
    y: &[u32],
) -> (Vec<u32>, bool) {
    let z = (0..NUM_LIMBS).map(|i| x[i] & y[i]).collect();
    (z, false)
}

fn solve_or<const NUM_LIMBS: usize, const LIMB_BITS: usize>(
    x: &[u32],
    y: &[u32],
) -> (Vec<u32>, bool) {
    let z = (0..NUM_LIMBS).map(|i| x[i] | y[i]).collect();
    (z, false)
}<|MERGE_RESOLUTION|>--- conflicted
+++ resolved
@@ -6,16 +6,8 @@
 
 use crate::{
     arch::{
-<<<<<<< HEAD
-        bridge::ExecutionBridge,
-        bus::ExecutionBus,
-        chips::InstructionExecutor,
-        columns::ExecutionState,
         instructions::{U256Opcode, UsizeOpcode},
-=======
-        instructions::{Opcode, ALU_256_INSTRUCTIONS},
         ExecutionBridge, ExecutionBus, ExecutionState, InstructionExecutor,
->>>>>>> d2e11719
     },
     memory::{MemoryChipRef, MemoryReadRecord, MemoryWriteRecord},
     program::{bridge::ProgramBus, ExecutionError, Instruction},
@@ -32,16 +24,10 @@
 #[cfg(test)]
 mod tests;
 
-<<<<<<< HEAD
 pub const ALU_CMP_INSTRUCTIONS: [U256Opcode; 3] = [U256Opcode::LT, U256Opcode::EQ, U256Opcode::SLT];
 pub const ALU_ARITHMETIC_INSTRUCTIONS: [U256Opcode; 2] = [U256Opcode::ADD, U256Opcode::SUB];
 pub const ALU_BITWISE_INSTRUCTIONS: [U256Opcode; 3] =
     [U256Opcode::XOR, U256Opcode::AND, U256Opcode::OR];
-=======
-pub const ALU_CMP_INSTRUCTIONS: [Opcode; 3] = [Opcode::SLTU256, Opcode::EQ256, Opcode::SLT256];
-pub const ALU_ARITHMETIC_INSTRUCTIONS: [Opcode; 2] = [Opcode::ADD256, Opcode::SUB256];
-pub const ALU_BITWISE_INSTRUCTIONS: [Opcode; 3] = [Opcode::XOR256, Opcode::AND256, Opcode::OR256];
->>>>>>> d2e11719
 
 #[derive(Clone, Debug)]
 pub enum WriteRecord<T, const NUM_LIMBS: usize> {
@@ -211,7 +197,6 @@
     y: &[u32],
 ) -> (Vec<u32>, bool) {
     match opcode {
-<<<<<<< HEAD
         U256Opcode::ADD => solve_add::<NUM_LIMBS, LIMB_BITS>(x, y),
         U256Opcode::SUB | U256Opcode::LT => solve_subtract::<NUM_LIMBS, LIMB_BITS>(x, y),
         U256Opcode::EQ => solve_eq::<T, NUM_LIMBS, LIMB_BITS>(x, y),
@@ -219,15 +204,6 @@
         U256Opcode::AND => solve_and::<NUM_LIMBS, LIMB_BITS>(x, y),
         U256Opcode::OR => solve_or::<NUM_LIMBS, LIMB_BITS>(x, y),
         U256Opcode::SLT => {
-=======
-        Opcode::ADD256 => solve_add::<NUM_LIMBS, LIMB_BITS>(x, y),
-        Opcode::SUB256 | Opcode::SLTU256 => solve_subtract::<NUM_LIMBS, LIMB_BITS>(x, y),
-        Opcode::EQ256 => solve_eq::<T, NUM_LIMBS, LIMB_BITS>(x, y),
-        Opcode::XOR256 => solve_xor::<NUM_LIMBS, LIMB_BITS>(x, y),
-        Opcode::AND256 => solve_and::<NUM_LIMBS, LIMB_BITS>(x, y),
-        Opcode::OR256 => solve_or::<NUM_LIMBS, LIMB_BITS>(x, y),
-        Opcode::SLT256 => {
->>>>>>> d2e11719
             let (z, cmp) = solve_subtract::<NUM_LIMBS, LIMB_BITS>(x, y);
             (
                 z,
