--- conflicted
+++ resolved
@@ -156,16 +156,6 @@
     }
 
     pub fn rv32i() -> Self {
-<<<<<<< HEAD
-        Self::from_parameters(
-            DEFAULT_POSEIDON2_MAX_CONSTRAINT_DEGREE,
-            MemoryConfig::new(29, 29, 29, 16, PersistenceType::Persistent),
-            0,
-            DEFAULT_MAX_SEGMENT_LEN,
-            false,
-            vec![],
-        )
-=======
         VmConfig {
             poseidon2_max_constraint_degree: 3,
             memory_config: MemoryConfig {
@@ -174,7 +164,6 @@
             },
             ..Default::default()
         }
->>>>>>> 18ac03dc
         .add_executor(ExecutorName::Nop)
         .add_executor(ExecutorName::ArithmeticLogicUnitRv32)
         .add_executor(ExecutorName::LessThanRv32)
