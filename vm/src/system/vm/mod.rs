--- conflicted
+++ resolved
@@ -1,8 +1,4 @@
-<<<<<<< HEAD
-use std::{collections::VecDeque, mem, sync::Arc};
-=======
-use std::{collections::VecDeque, marker::PhantomData, mem};
->>>>>>> ce343a01
+use std::{collections::VecDeque, marker::PhantomData, mem, sync::Arc};
 
 use afs_stark_backend::{
     config::{Domain, StarkGenericConfig},
@@ -194,10 +190,10 @@
         let mut segment = ExecutionSegment::new(
             self.config.clone(),
             program,
-            Streams {
+            Arc::new(Mutex::new(Streams {
                 input_stream: input,
                 hint_stream: VecDeque::new(),
-            },
+            })),
             None,
         );
         segment.execute_from_pc(pc_start)?;
