--- conflicted
+++ resolved
@@ -53,13 +53,8 @@
     },
     rv32im::{
         adapters::{
-<<<<<<< HEAD
-            Rv32BaseAluAdapterChip, Rv32BranchAdapter, Rv32CondRdWriteAdapterChip,
+            Rv32BaseAluAdapterChip, Rv32BranchAdapterChip, Rv32CondRdWriteAdapterChip,
             Rv32JalrAdapterChip, Rv32LoadStoreAdapter, Rv32MultAdapter, Rv32RdWriteAdapterChip,
-=======
-            Rv32BaseAluAdapterChip, Rv32BranchAdapterChip, Rv32CondRdWriteAdapterChip,
-            Rv32JalrAdapter, Rv32LoadStoreAdapter, Rv32MultAdapter, Rv32RdWriteAdapterChip,
->>>>>>> 8b49da35
         },
         base_alu::{BaseAluCoreChip, Rv32BaseAluChip},
         branch_eq::{BranchEqualCoreChip, Rv32BranchEqualChip},
