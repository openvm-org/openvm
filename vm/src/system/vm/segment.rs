--- conflicted
+++ resolved
@@ -44,22 +44,14 @@
         uint_multiplication::UintMultiplicationChip,
     },
     kernels::{
-<<<<<<< HEAD
         adapters::native_vectorized_adapter::NativeVectorizedAdapterChip,
-=======
         adapters::native_adapter::NativeAdapterChip,
->>>>>>> 232f2028
         core::{
             CoreChip, Streams, BYTE_XOR_BUS, RANGE_CHECKER_BUS, RANGE_TUPLE_CHECKER_BUS,
             READ_INSTRUCTION_BUS,
         },
-<<<<<<< HEAD
-        field_arithmetic::FieldArithmeticChip,
+        new_field_arithmetic::{NewFieldArithmeticChip, NewFieldArithmeticCoreChip},
         new_field_extension::{NewFieldExtensionChip, NewFieldExtensionCoreChip},
-=======
-        field_extension::FieldExtensionArithmeticChip,
-        new_field_arithmetic::{NewFieldArithmeticChip, NewFieldArithmeticCoreChip},
->>>>>>> 232f2028
     },
     old::{alu::ArithmeticLogicChip, shift::ShiftChip},
     rv32im::{
