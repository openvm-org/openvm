use std::{
    cell::RefCell,
    collections::{BTreeMap, VecDeque},
    mem,
    ops::DerefMut,
    rc::Rc,
    sync::Arc,
};

use afs_stark_backend::{
    config::{Domain, StarkGenericConfig},
    p3_commit::PolynomialSpace,
    prover::types::AirProofInput,
    Chip, ChipUsageGetter,
};
use backtrace::Backtrace;
use itertools::{izip, zip_eq};
use p3_field::PrimeField32;
use p3_matrix::Matrix;
use p3_util::log2_strict_usize;

use super::{cycle_tracker::CycleTracker, VirtualMachineState, VmConfig, VmMetrics};
use crate::{
    arch::{instructions::*, AxVmChip, ExecutionState, InstructionExecutor},
    intrinsics::hashes::poseidon2::Poseidon2Chip,
    kernels::core::{CoreChip, Streams},
    system::{
        program::{DebugInfo, ExecutionError, Program},
        vm::{chip_set::VmChipSet, config::PersistenceType},
    },
};

pub struct ExecutionSegment<F: PrimeField32> {
    pub config: VmConfig,
    pub chip_set: VmChipSet<F>,
    /// Shortcut to the core chip.
    pub core_chip: Rc<RefCell<CoreChip<F>>>,

    pub input_stream: VecDeque<Vec<F>>,
    pub hint_stream: VecDeque<F>,

    pub cycle_tracker: CycleTracker,
    /// Collected metrics for this segment alone.
    /// Only collected when `config.collect_metrics` is true.
    pub(crate) collected_metrics: VmMetrics,
}

pub struct SegmentResult<SC: StarkGenericConfig> {
    pub air_proof_inputs: Vec<AirProofInput<SC>>,
    pub metrics: VmMetrics,
}

impl<SC: StarkGenericConfig> SegmentResult<SC> {
    pub fn max_log_degree(&self) -> usize {
        self.air_proof_inputs
            .iter()
            .flat_map(|air_proof_input| {
                air_proof_input
                    .raw
                    .common_main
                    .as_ref()
                    .map(|trace| trace.height())
            })
            .map(log2_strict_usize)
            .max()
            .unwrap()
    }
}

impl<F: PrimeField32> ExecutionSegment<F> {
    /// Creates a new execution segment from a program and initial state, using parent VM config
    pub fn new(config: VmConfig, program: Program<F>, state: VirtualMachineState<F>) -> Self {
<<<<<<< HEAD
        let execution_bus = ExecutionBus(0);
        let program_bus = ProgramBus(READ_INSTRUCTION_BUS);
        let memory_bus = MemoryBus(1);
        let merkle_bus = MemoryMerkleBus(12);
        let range_bus =
            VariableRangeCheckerBus::new(RANGE_CHECKER_BUS, config.memory_config.decomp);
        let range_checker = Arc::new(VariableRangeCheckerChip::new(range_bus));
        let byte_xor_chip = Arc::new(XorLookupChip::new(BYTE_XOR_BUS));
        let range_tuple_bus =
            RangeTupleCheckerBus::new(RANGE_TUPLE_CHECKER_BUS, [(1 << 8), 32 * (1 << 8)]);
        let range_tuple_checker = Arc::new(RangeTupleCheckerChip::new(range_tuple_bus));

        let memory_controller = match config.memory_config.persistence_type {
            PersistenceType::Volatile => {
                Rc::new(RefCell::new(MemoryController::with_volatile_memory(
                    memory_bus,
                    config.memory_config.clone(),
                    range_checker.clone(),
                )))
            }
            PersistenceType::Persistent => {
                Rc::new(RefCell::new(MemoryController::with_persistent_memory(
                    memory_bus,
                    config.memory_config.clone(),
                    range_checker.clone(),
                    merkle_bus,
                    TimestampedEquipartition::<F, CHUNK>::new(),
                )))
            }
        };
        let program_chip = ProgramChip::new(program);

        let mut executors: BTreeMap<usize, AxVmInstructionExecutor<F>> = BTreeMap::new();

        // NOTE: The order of entries in `chips` must be a linear extension of the dependency DAG.
        // That is, if chip A holds a strong reference to chip B, then A must precede B in `chips`.

        let mut chips = vec![];

        let mut modular_muldiv_chips = vec![];
        let mut modular_addsub_chips = vec![];
        let mut core_chip = if config
            .executors
            .iter()
            .any(|(_, executor, _)| matches!(executor, ExecutorName::Core))
        {
            None
        } else {
            let offset = 0; // Core offset should be 0 by default; maybe it makes sense to make this always the case?
            let chip = Rc::new(RefCell::new(CoreChip::from_state(
                config.core_options(),
                execution_bus,
                program_bus,
                memory_controller.clone(),
                state.state,
                offset,
            )));
            let range = 0..CoreOpcode::COUNT;
            for opcode in range {
                executors.insert(offset + opcode, chip.clone().into());
            }
            chips.push(AxVmChip::Core(chip.clone()));
            Some(chip)
        };

        // We may not use this chip if the memory kind is volatile and there is no executor for Poseidon2.
        let poseidon_chip = {
            let offset = config
                .executors
                .iter()
                .find(|(_, name, _)| *name == ExecutorName::Poseidon2)
                .map(|(_, _, offset)| *offset)
                .unwrap_or(0); // If no Poseidon2 executor, offset doesn't matter.

            Rc::new(RefCell::new(Poseidon2Chip::from_poseidon2_config(
                Poseidon2Config::<16, F>::new_p3_baby_bear_16(),
                config.poseidon2_max_constraint_degree,
                execution_bus,
                program_bus,
                memory_controller.clone(),
                offset,
            )))
        };

        let mut needs_poseidon_chip =
            config.memory_config.persistence_type == PersistenceType::Persistent;

        for (range, executor, offset) in config.clone().executors {
            for opcode in range.clone() {
                if executors.contains_key(&opcode) {
                    panic!("Attempting to override an executor for opcode {opcode}");
                }
            }
            match executor {
                ExecutorName::Core => {
                    assert!(core_chip.is_none(), "Core chip already initialized");
                    core_chip = Some(Rc::new(RefCell::new(CoreChip::from_state(
                        config.core_options(),
                        execution_bus,
                        program_bus,
                        memory_controller.clone(),
                        state.state,
                        offset,
                    ))));
                    for opcode in range {
                        executors.insert(opcode, core_chip.clone().unwrap().into());
                    }
                    chips.push(AxVmChip::Core(core_chip.clone().unwrap()));
                }
                ExecutorName::FieldArithmetic => {
                    let chip = Rc::new(RefCell::new(FieldArithmeticChip::new(
                        NativeAdapterChip::new(
                            execution_bus,
                            program_bus,
                            memory_controller.clone(),
                        ),
                        FieldArithmeticCoreChip::new(offset),
                        memory_controller.clone(),
                    )));
                    for opcode in range {
                        executors.insert(opcode, chip.clone().into());
                    }
                    chips.push(AxVmChip::FieldArithmetic(chip));
                }
                ExecutorName::FieldExtension => {
                    let chip = Rc::new(RefCell::new(FieldExtensionChip::new(
                        NativeVectorizedAdapterChip::new(
                            execution_bus,
                            program_bus,
                            memory_controller.clone(),
                        ),
                        FieldExtensionCoreChip::new(offset),
                        memory_controller.clone(),
                    )));
                    for opcode in range {
                        executors.insert(opcode, chip.clone().into());
                    }
                    chips.push(AxVmChip::FieldExtension(chip));
                }
                ExecutorName::Poseidon2 => {
                    for opcode in range {
                        executors.insert(opcode, poseidon_chip.clone().into());
                    }
                    needs_poseidon_chip = true;
                }
                ExecutorName::Keccak256 => {
                    let chip = Rc::new(RefCell::new(KeccakVmChip::new(
                        execution_bus,
                        program_bus,
                        memory_controller.clone(),
                        byte_xor_chip.clone(),
                        offset,
                    )));
                    for opcode in range {
                        executors.insert(opcode, chip.clone().into());
                    }
                    chips.push(AxVmChip::Keccak256(chip));
                }
                ExecutorName::ArithmeticLogicUnitRv32 => {
                    let chip = Rc::new(RefCell::new(Rv32BaseAluChip::new(
                        Rv32BaseAluAdapterChip::new(
                            execution_bus,
                            program_bus,
                            memory_controller.clone(),
                        ),
                        BaseAluCoreChip::new(byte_xor_chip.clone(), offset),
                        memory_controller.clone(),
                    )));
                    for opcode in range {
                        executors.insert(opcode, chip.clone().into());
                    }
                    chips.push(AxVmChip::ArithmeticLogicUnitRv32(chip));
                }
                ExecutorName::ArithmeticLogicUnit256 => {
                    // We probably must include this chip if we include any modular arithmetic,
                    // not sure if we need to enforce this here.
                    let chip = Rc::new(RefCell::new(ArithmeticLogicChip::new(
                        execution_bus,
                        program_bus,
                        memory_controller.clone(),
                        byte_xor_chip.clone(),
                        offset,
                    )));
                    for opcode in range {
                        executors.insert(opcode, chip.clone().into());
                    }
                    chips.push(AxVmChip::ArithmeticLogicUnit256(chip));
                }
                ExecutorName::LessThanRv32 => {
                    let chip = Rc::new(RefCell::new(Rv32LessThanChip::new(
                        Rv32BaseAluAdapterChip::new(
                            execution_bus,
                            program_bus,
                            memory_controller.clone(),
                        ),
                        LessThanCoreChip::new(byte_xor_chip.clone(), offset),
                        memory_controller.clone(),
                    )));
                    for opcode in range {
                        executors.insert(opcode, chip.clone().into());
                    }
                    chips.push(AxVmChip::LessThanRv32(chip));
                }
                ExecutorName::MultiplicationRv32 => {
                    let chip = Rc::new(RefCell::new(Rv32MultiplicationChip::new(
                        Rv32MultAdapter::new(execution_bus, program_bus, memory_controller.clone()),
                        MultiplicationCoreChip::new(range_tuple_checker.clone(), offset),
                        memory_controller.clone(),
                    )));
                    for opcode in range {
                        executors.insert(opcode, chip.clone().into());
                    }
                    chips.push(AxVmChip::MultiplicationRv32(chip));
                }
                ExecutorName::MultiplicationHighRv32 => {
                    let chip = Rc::new(RefCell::new(Rv32MulHChip::new(
                        Rv32MultAdapter::new(execution_bus, program_bus, memory_controller.clone()),
                        MulHCoreChip::new(range_tuple_checker.clone(), offset),
                        memory_controller.clone(),
                    )));
                    for opcode in range {
                        executors.insert(opcode, chip.clone().into());
                    }
                    chips.push(AxVmChip::MultiplicationHighRv32(chip));
                }
                ExecutorName::U256Multiplication => {
                    let chip = Rc::new(RefCell::new(UintMultiplicationChip::new(
                        execution_bus,
                        program_bus,
                        memory_controller.clone(),
                        range_tuple_checker.clone(),
                        offset,
                    )));
                    for opcode in range {
                        executors.insert(opcode, chip.clone().into());
                    }
                    chips.push(AxVmChip::U256Multiplication(chip));
                }
                ExecutorName::DivRemRv32 => {
                    let chip = Rc::new(RefCell::new(Rv32DivRemChip::new(
                        Rv32MultAdapter::new(execution_bus, program_bus, memory_controller.clone()),
                        DivRemCoreChip::new(range_tuple_checker.clone(), offset),
                        memory_controller.clone(),
                    )));
                    for opcode in range {
                        executors.insert(opcode, chip.clone().into());
                    }
                    chips.push(AxVmChip::DivRemRv32(chip));
                }
                ExecutorName::ShiftRv32 => {
                    let chip = Rc::new(RefCell::new(Rv32ShiftChip::new(
                        Rv32BaseAluAdapterChip::new(
                            execution_bus,
                            program_bus,
                            memory_controller.clone(),
                        ),
                        ShiftCoreChip::new(byte_xor_chip.clone(), range_checker.clone(), offset),
                        memory_controller.clone(),
                    )));
                    for opcode in range {
                        executors.insert(opcode, chip.clone().into());
                    }
                    chips.push(AxVmChip::ShiftRv32(chip));
                }
                ExecutorName::Shift256 => {
                    let chip = Rc::new(RefCell::new(ShiftChip::new(
                        execution_bus,
                        program_bus,
                        memory_controller.clone(),
                        byte_xor_chip.clone(),
                        offset,
                    )));
                    for opcode in range {
                        executors.insert(opcode, chip.clone().into());
                    }
                    chips.push(AxVmChip::Shift256(chip));
                }
                ExecutorName::LoadStoreRv32 => {
                    let chip = Rc::new(RefCell::new(Rv32LoadStoreChip::new(
                        Rv32LoadStoreAdapter::new(range_checker.clone(), offset),
                        LoadStoreCoreChip::new(offset),
                        memory_controller.clone(),
                    )));
                    for opcode in range {
                        executors.insert(opcode, chip.clone().into());
                    }
                    chips.push(AxVmChip::LoadStoreRv32(chip));
                }
                ExecutorName::BranchEqualRv32 => {
                    let chip = Rc::new(RefCell::new(Rv32BranchEqualChip::new(
                        Rv32BranchAdapter::new(
                            execution_bus,
                            program_bus,
                            memory_controller.clone(),
                        ),
                        BranchEqualCoreChip::new(offset),
                        memory_controller.clone(),
                    )));
                    for opcode in range {
                        executors.insert(opcode, chip.clone().into());
                    }
                    chips.push(AxVmChip::BranchEqualRv32(chip));
                }
                ExecutorName::BranchLessThanRv32 => {
                    let chip = Rc::new(RefCell::new(Rv32BranchLessThanChip::new(
                        Rv32BranchAdapter::new(
                            execution_bus,
                            program_bus,
                            memory_controller.clone(),
                        ),
                        BranchLessThanCoreChip::new(byte_xor_chip.clone(), offset),
                        memory_controller.clone(),
                    )));
                    for opcode in range {
                        executors.insert(opcode, chip.clone().into());
                    }
                    chips.push(AxVmChip::BranchLessThanRv32(chip));
                }
                ExecutorName::JalLuiRv32 => {
                    let chip = Rc::new(RefCell::new(Rv32JalLuiChip::new(
                        Rv32RdWriteAdapter::new(
                            execution_bus,
                            program_bus,
                            memory_controller.clone(),
                        ),
                        Rv32JalLuiCoreChip::new(byte_xor_chip.clone(), offset),
                        memory_controller.clone(),
                    )));
                    for opcode in range {
                        executors.insert(opcode, chip.clone().into());
                    }
                    chips.push(AxVmChip::JalLuiRv32(chip));
                }
                ExecutorName::JalrRv32 => {
                    let chip = Rc::new(RefCell::new(Rv32JalrChip::new(
                        Rv32JalrAdapter::new(),
                        Rv32JalrCoreChip::new(offset),
                        memory_controller.clone(),
                    )));
                    for opcode in range {
                        executors.insert(opcode, chip.clone().into());
                    }
                    chips.push(AxVmChip::JalrRv32(chip));
                }
                ExecutorName::AuipcRv32 => {
                    let chip = Rc::new(RefCell::new(Rv32AuipcChip::new(
                        Rv32RdWriteAdapter::new(
                            execution_bus,
                            program_bus,
                            memory_controller.clone(),
                        ),
                        Rv32AuipcCoreChip::new(byte_xor_chip.clone(), offset),
                        memory_controller.clone(),
                    )));
                    for opcode in range {
                        executors.insert(opcode, chip.clone().into());
                    }
                    chips.push(AxVmChip::AuipcRv32(chip));
                }
                ExecutorName::CastF => {
                    let chip = Rc::new(RefCell::new(CastFChip::new(
                        ConvertAdapterChip::new(
                            execution_bus,
                            program_bus,
                            memory_controller.clone(),
                        ),
                        CastFCoreChip::new(
                            memory_controller.borrow().range_checker.clone(),
                            offset,
                        ),
                        memory_controller.clone(),
                    )));
                    for opcode in range {
                        executors.insert(opcode, chip.clone().into());
                    }
                    chips.push(AxVmChip::CastF(chip));
                }
                // TODO: make these customizable opcode classes
                ExecutorName::Secp256k1AddUnequal => {
                    let chip = Rc::new(RefCell::new(EcAddUnequalChip::new(
                        execution_bus,
                        program_bus,
                        memory_controller.clone(),
                        offset,
                    )));
                    for opcode in range {
                        executors.insert(opcode, chip.clone().into());
                    }
                    chips.push(AxVmChip::Secp256k1AddUnequal(chip));
                }
                ExecutorName::Secp256k1Double => {
                    let chip = Rc::new(RefCell::new(EcDoubleChip::new(
                        execution_bus,
                        program_bus,
                        memory_controller.clone(),
                        offset,
                    )));
                    for opcode in range {
                        executors.insert(opcode, chip.clone().into());
                    }
                    chips.push(AxVmChip::Secp256k1Double(chip));
                }
                ExecutorName::ModularAddSub | ExecutorName::ModularMultDiv => {
                    unreachable!("Modular executors should be handled differently")
                }
=======
        let mut chip_set = config.create_chip_set();
        chip_set.program_chip.set_program(program);

        let mut core_chip = None;
        for chip in &chip_set.chips {
            if let AxVmChip::Core(c) = chip {
                assert!(core_chip.is_none(), "Multiple Core chips found");
                core_chip = Some(c.clone());
>>>>>>> 67eacebd
            }
        }
        let core_chip = core_chip.unwrap();
        core_chip.borrow_mut().set_start_state(state.state);

        Self {
            config,
            chip_set,
            core_chip,
            input_stream: state.input_stream,
            hint_stream: state.hint_stream.clone(),
            collected_metrics: Default::default(),
            cycle_tracker: CycleTracker::new(),
        }
    }

    /// Stopping is triggered by should_segment()
    pub fn execute(&mut self) -> Result<(), ExecutionError> {
        let mut timestamp = self.core_chip.borrow().state.timestamp;
        let mut pc = self.core_chip.borrow().state.pc;

        let mut collect_metrics = self.config.collect_metrics;
        // The backtrace for the previous instruction, if any.
        let mut prev_backtrace: Option<Backtrace> = None;

        self.core_chip.borrow_mut().streams = Streams {
            input_stream: self.input_stream.clone(),
            hint_stream: self.hint_stream.clone(),
        };

        self.chip_set
            .connector_chip
            .begin(ExecutionState::new(pc, timestamp));

        loop {
            let (instruction, debug_info) = self.chip_set.program_chip.get_instruction(pc)?;
            tracing::trace!("pc: {pc:#x} | time: {timestamp} | {:?}", instruction);

            let (dsl_instr, trace) = debug_info.map_or(
                (None, None),
                |DebugInfo {
                     dsl_instruction,
                     trace,
                 }| (Some(dsl_instruction), trace),
            );

            let opcode = instruction.opcode;
            let prev_trace_cells = self.current_trace_cells();

            // runtime only instruction handling
            // FIXME: assumes CoreOpcode has offset 0:
            if opcode == CoreOpcode::FAIL as usize {
                if let Some(mut backtrace) = prev_backtrace {
                    backtrace.resolve();
                    eprintln!("eDSL program failure; backtrace:\n{:?}", backtrace);
                } else {
                    eprintln!("eDSL program failure; no backtrace");
                }
                return Err(ExecutionError::Fail(pc));
            }
            if opcode == CoreOpcode::CT_START as usize {
                self.update_chip_metrics();
                self.cycle_tracker.start(instruction.debug.clone())
            }
            if opcode == CoreOpcode::CT_END as usize {
                self.update_chip_metrics();
                self.cycle_tracker.end(instruction.debug.clone())
            }
            prev_backtrace = trace;

            let mut opcode_name = None;
            if self.chip_set.executors.contains_key(&opcode) {
                let executor = self.chip_set.executors.get_mut(&opcode).unwrap();
                match InstructionExecutor::execute(
                    executor,
                    instruction,
                    ExecutionState::new(pc, timestamp),
                ) {
                    Ok(next_state) => {
                        pc = next_state.pc;
                        timestamp = next_state.timestamp;
                    }
                    Err(e) => return Err(e),
                }
                if collect_metrics {
                    opcode_name = Some(executor.get_opcode_name(opcode));
                }
            } else {
                return Err(ExecutionError::DisabledOperation(pc, opcode));
            }

            if collect_metrics {
                let now_trace_cells = self.current_trace_cells();

                let opcode_name = opcode_name.unwrap_or(opcode.to_string());
                let key = (dsl_instr.clone(), opcode_name.clone());
                #[cfg(feature = "bench-metrics")]
                self.cycle_tracker.increment_opcode(&key);
                *self.collected_metrics.counts.entry(key).or_insert(0) += 1;

                for (air_name, now_value) in &now_trace_cells {
                    let prev_value = prev_trace_cells.get(air_name).unwrap_or(&0);
                    if prev_value != now_value {
                        let key = (dsl_instr.clone(), opcode_name.clone(), air_name.to_owned());
                        #[cfg(feature = "bench-metrics")]
                        self.cycle_tracker
                            .increment_cells_used(&key, now_value - prev_value);
                        *self.collected_metrics.trace_cells.entry(key).or_insert(0) +=
                            now_value - prev_value;
                    }
                }
                if opcode == CoreOpcode::TERMINATE as usize {
                    self.update_chip_metrics();
                    // Due to row padding, the padded rows will all have opcode TERMINATE, so stop metric collection after the first one
                    collect_metrics = false;
                    #[cfg(feature = "bench-metrics")]
                    metrics::counter!("total_cells_used")
                        .absolute(now_trace_cells.into_values().sum::<usize>() as u64);
                }
            }
            if opcode == CoreOpcode::TERMINATE as usize {
                break;
            }
            if self.should_segment() {
                panic!("continuations not supported");
            }
        }

        self.chip_set
            .connector_chip
            .end(ExecutionState::new(pc, timestamp));

        let streams = mem::take(&mut self.core_chip.borrow_mut().streams);
        self.hint_stream = streams.hint_stream;
        self.input_stream = streams.input_stream;

        if collect_metrics {
            self.update_chip_metrics();
        }

        Ok(())
    }

    /// Compile the AIRs and trace generation outputs for the chips used in this segment
    /// Should be called after ::execute
    pub fn produce_result<SC: StarkGenericConfig>(self) -> SegmentResult<SC>
    where
        Domain<SC>: PolynomialSpace<Val = F>,
    {
        let Self {
            config,
            chip_set,
            core_chip,
            ..
        } = self;
        // Drop all strong references to chips other than self.chips, which will be consumed next.
        drop(chip_set.executors);
        drop(core_chip);

        // Finalize memory.
        match config.memory_config.persistence_type {
            PersistenceType::Persistent => {
                let mut poseidon_chip = None;
                for chip in &chip_set.chips {
                    if let AxVmChip::Poseidon2(c) = chip {
                        assert!(poseidon_chip.is_none(), "Multiple Poseidon2 chips found");
                        poseidon_chip = Some(c.clone());
                    }
                }
                let poseidon_chip = poseidon_chip.unwrap();
                let mut hasher = poseidon_chip.borrow_mut();

                chip_set
                    .memory_controller
                    .borrow_mut()
                    .finalize(Some(hasher.deref_mut()));
            }
            PersistenceType::Volatile => {
                chip_set
                    .memory_controller
                    .borrow_mut()
                    .finalize(None::<&mut Poseidon2Chip<F>>);
            }
        }

        let mut result = SegmentResult {
            air_proof_inputs: vec![chip_set.program_chip.into()],
            metrics: self.collected_metrics,
        };

        for chip in chip_set.chips {
            if chip.current_trace_height() != 0 {
                result
                    .air_proof_inputs
                    .push(chip.generate_air_proof_input());
            }
        }
        // System chips required by architecture: memory and connector
        // REVISIT: range checker is also system chip because memory requests from it, so range checker must generate trace last.
        {
            // memory
            let memory_controller = Rc::try_unwrap(chip_set.memory_controller)
                .expect("other chips still hold a reference to memory chip")
                .into_inner();
            let range_checker = memory_controller.range_checker.clone();
            let heights = memory_controller.current_trace_heights();
            let air_proof_inputs = memory_controller.generate_air_proof_inputs();
            for (height, air_proof_input) in izip!(heights, air_proof_inputs) {
                if height != 0 {
                    result.air_proof_inputs.push(air_proof_input);
                }
            }
            // range checker
            let chip = range_checker;
            let air = chip.air();
            let trace = chip.generate_trace();
            result
                .air_proof_inputs
                .push(AirProofInput::simple(air, trace, vec![]));
        }

        let trace = chip_set.connector_chip.generate_trace();
        result.air_proof_inputs.push(AirProofInput::simple_no_pis(
            Arc::new(chip_set.connector_chip.air),
            trace,
        ));

        result
    }

    /// Returns bool of whether to switch to next segment or not. This is called every clock cycle inside of Core trace generation.
    ///
    /// Default config: switch if any runtime chip height exceeds 1<<20 - 100
    fn should_segment(&mut self) -> bool {
        self.chip_set
            .memory_controller
            .borrow()
            .current_trace_heights()
            .iter()
            .any(|&h| h > self.config.max_segment_len)
            || self
                .chip_set
                .chips
                .iter()
                .any(|chip| chip.current_trace_height() > self.config.max_segment_len)
    }

    fn current_trace_cells(&self) -> BTreeMap<String, usize> {
        zip_eq(
            self.chip_set.memory_controller.borrow().air_names(),
            self.chip_set
                .memory_controller
                .borrow()
                .current_trace_cells(),
        )
        .chain(
            self.chip_set
                .chips
                .iter()
                .map(|chip| (chip.air_name(), chip.current_trace_cells())),
        )
        .collect()
    }

    pub(crate) fn update_chip_metrics(&mut self) {
        self.collected_metrics.chip_heights = self.chip_heights();
    }

    fn chip_heights(&self) -> BTreeMap<String, usize> {
        let mut metrics = BTreeMap::new();
        // TODO: more systematic handling of system chips: Program, Memory, Connector
        metrics.insert(
            "ProgramChip".into(),
            self.chip_set.program_chip.true_program_length,
        );
        for (air_name, height) in zip_eq(
            self.chip_set.memory_controller.borrow().air_names(),
            self.chip_set
                .memory_controller
                .borrow()
                .current_trace_heights(),
        ) {
            metrics.insert(format!("Memory {air_name}"), height);
        }
        for chip in self.chip_set.chips.iter() {
            let chip_name: &'static str = chip.into();
            metrics.insert(chip_name.into(), chip.current_trace_height());
        }
        metrics
    }
}<|MERGE_RESOLUTION|>--- conflicted
+++ resolved
@@ -70,413 +70,6 @@
 impl<F: PrimeField32> ExecutionSegment<F> {
     /// Creates a new execution segment from a program and initial state, using parent VM config
     pub fn new(config: VmConfig, program: Program<F>, state: VirtualMachineState<F>) -> Self {
-<<<<<<< HEAD
-        let execution_bus = ExecutionBus(0);
-        let program_bus = ProgramBus(READ_INSTRUCTION_BUS);
-        let memory_bus = MemoryBus(1);
-        let merkle_bus = MemoryMerkleBus(12);
-        let range_bus =
-            VariableRangeCheckerBus::new(RANGE_CHECKER_BUS, config.memory_config.decomp);
-        let range_checker = Arc::new(VariableRangeCheckerChip::new(range_bus));
-        let byte_xor_chip = Arc::new(XorLookupChip::new(BYTE_XOR_BUS));
-        let range_tuple_bus =
-            RangeTupleCheckerBus::new(RANGE_TUPLE_CHECKER_BUS, [(1 << 8), 32 * (1 << 8)]);
-        let range_tuple_checker = Arc::new(RangeTupleCheckerChip::new(range_tuple_bus));
-
-        let memory_controller = match config.memory_config.persistence_type {
-            PersistenceType::Volatile => {
-                Rc::new(RefCell::new(MemoryController::with_volatile_memory(
-                    memory_bus,
-                    config.memory_config.clone(),
-                    range_checker.clone(),
-                )))
-            }
-            PersistenceType::Persistent => {
-                Rc::new(RefCell::new(MemoryController::with_persistent_memory(
-                    memory_bus,
-                    config.memory_config.clone(),
-                    range_checker.clone(),
-                    merkle_bus,
-                    TimestampedEquipartition::<F, CHUNK>::new(),
-                )))
-            }
-        };
-        let program_chip = ProgramChip::new(program);
-
-        let mut executors: BTreeMap<usize, AxVmInstructionExecutor<F>> = BTreeMap::new();
-
-        // NOTE: The order of entries in `chips` must be a linear extension of the dependency DAG.
-        // That is, if chip A holds a strong reference to chip B, then A must precede B in `chips`.
-
-        let mut chips = vec![];
-
-        let mut modular_muldiv_chips = vec![];
-        let mut modular_addsub_chips = vec![];
-        let mut core_chip = if config
-            .executors
-            .iter()
-            .any(|(_, executor, _)| matches!(executor, ExecutorName::Core))
-        {
-            None
-        } else {
-            let offset = 0; // Core offset should be 0 by default; maybe it makes sense to make this always the case?
-            let chip = Rc::new(RefCell::new(CoreChip::from_state(
-                config.core_options(),
-                execution_bus,
-                program_bus,
-                memory_controller.clone(),
-                state.state,
-                offset,
-            )));
-            let range = 0..CoreOpcode::COUNT;
-            for opcode in range {
-                executors.insert(offset + opcode, chip.clone().into());
-            }
-            chips.push(AxVmChip::Core(chip.clone()));
-            Some(chip)
-        };
-
-        // We may not use this chip if the memory kind is volatile and there is no executor for Poseidon2.
-        let poseidon_chip = {
-            let offset = config
-                .executors
-                .iter()
-                .find(|(_, name, _)| *name == ExecutorName::Poseidon2)
-                .map(|(_, _, offset)| *offset)
-                .unwrap_or(0); // If no Poseidon2 executor, offset doesn't matter.
-
-            Rc::new(RefCell::new(Poseidon2Chip::from_poseidon2_config(
-                Poseidon2Config::<16, F>::new_p3_baby_bear_16(),
-                config.poseidon2_max_constraint_degree,
-                execution_bus,
-                program_bus,
-                memory_controller.clone(),
-                offset,
-            )))
-        };
-
-        let mut needs_poseidon_chip =
-            config.memory_config.persistence_type == PersistenceType::Persistent;
-
-        for (range, executor, offset) in config.clone().executors {
-            for opcode in range.clone() {
-                if executors.contains_key(&opcode) {
-                    panic!("Attempting to override an executor for opcode {opcode}");
-                }
-            }
-            match executor {
-                ExecutorName::Core => {
-                    assert!(core_chip.is_none(), "Core chip already initialized");
-                    core_chip = Some(Rc::new(RefCell::new(CoreChip::from_state(
-                        config.core_options(),
-                        execution_bus,
-                        program_bus,
-                        memory_controller.clone(),
-                        state.state,
-                        offset,
-                    ))));
-                    for opcode in range {
-                        executors.insert(opcode, core_chip.clone().unwrap().into());
-                    }
-                    chips.push(AxVmChip::Core(core_chip.clone().unwrap()));
-                }
-                ExecutorName::FieldArithmetic => {
-                    let chip = Rc::new(RefCell::new(FieldArithmeticChip::new(
-                        NativeAdapterChip::new(
-                            execution_bus,
-                            program_bus,
-                            memory_controller.clone(),
-                        ),
-                        FieldArithmeticCoreChip::new(offset),
-                        memory_controller.clone(),
-                    )));
-                    for opcode in range {
-                        executors.insert(opcode, chip.clone().into());
-                    }
-                    chips.push(AxVmChip::FieldArithmetic(chip));
-                }
-                ExecutorName::FieldExtension => {
-                    let chip = Rc::new(RefCell::new(FieldExtensionChip::new(
-                        NativeVectorizedAdapterChip::new(
-                            execution_bus,
-                            program_bus,
-                            memory_controller.clone(),
-                        ),
-                        FieldExtensionCoreChip::new(offset),
-                        memory_controller.clone(),
-                    )));
-                    for opcode in range {
-                        executors.insert(opcode, chip.clone().into());
-                    }
-                    chips.push(AxVmChip::FieldExtension(chip));
-                }
-                ExecutorName::Poseidon2 => {
-                    for opcode in range {
-                        executors.insert(opcode, poseidon_chip.clone().into());
-                    }
-                    needs_poseidon_chip = true;
-                }
-                ExecutorName::Keccak256 => {
-                    let chip = Rc::new(RefCell::new(KeccakVmChip::new(
-                        execution_bus,
-                        program_bus,
-                        memory_controller.clone(),
-                        byte_xor_chip.clone(),
-                        offset,
-                    )));
-                    for opcode in range {
-                        executors.insert(opcode, chip.clone().into());
-                    }
-                    chips.push(AxVmChip::Keccak256(chip));
-                }
-                ExecutorName::ArithmeticLogicUnitRv32 => {
-                    let chip = Rc::new(RefCell::new(Rv32BaseAluChip::new(
-                        Rv32BaseAluAdapterChip::new(
-                            execution_bus,
-                            program_bus,
-                            memory_controller.clone(),
-                        ),
-                        BaseAluCoreChip::new(byte_xor_chip.clone(), offset),
-                        memory_controller.clone(),
-                    )));
-                    for opcode in range {
-                        executors.insert(opcode, chip.clone().into());
-                    }
-                    chips.push(AxVmChip::ArithmeticLogicUnitRv32(chip));
-                }
-                ExecutorName::ArithmeticLogicUnit256 => {
-                    // We probably must include this chip if we include any modular arithmetic,
-                    // not sure if we need to enforce this here.
-                    let chip = Rc::new(RefCell::new(ArithmeticLogicChip::new(
-                        execution_bus,
-                        program_bus,
-                        memory_controller.clone(),
-                        byte_xor_chip.clone(),
-                        offset,
-                    )));
-                    for opcode in range {
-                        executors.insert(opcode, chip.clone().into());
-                    }
-                    chips.push(AxVmChip::ArithmeticLogicUnit256(chip));
-                }
-                ExecutorName::LessThanRv32 => {
-                    let chip = Rc::new(RefCell::new(Rv32LessThanChip::new(
-                        Rv32BaseAluAdapterChip::new(
-                            execution_bus,
-                            program_bus,
-                            memory_controller.clone(),
-                        ),
-                        LessThanCoreChip::new(byte_xor_chip.clone(), offset),
-                        memory_controller.clone(),
-                    )));
-                    for opcode in range {
-                        executors.insert(opcode, chip.clone().into());
-                    }
-                    chips.push(AxVmChip::LessThanRv32(chip));
-                }
-                ExecutorName::MultiplicationRv32 => {
-                    let chip = Rc::new(RefCell::new(Rv32MultiplicationChip::new(
-                        Rv32MultAdapter::new(execution_bus, program_bus, memory_controller.clone()),
-                        MultiplicationCoreChip::new(range_tuple_checker.clone(), offset),
-                        memory_controller.clone(),
-                    )));
-                    for opcode in range {
-                        executors.insert(opcode, chip.clone().into());
-                    }
-                    chips.push(AxVmChip::MultiplicationRv32(chip));
-                }
-                ExecutorName::MultiplicationHighRv32 => {
-                    let chip = Rc::new(RefCell::new(Rv32MulHChip::new(
-                        Rv32MultAdapter::new(execution_bus, program_bus, memory_controller.clone()),
-                        MulHCoreChip::new(range_tuple_checker.clone(), offset),
-                        memory_controller.clone(),
-                    )));
-                    for opcode in range {
-                        executors.insert(opcode, chip.clone().into());
-                    }
-                    chips.push(AxVmChip::MultiplicationHighRv32(chip));
-                }
-                ExecutorName::U256Multiplication => {
-                    let chip = Rc::new(RefCell::new(UintMultiplicationChip::new(
-                        execution_bus,
-                        program_bus,
-                        memory_controller.clone(),
-                        range_tuple_checker.clone(),
-                        offset,
-                    )));
-                    for opcode in range {
-                        executors.insert(opcode, chip.clone().into());
-                    }
-                    chips.push(AxVmChip::U256Multiplication(chip));
-                }
-                ExecutorName::DivRemRv32 => {
-                    let chip = Rc::new(RefCell::new(Rv32DivRemChip::new(
-                        Rv32MultAdapter::new(execution_bus, program_bus, memory_controller.clone()),
-                        DivRemCoreChip::new(range_tuple_checker.clone(), offset),
-                        memory_controller.clone(),
-                    )));
-                    for opcode in range {
-                        executors.insert(opcode, chip.clone().into());
-                    }
-                    chips.push(AxVmChip::DivRemRv32(chip));
-                }
-                ExecutorName::ShiftRv32 => {
-                    let chip = Rc::new(RefCell::new(Rv32ShiftChip::new(
-                        Rv32BaseAluAdapterChip::new(
-                            execution_bus,
-                            program_bus,
-                            memory_controller.clone(),
-                        ),
-                        ShiftCoreChip::new(byte_xor_chip.clone(), range_checker.clone(), offset),
-                        memory_controller.clone(),
-                    )));
-                    for opcode in range {
-                        executors.insert(opcode, chip.clone().into());
-                    }
-                    chips.push(AxVmChip::ShiftRv32(chip));
-                }
-                ExecutorName::Shift256 => {
-                    let chip = Rc::new(RefCell::new(ShiftChip::new(
-                        execution_bus,
-                        program_bus,
-                        memory_controller.clone(),
-                        byte_xor_chip.clone(),
-                        offset,
-                    )));
-                    for opcode in range {
-                        executors.insert(opcode, chip.clone().into());
-                    }
-                    chips.push(AxVmChip::Shift256(chip));
-                }
-                ExecutorName::LoadStoreRv32 => {
-                    let chip = Rc::new(RefCell::new(Rv32LoadStoreChip::new(
-                        Rv32LoadStoreAdapter::new(range_checker.clone(), offset),
-                        LoadStoreCoreChip::new(offset),
-                        memory_controller.clone(),
-                    )));
-                    for opcode in range {
-                        executors.insert(opcode, chip.clone().into());
-                    }
-                    chips.push(AxVmChip::LoadStoreRv32(chip));
-                }
-                ExecutorName::BranchEqualRv32 => {
-                    let chip = Rc::new(RefCell::new(Rv32BranchEqualChip::new(
-                        Rv32BranchAdapter::new(
-                            execution_bus,
-                            program_bus,
-                            memory_controller.clone(),
-                        ),
-                        BranchEqualCoreChip::new(offset),
-                        memory_controller.clone(),
-                    )));
-                    for opcode in range {
-                        executors.insert(opcode, chip.clone().into());
-                    }
-                    chips.push(AxVmChip::BranchEqualRv32(chip));
-                }
-                ExecutorName::BranchLessThanRv32 => {
-                    let chip = Rc::new(RefCell::new(Rv32BranchLessThanChip::new(
-                        Rv32BranchAdapter::new(
-                            execution_bus,
-                            program_bus,
-                            memory_controller.clone(),
-                        ),
-                        BranchLessThanCoreChip::new(byte_xor_chip.clone(), offset),
-                        memory_controller.clone(),
-                    )));
-                    for opcode in range {
-                        executors.insert(opcode, chip.clone().into());
-                    }
-                    chips.push(AxVmChip::BranchLessThanRv32(chip));
-                }
-                ExecutorName::JalLuiRv32 => {
-                    let chip = Rc::new(RefCell::new(Rv32JalLuiChip::new(
-                        Rv32RdWriteAdapter::new(
-                            execution_bus,
-                            program_bus,
-                            memory_controller.clone(),
-                        ),
-                        Rv32JalLuiCoreChip::new(byte_xor_chip.clone(), offset),
-                        memory_controller.clone(),
-                    )));
-                    for opcode in range {
-                        executors.insert(opcode, chip.clone().into());
-                    }
-                    chips.push(AxVmChip::JalLuiRv32(chip));
-                }
-                ExecutorName::JalrRv32 => {
-                    let chip = Rc::new(RefCell::new(Rv32JalrChip::new(
-                        Rv32JalrAdapter::new(),
-                        Rv32JalrCoreChip::new(offset),
-                        memory_controller.clone(),
-                    )));
-                    for opcode in range {
-                        executors.insert(opcode, chip.clone().into());
-                    }
-                    chips.push(AxVmChip::JalrRv32(chip));
-                }
-                ExecutorName::AuipcRv32 => {
-                    let chip = Rc::new(RefCell::new(Rv32AuipcChip::new(
-                        Rv32RdWriteAdapter::new(
-                            execution_bus,
-                            program_bus,
-                            memory_controller.clone(),
-                        ),
-                        Rv32AuipcCoreChip::new(byte_xor_chip.clone(), offset),
-                        memory_controller.clone(),
-                    )));
-                    for opcode in range {
-                        executors.insert(opcode, chip.clone().into());
-                    }
-                    chips.push(AxVmChip::AuipcRv32(chip));
-                }
-                ExecutorName::CastF => {
-                    let chip = Rc::new(RefCell::new(CastFChip::new(
-                        ConvertAdapterChip::new(
-                            execution_bus,
-                            program_bus,
-                            memory_controller.clone(),
-                        ),
-                        CastFCoreChip::new(
-                            memory_controller.borrow().range_checker.clone(),
-                            offset,
-                        ),
-                        memory_controller.clone(),
-                    )));
-                    for opcode in range {
-                        executors.insert(opcode, chip.clone().into());
-                    }
-                    chips.push(AxVmChip::CastF(chip));
-                }
-                // TODO: make these customizable opcode classes
-                ExecutorName::Secp256k1AddUnequal => {
-                    let chip = Rc::new(RefCell::new(EcAddUnequalChip::new(
-                        execution_bus,
-                        program_bus,
-                        memory_controller.clone(),
-                        offset,
-                    )));
-                    for opcode in range {
-                        executors.insert(opcode, chip.clone().into());
-                    }
-                    chips.push(AxVmChip::Secp256k1AddUnequal(chip));
-                }
-                ExecutorName::Secp256k1Double => {
-                    let chip = Rc::new(RefCell::new(EcDoubleChip::new(
-                        execution_bus,
-                        program_bus,
-                        memory_controller.clone(),
-                        offset,
-                    )));
-                    for opcode in range {
-                        executors.insert(opcode, chip.clone().into());
-                    }
-                    chips.push(AxVmChip::Secp256k1Double(chip));
-                }
-                ExecutorName::ModularAddSub | ExecutorName::ModularMultDiv => {
-                    unreachable!("Modular executors should be handled differently")
-                }
-=======
         let mut chip_set = config.create_chip_set();
         chip_set.program_chip.set_program(program);
 
@@ -485,7 +78,6 @@
             if let AxVmChip::Core(c) = chip {
                 assert!(core_chip.is_none(), "Multiple Core chips found");
                 core_chip = Some(c.clone());
->>>>>>> 67eacebd
             }
         }
         let core_chip = core_chip.unwrap();
