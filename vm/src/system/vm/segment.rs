--- conflicted
+++ resolved
@@ -49,13 +49,8 @@
             CoreChip, Streams, BYTE_XOR_BUS, RANGE_CHECKER_BUS, RANGE_TUPLE_CHECKER_BUS,
             READ_INSTRUCTION_BUS,
         },
-<<<<<<< HEAD
         field_extension::chip::FieldExtensionArithmeticChip,
         new_field_arithmetic::{NewFieldArithmeticChip, NewFieldArithmeticCoreChip},
-=======
-        field_arithmetic::FieldArithmeticChip,
-        field_extension::FieldExtensionArithmeticChip,
->>>>>>> 7e5e4aa3
     },
     old::{alu::ArithmeticLogicChip, shift::ShiftChip},
     rv32im::{
