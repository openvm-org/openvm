--- conflicted
+++ resolved
@@ -428,15 +428,9 @@
                 }
                 ExecutorName::JalLuiRv32 => {
                     let chip = Rc::new(RefCell::new(Rv32JalLuiChip::new(
-<<<<<<< HEAD
-                        Rv32RdWriteAdapter::new(execution_bus, program_bus, memory_chip.clone()),
+                        Rv32RdWriteAdapter::new(execution_bus, program_bus, memory_controller.clone()),
                         Rv32JalLuiCoreChip::new(byte_xor_chip.clone(), offset),
-                        memory_chip.clone(),
-=======
-                        Rv32RdWriteAdapter::new(),
-                        Rv32JalLuiCoreChip::new(offset),
-                        memory_controller.clone(),
->>>>>>> 9c544619
+                        memory_controller.clone(),
                     )));
                     for opcode in range {
                         executors.insert(opcode, chip.clone().into());
@@ -456,7 +450,7 @@
                 }
                 ExecutorName::AuipcRv32 => {
                     let chip = Rc::new(RefCell::new(Rv32AuipcChip::new(
-                        Rv32RdWriteAdapter::new(execution_bus, program_bus, memory_chip.clone()),
+                        Rv32RdWriteAdapter::new(execution_bus, program_bus, memory_controller.clone()),
                         Rv32AuipcCoreChip::new(offset),
                         memory_controller.clone(),
                     )));
