--- conflicted
+++ resolved
@@ -5,7 +5,10 @@
     config::baby_bear_poseidon2::BabyBearPoseidon2Engine,
     dummy_airs::interaction::dummy_interaction_air::DummyInteractionAir, engine::StarkFriEngine,
 };
-use axvm_instructions::{instruction::Instruction, program::Program};
+use axvm_instructions::{
+    instruction::Instruction,
+    program::{Program, DEFAULT_PC_STEP},
+};
 use p3_baby_bear::BabyBear;
 use p3_field::AbstractField;
 use p3_matrix::{dense::RowMajorMatrix, Matrix};
@@ -15,15 +18,7 @@
         BranchEqualOpcode::*, FieldArithmeticOpcode::*, NativeBranchEqualOpcode,
         NativeJalOpcode::*, NativeLoadStoreOpcode::*, TerminateOpcode::*, UsizeOpcode,
     },
-<<<<<<< HEAD
-    system::{
-        program::{Instruction, ProgramChip},
-        vm::chip_set::READ_INSTRUCTION_BUS,
-        DEFAULT_PC_STEP,
-    },
-=======
     system::{program::ProgramChip, vm::chip_set::READ_INSTRUCTION_BUS},
->>>>>>> 8c965774
 };
 fn interaction_test(program: Program<BabyBear>, execution: Vec<u32>) {
     let instructions = program.instructions();
