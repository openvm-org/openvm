use std::borrow::Borrow;

use afs_primitives::var_range::bus::VariableRangeCheckerBus;
use afs_stark_backend::{
    interaction::InteractionBuilder,
    rap::{BaseAirWithPublicValues, PartitionedBaseAir},
};
use p3_air::{Air, AirBuilder, BaseAir};
use p3_field::{AbstractField, Field};
use p3_matrix::Matrix;

use super::columns::UiCols;
use crate::{
<<<<<<< HEAD
    arch::{bridge::ExecutionBridge, instructions::U32Opcode},
=======
    arch::{instructions::Opcode, ExecutionBridge},
>>>>>>> d2e11719
    memory::offline_checker::MemoryBridge,
};

#[derive(Copy, Clone, Debug)]
pub struct UiAir {
    pub(super) execution_bridge: ExecutionBridge,
    pub(super) memory_bridge: MemoryBridge,

    pub bus: VariableRangeCheckerBus,

    pub(super) offset: usize,
}

impl<F: Field> BaseAirWithPublicValues<F> for UiAir {}
impl<F: Field> PartitionedBaseAir<F> for UiAir {}
impl<F: Field> BaseAir<F> for UiAir {
    fn width(&self) -> usize {
        UiCols::<F>::width()
    }
}

impl<AB: InteractionBuilder + AirBuilder> Air<AB> for UiAir {
    fn eval(&self, builder: &mut AB) {
        let main = builder.main();

        let local = main.row_slice(0);
        let local_cols: &UiCols<AB::Var> = (*local).borrow();
        builder.assert_bool(local_cols.aux.is_valid);
        builder.when(local_cols.aux.is_valid).assert_eq(
            local_cols.io.op_b,
            local_cols.io.x_cols[1] * AB::Expr::from_canonical_u32(1 << 12)
                + local_cols.io.x_cols[0] * AB::Expr::from_canonical_u32(1 << 4)
                + local_cols.aux.imm_lo_hex,
        );

        let expected_opcode = AB::Expr::from_canonical_u32(U32Opcode::LUI as u32);

        self.eval_interactions(builder, &local_cols.io, &local_cols.aux, expected_opcode);
    }
}<|MERGE_RESOLUTION|>--- conflicted
+++ resolved
@@ -11,11 +11,7 @@
 
 use super::columns::UiCols;
 use crate::{
-<<<<<<< HEAD
-    arch::{bridge::ExecutionBridge, instructions::U32Opcode},
-=======
-    arch::{instructions::Opcode, ExecutionBridge},
->>>>>>> d2e11719
+    arch::{instructions::U32Opcode, ExecutionBridge},
     memory::offline_checker::MemoryBridge,
 };
 
