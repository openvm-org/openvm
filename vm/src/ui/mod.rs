--- conflicted
+++ resolved
@@ -6,16 +6,8 @@
 
 use crate::{
     arch::{
-<<<<<<< HEAD
-        bridge::ExecutionBridge,
-        bus::ExecutionBus,
-        chips::InstructionExecutor,
-        columns::ExecutionState,
         instructions::{U32Opcode, UsizeOpcode},
-=======
-        instructions::{Opcode, UI_32_INSTRUCTIONS},
         ExecutionBridge, ExecutionBus, ExecutionState, InstructionExecutor,
->>>>>>> d2e11719
     },
     memory::{MemoryChipRef, MemoryWriteRecord},
     program::{bridge::ProgramBus, ExecutionError, Instruction},
