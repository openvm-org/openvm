--- conflicted
+++ resolved
@@ -6,14 +6,10 @@
 
 use super::UiChip;
 use crate::{
-<<<<<<< HEAD
-    arch::{instructions::U32Opcode, testing::MachineChipTestBuilder},
-=======
     arch::{
-        instructions::Opcode,
+        instructions::U32Opcode,
         testing::{memory::gen_pointer, MachineChipTestBuilder},
     },
->>>>>>> d2e11719
     program::Instruction,
 };
 
