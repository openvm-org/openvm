--- conflicted
+++ resolved
@@ -4,7 +4,10 @@
     utils::disable_debug_builder, verifier::VerificationError, Chip, ChipUsageGetter,
 };
 use ax_sdk::utils::create_seeded_rng;
-use axvm_instructions::{instruction::Instruction, program::PC_BITS};
+use axvm_instructions::{
+    instruction::Instruction,
+    program::{DEFAULT_PC_STEP, PC_BITS},
+};
 use p3_air::BaseAir;
 use p3_baby_bear::BabyBear;
 use p3_field::{AbstractField, PrimeField32};
@@ -25,10 +28,6 @@
         adapters::jal_native_adapter::JalNativeAdapterChip,
         jal::{JalCoreChip, KernelJalChip},
     },
-<<<<<<< HEAD
-    system::{program::Instruction, DEFAULT_PC_STEP, PC_BITS},
-=======
->>>>>>> 8c965774
 };
 type F = BabyBear;
 
