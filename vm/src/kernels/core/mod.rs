--- conflicted
+++ resolved
@@ -49,18 +49,6 @@
     }
 }
 
-<<<<<<< HEAD
-#[derive(Default, Clone, Copy, Debug)]
-pub struct CoreOptions {
-    pub num_public_values: usize,
-=======
-#[derive(Clone, Default, Debug)]
-pub struct Streams<F> {
-    pub input_stream: VecDeque<Vec<F>>,
-    pub hint_stream: VecDeque<F>,
->>>>>>> ce343a01
-}
-
 /// Chip for the Core. Carries all state and owns execution.
 #[derive(Debug)]
 pub struct CoreChip<F: PrimeField32> {
