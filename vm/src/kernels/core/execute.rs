use std::{array, collections::BTreeMap};

<<<<<<< HEAD
use afs_primitives::{
    is_equal::{IsEqSubAir, IsEqualAuxCols},
    TraceSubRowGenerator,
};
=======
>>>>>>> 98b0a79f
use p3_field::PrimeField32;
use strum::IntoEnumIterator;

use super::{timestamp_delta, CoreChip};
use crate::{
    arch::{
        instructions::{
            CoreOpcode::{self, *},
            UsizeOpcode,
        },
        ExecutionState, InstructionExecutor,
    },
    kernels::core::{
        columns::{CoreAuxCols, CoreCols, CoreIoCols, CoreMemoryAccessCols},
        CORE_MAX_READS_PER_CYCLE, CORE_MAX_WRITES_PER_CYCLE,
    },
    system::{
        memory::offline_checker::{MemoryReadOrImmediateAuxCols, MemoryWriteAuxCols},
        program::{ExecutionError, Instruction},
    },
};

impl<F: PrimeField32> InstructionExecutor<F> for CoreChip<F> {
    fn execute(
        &mut self,
        instruction: Instruction<F>,
        from_state: ExecutionState<u32>,
    ) -> Result<ExecutionState<u32>, ExecutionError> {
        let ExecutionState { pc, mut timestamp } = from_state;

        let local_opcode_index = instruction.opcode - self.offset;
        let a = instruction.a;
        let b = instruction.b;
        let c = instruction.c;
        let d = instruction.d;
        let e = instruction.e;
        let f = instruction.f;
        let g = instruction.g;

        let io = CoreIoCols {
            timestamp: F::from_canonical_u32(timestamp),
            pc: F::from_canonical_u32(pc),
            opcode: F::from_canonical_usize(local_opcode_index),
            a,
            b,
            c,
            d,
            e,
            f,
            g,
        };

        let next_pc = pc + 1;

        let mut write_records = vec![];
        let mut read_records = vec![];

        macro_rules! read {
            ($addr_space: expr, $pointer: expr) => {{
                assert!(read_records.len() < CORE_MAX_READS_PER_CYCLE);
                read_records.push(
                    self.memory_controller
                        .borrow_mut()
                        .read_cell($addr_space, $pointer),
                );
                read_records[read_records.len() - 1].data[0]
            }};
        }

        macro_rules! write {
            ($addr_space: expr, $pointer: expr, $data: expr) => {{
                assert!(write_records.len() < CORE_MAX_WRITES_PER_CYCLE);
                write_records.push(self.memory_controller.borrow_mut().write_cell(
                    $addr_space,
                    $pointer,
                    $data,
                ));
            }};
        }

        let mut streams = self.streams.lock();

        let local_opcode_index = CoreOpcode::from_usize(local_opcode_index);
        match local_opcode_index {
            // d[a] <- e[d[c] + b]
            LOADW => {
                let base_pointer = read!(d, c);
                let value = read!(e, base_pointer + b);
                write!(d, a, value);
            }
            // e[d[c] + b] <- d[a]
            STOREW => {
                let base_pointer = read!(d, c);
                let value = read!(d, a);
                write!(e, base_pointer + b, value);
            }
            // d[a] <- e[d[c] + b + d[f] * g]
            LOADW2 => {
                let base_pointer = read!(d, c);
                let index = read!(d, f);
                let value = read!(e, base_pointer + b + index * g);
                write!(d, a, value);
            }
            // e[d[c] + b + mem[f] * g] <- d[a]
            STOREW2 => {
                let base_pointer = read!(d, c);
                let value = read!(d, a);
                let index = read!(d, f);
                write!(e, base_pointer + b + index * g, value);
            }
            DUMMY => {
                unreachable!()
            }
            PRINTF => {
                let value = read!(d, a);
                println!("{}", value);
            }
            HINT_INPUT => {
                let hint = match streams.input_stream.pop_front() {
                    Some(hint) => hint,
                    None => {
                        return Err(ExecutionError::EndOfInputStream(pc));
                    }
                };
                streams.hint_stream.clear();
                streams
                    .hint_stream
                    .push_back(F::from_canonical_usize(hint.len()));
                streams.hint_stream.extend(hint);
            }
            HINT_BITS => {
                let val = self.memory_controller.borrow().unsafe_read_cell(d, a);
                let mut val = val.as_canonical_u32();

                let len = c.as_canonical_u32();
                streams.hint_stream.clear();
                for _ in 0..len {
                    streams
                        .hint_stream
                        .push_back(F::from_canonical_u32(val & 1));
                    val >>= 1;
                }
            }
            HINT_BYTES => {
                let val = self.memory_controller.borrow().unsafe_read_cell(d, a);
                let mut val = val.as_canonical_u32();

                let len = c.as_canonical_u32();
                streams.hint_stream.clear();
                for _ in 0..len {
                    streams
                        .hint_stream
                        .push_back(F::from_canonical_u32(val & 0xff));
                    val >>= 8;
                }
            }
            // e[d[a] + b] <- hint_stream.next()
            SHINTW => {
                let hint = match streams.hint_stream.pop_front() {
                    Some(hint) => hint,
                    None => {
                        return Err(ExecutionError::HintOutOfBounds(pc));
                    }
                };
                let base_pointer = read!(d, a);
                write!(e, base_pointer + b, hint);
            }
            CT_START | CT_END => {
                // Advance program counter, but don't do anything else
                // TODO: move handling of these instructions outside CoreChip
            }
            _ => unreachable!(),
        };
        timestamp += timestamp_delta(local_opcode_index);

        // TODO[zach]: Only collect a record of { from_state, instruction, read_records, write_records }
        // and move this logic into generate_trace().
        {
            let aux_cols_factory = self.memory_controller.borrow().aux_cols_factory();

            let read_cols = array::from_fn(|i| {
                read_records
                    .get(i)
                    .map_or_else(CoreMemoryAccessCols::disabled, |read| {
                        CoreMemoryAccessCols::from_read_record(*read)
                    })
            });
            let reads_aux_cols = array::from_fn(|i| {
                read_records
                    .get(i)
                    .map_or_else(MemoryReadOrImmediateAuxCols::disabled, |read| {
                        aux_cols_factory.make_read_or_immediate_aux_cols(*read)
                    })
            });

            let write_cols = array::from_fn(|i| {
                write_records
                    .get(i)
                    .map_or_else(CoreMemoryAccessCols::disabled, |write| {
                        CoreMemoryAccessCols::from_write_record(*write)
                    })
            });
            let writes_aux_cols = array::from_fn(|i| {
                write_records
                    .get(i)
                    .map_or_else(MemoryWriteAuxCols::disabled, |write| {
                        aux_cols_factory.make_write_aux_cols(*write)
                    })
            });

            let mut operation_flags = BTreeMap::new();
            for other_opcode in CoreOpcode::iter() {
                operation_flags.insert(
                    other_opcode,
                    F::from_bool(other_opcode == local_opcode_index),
                );
            }

<<<<<<< HEAD
            let mut read0_equals_read1 = F::zero();
            let mut is_equal_aux = IsEqualAuxCols { inv: F::zero() };
            IsEqSubAir.generate_subrow(
                (read_cols[0].value, read_cols[1].value),
                (&mut is_equal_aux.inv, &mut read0_equals_read1),
            );

=======
>>>>>>> 98b0a79f
            let aux = CoreAuxCols {
                operation_flags,
                reads: read_cols,
                writes: write_cols,
                reads_aux_cols,
                writes_aux_cols,
                next_pc: F::from_canonical_u32(next_pc),
            };

            let cols = CoreCols { io, aux };
            self.rows.push(cols.flatten());
        }

        Ok(ExecutionState::new(next_pc, timestamp))
    }

    fn get_opcode_name(&self, opcode: usize) -> String {
        let local_opcode_index = CoreOpcode::from_usize(opcode - self.offset);
        format!("{local_opcode_index:?}")
    }
}<|MERGE_RESOLUTION|>--- conflicted
+++ resolved
@@ -1,12 +1,5 @@
 use std::{array, collections::BTreeMap};
 
-<<<<<<< HEAD
-use afs_primitives::{
-    is_equal::{IsEqSubAir, IsEqualAuxCols},
-    TraceSubRowGenerator,
-};
-=======
->>>>>>> 98b0a79f
 use p3_field::PrimeField32;
 use strum::IntoEnumIterator;
 
@@ -225,16 +218,6 @@
                 );
             }
 
-<<<<<<< HEAD
-            let mut read0_equals_read1 = F::zero();
-            let mut is_equal_aux = IsEqualAuxCols { inv: F::zero() };
-            IsEqSubAir.generate_subrow(
-                (read_cols[0].value, read_cols[1].value),
-                (&mut is_equal_aux.inv, &mut read0_equals_read1),
-            );
-
-=======
->>>>>>> 98b0a79f
             let aux = CoreAuxCols {
                 operation_flags,
                 reads: read_cols,
