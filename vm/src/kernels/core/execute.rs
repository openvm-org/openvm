use std::{array, collections::BTreeMap};

use afs_primitives::{is_equal::IsEqualAir, sub_chip::LocalTraceInstructions};
use p3_field::PrimeField32;
use strum::IntoEnumIterator;

use super::{timestamp_delta, CoreChip};
use crate::{
    arch::{
        instructions::{
            CoreOpcode::{self, *},
            UsizeOpcode,
        },
        ExecutionState, InstructionExecutor,
    },
    kernels::core::{
        columns::{CoreAuxCols, CoreCols, CoreIoCols, CoreMemoryAccessCols},
        CORE_MAX_READS_PER_CYCLE, CORE_MAX_WRITES_PER_CYCLE, INST_WIDTH,
    },
    system::{
        memory::offline_checker::{MemoryReadOrImmediateAuxCols, MemoryWriteAuxCols},
        program::{ExecutionError, Instruction},
    },
};

impl<F: PrimeField32> InstructionExecutor<F> for CoreChip<F> {
    fn execute(
        &mut self,
        instruction: Instruction<F>,
        from_state: ExecutionState<u32>,
    ) -> Result<ExecutionState<u32>, ExecutionError> {
        let ExecutionState { pc, mut timestamp } = from_state;

        let local_opcode_index = instruction.opcode - self.offset;
        let a = instruction.a;
        let b = instruction.b;
        let c = instruction.c;
        let d = instruction.d;
        let e = instruction.e;
        let f = instruction.f;
        let g = instruction.g;

        let io = CoreIoCols {
            timestamp: F::from_canonical_u32(timestamp),
            pc: F::from_canonical_u32(pc),
            opcode: F::from_canonical_usize(local_opcode_index),
            a,
            b,
            c,
            d,
            e,
            f,
            g,
        };

        let mut next_pc = pc + 1;

        let mut write_records = vec![];
        let mut read_records = vec![];

        macro_rules! read {
            ($addr_space: expr, $pointer: expr) => {{
                assert!(read_records.len() < CORE_MAX_READS_PER_CYCLE);
                read_records.push(
                    self.memory_controller
                        .borrow_mut()
                        .read_cell($addr_space, $pointer),
                );
                read_records[read_records.len() - 1].data[0]
            }};
        }

        macro_rules! write {
            ($addr_space: expr, $pointer: expr, $data: expr) => {{
                assert!(write_records.len() < CORE_MAX_WRITES_PER_CYCLE);
                write_records.push(self.memory_controller.borrow_mut().write_cell(
                    $addr_space,
                    $pointer,
                    $data,
                ));
            }};
        }

<<<<<<< HEAD
        let mut public_value_flags = vec![F::zero(); num_public_values];

        let mut streams = self.streams.lock();
=======
        let hint_stream = &mut self.streams.hint_stream;
>>>>>>> ce343a01

        let local_opcode_index = CoreOpcode::from_usize(local_opcode_index);
        match local_opcode_index {
            // d[a] <- e[d[c] + b]
            LOADW => {
                let base_pointer = read!(d, c);
                let value = read!(e, base_pointer + b);
                write!(d, a, value);
            }
            // e[d[c] + b] <- d[a]
            STOREW => {
                let base_pointer = read!(d, c);
                let value = read!(d, a);
                write!(e, base_pointer + b, value);
            }
            // d[a] <- e[d[c] + b + d[f] * g]
            LOADW2 => {
                let base_pointer = read!(d, c);
                let index = read!(d, f);
                let value = read!(e, base_pointer + b + index * g);
                write!(d, a, value);
            }
            // e[d[c] + b + mem[f] * g] <- d[a]
            STOREW2 => {
                let base_pointer = read!(d, c);
                let value = read!(d, a);
                let index = read!(d, f);
                write!(e, base_pointer + b + index * g, value);
            }
            // d[a] <- pc + INST_WIDTH, pc <- pc + b
            JAL => {
                write!(d, a, F::from_canonical_u32(pc + INST_WIDTH));
                next_pc = (F::from_canonical_u32(pc) + b).as_canonical_u32();
            }
            // If d[a] = e[b], pc <- pc + c
            BEQ => {
                let left = read!(d, a);
                let right = read!(e, b);
                if left == right {
                    next_pc = (F::from_canonical_u32(pc) + c).as_canonical_u32();
                }
            }
            // If d[a] != e[b], pc <- pc + c
            BNE => {
                let left = read!(d, a);
                let right = read!(e, b);
                if left != right {
                    next_pc = (F::from_canonical_u32(pc) + c).as_canonical_u32();
                }
            }
            TERMINATE | NOP => {
                next_pc = pc;
            }
            PRINTF => {
                let value = read!(d, a);
                println!("{}", value);
            }
            HINT_INPUT => {
                let hint = match streams.input_stream.pop_front() {
                    Some(hint) => hint,
                    None => {
                        return Err(ExecutionError::EndOfInputStream(pc));
                    }
                };
                streams.hint_stream.clear();
                streams
                    .hint_stream
                    .push_back(F::from_canonical_usize(hint.len()));
                streams.hint_stream.extend(hint);
            }
            HINT_BITS => {
                let val = self.memory_controller.borrow().unsafe_read_cell(d, a);
                let mut val = val.as_canonical_u32();

                let len = c.as_canonical_u32();
                streams.hint_stream.clear();
                for _ in 0..len {
                    streams
                        .hint_stream
                        .push_back(F::from_canonical_u32(val & 1));
                    val >>= 1;
                }
            }
            HINT_BYTES => {
                let val = self.memory_controller.borrow().unsafe_read_cell(d, a);
                let mut val = val.as_canonical_u32();

                let len = c.as_canonical_u32();
                streams.hint_stream.clear();
                for _ in 0..len {
                    streams
                        .hint_stream
                        .push_back(F::from_canonical_u32(val & 0xff));
                    val >>= 8;
                }
            }
            // e[d[a] + b] <- hint_stream.next()
            SHINTW => {
                let hint = match streams.hint_stream.pop_front() {
                    Some(hint) => hint,
                    None => {
                        return Err(ExecutionError::HintOutOfBounds(pc));
                    }
                };
                let base_pointer = read!(d, a);
                write!(e, base_pointer + b, hint);
            }
            CT_START | CT_END => {
                // Advance program counter, but don't do anything else
                // TODO: move handling of these instructions outside CoreChip
            }
            _ => unreachable!(),
        };
        timestamp += timestamp_delta(local_opcode_index);

        // TODO[zach]: Only collect a record of { from_state, instruction, read_records, write_records }
        // and move this logic into generate_trace().
        {
            let aux_cols_factory = self.memory_controller.borrow().aux_cols_factory();

            let read_cols = array::from_fn(|i| {
                read_records
                    .get(i)
                    .map_or_else(CoreMemoryAccessCols::disabled, |read| {
                        CoreMemoryAccessCols::from_read_record(*read)
                    })
            });
            let reads_aux_cols = array::from_fn(|i| {
                read_records
                    .get(i)
                    .map_or_else(MemoryReadOrImmediateAuxCols::disabled, |read| {
                        aux_cols_factory.make_read_or_immediate_aux_cols(*read)
                    })
            });

            let write_cols = array::from_fn(|i| {
                write_records
                    .get(i)
                    .map_or_else(CoreMemoryAccessCols::disabled, |write| {
                        CoreMemoryAccessCols::from_write_record(*write)
                    })
            });
            let writes_aux_cols = array::from_fn(|i| {
                write_records
                    .get(i)
                    .map_or_else(MemoryWriteAuxCols::disabled, |write| {
                        aux_cols_factory.make_write_aux_cols(*write)
                    })
            });

            let mut operation_flags = BTreeMap::new();
            for other_opcode in CoreOpcode::iter() {
                operation_flags.insert(
                    other_opcode,
                    F::from_bool(other_opcode == local_opcode_index),
                );
            }

            let is_equal_cols = LocalTraceInstructions::generate_trace_row(
                &IsEqualAir,
                (read_cols[0].value, read_cols[1].value),
            );

            let read0_equals_read1 = is_equal_cols.io.is_equal;
            let is_equal_aux = is_equal_cols.aux;

            let aux = CoreAuxCols {
                operation_flags,
                reads: read_cols,
                writes: write_cols,
                read0_equals_read1,
                is_equal_aux,
                reads_aux_cols,
                writes_aux_cols,
                next_pc: F::from_canonical_u32(next_pc),
            };

            let cols = CoreCols { io, aux };
            self.rows.push(cols.flatten());
        }

        if local_opcode_index == TERMINATE {
            self.did_terminate = true;
        }

        Ok(ExecutionState::new(next_pc, timestamp))
    }

    fn get_opcode_name(&self, opcode: usize) -> String {
        let local_opcode_index = CoreOpcode::from_usize(opcode - self.offset);
        format!("{local_opcode_index:?}")
    }
}<|MERGE_RESOLUTION|>--- conflicted
+++ resolved
@@ -81,13 +81,7 @@
             }};
         }
 
-<<<<<<< HEAD
-        let mut public_value_flags = vec![F::zero(); num_public_values];
-
         let mut streams = self.streams.lock();
-=======
-        let hint_stream = &mut self.streams.hint_stream;
->>>>>>> ce343a01
 
         let local_opcode_index = CoreOpcode::from_usize(local_opcode_index);
         match local_opcode_index {
