--- conflicted
+++ resolved
@@ -1,6 +1,6 @@
 use std::collections::BTreeMap;
 
-use axvm_instructions::instruction::Instruction;
+use axvm_instructions::{instruction::Instruction, program::DEFAULT_PC_STEP};
 use p3_field::PrimeField32;
 use strum::IntoEnumIterator;
 
@@ -14,14 +14,7 @@
         ExecutionState, InstructionExecutor,
     },
     kernels::core::columns::{CoreAuxCols, CoreCols, CoreIoCols},
-<<<<<<< HEAD
-    system::{
-        program::{ExecutionError, Instruction},
-        DEFAULT_PC_STEP,
-    },
-=======
     system::program::ExecutionError,
->>>>>>> 8c965774
 };
 
 impl<F: PrimeField32> InstructionExecutor<F> for CoreChip<F> {
