use std::{array, borrow::Borrow, collections::BTreeMap};

use afs_primitives::{
    is_equal::{IsEqSubAir, IsEqualAuxCols},
    TraceSubRowGenerator,
};
use itertools::Itertools;
use p3_field::{Field, PrimeField32};
use strum::{EnumCount, IntoEnumIterator};

use super::{CORE_MAX_READS_PER_CYCLE, CORE_MAX_WRITES_PER_CYCLE};
use crate::{
    arch::instructions::CoreOpcode,
    system::memory::{
        offline_checker::{MemoryReadOrImmediateAuxCols, MemoryWriteAuxCols},
        MemoryReadRecord, MemoryWriteRecord,
    },
};

#[derive(Clone, Debug, PartialEq, Eq)]
pub struct CoreIoCols<T> {
    pub timestamp: T,
    pub pc: T,

    pub opcode: T,
    pub a: T,
    pub b: T,
    pub c: T,
    pub d: T,
    pub e: T,
    pub f: T,
    pub g: T,
}

impl<T: Clone> CoreIoCols<T> {
    pub fn from_slice(slc: &[T]) -> Self {
        Self {
            timestamp: slc[0].clone(),
            pc: slc[1].clone(),
            opcode: slc[2].clone(),
            a: slc[3].clone(),
            b: slc[4].clone(),
            c: slc[5].clone(),
            d: slc[6].clone(),
            e: slc[7].clone(),
            f: slc[8].clone(),
            g: slc[9].clone(),
        }
    }

    pub fn flatten(&self) -> Vec<T> {
        vec![
            self.timestamp.clone(),
            self.pc.clone(),
            self.opcode.clone(),
            self.a.clone(),
            self.b.clone(),
            self.c.clone(),
            self.d.clone(),
            self.e.clone(),
            self.f.clone(),
            self.g.clone(),
        ]
    }

    pub fn get_width() -> usize {
        10
    }
}

impl<T: Field> CoreIoCols<T> {
    pub fn blank_row() -> Self {
        Self {
            timestamp: T::default(),
            pc: T::default(),
            opcode: T::from_canonical_usize(CoreOpcode::DUMMY as usize),
            a: T::default(),
            b: T::default(),
            c: T::default(),
            d: T::default(),
            e: T::default(),
            f: T::default(),
            g: T::default(),
        }
    }
}

#[derive(Clone, Debug, PartialEq, Eq)]
pub struct CoreMemoryAccessCols<T> {
    pub address_space: T,
    pub pointer: T,
    pub value: T,
}

impl<F: Field> CoreMemoryAccessCols<F> {
    pub fn disabled() -> Self {
        CoreMemoryAccessCols {
            address_space: F::one(),
            pointer: F::zero(),
            value: F::zero(),
        }
    }

    pub fn from_read_record(read: MemoryReadRecord<F, 1>) -> Self {
        CoreMemoryAccessCols {
            address_space: read.address_space,
            pointer: read.pointer,
            value: read.value(),
        }
    }

    pub fn from_write_record(write: MemoryWriteRecord<F, 1>) -> Self {
        CoreMemoryAccessCols {
            address_space: write.address_space,
            pointer: write.pointer,
            value: write.value(),
        }
    }
}

impl<T: Clone> CoreMemoryAccessCols<T> {
    pub fn from_slice(slc: &[T]) -> Self {
        Self {
            address_space: slc[0].clone(),
            pointer: slc[1].clone(),
            value: slc[2].clone(),
        }
    }
}

impl<T> CoreMemoryAccessCols<T> {
    pub fn flatten(self) -> Vec<T> {
        vec![self.address_space, self.pointer, self.value]
    }

    pub fn width() -> usize {
        3
    }
}

#[derive(Clone, Debug)]
pub struct CoreAuxCols<T> {
    pub operation_flags: BTreeMap<CoreOpcode, T>,
    pub reads: [CoreMemoryAccessCols<T>; CORE_MAX_READS_PER_CYCLE],
    pub writes: [CoreMemoryAccessCols<T>; CORE_MAX_WRITES_PER_CYCLE],
    pub read0_equals_read1: T,
    pub is_equal_aux: IsEqualAuxCols<T>,
    pub reads_aux_cols: [MemoryReadOrImmediateAuxCols<T>; CORE_MAX_READS_PER_CYCLE],
    pub writes_aux_cols: [MemoryWriteAuxCols<T, 1>; CORE_MAX_WRITES_PER_CYCLE],

    pub next_pc: T,
}

impl<T: Clone> CoreAuxCols<T> {
    pub fn from_slice(slc: &[T]) -> Self {
        let mut start = 0;
        let mut end = CoreOpcode::COUNT;
        let operation_flags_vec = slc[start..end].to_vec();
        let mut operation_flags = BTreeMap::new();
        for (opcode, operation_flag) in CoreOpcode::iter().zip_eq(operation_flags_vec) {
            operation_flags.insert(opcode, operation_flag);
        }

        let reads = array::from_fn(|_| {
            start = end;
            end += CoreMemoryAccessCols::<T>::width();
            CoreMemoryAccessCols::<T>::from_slice(&slc[start..end])
        });
        let writes = array::from_fn(|_| {
            start = end;
            end += CoreMemoryAccessCols::<T>::width();
            CoreMemoryAccessCols::<T>::from_slice(&slc[start..end])
        });

        start = end;
        end += 1;
        let beq_check = slc[start].clone();

        start = end;
        end += IsEqualAuxCols::<T>::width();
        let is_equal_aux: &IsEqualAuxCols<_> = slc[start..end].borrow();

        let reads_aux_cols = array::from_fn(|_| {
            start = end;
            end += MemoryReadOrImmediateAuxCols::<T>::width();
            MemoryReadOrImmediateAuxCols::from_slice(&slc[start..end])
        });
        let writes_aux_cols = array::from_fn(|_| {
            start = end;
            end += MemoryWriteAuxCols::<T, 1>::width();
            MemoryWriteAuxCols::from_slice(&slc[start..end])
        });
        let next_pc = slc[end].clone();

        Self {
            operation_flags,
            reads,
            writes,
            read0_equals_read1: beq_check,
            is_equal_aux: is_equal_aux.clone(),
            reads_aux_cols,
            writes_aux_cols,
            next_pc,
        }
    }

    pub fn flatten(&self) -> Vec<T> {
        let mut flattened = vec![];
        for opcode in CoreOpcode::iter() {
            flattened.push(self.operation_flags.get(&opcode).unwrap().clone());
        }
        flattened.extend(
            self.reads
                .iter()
                .cloned()
                .flat_map(CoreMemoryAccessCols::<T>::flatten),
        );
        flattened.extend(
            self.writes
                .iter()
                .cloned()
                .flat_map(CoreMemoryAccessCols::<T>::flatten),
        );
        flattened.push(self.read0_equals_read1.clone());
        flattened.extend([self.is_equal_aux.inv.clone()]);
        flattened.extend(
            self.reads_aux_cols
                .iter()
                .cloned()
                .flat_map(MemoryReadOrImmediateAuxCols::flatten),
        );
        flattened.extend(
            self.writes_aux_cols
                .iter()
                .cloned()
                .flat_map(MemoryWriteAuxCols::flatten),
        );
        flattened.push(self.next_pc.clone());
        flattened
    }

    pub fn get_width() -> usize {
        CoreOpcode::COUNT
            + CORE_MAX_READS_PER_CYCLE
                * (CoreMemoryAccessCols::<T>::width() + MemoryReadOrImmediateAuxCols::<T>::width())
            + CORE_MAX_WRITES_PER_CYCLE
                * (CoreMemoryAccessCols::<T>::width() + MemoryWriteAuxCols::<T, 1>::width())
            + 1
            + IsEqualAuxCols::<T>::width()
            + 1
    }
}

impl<F: PrimeField32> CoreAuxCols<F> {
<<<<<<< HEAD
    // TODO[jpw]: padding row should be able to be just all 0s now. Remove this function.
    pub fn nop_row(pc: u32) -> Self {
=======
    pub fn blank_row() -> Self {
>>>>>>> 620d00d7
        let mut operation_flags = BTreeMap::new();
        for opcode in CoreOpcode::iter() {
            operation_flags.insert(opcode, F::from_bool(opcode == CoreOpcode::DUMMY));
        }

        let mut is_equal_inv = F::zero();
        let mut read0_equals_read1 = F::one();
        IsEqSubAir.generate_subrow(
            (F::zero(), F::zero()),
            (&mut is_equal_inv, &mut read0_equals_read1),
        );
        Self {
            operation_flags,
            reads: array::from_fn(|_| CoreMemoryAccessCols::disabled()),
            writes: array::from_fn(|_| CoreMemoryAccessCols::disabled()),
            read0_equals_read1: F::one(),
            is_equal_aux: IsEqualAuxCols::new(is_equal_inv),
            reads_aux_cols: array::from_fn(|_| MemoryReadOrImmediateAuxCols::disabled()),
            writes_aux_cols: array::from_fn(|_| MemoryWriteAuxCols::disabled()),
            next_pc: F::default(),
        }
    }
}

#[derive(Clone, Debug)]
pub struct CoreCols<T> {
    pub io: CoreIoCols<T>,
    pub aux: CoreAuxCols<T>,
}

impl<T: Clone> CoreCols<T> {
    pub fn from_slice(slc: &[T]) -> Self {
        let io = CoreIoCols::<T>::from_slice(&slc[..CoreIoCols::<T>::get_width()]);
        let aux = CoreAuxCols::<T>::from_slice(&slc[CoreIoCols::<T>::get_width()..]);

        Self { io, aux }
    }

    pub fn flatten(&self) -> Vec<T> {
        let mut flattened = self.io.flatten();
        flattened.extend(self.aux.flatten());
        flattened
    }

    pub fn get_width() -> usize {
        CoreIoCols::<T>::get_width() + CoreAuxCols::<T>::get_width()
    }
}

impl<F: PrimeField32> CoreCols<F> {
    pub fn blank_row() -> Self {
        Self {
            io: CoreIoCols::<F>::blank_row(),
            aux: CoreAuxCols::<F>::blank_row(),
        }
    }
}<|MERGE_RESOLUTION|>--- conflicted
+++ resolved
@@ -252,12 +252,7 @@
 }
 
 impl<F: PrimeField32> CoreAuxCols<F> {
-<<<<<<< HEAD
-    // TODO[jpw]: padding row should be able to be just all 0s now. Remove this function.
-    pub fn nop_row(pc: u32) -> Self {
-=======
     pub fn blank_row() -> Self {
->>>>>>> 620d00d7
         let mut operation_flags = BTreeMap::new();
         for opcode in CoreOpcode::iter() {
             operation_flags.insert(opcode, F::from_bool(opcode == CoreOpcode::DUMMY));
