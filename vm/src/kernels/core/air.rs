--- conflicted
+++ resolved
@@ -9,10 +9,7 @@
 use p3_matrix::Matrix;
 
 use super::columns::{CoreAuxCols, CoreCols, CoreIoCols};
-use crate::{
-    arch::{instructions::CoreOpcode::*, ExecutionBridge},
-    system::memory::offline_checker::MemoryBridge,
-};
+use crate::{arch::ExecutionBridge, system::memory::offline_checker::MemoryBridge};
 
 /// Air for the Core. Carries no state and does not own execution.
 #[derive(Clone, Debug)]
@@ -43,17 +40,10 @@
 
         let CoreCols { io, aux } = local_cols;
 
-        let CoreIoCols { pc, opcode, .. } = io;
+        let CoreIoCols { opcode, .. } = io;
 
         let CoreAuxCols {
             operation_flags,
-<<<<<<< HEAD
-=======
-            reads,
-            writes,
-            reads_aux_cols,
-            writes_aux_cols,
->>>>>>> c3a09de5
             next_pc,
         } = aux;
 
@@ -73,164 +63,6 @@
             .when(is_core_opcode.clone())
             .assert_eq(opcode, match_opcode);
 
-<<<<<<< HEAD
-=======
-        // keep track of when memory accesses should be enabled
-        let mut read1_enabled = AB::Expr::zero();
-        let mut read2_enabled = AB::Expr::zero();
-        let mut read3_enabled = AB::Expr::zero();
-        let mut write_enabled = AB::Expr::zero();
-
-        // LOADW: d[a] <- e[d[c] + b + d[f] * g]
-        let loadw_flag = operation_flags[&LOADW];
-        read1_enabled += loadw_flag.into();
-        read2_enabled += loadw_flag.into();
-        write_enabled += loadw_flag.into();
-
-        let mut when_loadw = builder.when(loadw_flag);
-
-        when_loadw.assert_eq(read1.address_space, d);
-        when_loadw.assert_eq(read1.pointer, c);
-
-        when_loadw.assert_eq(read2.address_space, e);
-        when_loadw.assert_eq(read1.value, read2.pointer - b);
-
-        when_loadw.assert_eq(write.address_space, d);
-        when_loadw.assert_eq(write.pointer, a);
-        when_loadw.assert_eq(write.value, read2.value);
-
-        when_loadw
-            .when_transition()
-            .assert_eq(next_pc, pc + inst_width);
-
-        // STOREW: e[d[c] + b] <- d[a]
-        let storew_flag = operation_flags[&STOREW];
-        read1_enabled += storew_flag.into();
-        read2_enabled += storew_flag.into();
-        write_enabled += storew_flag.into();
-
-        let mut when_storew = builder.when(storew_flag);
-        when_storew.assert_eq(read1.address_space, d);
-        when_storew.assert_eq(read1.pointer, c);
-
-        when_storew.assert_eq(read2.address_space, d);
-        when_storew.assert_eq(read2.pointer, a);
-
-        when_storew.assert_eq(write.address_space, e);
-        when_storew.assert_eq(read1.value, write.pointer - b);
-        when_storew.assert_eq(write.value, read2.value);
-
-        when_storew
-            .when_transition()
-            .assert_eq(next_pc, pc + inst_width);
-
-        // LOADW2: d[a] <- e[d[c] + b + mem[f] * g]
-        let loadw2_flag = operation_flags[&LOADW2];
-        read1_enabled += loadw2_flag.into();
-        read2_enabled += loadw2_flag.into();
-        read3_enabled += loadw2_flag.into();
-        write_enabled += loadw2_flag.into();
-
-        let mut when_loadw2 = builder.when(loadw2_flag);
-
-        when_loadw2.assert_eq(read1.address_space, d);
-        when_loadw2.assert_eq(read1.pointer, c);
-
-        when_loadw2.assert_eq(read2.address_space, d);
-        when_loadw2.assert_eq(read2.pointer, f);
-
-        when_loadw2.assert_eq(read3.address_space, e);
-        let addr_diff = read1.value + g * read2.value;
-        when_loadw2.assert_eq(addr_diff, read3.pointer - b);
-
-        when_loadw2.assert_eq(write.address_space, d);
-        when_loadw2.assert_eq(write.pointer, a);
-        when_loadw2.assert_eq(write.value, read3.value);
-
-        when_loadw2
-            .when_transition()
-            .assert_eq(next_pc, pc + inst_width);
-
-        // STOREW2: e[d[c] + b + mem[f] * g] <- d[a]
-        let storew2_flag = operation_flags[&STOREW2];
-        read1_enabled += storew2_flag.into();
-        read2_enabled += storew2_flag.into();
-        read3_enabled += storew2_flag.into();
-        write_enabled += storew2_flag.into();
-
-        let mut when_storew2 = builder.when(storew2_flag);
-        when_storew2.assert_eq(read1.address_space, d);
-        when_storew2.assert_eq(read1.pointer, c);
-
-        when_storew2.assert_eq(read2.address_space, d);
-        when_storew2.assert_eq(read2.pointer, a);
-
-        when_storew2.assert_eq(read3.address_space, d);
-        when_storew2.assert_eq(read3.pointer, f);
-
-        when_storew2.assert_eq(write.address_space, e);
-        let addr_diff = read1.value + g * read3.value;
-        when_storew2.assert_eq(addr_diff, write.pointer - b);
-        when_storew2.assert_eq(write.value, read2.value);
-
-        when_storew2
-            .when_transition()
-            .assert_eq(next_pc, pc + inst_width);
-
-        // SHINTW: e[d[a] + b] <- ?
-        let shintw_flag = operation_flags[&SHINTW];
-        read1_enabled += shintw_flag.into();
-        write_enabled += shintw_flag.into();
-
-        let mut when_shintw = builder.when(shintw_flag);
-        when_shintw.assert_eq(read1.address_space, d);
-        when_shintw.assert_eq(read1.pointer, a);
-
-        when_shintw.assert_eq(write.address_space, e);
-        when_shintw.assert_eq(read1.value, write.pointer - b);
-
-        when_shintw
-            .when_transition()
-            .assert_eq(next_pc, pc + inst_width);
-
->>>>>>> c3a09de5
-        // DUMMY constraints same pc and timestamp as next row
-        // called nop for legacy reasons; to be removed
-        let nop_flag = operation_flags[&DUMMY];
-        let mut when_nop = builder.when(nop_flag);
-        when_nop.when_transition().assert_eq(next_pc, pc);
-
-<<<<<<< HEAD
-=======
-        let mut op_timestamp: AB::Expr = timestamp.into();
-
-        let reads_enabled = [read1_enabled, read2_enabled, read3_enabled];
-        for (read, read_aux_cols, enabled) in izip!(&reads, reads_aux_cols, reads_enabled) {
-            self.memory_bridge
-                .read_or_immediate(
-                    MemoryAddress::new(read.address_space, read.pointer),
-                    read.value,
-                    op_timestamp.clone(),
-                    &read_aux_cols,
-                )
-                .eval(builder, enabled.clone());
-            op_timestamp += enabled.clone();
-        }
-
-        let writes_enabled = [write_enabled];
-        for (write, write_aux_cols, enabled) in izip!(&writes, writes_aux_cols, writes_enabled) {
-            self.memory_bridge
-                .write(
-                    MemoryAddress::new(write.address_space, write.pointer),
-                    [write.value],
-                    op_timestamp.clone(),
-                    &write_aux_cols,
-                )
-                .eval(builder, enabled.clone());
-            op_timestamp += enabled.clone();
-        }
-
->>>>>>> c3a09de5
         // Turn on all interactions
         self.eval_interactions(builder, io, next_pc, &operation_flags);
     }
