--- conflicted
+++ resolved
@@ -2,8 +2,5 @@
 pub mod core;
 pub mod field_arithmetic;
 pub mod field_extension;
-<<<<<<< HEAD
-pub mod new_field_extension;
-=======
 pub mod new_field_arithmetic;
->>>>>>> 232f2028
+pub mod new_field_extension;