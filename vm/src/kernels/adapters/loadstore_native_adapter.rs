use std::{
    borrow::{Borrow, BorrowMut},
    cell::RefCell,
    marker::PhantomData,
};

use afs_derive::AlignedBorrow;
use afs_primitives::utils;
use afs_stark_backend::interaction::InteractionBuilder;
use axvm_instructions::instruction::Instruction;
use p3_air::{AirBuilder, BaseAir};
use p3_field::{AbstractField, Field, PrimeField32};

use crate::{
    arch::{
        instructions::{
            NativeLoadStoreOpcode::{self, *},
            UsizeOpcode,
        },
        AdapterAirContext, AdapterRuntimeContext, ExecutionBridge, ExecutionBus, ExecutionState,
        Result, VmAdapterAir, VmAdapterChip, VmAdapterInterface,
    },
    system::{
        memory::{
            offline_checker::{MemoryBridge, MemoryReadOrImmediateAuxCols, MemoryWriteAuxCols},
            MemoryAddress, MemoryAuxColsFactory, MemoryController, MemoryControllerRef,
            MemoryReadRecord, MemoryWriteRecord,
        },
<<<<<<< HEAD
        program::{Instruction, ProgramBus},
        DEFAULT_PC_STEP,
=======
        program::ProgramBus,
>>>>>>> 8c965774
    },
};

pub struct NativeLoadStoreProcessedInstruction<T> {
    pub is_valid: T,
    // Absolute opcode number
    pub opcode: T,
    pub is_loadw: T,
    pub is_loadw2: T,
    pub is_storew: T,
    pub is_storew2: T,
    pub is_shintw: T,
}

pub struct NativeLoadStoreAdapterInterface<T, const NUM_CELLS: usize>(PhantomData<T>);

impl<T, const NUM_CELLS: usize> VmAdapterInterface<T>
    for NativeLoadStoreAdapterInterface<T, NUM_CELLS>
{
    // TODO[yi]: Fix when vectorizing
    type Reads = ([T; 2], T);
    type Writes = [T; NUM_CELLS];
    type ProcessedInstruction = NativeLoadStoreProcessedInstruction<T>;
}

#[derive(Clone, Debug)]
pub struct NativeLoadStoreAdapterChip<F: Field, const NUM_CELLS: usize> {
    pub air: NativeLoadStoreAdapterAir<NUM_CELLS>,
    offset: usize,
    _marker: PhantomData<F>,
}

impl<F: PrimeField32, const NUM_CELLS: usize> NativeLoadStoreAdapterChip<F, NUM_CELLS> {
    pub fn new(
        execution_bus: ExecutionBus,
        program_bus: ProgramBus,
        memory_controller: MemoryControllerRef<F>,
        offset: usize,
    ) -> Self {
        let memory_controller = RefCell::borrow(&memory_controller);
        let memory_bridge = memory_controller.memory_bridge();
        Self {
            air: NativeLoadStoreAdapterAir {
                memory_bridge,
                execution_bridge: ExecutionBridge::new(execution_bus, program_bus),
            },
            offset,
            _marker: PhantomData,
        }
    }
}

#[derive(Clone, Debug)]
pub struct NativeLoadStoreReadRecord<F: Field, const NUM_CELLS: usize> {
    pub pointer1_read: MemoryReadRecord<F, 1>,
    pub pointer2_read: Option<MemoryReadRecord<F, 1>>,
    pub data_read: Option<MemoryReadRecord<F, NUM_CELLS>>,
    pub write_as: F,
    pub write_ptr: F,

    pub a: F,
    pub b: F,
    pub c: F,
    pub d: F,
    pub e: F,
    pub f: F,
    pub g: F,
}

#[derive(Clone, Debug)]
pub struct NativeLoadStoreWriteRecord<F: Field, const NUM_CELLS: usize> {
    pub from_state: ExecutionState<F>,
    pub write: MemoryWriteRecord<F, NUM_CELLS>,
}

#[repr(C)]
#[derive(Clone, Debug, AlignedBorrow)]
pub struct NativeLoadStoreAdapterCols<T, const NUM_CELLS: usize> {
    pub from_state: ExecutionState<T>,
    pub a: T,
    pub b: T,
    pub c: T,
    pub d: T,
    pub e: T,
    pub f: T,
    pub g: T,

    pub data_read_as: T,
    pub data_read_pointer: T,

    pub data_write_as: T,
    pub data_write_pointer: T,

    pub pointer_read_aux_cols: [MemoryReadOrImmediateAuxCols<T>; 2],
    pub data_read_aux_cols: MemoryReadOrImmediateAuxCols<T>,
    // TODO[yi]: Fix when vectorizing
    // pub data_read_aux_cols: MemoryReadAuxCols<T, NUM_CELLS>,
    pub data_write_aux_cols: MemoryWriteAuxCols<T, NUM_CELLS>,
}

#[derive(Clone, Copy, Debug, derive_new::new)]
pub struct NativeLoadStoreAdapterAir<const NUM_CELLS: usize> {
    pub(super) memory_bridge: MemoryBridge,
    pub(super) execution_bridge: ExecutionBridge,
}

impl<F: Field, const NUM_CELLS: usize> BaseAir<F> for NativeLoadStoreAdapterAir<NUM_CELLS> {
    fn width(&self) -> usize {
        NativeLoadStoreAdapterCols::<F, NUM_CELLS>::width()
    }
}

impl<AB: InteractionBuilder, const NUM_CELLS: usize> VmAdapterAir<AB>
    for NativeLoadStoreAdapterAir<NUM_CELLS>
{
    type Interface = NativeLoadStoreAdapterInterface<AB::Expr, NUM_CELLS>;

    fn eval(
        &self,
        builder: &mut AB,
        local: &[AB::Var],
        ctx: AdapterAirContext<AB::Expr, Self::Interface>,
    ) {
        // TODO[yi]: Remove when vectorizing
        assert_eq!(NUM_CELLS, 1);

        let cols: &NativeLoadStoreAdapterCols<_, NUM_CELLS> = local.borrow();
        let timestamp = cols.from_state.timestamp;
        let mut timestamp_delta = AB::Expr::from_canonical_usize(0);

        let is_valid = ctx.instruction.is_valid;
        let is_loadw = ctx.instruction.is_loadw;
        let is_storew = ctx.instruction.is_storew;
        let is_loadw2 = ctx.instruction.is_loadw2;
        let is_storew2 = ctx.instruction.is_storew2;
        let is_shintw = ctx.instruction.is_shintw;

        // first pointer read is always [c]_d
        self.memory_bridge
            .read_or_immediate(
                MemoryAddress::new(cols.d, cols.c),
                ctx.reads.0[0].clone(),
                timestamp + timestamp_delta.clone(),
                &cols.pointer_read_aux_cols[0],
            )
            .eval(builder, is_valid.clone());
        timestamp_delta += is_valid.clone();

        // second pointer read is [f]_d if loadw2 or storew2, otherwise disabled
        self.memory_bridge
            .read_or_immediate(
                MemoryAddress::new(cols.d, cols.f),
                ctx.reads.0[1].clone(),
                timestamp + timestamp_delta.clone(),
                &cols.pointer_read_aux_cols[1],
            )
            .eval(
                builder,
                is_valid.clone() - is_shintw.clone() - is_loadw.clone() - is_storew.clone(),
            );
        timestamp_delta +=
            is_valid.clone() - is_shintw.clone() - is_loadw.clone() - is_storew.clone();

        // TODO[yi]: Remove when vectorizing
        // read data, disabled if SHINTW
        // data pointer = [c]_d + [f]_d * g + b, degree 2
        builder
            .when(is_valid.clone() - is_shintw.clone())
            .assert_eq(
                cols.data_read_as,
                utils::select::<AB::Expr>(is_loadw.clone() + is_loadw2.clone(), cols.e, cols.d),
            );
        // TODO[yi]: Do we need to check for overflow?
        builder.assert_eq(
            (is_valid.clone() - is_shintw.clone()) * cols.data_read_pointer,
            (is_storew.clone() + is_storew2.clone()) * cols.a
                + (is_loadw.clone() + is_loadw2.clone())
                    * (ctx.reads.0[0].clone() + cols.b + ctx.reads.0[1].clone() * cols.g),
        );
        self.memory_bridge
            .read_or_immediate(
                MemoryAddress::new(cols.data_read_as, cols.data_read_pointer),
                ctx.reads.1.clone(),
                timestamp + timestamp_delta.clone(),
                &cols.data_read_aux_cols,
            )
            .eval(builder, is_valid.clone() - is_shintw.clone());
        timestamp_delta += is_valid.clone() - is_shintw.clone();

        // data write
        builder.when(is_valid.clone()).assert_eq(
            cols.data_write_as,
            utils::select::<AB::Expr>(is_loadw.clone() + is_loadw2.clone(), cols.d, cols.e),
        );
        // TODO[yi]: Do we need to check for overflow?
        builder.assert_eq(
            is_valid.clone() * cols.data_write_pointer,
            (is_loadw.clone() + is_loadw2.clone()) * cols.a
                + (is_storew.clone() + is_storew2.clone() + is_shintw.clone())
                    * (ctx.reads.0[0].clone() + cols.b + ctx.reads.0[1].clone() * cols.g),
        );
        self.memory_bridge
            .write(
                MemoryAddress::new(cols.data_write_as, cols.data_write_pointer),
                ctx.writes.clone(),
                timestamp + timestamp_delta.clone(),
                &cols.data_write_aux_cols,
            )
            .eval(builder, is_valid.clone());
        timestamp_delta += is_valid.clone();

        self.execution_bridge
            .execute_and_increment_or_set_pc(
                ctx.instruction.opcode,
                [cols.a, cols.b, cols.c, cols.d, cols.e, cols.f, cols.g],
                cols.from_state,
                timestamp_delta.clone(),
                (DEFAULT_PC_STEP, ctx.to_pc),
            )
            .eval(builder, is_valid.clone());
    }

    fn get_from_pc(&self, local: &[AB::Var]) -> AB::Var {
        let local_cols: &NativeLoadStoreAdapterCols<_, NUM_CELLS> = local.borrow();
        local_cols.from_state.pc
    }
}

impl<F: PrimeField32, const NUM_CELLS: usize> VmAdapterChip<F>
    for NativeLoadStoreAdapterChip<F, NUM_CELLS>
{
    // TODO[yi]: Fix when vectorizing
    type ReadRecord = NativeLoadStoreReadRecord<F, 1>;
    type WriteRecord = NativeLoadStoreWriteRecord<F, NUM_CELLS>;
    type Air = NativeLoadStoreAdapterAir<NUM_CELLS>;
    type Interface = NativeLoadStoreAdapterInterface<F, NUM_CELLS>;

    fn preprocess(
        &mut self,
        memory: &mut MemoryController<F>,
        instruction: &Instruction<F>,
    ) -> Result<(
        <Self::Interface as VmAdapterInterface<F>>::Reads,
        Self::ReadRecord,
    )> {
        let Instruction {
            opcode,
            a,
            b,
            c,
            d,
            e,
            f,
            g,
            ..
        } = *instruction;
        let local_opcode_index = NativeLoadStoreOpcode::from_usize(opcode - self.offset);

        let read1_as = d;
        let read1_ptr = c;
        let read2_as = d;
        let read2_ptr = f;

        let read1_cell = memory.read_cell(read1_as, read1_ptr);
        let read2_cell = match local_opcode_index {
            LOADW2 | STOREW2 => Some(memory.read_cell(read2_as, read2_ptr)),
            _ => None,
        };

        let (data_read_as, data_write_as) = {
            match local_opcode_index {
                LOADW | LOADW2 => (e, d),
                STOREW | STOREW2 | SHINTW => (d, e),
            }
        };
        let (data_read_ptr, data_write_ptr) = {
            match local_opcode_index {
                LOADW => (read1_cell.data[0] + b, a),
                LOADW2 => (read1_cell.data[0] + b + read2_cell.unwrap().data[0] * g, a),
                STOREW => (a, read1_cell.data[0] + b),
                STOREW2 => (a, read1_cell.data[0] + b + read2_cell.unwrap().data[0] * g),
                SHINTW => (a, read1_cell.data[0] + b),
            }
        };

        // TODO[yi]: Fix when vectorizing
        let data_read = match local_opcode_index {
            SHINTW => None,
            _ => Some(memory.read::<1>(data_read_as, data_read_ptr)),
        };
        let record = NativeLoadStoreReadRecord {
            pointer1_read: read1_cell,
            pointer2_read: read2_cell,
            data_read,
            write_as: data_write_as,
            write_ptr: data_write_ptr,
            a,
            b,
            c,
            d,
            e,
            f,
            g,
        };

        Ok((
            (
                [
                    read1_cell.data[0],
                    read2_cell.map_or_else(F::zero, |x| x.data[0]),
                ],
                data_read.map_or_else(F::zero, |x| x.data[0]),
            ),
            record,
        ))
    }

    fn postprocess(
        &mut self,
        memory: &mut MemoryController<F>,
        _instruction: &Instruction<F>,
        from_state: ExecutionState<u32>,
        output: AdapterRuntimeContext<F, Self::Interface>,
        read_record: &Self::ReadRecord,
    ) -> Result<(ExecutionState<u32>, Self::WriteRecord)> {
        let write =
            memory.write::<NUM_CELLS>(read_record.write_as, read_record.write_ptr, output.writes);
        Ok((
            ExecutionState {
                pc: output.to_pc.unwrap_or(from_state.pc + DEFAULT_PC_STEP),
                timestamp: memory.timestamp(),
            },
            Self::WriteRecord {
                from_state: from_state.map(F::from_canonical_u32),
                write,
            },
        ))
    }

    fn generate_trace_row(
        &self,
        row_slice: &mut [F],
        read_record: Self::ReadRecord,
        write_record: Self::WriteRecord,
        aux_cols_factory: &MemoryAuxColsFactory<F>,
    ) {
        let cols: &mut NativeLoadStoreAdapterCols<_, NUM_CELLS> = row_slice.borrow_mut();
        cols.from_state = write_record.from_state;
        cols.a = read_record.a;
        cols.b = read_record.b;
        cols.c = read_record.c;
        cols.d = read_record.d;
        cols.e = read_record.e;
        cols.f = read_record.f;
        cols.g = read_record.g;

        cols.data_read_as = read_record
            .data_read
            .map_or_else(F::zero, |read| read.address_space);
        cols.data_read_pointer = read_record
            .data_read
            .map_or_else(F::zero, |read| read.pointer);

        cols.data_write_as = write_record.write.address_space;
        cols.data_write_pointer = write_record.write.pointer;

        cols.pointer_read_aux_cols[0] =
            aux_cols_factory.make_read_or_immediate_aux_cols(read_record.pointer1_read);
        cols.pointer_read_aux_cols[1] = read_record
            .pointer2_read
            .map_or_else(MemoryReadOrImmediateAuxCols::disabled, |read| {
                aux_cols_factory.make_read_or_immediate_aux_cols(read)
            });
        cols.data_read_aux_cols = read_record
            .data_read
            .map_or_else(MemoryReadOrImmediateAuxCols::disabled, |read| {
                aux_cols_factory.make_read_or_immediate_aux_cols(read)
            });
        cols.data_write_aux_cols = aux_cols_factory.make_write_aux_cols(write_record.write);
    }

    fn air(&self) -> &Self::Air {
        &self.air
    }
}<|MERGE_RESOLUTION|>--- conflicted
+++ resolved
@@ -7,7 +7,7 @@
 use afs_derive::AlignedBorrow;
 use afs_primitives::utils;
 use afs_stark_backend::interaction::InteractionBuilder;
-use axvm_instructions::instruction::Instruction;
+use axvm_instructions::{instruction::Instruction, program::DEFAULT_PC_STEP};
 use p3_air::{AirBuilder, BaseAir};
 use p3_field::{AbstractField, Field, PrimeField32};
 
@@ -26,12 +26,7 @@
             MemoryAddress, MemoryAuxColsFactory, MemoryController, MemoryControllerRef,
             MemoryReadRecord, MemoryWriteRecord,
         },
-<<<<<<< HEAD
-        program::{Instruction, ProgramBus},
-        DEFAULT_PC_STEP,
-=======
         program::ProgramBus,
->>>>>>> 8c965774
     },
 };
 
