use std::{
    array::from_fn,
    borrow::{Borrow, BorrowMut},
    cell::RefCell,
    iter::{once, zip},
    marker::PhantomData,
};

use afs_derive::AlignedBorrow;
use afs_stark_backend::interaction::InteractionBuilder;
use axvm_instructions::instruction::Instruction;
use itertools::izip;
use p3_air::BaseAir;
use p3_field::{AbstractField, Field, PrimeField32};

use crate::{
    arch::{
        AdapterAirContext, AdapterRuntimeContext, ExecutionBridge, ExecutionBus, ExecutionState,
        Result, VecHeapAdapterInterface, VmAdapterAir, VmAdapterChip, VmAdapterInterface,
    },
    system::{
        memory::{
            offline_checker::{MemoryBridge, MemoryReadAuxCols, MemoryWriteAuxCols},
            MemoryAddress, MemoryAuxColsFactory, MemoryController, MemoryControllerRef,
            MemoryReadRecord, MemoryWriteRecord,
        },
<<<<<<< HEAD
        program::{Instruction, ProgramBus},
        DEFAULT_PC_STEP,
=======
        program::ProgramBus,
>>>>>>> 8c965774
    },
};

/// This adapter reads from R (R <= 2) pointers and writes to 1 pointer.
/// * The data is read from the heap (address space 2), and the pointers
///   are read from registers (address space 1).
/// * Reads take the form of `NUM_READS` consecutive reads of size `READ_SIZE`
///   from the heap, starting from the addresses in `rs`
/// * Writes take the form of `NUM_WRITES` consecutive writes of size `WRITE_SIZE`
///   to the heap, starting from the address in `rd`.
#[derive(Clone, Debug)]
pub struct NativeVecHeapAdapterChip<
    F: Field,
    const R: usize,
    const NUM_READS: usize,
    const NUM_WRITES: usize,
    const READ_SIZE: usize,
    const WRITE_SIZE: usize,
> {
    pub air: NativeVecHeapAdapterAir<R, NUM_READS, NUM_WRITES, READ_SIZE, WRITE_SIZE>,
    _marker: PhantomData<F>,
}

impl<
        F: PrimeField32,
        const R: usize,
        const NUM_READS: usize,
        const NUM_WRITES: usize,
        const READ_SIZE: usize,
        const WRITE_SIZE: usize,
    > NativeVecHeapAdapterChip<F, R, NUM_READS, NUM_WRITES, READ_SIZE, WRITE_SIZE>
{
    pub fn new(
        execution_bus: ExecutionBus,
        program_bus: ProgramBus,
        memory_controller: MemoryControllerRef<F>,
    ) -> Self {
        assert!(R <= 2);
        let memory_controller = RefCell::borrow(&memory_controller);
        let memory_bridge = memory_controller.memory_bridge();
        let address_bits = memory_controller.mem_config.pointer_max_bits;
        Self {
            air: NativeVecHeapAdapterAir {
                execution_bridge: ExecutionBridge::new(execution_bus, program_bus),
                memory_bridge,
                address_bits,
            },
            _marker: PhantomData,
        }
    }
}

#[derive(Clone, Debug)]
pub struct NativeVecHeapReadRecord<
    F: Field,
    const R: usize,
    const NUM_READS: usize,
    const READ_SIZE: usize,
> {
    /// Read register value from address space e=1
    pub rs: [MemoryReadRecord<F, 1>; R],
    /// Read register value from address space d=1
    pub rd: MemoryReadRecord<F, 1>,

    pub rd_val: F,

    pub ptr_as: F,
    pub heap_as: F,

    pub reads: [[MemoryReadRecord<F, READ_SIZE>; NUM_READS]; R],
}

#[derive(Clone, Debug)]
pub struct NativeVecHeapWriteRecord<F: Field, const NUM_WRITES: usize, const WRITE_SIZE: usize> {
    pub from_state: ExecutionState<u32>,

    pub writes: [MemoryWriteRecord<F, WRITE_SIZE>; NUM_WRITES],
}

#[repr(C)]
#[derive(AlignedBorrow)]
pub struct NativeVecHeapAdapterCols<
    T,
    const R: usize,
    const NUM_READS: usize,
    const NUM_WRITES: usize,
    const READ_SIZE: usize,
    const WRITE_SIZE: usize,
> {
    pub from_state: ExecutionState<T>,

    pub rd_ptr: T,
    pub rs_ptr: [T; R],

    pub ptr_as: T,
    pub heap_as: T,

    pub rd_val: T,
    pub rs_val: [T; R],

    pub rs_read_aux: [MemoryReadAuxCols<T, 1>; R],
    pub rd_read_aux: MemoryReadAuxCols<T, 1>,

    pub reads_aux: [[MemoryReadAuxCols<T, READ_SIZE>; NUM_READS]; R],
    pub writes_aux: [MemoryWriteAuxCols<T, WRITE_SIZE>; NUM_WRITES],
}

#[allow(dead_code)]
#[derive(Clone, Copy, Debug, derive_new::new)]
pub struct NativeVecHeapAdapterAir<
    const R: usize,
    const NUM_READS: usize,
    const NUM_WRITES: usize,
    const READ_SIZE: usize,
    const WRITE_SIZE: usize,
> {
    pub(super) execution_bridge: ExecutionBridge,
    pub(super) memory_bridge: MemoryBridge,
    /// The max number of bits for an address in memory
    address_bits: usize,
}

impl<
        F: Field,
        const R: usize,
        const NUM_READS: usize,
        const NUM_WRITES: usize,
        const READ_SIZE: usize,
        const WRITE_SIZE: usize,
    > BaseAir<F> for NativeVecHeapAdapterAir<R, NUM_READS, NUM_WRITES, READ_SIZE, WRITE_SIZE>
{
    fn width(&self) -> usize {
        NativeVecHeapAdapterCols::<F, R, NUM_READS, NUM_WRITES, READ_SIZE, WRITE_SIZE>::width()
    }
}

impl<
        AB: InteractionBuilder,
        const R: usize,
        const NUM_READS: usize,
        const NUM_WRITES: usize,
        const READ_SIZE: usize,
        const WRITE_SIZE: usize,
    > VmAdapterAir<AB>
    for NativeVecHeapAdapterAir<R, NUM_READS, NUM_WRITES, READ_SIZE, WRITE_SIZE>
{
    type Interface =
        VecHeapAdapterInterface<AB::Expr, R, NUM_READS, NUM_WRITES, READ_SIZE, WRITE_SIZE>;

    fn eval(
        &self,
        builder: &mut AB,
        local: &[AB::Var],
        ctx: AdapterAirContext<AB::Expr, Self::Interface>,
    ) {
        let cols: &NativeVecHeapAdapterCols<_, R, NUM_READS, NUM_WRITES, READ_SIZE, WRITE_SIZE> =
            local.borrow();
        let timestamp = cols.from_state.timestamp;
        let mut timestamp_delta: usize = 0;
        let mut timestamp_pp = || {
            timestamp_delta += 1;
            timestamp + AB::F::from_canonical_usize(timestamp_delta - 1)
        };

        // Read register values for rs, rd
        for (ptr, val, aux) in izip!(cols.rs_ptr, cols.rs_val, &cols.rs_read_aux).chain(once((
            cols.rd_ptr,
            cols.rd_val,
            &cols.rd_read_aux,
        ))) {
            self.memory_bridge
                .read(
                    MemoryAddress::new(cols.ptr_as, ptr),
                    [val.into()],
                    timestamp_pp(),
                    aux,
                )
                .eval(builder, ctx.instruction.is_valid.clone());
        }

        // Reads from heap
        for (address, reads, reads_aux) in izip!(cols.rs_val, ctx.reads, &cols.reads_aux,) {
            for (i, (read, aux)) in zip(reads, reads_aux).enumerate() {
                self.memory_bridge
                    .read(
                        MemoryAddress::new(
                            cols.heap_as,
                            address + AB::Expr::from_canonical_usize(i * READ_SIZE),
                        ),
                        read,
                        timestamp_pp(),
                        aux,
                    )
                    .eval(builder, ctx.instruction.is_valid.clone());
            }
        }

        // Writes to heap
        for (i, (write, aux)) in zip(ctx.writes, &cols.writes_aux).enumerate() {
            self.memory_bridge
                .write(
                    MemoryAddress::new(
                        cols.heap_as,
                        cols.rd_val + AB::Expr::from_canonical_usize(i * WRITE_SIZE),
                    ),
                    write,
                    timestamp_pp(),
                    aux,
                )
                .eval(builder, ctx.instruction.is_valid.clone());
        }

        self.execution_bridge
            .execute_and_increment_or_set_pc(
                ctx.instruction.opcode,
                [
                    cols.rd_ptr.into(),
                    cols.rs_ptr
                        .first()
                        .map(|&x| x.into())
                        .unwrap_or(AB::Expr::zero()),
                    cols.rs_ptr
                        .get(1)
                        .map(|&x| x.into())
                        .unwrap_or(AB::Expr::zero()),
                    cols.ptr_as.into(),
                    cols.heap_as.into(),
                ],
                cols.from_state,
                AB::F::from_canonical_usize(timestamp_delta),
                (DEFAULT_PC_STEP, ctx.to_pc),
            )
            .eval(builder, ctx.instruction.is_valid.clone());
    }

    fn get_from_pc(&self, local: &[AB::Var]) -> AB::Var {
        let cols: &NativeVecHeapAdapterCols<_, R, NUM_READS, NUM_WRITES, READ_SIZE, WRITE_SIZE> =
            local.borrow();
        cols.from_state.pc
    }
}

impl<
        F: PrimeField32,
        const R: usize,
        const NUM_READS: usize,
        const NUM_WRITES: usize,
        const READ_SIZE: usize,
        const WRITE_SIZE: usize,
    > VmAdapterChip<F>
    for NativeVecHeapAdapterChip<F, R, NUM_READS, NUM_WRITES, READ_SIZE, WRITE_SIZE>
{
    type ReadRecord = NativeVecHeapReadRecord<F, R, NUM_READS, READ_SIZE>;
    type WriteRecord = NativeVecHeapWriteRecord<F, NUM_WRITES, WRITE_SIZE>;
    type Air = NativeVecHeapAdapterAir<R, NUM_READS, NUM_WRITES, READ_SIZE, WRITE_SIZE>;
    type Interface = VecHeapAdapterInterface<F, R, NUM_READS, NUM_WRITES, READ_SIZE, WRITE_SIZE>;

    fn preprocess(
        &mut self,
        memory: &mut MemoryController<F>,
        instruction: &Instruction<F>,
    ) -> Result<(
        <Self::Interface as VmAdapterInterface<F>>::Reads,
        Self::ReadRecord,
    )> {
        let Instruction { a, b, c, d, e, .. } = *instruction;

        let rs_records: [_; R] = from_fn(|i| {
            let addr = if i == 0 { b } else { c };
            memory.read_cell(d, addr)
        });

        let rd_record = memory.read_cell(d, a);

        let reads = rs_records.map(|record| {
            // TODO: assert address has < 2^address_bits
            from_fn(|i| {
                memory.read::<READ_SIZE>(
                    e,
                    record.data[0] + F::from_canonical_u32((i * READ_SIZE) as u32),
                )
            })
        });

        let record = NativeVecHeapReadRecord {
            rs: rs_records,
            rd: rd_record,
            rd_val: rd_record.data[0],
            ptr_as: d,
            heap_as: e,
            reads,
        };

        Ok((reads.map(|r| r.map(|x| x.data)), record))
    }

    fn postprocess(
        &mut self,
        memory: &mut MemoryController<F>,
        instruction: &Instruction<F>,
        from_state: ExecutionState<u32>,
        output: AdapterRuntimeContext<F, Self::Interface>,
        read_record: &Self::ReadRecord,
    ) -> Result<(ExecutionState<u32>, Self::WriteRecord)> {
        let e = instruction.e;
        let mut i = 0;
        let writes = output.writes.map(|write| {
            let record = memory.write(
                e,
                read_record.rd_val + F::from_canonical_u32((i * WRITE_SIZE) as u32),
                write,
            );
            i += 1;
            record
        });

        Ok((
            ExecutionState {
                pc: output.to_pc.unwrap_or(from_state.pc + DEFAULT_PC_STEP),
                timestamp: memory.timestamp(),
            },
            Self::WriteRecord { from_state, writes },
        ))
    }

    fn generate_trace_row(
        &self,
        row_slice: &mut [F],
        read_record: Self::ReadRecord,
        write_record: Self::WriteRecord,
        aux_cols_factory: &MemoryAuxColsFactory<F>,
    ) {
        let row_slice: &mut NativeVecHeapAdapterCols<
            F,
            R,
            NUM_READS,
            NUM_WRITES,
            READ_SIZE,
            WRITE_SIZE,
        > = row_slice.borrow_mut();
        row_slice.from_state = write_record.from_state.map(F::from_canonical_u32);

        row_slice.rd_ptr = read_record.rd.pointer;
        row_slice.rs_ptr = read_record.rs.map(|r| r.pointer);

        row_slice.rd_val = read_record.rd.data[0];
        row_slice.rs_val = read_record.rs.map(|r| r.data[0]);

        row_slice.ptr_as = read_record.ptr_as;
        row_slice.heap_as = read_record.heap_as;

        row_slice.rs_read_aux = read_record
            .rs
            .map(|r| aux_cols_factory.make_read_aux_cols(r));
        row_slice.rd_read_aux = aux_cols_factory.make_read_aux_cols(read_record.rd);
        row_slice.reads_aux = read_record
            .reads
            .map(|r| r.map(|x| aux_cols_factory.make_read_aux_cols(x)));
        row_slice.writes_aux = write_record
            .writes
            .map(|w| aux_cols_factory.make_write_aux_cols(w));
    }

    fn air(&self) -> &Self::Air {
        &self.air
    }
}<|MERGE_RESOLUTION|>--- conflicted
+++ resolved
@@ -8,7 +8,7 @@
 
 use afs_derive::AlignedBorrow;
 use afs_stark_backend::interaction::InteractionBuilder;
-use axvm_instructions::instruction::Instruction;
+use axvm_instructions::{instruction::Instruction, program::DEFAULT_PC_STEP};
 use itertools::izip;
 use p3_air::BaseAir;
 use p3_field::{AbstractField, Field, PrimeField32};
@@ -24,12 +24,7 @@
             MemoryAddress, MemoryAuxColsFactory, MemoryController, MemoryControllerRef,
             MemoryReadRecord, MemoryWriteRecord,
         },
-<<<<<<< HEAD
-        program::{Instruction, ProgramBus},
-        DEFAULT_PC_STEP,
-=======
         program::ProgramBus,
->>>>>>> 8c965774
     },
 };
 
