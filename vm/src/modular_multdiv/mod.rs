--- conflicted
+++ resolved
@@ -13,16 +13,8 @@
 
 use crate::{
     arch::{
-<<<<<<< HEAD
-        bridge::ExecutionBridge,
-        bus::ExecutionBus,
-        chips::InstructionExecutor,
-        columns::ExecutionState,
         instructions::{ModularArithmeticOpcode, UsizeOpcode},
-=======
-        instructions::{Opcode, MODULAR_MULTDIV_INSTRUCTIONS},
         ExecutionBridge, ExecutionBus, ExecutionState, InstructionExecutor,
->>>>>>> d2e11719
     },
     memory::{MemoryChipRef, MemoryHeapReadRecord, MemoryHeapWriteRecord},
     program::{bridge::ProgramBus, ExecutionError, Instruction},
