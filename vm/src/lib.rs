--- conflicted
+++ resolved
@@ -1,10 +1,6 @@
 pub mod cpu;
 pub mod field_arithmetic;
 pub mod memory;
-<<<<<<< HEAD
 pub mod poseidon2;
 pub mod program;
-=======
-pub mod program;
-pub mod vm;
->>>>>>> 6eeae178
+pub mod vm;