use std::collections::VecDeque;

use afs_primitives::xor::bus::XorBus;
pub use air::CoreAir;
use p3_field::PrimeField32;

use crate::{
    arch::{
<<<<<<< HEAD
        bridge::ExecutionBridge,
        bus::ExecutionBus,
        instructions::CoreOpcode::{self, *},
=======
        instructions::Opcode::{self, *},
        ExecutionBridge, ExecutionBus,
>>>>>>> d2e11719
    },
    memory::MemoryChipRef,
    program::bridge::ProgramBus,
};
// TODO[zach]: Restore tests once we have control flow chip.
//#[cfg(test)]
//pub mod tests;

pub mod air;
pub mod bridge;
pub mod columns;
pub mod execute;
pub mod trace;

pub const INST_WIDTH: usize = 1;

pub const READ_INSTRUCTION_BUS: usize = 8;
pub const RANGE_CHECKER_BUS: usize = 4;
pub const POSEIDON2_DIRECT_BUS: usize = 6;
pub const BYTE_XOR_BUS: XorBus = XorBus(8);
pub const RANGE_TUPLE_CHECKER_BUS: usize = 11;
pub const CORE_MAX_READS_PER_CYCLE: usize = 3;
pub const CORE_MAX_WRITES_PER_CYCLE: usize = 1;
pub const CORE_MAX_ACCESSES_PER_CYCLE: usize = CORE_MAX_READS_PER_CYCLE + CORE_MAX_WRITES_PER_CYCLE;

fn timestamp_delta(opcode: CoreOpcode) -> usize {
    match opcode {
        LOADW | STOREW => 3,
        LOADW2 | STOREW2 => 4,
        JAL => 1,
        BEQ | BNE => 2,
        TERMINATE => 0,
        PUBLISH => 2,
        FAIL => 0,
        PRINTF => 1,
        SHINTW => 2,
        HINT_INPUT | HINT_BITS | HINT_BYTES => 0,
        CT_START | CT_END => 0,
        NOP => 0,
    }
}

#[derive(Default, Clone, Copy, Debug)]
pub struct CoreOptions {
    pub num_public_values: usize,
}

#[derive(Clone, Copy, Debug)]
pub struct CoreState {
    pub clock_cycle: usize,
    pub timestamp: usize,
    pub pc: usize,
    pub is_done: bool,
}

impl CoreState {
    pub fn initial() -> Self {
        CoreState {
            clock_cycle: 0,
            timestamp: 1,
            pc: 0,
            is_done: false,
        }
    }
}

#[derive(Clone, Default, Debug)]
pub struct Streams<F> {
    pub input_stream: VecDeque<Vec<F>>,
    pub hint_stream: VecDeque<F>,
}

/// Chip for the Core. Carries all state and owns execution.
#[derive(Debug)]
pub struct CoreChip<F: PrimeField32> {
    pub air: CoreAir,
    pub rows: Vec<Vec<F>>,
    pub state: CoreState,
    /// Program counter at the start of the current segment.
    pub start_state: CoreState,
    pub public_values: Vec<Option<F>>,
    pub memory_chip: MemoryChipRef<F>,

    // TODO[jpw] Unclear Core should own this
    pub streams: Streams<F>,

    offset: usize,
}

impl<F: PrimeField32> CoreChip<F> {
    pub fn new(
        options: CoreOptions,
        execution_bus: ExecutionBus,
        program_bus: ProgramBus,
        memory_chip: MemoryChipRef<F>,
        offset: usize,
    ) -> Self {
        Self::from_state(
            options,
            execution_bus,
            program_bus,
            memory_chip,
            CoreState::initial(),
            offset,
        )
    }

    /// Sets the current state of the Core.
    pub fn set_state(&mut self, state: CoreState) {
        self.state = state;
    }

    /// Sets the current state of the Core.
    pub fn from_state(
        options: CoreOptions,
        execution_bus: ExecutionBus,
        program_bus: ProgramBus,
        memory_chip: MemoryChipRef<F>,
        state: CoreState,
        offset: usize,
    ) -> Self {
        let memory_bridge = memory_chip.borrow().memory_bridge();
        Self {
            air: CoreAir {
                options,
                execution_bridge: ExecutionBridge::new(execution_bus, program_bus),
                memory_bridge,
                offset,
            },
            rows: vec![],
            state,
            start_state: state,
            public_values: vec![None; options.num_public_values],
            memory_chip,
            streams: Default::default(),
            offset,
        }
    }
}<|MERGE_RESOLUTION|>--- conflicted
+++ resolved
@@ -6,14 +6,8 @@
 
 use crate::{
     arch::{
-<<<<<<< HEAD
-        bridge::ExecutionBridge,
-        bus::ExecutionBus,
         instructions::CoreOpcode::{self, *},
-=======
-        instructions::Opcode::{self, *},
         ExecutionBridge, ExecutionBus,
->>>>>>> d2e11719
     },
     memory::MemoryChipRef,
     program::bridge::ProgramBus,
