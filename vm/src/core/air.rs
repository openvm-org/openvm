--- conflicted
+++ resolved
@@ -18,11 +18,7 @@
     CoreOptions, INST_WIDTH,
 };
 use crate::{
-<<<<<<< HEAD
-    arch::{bridge::ExecutionBridge, instructions::CoreOpcode::*},
-=======
-    arch::{instructions::Opcode::*, ExecutionBridge},
->>>>>>> d2e11719
+    arch::{instructions::CoreOpcode::*, ExecutionBridge},
     memory::{offline_checker::MemoryBridge, MemoryAddress},
 };
 
