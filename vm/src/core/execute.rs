--- conflicted
+++ resolved
@@ -251,20 +251,9 @@
                     })
             });
 
-<<<<<<< HEAD
-            let is_equal_vec_cols = LocalTraceInstructions::generate_trace_row(
-                &IsEqualVecAir::new(WORD_SIZE),
-                (vec![read_cols[0].value], vec![read_cols[1].value]),
-=======
-            let mut operation_flags = BTreeMap::new();
-            for other_opcode in CORE_INSTRUCTIONS {
-                operation_flags.insert(other_opcode, F::from_bool(other_opcode == opcode));
-            }
-
             let is_equal_cols = LocalTraceInstructions::generate_trace_row(
                 &IsEqualAir,
                 (read_cols[0].value, read_cols[1].value),
->>>>>>> 35dcb23f
             );
 
             let read0_equals_read1 = is_equal_cols.io.is_equal;
