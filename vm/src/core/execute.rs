--- conflicted
+++ resolved
@@ -7,17 +7,11 @@
 use super::{timestamp_delta, CoreChip, CoreState};
 use crate::{
     arch::{
-<<<<<<< HEAD
-        chips::InstructionExecutor,
-        columns::ExecutionState,
         instructions::{
             CoreOpcode::{self, *},
             UsizeOpcode,
         },
-=======
-        instructions::{Opcode::*, CORE_INSTRUCTIONS},
         ExecutionState, InstructionExecutor,
->>>>>>> d2e11719
     },
     core::{
         columns::{CoreAuxCols, CoreCols, CoreIoCols, CoreMemoryAccessCols},
