--- conflicted
+++ resolved
@@ -6,22 +6,10 @@
 };
 use p3_field::{Field, PrimeField32};
 
-<<<<<<< HEAD
-use super::{
-    CoreAir, CoreChip, Opcode, CORE_MAX_READS_PER_CYCLE, CORE_MAX_WRITES_PER_CYCLE, WORD_SIZE,
-};
+use super::{CoreAir, CoreChip, Opcode, CORE_MAX_READS_PER_CYCLE, CORE_MAX_WRITES_PER_CYCLE};
 use crate::memory::{
     offline_checker::{MemoryReadOrImmediateAuxCols, MemoryWriteAuxCols},
     MemoryReadRecord, MemoryWriteRecord,
-=======
-use super::{CoreAir, CoreChip, Opcode, CORE_MAX_READS_PER_CYCLE, CORE_MAX_WRITES_PER_CYCLE};
-use crate::{
-    arch::instructions::CORE_INSTRUCTIONS,
-    memory::{
-        offline_checker::{MemoryReadOrImmediateAuxCols, MemoryWriteAuxCols},
-        MemoryReadRecord, MemoryWriteRecord,
-    },
->>>>>>> 35dcb23f
 };
 
 #[derive(Clone, Debug, PartialEq, Eq)]
@@ -265,20 +253,8 @@
 
 impl<F: PrimeField32> CoreAuxCols<F> {
     pub fn nop_row(chip: &CoreChip<F>) -> Self {
-<<<<<<< HEAD
-        let is_equal_vec_cols = LocalTraceInstructions::generate_trace_row(
-            &IsEqualVecAir::new(WORD_SIZE),
-            (vec![F::zero()], vec![F::zero()]),
-        );
-=======
-        let mut operation_flags = BTreeMap::new();
-        for opcode in CORE_INSTRUCTIONS {
-            operation_flags.insert(opcode, F::from_bool(opcode == Opcode::NOP));
-        }
-
         let is_equal_cols =
             LocalTraceInstructions::generate_trace_row(&IsEqualAir, (F::zero(), F::zero()));
->>>>>>> 35dcb23f
         Self {
             operation_flags: array::from_fn(|_| F::zero()),
             public_value_flags: vec![F::zero(); chip.air.options.num_public_values],
