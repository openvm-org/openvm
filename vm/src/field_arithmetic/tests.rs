--- conflicted
+++ resolved
@@ -27,20 +27,7 @@
             )
         })
         .collect();
-<<<<<<< HEAD
-    let arith_ops = FieldArithmeticAir::request(ops, operands);
-
-    ProgramExecution {
-        program: vec![],
-        trace_rows: vec![],
-        execution_frequencies: vec![],
-        memory_accesses: vec![],
-        arithmetic_ops: arith_ops,
-        field_extension_ops: vec![],
-    }
-=======
     chip.request(ops, operands);
->>>>>>> 765ae589
 }
 
 #[test]
@@ -104,26 +91,10 @@
     }
 }
 
-<<<<<<< HEAD
-    let zero_div_zero_prog = ProgramExecution::<1, BabyBear> {
-        program: vec![],
-        trace_rows: vec![],
-        execution_frequencies: vec![],
-        memory_accesses: vec![],
-        arithmetic_ops: vec![ArithmeticOperation {
-            opcode: OpCode::FDIV,
-            operand1: BabyBear::zero(),
-            operand2: BabyBear::one(),
-            result: BabyBear::zero(),
-        }],
-        field_extension_ops: vec![],
-    };
-=======
 #[test]
 fn au_air_zero_div_zero() {
     let mut chip = FieldArithmeticChip::new();
     chip.calculate(OpCode::FDIV, (BabyBear::zero(), BabyBear::one()));
->>>>>>> 765ae589
 
     let mut au_trace = chip.generate_trace();
     au_trace.row_mut(0)[3] = BabyBear::zero();
@@ -158,28 +129,7 @@
 #[should_panic]
 #[test]
 fn au_air_test_panic() {
-<<<<<<< HEAD
-    let au_air = FieldArithmeticAir::new();
-
-    let zero_div_zero_prog = ProgramExecution::<1, BabyBear> {
-        program: vec![],
-        trace_rows: vec![],
-        execution_frequencies: vec![],
-        memory_accesses: vec![],
-        arithmetic_ops: vec![ArithmeticOperation {
-            opcode: OpCode::FDIV,
-            operand1: BabyBear::zero(),
-            operand2: BabyBear::zero(),
-            result: BabyBear::zero(),
-        }],
-        field_extension_ops: vec![],
-    };
-
-    // Should panic
-    au_air.generate_trace(&zero_div_zero_prog);
-=======
     let mut chip = FieldArithmeticChip::new();
     // should panic
     chip.calculate(OpCode::FDIV, (BabyBear::zero(), BabyBear::zero()));
->>>>>>> 765ae589
 }