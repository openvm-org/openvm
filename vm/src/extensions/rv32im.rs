--- conflicted
+++ resolved
@@ -1,65 +1,3 @@
-<<<<<<< HEAD
-use std::sync::Arc;
-
-use ax_circuit_derive::{Chip, ChipUsageGetter};
-use ax_circuit_primitives::{
-    bitwise_op_lookup::{BitwiseOperationLookupBus, BitwiseOperationLookupChip},
-    range_tuple::{RangeTupleCheckerBus, RangeTupleCheckerChip},
-};
-use axvm_circuit_derive::{AnyEnum, InstructionExecutor, VmGenericConfig};
-use axvm_instructions::*;
-use derive_more::derive::From;
-use p3_field::PrimeField32;
-use program::DEFAULT_PC_STEP;
-use strum::IntoEnumIterator;
-
-use crate::{
-    arch::{
-        SystemConfig, SystemExecutor, SystemPeriphery, VmChipComplex, VmExtension, VmGenericConfig,
-        VmInventory, VmInventoryBuilder, VmInventoryError,
-    },
-    rv32im::{adapters::*, *},
-    system::phantom::PhantomChip,
-};
-
-#[derive(Clone, Copy, Debug, derive_new::new, VmGenericConfig)]
-pub struct Rv32IConfig {
-    #[system]
-    pub system: SystemConfig,
-    #[extension(executor = Rv32IExecutor, periphery = Rv32IPeriphery)]
-    pub base: Rv32I,
-    // todo: hintstore
-}
-
-#[derive(Clone, Copy, Debug, derive_new::new, VmGenericConfig)]
-pub struct Rv32ImConfig {
-    #[system]
-    pub system: SystemConfig,
-    #[extension(periphery = Rv32Periphery)]
-    pub base: Rv32I,
-    #[extension(executor = Rv32MExecutor, periphery = Rv32Periphery)]
-    pub mul: Rv32M,
-    // todo: hintstore
-}
-
-impl Default for Rv32IConfig {
-    fn default() -> Self {
-        let system = SystemConfig::default().with_continuations();
-        Self {
-            system,
-            base: Default::default(),
-        }
-    }
-}
-
-impl Default for Rv32ImConfig {
-    fn default() -> Self {
-        let inner = Rv32IConfig::default();
-        Self {
-            system: inner.system,
-            base: inner.base,
-            mul: Default::default(),
-=======
 pub(crate) mod phantom {
     use axvm_instructions::PhantomDiscriminant;
     use eyre::bail;
@@ -102,7 +40,6 @@
             hint.resize(capacity, F::ZERO);
             streams.hint_stream.extend(hint);
             Ok(())
->>>>>>> ed6e54b0
         }
     }
 
@@ -130,305 +67,4 @@
             Ok(())
         }
     }
-<<<<<<< HEAD
-}
-
-/// RISC-V 32-bit Base (RV32I) Instruction Executors
-#[derive(ChipUsageGetter, Chip, InstructionExecutor, From, AnyEnum)]
-pub enum Rv32IExecutor<F: PrimeField32> {
-    // Rv32 (for standard 32-bit integers):
-    BaseAlu(Rv32BaseAluChip<F>),
-    LessThan(Rv32LessThanChip<F>),
-    Shift(Rv32ShiftChip<F>),
-    LoadStore(Rv32LoadStoreChip<F>),
-    LoadSignExtend(Rv32LoadSignExtendChip<F>),
-    BranchEqual(Rv32BranchEqualChip<F>),
-    BranchLessThan(Rv32BranchLessThanChip<F>),
-    JalLui(Rv32JalLuiChip<F>),
-    Jalr(Rv32JalrChip<F>),
-    Auipc(Rv32AuipcChip<F>),
-}
-
-/// RISC-V 32-bit Multiplication Extension (RV32M) Instruction Executors
-#[derive(ChipUsageGetter, Chip, InstructionExecutor, From, AnyEnum)]
-pub enum Rv32MExecutor<F: PrimeField32> {
-    Multiplication(Rv32MultiplicationChip<F>),
-    MultiplicationHigh(Rv32MulHChip<F>),
-    DivRem(Rv32DivRemChip<F>),
-}
-
-#[derive(From, ChipUsageGetter, Chip, AnyEnum)]
-pub enum Rv32Periphery<F: PrimeField32> {
-    BitwiseOperationLookup(Arc<BitwiseOperationLookupChip<8>>),
-    /// Only needed for multiplication extension
-    RangeTupleChecker(Arc<RangeTupleCheckerChip<2>>),
-    // We put this only to get the <F> generic to work
-    Phantom(PhantomChip<F>),
-}
-
-// // TODO: generate this by proc-macro
-// #[derive(ChipUsageGetter, Chip, From, AnyEnum)]
-// pub enum Rv32ImPeriphery<F: PrimeField32> {
-//     #[any_enum]
-//     System(SystemPeriphery<F>),
-//     #[any_enum]
-//     Rv32(Rv32Periphery<F>),
-// }
-
-// // TODO: generate this by proc-macro
-// impl<F: PrimeField32> VmGenericConfig<F> for Rv32IConfig {
-//     type Executor = Rv32ImExecutor<F>;
-//     type Periphery = Rv32ImPeriphery<F>;
-
-//     fn system(&self) -> &SystemConfig {
-//         &self.system
-//     }
-
-//     fn create_chip_complex(
-//         &self,
-//     ) -> Result<VmChipComplex<F, Self::Executor, Self::Periphery>, VmInventoryError> {
-//         let complex = self.system.create_chip_complex()?;
-//         let complex = complex.extend(&self.base)?;
-//         Ok(complex)
-//     }
-// }
-
-impl<F: PrimeField32> VmExtension<F> for Rv32I {
-    type Executor = Rv32IExecutor<F>;
-    type Periphery = Rv32Periphery<F>;
-
-    fn build(
-        &self,
-        builder: &mut VmInventoryBuilder<F>,
-    ) -> Result<VmInventory<Rv32IExecutor<F>, Rv32Periphery<F>>, VmInventoryError> {
-        let mut inventory = VmInventory::new();
-        let execution_bus = builder.system_base().execution_bus();
-        let program_bus = builder.system_base().program_bus();
-        let memory_controller = builder.memory_controller().clone();
-        let range_checker = builder.system_base().range_checker_chip.clone();
-        let bitwise_lu_chip = if let Some(chip) = builder
-            .find_chip::<Arc<BitwiseOperationLookupChip<8>>>()
-            .first()
-        {
-            Arc::clone(chip)
-        } else {
-            let bitwise_lu_bus = BitwiseOperationLookupBus::new(builder.new_bus_idx());
-            let chip = Arc::new(BitwiseOperationLookupChip::new(bitwise_lu_bus));
-            inventory.add_periphery_chip(chip.clone());
-            chip
-        };
-
-        let base_alu_chip = Rv32BaseAluChip::new(
-            Rv32BaseAluAdapterChip::new(execution_bus, program_bus, memory_controller.clone()),
-            BaseAluCoreChip::new(bitwise_lu_chip.clone(), BaseAluOpcode::default_offset()),
-            memory_controller.clone(),
-        );
-        inventory.add_executor(
-            base_alu_chip,
-            BaseAluOpcode::iter().map(|x| x.with_default_offset()),
-        )?;
-
-        let lt_chip = Rv32LessThanChip::new(
-            Rv32BaseAluAdapterChip::new(execution_bus, program_bus, memory_controller.clone()),
-            LessThanCoreChip::new(bitwise_lu_chip.clone(), LessThanOpcode::default_offset()),
-            memory_controller.clone(),
-        );
-        inventory.add_executor(
-            lt_chip,
-            LessThanOpcode::iter().map(|x| x.with_default_offset()),
-        )?;
-
-        let shift_chip = Rv32ShiftChip::new(
-            Rv32BaseAluAdapterChip::new(execution_bus, program_bus, memory_controller.clone()),
-            ShiftCoreChip::new(
-                bitwise_lu_chip.clone(),
-                range_checker.clone(),
-                ShiftOpcode::default_offset(),
-            ),
-            memory_controller.clone(),
-        );
-        inventory.add_executor(
-            shift_chip,
-            ShiftOpcode::iter().map(|x| x.with_default_offset()),
-        )?;
-
-        let load_store_chip = Rv32LoadStoreChip::new(
-            Rv32LoadStoreAdapterChip::new(
-                execution_bus,
-                program_bus,
-                memory_controller.clone(),
-                range_checker.clone(),
-                Rv32LoadStoreOpcode::default_offset(),
-            ),
-            LoadStoreCoreChip::new(Rv32LoadStoreOpcode::default_offset()),
-            memory_controller.clone(),
-        );
-        inventory.add_executor(
-            load_store_chip,
-            Rv32LoadStoreOpcode::iter()
-                .take(Rv32LoadStoreOpcode::STOREB as usize + 1)
-                .map(|x| x.with_default_offset()),
-        )?;
-
-        let load_sign_extend_chip = Rv32LoadSignExtendChip::new(
-            Rv32LoadStoreAdapterChip::new(
-                execution_bus,
-                program_bus,
-                memory_controller.clone(),
-                range_checker.clone(),
-                Rv32LoadStoreOpcode::default_offset(),
-            ),
-            LoadSignExtendCoreChip::new(
-                range_checker.clone(),
-                Rv32LoadStoreOpcode::default_offset(),
-            ),
-            memory_controller.clone(),
-        );
-        inventory.add_executor(
-            load_sign_extend_chip,
-            [Rv32LoadStoreOpcode::LOADB, Rv32LoadStoreOpcode::LOADH]
-                .map(|x| x.with_default_offset()),
-        )?;
-
-        let beq_chip = Rv32BranchEqualChip::new(
-            Rv32BranchAdapterChip::new(execution_bus, program_bus, memory_controller.clone()),
-            BranchEqualCoreChip::new(BranchEqualOpcode::default_offset(), DEFAULT_PC_STEP),
-            memory_controller.clone(),
-        );
-        inventory.add_executor(
-            beq_chip,
-            BranchEqualOpcode::iter().map(|x| x.with_default_offset()),
-        )?;
-
-        let blt_chip = Rv32BranchLessThanChip::new(
-            Rv32BranchAdapterChip::new(execution_bus, program_bus, memory_controller.clone()),
-            BranchLessThanCoreChip::new(
-                bitwise_lu_chip.clone(),
-                BranchLessThanOpcode::default_offset(),
-            ),
-            memory_controller.clone(),
-        );
-        inventory.add_executor(
-            blt_chip,
-            BranchLessThanOpcode::iter().map(|x| x.with_default_offset()),
-        )?;
-
-        let jal_lui_chip = Rv32JalLuiChip::new(
-            Rv32CondRdWriteAdapterChip::new(execution_bus, program_bus, memory_controller.clone()),
-            Rv32JalLuiCoreChip::new(bitwise_lu_chip.clone(), Rv32JalLuiOpcode::default_offset()),
-            memory_controller.clone(),
-        );
-        inventory.add_executor(
-            jal_lui_chip,
-            Rv32JalLuiOpcode::iter().map(|x| x.with_default_offset()),
-        )?;
-
-        let jalr_chip = Rv32JalrChip::new(
-            Rv32JalrAdapterChip::new(execution_bus, program_bus, memory_controller.clone()),
-            Rv32JalrCoreChip::new(
-                bitwise_lu_chip.clone(),
-                range_checker.clone(),
-                Rv32JalrOpcode::default_offset(),
-            ),
-            memory_controller.clone(),
-        );
-        inventory.add_executor(
-            jalr_chip,
-            Rv32JalrOpcode::iter().map(|x| x.with_default_offset()),
-        )?;
-
-        let auipc_chip = Rv32AuipcChip::new(
-            Rv32RdWriteAdapterChip::new(execution_bus, program_bus, memory_controller.clone()),
-            Rv32AuipcCoreChip::new(bitwise_lu_chip.clone(), Rv32AuipcOpcode::default_offset()),
-            memory_controller.clone(),
-        );
-        inventory.add_executor(
-            auipc_chip,
-            Rv32AuipcOpcode::iter().map(|x| x.with_default_offset()),
-        )?;
-
-        Ok(inventory)
-    }
-}
-
-impl<F: PrimeField32> VmExtension<F> for Rv32M {
-    type Executor = Rv32MExecutor<F>;
-    type Periphery = Rv32Periphery<F>;
-
-    fn build(
-        &self,
-        builder: &mut VmInventoryBuilder<F>,
-    ) -> Result<VmInventory<Rv32MExecutor<F>, Rv32Periphery<F>>, VmInventoryError> {
-        let mut inventory = VmInventory::new();
-        let execution_bus = builder.system_base().execution_bus();
-        let program_bus = builder.system_base().program_bus();
-        let memory_controller = builder.memory_controller().clone();
-
-        let bitwise_lu_chip = if let Some(chip) = builder
-            .find_chip::<Arc<BitwiseOperationLookupChip<8>>>()
-            .first()
-        {
-            Arc::clone(chip)
-        } else {
-            let bitwise_lu_bus = BitwiseOperationLookupBus::new(builder.new_bus_idx());
-            let chip = Arc::new(BitwiseOperationLookupChip::new(bitwise_lu_bus));
-            inventory.add_periphery_chip(chip.clone());
-            chip
-        };
-
-        let range_tuple_checker = if let Some(chip) = builder
-            .find_chip::<Arc<RangeTupleCheckerChip<2>>>()
-            .into_iter()
-            .find(|c| {
-                c.bus().sizes[0] >= self.range_tuple_checker_sizes[0]
-                    && c.bus().sizes[1] >= self.range_tuple_checker_sizes[1]
-            }) {
-            chip.clone()
-        } else {
-            let range_tuple_bus =
-                RangeTupleCheckerBus::new(builder.new_bus_idx(), self.range_tuple_checker_sizes);
-            let chip = Arc::new(RangeTupleCheckerChip::new(range_tuple_bus));
-            inventory.add_periphery_chip(chip.clone());
-            chip
-        };
-
-        let mul_chip = Rv32MultiplicationChip::new(
-            Rv32MultAdapterChip::new(execution_bus, program_bus, memory_controller.clone()),
-            MultiplicationCoreChip::new(range_tuple_checker.clone(), MulOpcode::default_offset()),
-            memory_controller.clone(),
-        );
-        inventory.add_executor(mul_chip, MulOpcode::iter().map(|x| x.with_default_offset()))?;
-
-        let mul_h_chip = Rv32MulHChip::new(
-            Rv32MultAdapterChip::new(execution_bus, program_bus, memory_controller.clone()),
-            MulHCoreChip::new(
-                bitwise_lu_chip.clone(),
-                range_tuple_checker.clone(),
-                MulHOpcode::default_offset(),
-            ),
-            memory_controller.clone(),
-        );
-        inventory.add_executor(
-            mul_h_chip,
-            MulHOpcode::iter().map(|x| x.with_default_offset()),
-        )?;
-
-        let div_rem_chip = Rv32DivRemChip::new(
-            Rv32MultAdapterChip::new(execution_bus, program_bus, memory_controller.clone()),
-            DivRemCoreChip::new(
-                bitwise_lu_chip.clone(),
-                range_tuple_checker.clone(),
-                DivRemOpcode::default_offset(),
-            ),
-            memory_controller.clone(),
-        );
-        inventory.add_executor(
-            div_rem_chip,
-            DivRemOpcode::iter().map(|x| x.with_default_offset()),
-        )?;
-
-        Ok(inventory)
-    }
-=======
->>>>>>> ed6e54b0
 }