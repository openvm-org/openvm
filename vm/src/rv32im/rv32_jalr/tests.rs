use std::{array, borrow::BorrowMut, sync::Arc};

use afs_primitives::xor::lookup::XorLookupChip;
use afs_stark_backend::{
    utils::disable_debug_builder, verifier::VerificationError, Chip, ChipUsageGetter,
};
use ax_sdk::utils::create_seeded_rng;
use num_traits::WrappingSub;
use p3_air::BaseAir;
use p3_baby_bear::BabyBear;
use p3_field::{AbstractField, PrimeField32};
use p3_matrix::{dense::RowMajorMatrix, Matrix};
use rand::{rngs::StdRng, Rng};

use super::{Rv32JalrChip, Rv32JalrCoreChip};
use crate::{
    arch::{
        instructions::{
            Rv32JalrOpcode::{self, *},
            UsizeOpcode,
        },
        testing::VmChipTestBuilder,
        VmAdapterChip,
    },
    kernels::core::BYTE_XOR_BUS,
    rv32im::{
        adapters::{
            compose, Rv32JalrAdapterChip, PC_BITS, RV32_CELL_BITS, RV32_REGISTER_NUM_LANES,
        },
        rv32_jalr::{solve_jalr, Rv32JalrCoreCols},
    },
    system::program::Instruction,
};

const IMM_BITS: usize = 16;
type F = BabyBear;

fn into_limbs(num: u32) -> [u32; 4] {
    array::from_fn(|i| (num >> (8 * i)) & 255)
}
fn sign_extend(num: u32) -> u32 {
    if num & 0x8000 != 0 {
        num | 0xffff0000
    } else {
        num
    }
}
fn set_and_execute(
    tester: &mut VmChipTestBuilder<F>,
    chip: &mut Rv32JalrChip<F>,
    rng: &mut StdRng,
    opcode: Rv32JalrOpcode,
    initial_imm: Option<u32>,
    initial_pc: Option<u32>,
    rs1: Option<[u32; RV32_REGISTER_NUM_LANES]>,
) {
    let imm = initial_imm.unwrap_or(rng.gen_range(0..(1 << IMM_BITS)));
    let imm_ext = sign_extend(imm);
    let a = rng.gen_range(0..32) << 2;
    let b = rng.gen_range(1..32) << 2;
    let to_pc = rng.gen_range(0..(1 << PC_BITS));

    let rs1 = rs1.unwrap_or(into_limbs(to_pc.wrapping_sub(&imm_ext)));
    let rs1 = rs1.map(F::from_canonical_u32);

    tester.write(1, b, rs1);

    tester.execute_with_pc(
        chip,
        Instruction::from_usize(
            opcode as usize + Rv32JalrOpcode::default_offset(),
            [a, b, imm as usize, 1, 0, (a != 0) as usize, 0],
        ),
        initial_pc.unwrap_or(rng.gen_range(0..(1 << PC_BITS))),
    );
<<<<<<< HEAD

    let initial_pc = tester
        .execution
        .records
        .last()
        .unwrap()
        .initial_state
        .pc
        .as_canonical_u32();
    let final_pc = tester
        .execution
        .records
        .last()
        .unwrap()
        .final_state
        .pc
        .as_canonical_u32();
=======
    let initial_pc = tester.execution.last_from_pc().as_canonical_u32();
    let final_pc = tester.execution.last_to_pc().as_canonical_u32();
>>>>>>> 8b49da35

    let rs1 = compose(rs1);

    let (next_pc, rd_data) = solve_jalr(opcode, initial_pc, imm_ext, rs1);
    let rd_data = if a == 0 { [0; 4] } else { rd_data };

    assert_eq!(next_pc, final_pc);
    assert_eq!(rd_data.map(F::from_canonical_u32), tester.read::<4>(1, a));
}

///////////////////////////////////////////////////////////////////////////////////////
/// POSITIVE TESTS
///
/// Randomly generate computations and execute, ensuring that the generated trace
/// passes all constraints.
///////////////////////////////////////////////////////////////////////////////////////
#[test]
fn rand_jalr_test() {
    let mut rng = create_seeded_rng();
    let xor_lookup_chip = Arc::new(XorLookupChip::<RV32_CELL_BITS>::new(BYTE_XOR_BUS));
    let mut tester = VmChipTestBuilder::default();
    let range_checker_chip = tester.memory_controller().borrow().range_checker.clone();

    let adapter = Rv32JalrAdapterChip::<F>::new(
        tester.execution_bus(),
        tester.program_bus(),
        tester.memory_controller(),
    );
    let inner = Rv32JalrCoreChip::new(
        xor_lookup_chip.clone(),
        range_checker_chip.clone(),
        Rv32JalrOpcode::default_offset(),
    );
    let mut chip = Rv32JalrChip::<F>::new(adapter, inner, tester.memory_controller());

    let num_tests: usize = 100;
    for _ in 0..num_tests {
        set_and_execute(&mut tester, &mut chip, &mut rng, JALR, None, None, None);
    }

    drop(range_checker_chip);
    let tester = tester.build().load(chip).load(xor_lookup_chip).finalize();
    tester.simple_test().expect("Verification failed");
}

///////////////////////////////////////////////////////////////////////////////////////
/// NEGATIVE TESTS
///
/// Given a fake trace of a single operation, setup a chip and run the test. We replace
/// the write part of the trace and check that the core chip throws the expected error.
/// A dummy adaptor is used so memory interactions don't indirectly cause false passes.
///////////////////////////////////////////////////////////////////////////////////////

#[allow(clippy::too_many_arguments)]
fn run_negative_jalr_test(
    opcode: Rv32JalrOpcode,
    initial_pc: Option<u32>,
    initial_rs1: Option<[u32; RV32_REGISTER_NUM_LANES]>,
    imm: Option<u32>,
    rd_data: Option<[u32; RV32_REGISTER_NUM_LANES - 1]>,
    rs1_data: Option<[u32; RV32_REGISTER_NUM_LANES]>,
    to_pc_last_bit: Option<u32>,
    to_pc_limbs: Option<[u32; 2]>,
    imm_sign: Option<u32>,
    expected_error: VerificationError,
) {
    let mut rng = create_seeded_rng();
    let xor_lookup_chip = Arc::new(XorLookupChip::<RV32_CELL_BITS>::new(BYTE_XOR_BUS));
    let mut tester = VmChipTestBuilder::default();
    let range_checker_chip = tester.memory_controller().borrow().range_checker.clone();

    let adapter = Rv32JalrAdapterChip::<F>::new(
        tester.execution_bus(),
        tester.program_bus(),
        tester.memory_controller(),
    );
    let adapter_width = BaseAir::<F>::width(adapter.air());
    let inner = Rv32JalrCoreChip::new(
        xor_lookup_chip.clone(),
        range_checker_chip.clone(),
        Rv32JalrOpcode::default_offset(),
    );
    let mut chip = Rv32JalrChip::<F>::new(adapter, inner, tester.memory_controller());

    set_and_execute(
        &mut tester,
        &mut chip,
        &mut rng,
        opcode,
        imm,
        initial_pc,
        initial_rs1,
    );

    let jalr_trace_width = chip.trace_width();
    let mut chip_input = chip.generate_air_proof_input();
    let jalr_trace = chip_input.raw.common_main.as_mut().unwrap();
    {
        let mut trace_row = jalr_trace.row_slice(0).to_vec();

        let (_, core_row) = trace_row.split_at_mut(adapter_width);

        let core_cols: &mut Rv32JalrCoreCols<F> = core_row.borrow_mut();

        if let Some(data) = rd_data {
            core_cols.rd_data = data.map(F::from_canonical_u32);
        }

        if let Some(data) = rs1_data {
            core_cols.rs1_data = data.map(F::from_canonical_u32);
        }

        if let Some(data) = to_pc_last_bit {
            core_cols.to_pc_last_bit = F::from_canonical_u32(data);
        }

        if let Some(data) = to_pc_limbs {
            core_cols.to_pc_limbs = data.map(F::from_canonical_u32);
        }

        if let Some(data) = imm_sign {
            core_cols.imm_sign = F::from_canonical_u32(data);
        }

        *jalr_trace = RowMajorMatrix::new(trace_row, jalr_trace_width);
    }

    drop(range_checker_chip);
    disable_debug_builder();
    let tester = tester
        .build()
        .load_air_proof_input(chip_input)
        .load(xor_lookup_chip)
        .finalize();
    let msg = format!(
        "Expected verification to fail with {:?}, but it didn't",
        &expected_error
    );
    let result = tester.simple_test();
    assert_eq!(result.err(), Some(expected_error), "{}", msg);
}

#[test]
fn invalid_cols_negative_tests() {
    run_negative_jalr_test(
        JALR,
        None,
        None,
        Some(15362),
        None,
        None,
        None,
        None,
        Some(1),
        VerificationError::OodEvaluationMismatch,
    );

    run_negative_jalr_test(
        JALR,
        None,
        Some([23, 154, 67, 28]),
        Some(42512),
        None,
        None,
        Some(0),
        None,
        None,
        VerificationError::OodEvaluationMismatch,
    );
}

#[test]
fn overflow_negative_tests() {
    run_negative_jalr_test(
        JALR,
        Some(251),
        None,
        None,
        Some([1, 0, 0]),
        None,
        None,
        None,
        None,
        VerificationError::NonZeroCumulativeSum,
    );

    run_negative_jalr_test(
        JALR,
        None,
        Some([0, 0, 0, 0]),
        Some((1 << 15) - 2),
        None,
        None,
        None,
        Some([
            (F::neg_one() * F::from_canonical_u32((1 << 14) + 1)).as_canonical_u32(),
            1,
        ]),
        None,
        VerificationError::NonZeroCumulativeSum,
    );
}
///////////////////////////////////////////////////////////////////////////////////////
/// SANITY TESTS
///
/// Ensure that solve functions produce the correct results.
///////////////////////////////////////////////////////////////////////////////////////
#[test]
fn execute_roundtrip_sanity_test() {
    let mut rng = create_seeded_rng();
    let xor_lookup_chip = Arc::new(XorLookupChip::<RV32_CELL_BITS>::new(BYTE_XOR_BUS));
    let mut tester = VmChipTestBuilder::default();
    let range_checker_chip = tester.memory_controller().borrow().range_checker.clone();

    let adapter = Rv32JalrAdapterChip::<F>::new(
        tester.execution_bus(),
        tester.program_bus(),
        tester.memory_controller(),
    );
    let inner = Rv32JalrCoreChip::new(
        xor_lookup_chip,
        range_checker_chip,
        Rv32JalrOpcode::default_offset(),
    );
    let mut chip = Rv32JalrChip::<F>::new(adapter, inner, tester.memory_controller());

    let num_tests: usize = 10;
    for _ in 0..num_tests {
        set_and_execute(&mut tester, &mut chip, &mut rng, JALR, None, None, None);
    }
}

#[test]
fn solve_jalr_sanity_test() {
    let opcode = JALR;
    let initial_pc = 789456120;
    let imm = -1235_i32 as u32;
    let rs1 = 736482910;
    let (next_pc, rd_data) = solve_jalr(opcode, initial_pc, imm, rs1);
    assert_eq!(next_pc, 736481674);
    assert_eq!(rd_data, [252, 36, 14, 47]);
}<|MERGE_RESOLUTION|>--- conflicted
+++ resolved
@@ -73,28 +73,8 @@
         ),
         initial_pc.unwrap_or(rng.gen_range(0..(1 << PC_BITS))),
     );
-<<<<<<< HEAD
-
-    let initial_pc = tester
-        .execution
-        .records
-        .last()
-        .unwrap()
-        .initial_state
-        .pc
-        .as_canonical_u32();
-    let final_pc = tester
-        .execution
-        .records
-        .last()
-        .unwrap()
-        .final_state
-        .pc
-        .as_canonical_u32();
-=======
     let initial_pc = tester.execution.last_from_pc().as_canonical_u32();
     let final_pc = tester.execution.last_to_pc().as_canonical_u32();
->>>>>>> 8b49da35
 
     let rs1 = compose(rs1);
 
