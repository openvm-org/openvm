use std::{
    borrow::{Borrow, BorrowMut},
    cell::RefCell,
    marker::PhantomData,
};

use afs_derive::AlignedBorrow;
use afs_stark_backend::interaction::InteractionBuilder;
use p3_air::BaseAir;
use p3_field::{AbstractField, Field, PrimeField32};

use super::RV32_REGISTER_NUM_LANES;
use crate::{
    arch::{
        AdapterAirContext, AdapterRuntimeContext, ExecutionBridge, ExecutionBus, ExecutionState,
        HasFromPc, Result, VmAdapterAir, VmAdapterChip, VmAdapterInterface,
    },
    system::{
        memory::{
            offline_checker::{MemoryBridge, MemoryWriteAuxCols}, MemoryAddress, MemoryAuxColsFactory, MemoryController, MemoryControllerRef, MemoryWriteRecord
        },
        program::{bridge::ProgramBus, Instruction},
    },
};

// This adapter doesn't read anything, and writes to [a:4]_d, where d == 1
#[derive(Debug, Clone)]
pub struct Rv32RdWriteAdapter<F: Field> {
    pub air: Rv32RdWriteAdapterAir,
    aux_cols_factory: MemoryAuxColsFactory<F>,
}

impl<F: PrimeField32> Rv32RdWriteAdapter<F> {
    pub fn new(
        execution_bus: ExecutionBus,
        program_bus: ProgramBus,
        memory_controler: MemoryControllerRef<F>,
    ) -> Self {
        Self {
            air: Rv32RdWriteAdapterAir {
                memory_bridge: RefCell::borrow(&memory_controler).memory_bridge(),
                execution_bridge: ExecutionBridge::new(execution_bus, program_bus),
            },
            aux_cols_factory: RefCell::borrow(&memory_controler).aux_cols_factory(),
        }
    }
}

#[derive(Debug, Clone)]
pub struct Rv32RdWriteWriteRecord<F: Field> {
    pub from_state: ExecutionState<usize>,
    pub rd: MemoryWriteRecord<F, RV32_REGISTER_NUM_LANES>,
}

#[derive(Debug, Clone)]
pub struct Rv32RdWriteProcessedInstruction<T> {
    pub is_valid: T,
    pub opcode: T,
    pub c: T,
}

// This is used by the CoreAir to pass the necessary fields to AdapterAir
impl<T> From<(T, T, T)> for Rv32RdWriteProcessedInstruction<T> {
    fn from(tuple: (T, T, T)) -> Self {
        Rv32RdWriteProcessedInstruction {
            is_valid: tuple.0,
            opcode: tuple.1,
            c: tuple.2,
        }
    }
}

pub struct Rv32RdWriteAdapterInterface<T>(PhantomData<T>);
impl<T> VmAdapterInterface<T> for Rv32RdWriteAdapterInterface<T> {
    type Reads = ();
    type Writes = [T; RV32_REGISTER_NUM_LANES];
    type ProcessedInstruction = Rv32RdWriteProcessedInstruction<T>;
}

impl<T: Clone> HasFromPc<T> for Rv32RdWriteAdapterInterface<T> {
    fn get_from_pc(local_adapter: &[T]) -> T {
        let adapter_cols: &Rv32RdWriteAdapterCols<T> = (*local_adapter).borrow();
        return adapter_cols.from_state.pc.clone()
    }
}

#[repr(C)]
#[derive(Debug, Clone, AlignedBorrow)]
pub struct Rv32RdWriteAdapterCols<T> {
    pub from_state: ExecutionState<T>,
    pub a: T,
    pub rd_aux_cols: MemoryWriteAuxCols<T, RV32_REGISTER_NUM_LANES>,
}

#[derive(Clone, Copy, Debug, derive_new::new)]
pub struct Rv32RdWriteAdapterAir {
    pub(super) memory_bridge: MemoryBridge,
    pub(super) execution_bridge: ExecutionBridge,
}

impl<F: Field> BaseAir<F> for Rv32RdWriteAdapterAir {
    fn width(&self) -> usize {
        Rv32RdWriteAdapterCols::<u8>::width()
    }
}

impl<AB: InteractionBuilder> VmAdapterAir<AB> for Rv32RdWriteAdapterAir {
    type Interface = Rv32RdWriteAdapterInterface<AB::Expr>;

    fn eval(
        &self,
        builder: &mut AB,
        local: &[AB::Var],
        ctx: AdapterAirContext<AB::Expr, Self::Interface>,
    ) {
        let local_cols: &Rv32RdWriteAdapterCols<AB::Var> = (*local).borrow();

        let timestamp: AB::Var = local_cols.from_state.timestamp;
        let mut timestamp_delta: usize = 0;
        let mut timestamp_pp = || {
            timestamp_delta += 1;
            timestamp + AB::Expr::from_canonical_usize(timestamp_delta - 1)
        };
        self.memory_bridge
            .write(
                MemoryAddress::new(AB::Expr::one(), local_cols.a),
                ctx.writes,
                timestamp_pp(),
                &local_cols.rd_aux_cols,
            )
            .eval(builder, ctx.instruction.is_valid.clone());

        let to_pc = ctx
            .to_pc
            .unwrap_or(local_cols.from_state.pc + AB::F::from_canonical_u32(4));
        self.execution_bridge
            .execute(
                ctx.instruction.opcode,
                [
                    local_cols.a.into(),
                    AB::Expr::zero(),
                    ctx.instruction.c.into(),
                    AB::Expr::one(),
                    AB::Expr::zero(),
                ],
                local_cols.from_state,
                ExecutionState {
                    pc: to_pc,
                    timestamp: local_cols.from_state.timestamp
                        + AB::F::from_canonical_usize(timestamp_delta),
                },
            )
            .eval(builder, ctx.instruction.is_valid);
    }
}

impl<F: PrimeField32> VmAdapterChip<F> for Rv32RdWriteAdapter<F> {
    type ReadRecord = ();
    type WriteRecord = Rv32RdWriteWriteRecord<F>;
    type Air = Rv32RdWriteAdapterAir;
    type Interface = Rv32RdWriteAdapterInterface<F>;

    fn preprocess(
        &mut self,
        _memory: &mut MemoryController<F>,
        instruction: &Instruction<F>,
    ) -> Result<(
        <Self::Interface as VmAdapterInterface<F>>::Reads,
        Self::ReadRecord,
    )> {
        let d = instruction.d;
        debug_assert_eq!(d.as_canonical_u32(), 1);

        Ok(((), ()))
    }

    fn postprocess(
        &mut self,
        memory: &mut MemoryController<F>,
        instruction: &Instruction<F>,
        from_state: ExecutionState<u32>,
        output: AdapterRuntimeContext<F, Self::Interface>,
        _read_record: &Self::ReadRecord,
    ) -> Result<(ExecutionState<u32>, Self::WriteRecord)> {
        let Instruction { op_a: a, d, .. } = *instruction;
        let rd = memory.write(d, a, output.writes);

        let to_pc = output
            .to_pc
            .unwrap_or(F::from_canonical_usize(from_state.pc + 4));
        Ok((
            ExecutionState {
<<<<<<< HEAD
                pc: to_pc.as_canonical_u32() as usize,
                timestamp: memory.timestamp().as_canonical_u32() as usize,
=======
                pc: output.to_pc.unwrap_or(from_state.pc + 4),
                timestamp: memory.timestamp(),
>>>>>>> 8b76139f
            },
            Self::WriteRecord { from_state, rd },
        ))
    }

    fn generate_trace_row(
        &self,
        row_slice: &mut [F],
        _read_record: Self::ReadRecord,
        write_record: Self::WriteRecord,
    ) {
        let adapter_cols: &mut Rv32RdWriteAdapterCols<F> = row_slice.borrow_mut();
        adapter_cols.from_state = write_record.from_state.map(F::from_canonical_usize);
        adapter_cols.a = write_record.rd.pointer;
        adapter_cols.rd_aux_cols = self
            .aux_cols_factory
            .make_write_aux_cols(write_record.rd.clone());
    }

    fn air(&self) -> &Self::Air {
        &self.air
    }
}<|MERGE_RESOLUTION|>--- conflicted
+++ resolved
@@ -48,7 +48,7 @@
 
 #[derive(Debug, Clone)]
 pub struct Rv32RdWriteWriteRecord<F: Field> {
-    pub from_state: ExecutionState<usize>,
+    pub from_state: ExecutionState<u32>,
     pub rd: MemoryWriteRecord<F, RV32_REGISTER_NUM_LANES>,
 }
 
@@ -185,18 +185,10 @@
         let Instruction { op_a: a, d, .. } = *instruction;
         let rd = memory.write(d, a, output.writes);
 
-        let to_pc = output
-            .to_pc
-            .unwrap_or(F::from_canonical_usize(from_state.pc + 4));
         Ok((
             ExecutionState {
-<<<<<<< HEAD
-                pc: to_pc.as_canonical_u32() as usize,
-                timestamp: memory.timestamp().as_canonical_u32() as usize,
-=======
                 pc: output.to_pc.unwrap_or(from_state.pc + 4),
                 timestamp: memory.timestamp(),
->>>>>>> 8b76139f
             },
             Self::WriteRecord { from_state, rd },
         ))
@@ -209,7 +201,7 @@
         write_record: Self::WriteRecord,
     ) {
         let adapter_cols: &mut Rv32RdWriteAdapterCols<F> = row_slice.borrow_mut();
-        adapter_cols.from_state = write_record.from_state.map(F::from_canonical_usize);
+        adapter_cols.from_state = write_record.from_state.map(F::from_canonical_u32);
         adapter_cols.a = write_record.rd.pointer;
         adapter_cols.rd_aux_cols = self
             .aux_cols_factory
