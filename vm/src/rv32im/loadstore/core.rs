--- conflicted
+++ resolved
@@ -20,11 +20,6 @@
         VmCoreChip,
     },
     rv32im::adapters::LoadStoreProcessedInstruction,
-<<<<<<< HEAD
-    system::program::Instruction,
-=======
-    system::{program::ExecutionError, vm::Streams},
->>>>>>> 660cd532
 };
 /// LoadStore Core Chip handles byte/halfword into word conversions and unsigned extends
 /// This chip uses read_data and prev_data to get the write_data
