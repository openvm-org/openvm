use std::borrow::BorrowMut;

use afs_stark_backend::{utils::disable_debug_builder, verifier::VerificationError};
use ax_sdk::{
    any_rap_vec, config::baby_bear_poseidon2::BabyBearPoseidon2Engine, engine::StarkFriEngine,
    utils::create_seeded_rng,
};
use p3_baby_bear::BabyBear;
use p3_field::AbstractField;
use rand::{rngs::StdRng, Rng};

use super::{
    air::{FINAL_LIMB_SIZE, LIMB_SIZE},
    columns::CastFCols,
    CastFChip,
};
use crate::{
<<<<<<< HEAD
    arch::{chips::MachineChip, instructions::CastfOpcode, testing::MachineChipTestBuilder},
=======
    arch::{
        instructions::Opcode,
        testing::{memory::gen_pointer, MachineChipTestBuilder},
        MachineChip,
    },
>>>>>>> d2e11719
    program::Instruction,
};

type F = BabyBear;

fn generate_uint_number(rng: &mut StdRng) -> u32 {
    rng.gen_range(0..(1 << 30) - 1)
}

fn prepare_castf_rand_write_execute(
    tester: &mut MachineChipTestBuilder<F>,
    chip: &mut CastFChip<F>,
    y: u32,
    rng: &mut StdRng,
) {
    let address_space_range = || 1usize..=2;

    let operand1 = y;

    let as_x = rng.gen_range(address_space_range()); // d
    let as_y = rng.gen_range(address_space_range()); // e
    let address_x = gen_pointer(rng, 32); // op_a
    let address_y = gen_pointer(rng, 32); // op_b

    let operand1_f = F::from_canonical_u32(y);

    tester.write_cell(as_y, address_y, operand1_f);
    let x = CastFChip::<F>::solve(operand1);

    tester.execute(
        chip,
        Instruction::from_usize(
            CastfOpcode::CASTF as usize,
            [address_x, address_y, 0, as_x, as_y],
        ),
    );
    assert_eq!(
        x.map(F::from_canonical_u32),
        tester.read::<4>(as_x, address_x)
    );
}

#[test]
fn castf_rand_test() {
    let mut rng = create_seeded_rng();
    let mut tester = MachineChipTestBuilder::default();
    let mut chip = CastFChip::<F>::new(
        tester.execution_bus(),
        tester.program_bus(),
        tester.memory_chip(),
        0,
    );
    let num_tests: usize = 10;

    for _ in 0..num_tests {
        let y = generate_uint_number(&mut rng);
        prepare_castf_rand_write_execute(&mut tester, &mut chip, y, &mut rng);
    }

    let tester = tester.build().load(chip).finalize();
    tester.simple_test().expect("Verification failed");
}

#[test]
fn negative_castf_overflow_test() {
    let mut tester = MachineChipTestBuilder::default();
    let mut chip = CastFChip::<F>::new(
        tester.execution_bus(),
        tester.program_bus(),
        tester.memory_chip(),
        0,
    );

    let mut rng = create_seeded_rng();
    let y = generate_uint_number(&mut rng);
    prepare_castf_rand_write_execute(&mut tester, &mut chip, y, &mut rng);

    let air = chip.air;
    let range_checker_chip = chip.range_checker_chip.clone();
    let range_air = range_checker_chip.air;
    let mut trace = chip.generate_trace();
    let cols: &mut CastFCols<F> = trace.values[..].borrow_mut();
    cols.io.x[3] = F::from_canonical_u32(rng.gen_range(1 << FINAL_LIMB_SIZE..1 << LIMB_SIZE));

    let range_trace = range_checker_chip.generate_trace();

    disable_debug_builder();
    assert_eq!(
        BabyBearPoseidon2Engine::run_simple_test_no_pis(
            &any_rap_vec![&air, &range_air],
            vec![trace, range_trace],
        )
        .err(),
        Some(VerificationError::NonZeroCumulativeSum),
        "Expected verification to fail, but it didn't"
    );
}

#[test]
fn negative_castf_memread_test() {
    let mut tester = MachineChipTestBuilder::default();
    let mut chip = CastFChip::<F>::new(
        tester.execution_bus(),
        tester.program_bus(),
        tester.memory_chip(),
        0,
    );

    let mut rng = create_seeded_rng();
    let y = generate_uint_number(&mut rng);
    prepare_castf_rand_write_execute(&mut tester, &mut chip, y, &mut rng);

    let air = chip.air;
    let range_checker_chip = chip.range_checker_chip.clone();
    let range_air = range_checker_chip.air;
    let mut trace = chip.generate_trace();
    let cols: &mut CastFCols<F> = trace.values[..].borrow_mut();
    cols.io.op_b += F::one();

    let range_trace = range_checker_chip.generate_trace();

    disable_debug_builder();
    assert_eq!(
        BabyBearPoseidon2Engine::run_simple_test_no_pis(
            &any_rap_vec![&air, &range_air],
            vec![trace, range_trace],
        )
        .err(),
        Some(VerificationError::NonZeroCumulativeSum),
        "Expected verification to fail, but it didn't"
    );
}

#[test]
fn negative_castf_memwrite_test() {
    let mut tester = MachineChipTestBuilder::default();
    let mut chip = CastFChip::<F>::new(
        tester.execution_bus(),
        tester.program_bus(),
        tester.memory_chip(),
        0,
    );

    let mut rng = create_seeded_rng();
    let y = generate_uint_number(&mut rng);
    prepare_castf_rand_write_execute(&mut tester, &mut chip, y, &mut rng);

    let air = chip.air;
    let range_checker_chip = chip.range_checker_chip.clone();
    let range_air = range_checker_chip.air;
    let mut trace = chip.generate_trace();
    let cols: &mut CastFCols<F> = trace.values[..].borrow_mut();
    cols.io.op_a += F::one();

    let range_trace = range_checker_chip.generate_trace();

    disable_debug_builder();
    assert_eq!(
        BabyBearPoseidon2Engine::run_simple_test_no_pis(
            &any_rap_vec![&air, &range_air],
            vec![trace, range_trace],
        )
        .err(),
        Some(VerificationError::NonZeroCumulativeSum),
        "Expected verification to fail, but it didn't"
    );
}

#[test]
fn negative_castf_as_test() {
    let mut tester = MachineChipTestBuilder::default();
    let mut chip = CastFChip::<F>::new(
        tester.execution_bus(),
        tester.program_bus(),
        tester.memory_chip(),
        0,
    );

    let mut rng = create_seeded_rng();
    let y = generate_uint_number(&mut rng);
    prepare_castf_rand_write_execute(&mut tester, &mut chip, y, &mut rng);

    let air = chip.air;
    let range_checker_chip = chip.range_checker_chip.clone();
    let range_air = range_checker_chip.air;
    let mut trace = chip.generate_trace();
    let cols: &mut CastFCols<F> = trace.values[..].borrow_mut();
    cols.io.d += F::one();

    let range_trace = range_checker_chip.generate_trace();

    disable_debug_builder();
    assert_eq!(
        BabyBearPoseidon2Engine::run_simple_test_no_pis(
            &any_rap_vec![&air, &range_air],
            vec![trace, range_trace],
        )
        .err(),
        Some(VerificationError::NonZeroCumulativeSum),
        "Expected verification to fail, but it didn't"
    );
}<|MERGE_RESOLUTION|>--- conflicted
+++ resolved
@@ -15,15 +15,11 @@
     CastFChip,
 };
 use crate::{
-<<<<<<< HEAD
-    arch::{chips::MachineChip, instructions::CastfOpcode, testing::MachineChipTestBuilder},
-=======
     arch::{
-        instructions::Opcode,
+        instructions::CastfOpcode,
         testing::{memory::gen_pointer, MachineChipTestBuilder},
         MachineChip,
     },
->>>>>>> d2e11719
     program::Instruction,
 };
 
