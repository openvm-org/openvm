use std::array;

use afs_primitives::sub_chip::LocalTraceInstructions;
use columns::*;
use p3_field::PrimeField32;
use poseidon2_air::poseidon2::{Poseidon2Air, Poseidon2Cols, Poseidon2Config};

use self::air::Poseidon2VmAir;
use crate::{
    arch::{
<<<<<<< HEAD
        bridge::ExecutionBridge,
        bus::ExecutionBus,
        chips::InstructionExecutor,
        columns::ExecutionState,
        instructions::{
            Poseidon2Opcode::{self, *},
            UsizeOpcode,
        },
=======
        instructions::Opcode::*, ExecutionBridge, ExecutionBus, ExecutionState, InstructionExecutor,
>>>>>>> d2e11719
    },
    memory::{
        offline_checker::{MemoryBridge, MemoryReadAuxCols, MemoryWriteAuxCols},
        tree::Hasher,
        MemoryAuxColsFactory, MemoryChipRef, MemoryReadRecord, MemoryWriteRecord,
    },
    program::{bridge::ProgramBus, ExecutionError, Instruction},
};

#[cfg(test)]
pub mod tests;

pub mod air;
pub mod bridge;
pub mod columns;
pub mod trace;

pub const WIDTH: usize = 16;
pub const CHUNK: usize = 8;

/// Poseidon2 Chip.
///
/// Carries the Poseidon2VmAir for constraints, and cached state for trace generation.
#[derive(Debug)]
pub struct Poseidon2Chip<F: PrimeField32> {
    pub air: Poseidon2VmAir<F>,
    pub memory_chip: MemoryChipRef<F>,

    records: Vec<Poseidon2Record<F>>,

    offset: usize,
}

impl<F: PrimeField32> Poseidon2VmAir<F> {
    /// Construct from Poseidon2 config and bus index.
    pub fn from_poseidon2_config(
        config: Poseidon2Config<WIDTH, F>,
        max_constraint_degree: usize,
        execution_bus: ExecutionBus,
        program_bus: ProgramBus,
        memory_bridge: MemoryBridge,
        offset: usize,
    ) -> Self {
        let inner = Poseidon2Air::<WIDTH, F>::from_config(config, max_constraint_degree, 0);
        Self {
            inner,
            execution_bridge: ExecutionBridge::new(execution_bus, program_bus),
            memory_bridge,
            direct: true,
            offset,
        }
    }

    /// By default direct bus is on. If `continuations = OFF`, this should be called.
    pub fn set_direct(&mut self, direct: bool) {
        self.direct = direct;
    }

    /// By default direct bus is on. If `continuations = OFF`, this should be called.
    pub fn disable_direct(&mut self) {
        self.direct = false;
    }

    /// Number of interactions through opcode bus.
    pub fn opcode_interaction_width() -> usize {
        7
    }

    /// Number of interactions through direct bus.
    pub fn direct_interaction_width() -> usize {
        WIDTH + WIDTH / 2
    }
}

impl<F: PrimeField32> Poseidon2Chip<F> {
    /// Construct from Poseidon2 config and bus index.
    pub fn from_poseidon2_config(
        p2_config: Poseidon2Config<WIDTH, F>,
        max_constraint_degree: usize,
        execution_bus: ExecutionBus,
        program_bus: ProgramBus,
        memory_chip: MemoryChipRef<F>,
        offset: usize,
    ) -> Self {
        let air = Poseidon2VmAir::<F>::from_poseidon2_config(
            p2_config,
            max_constraint_degree,
            execution_bus,
            program_bus,
            memory_chip.borrow().memory_bridge(),
            offset,
        );
        Self {
            air,
            records: vec![],
            memory_chip,
            offset,
        }
    }

    fn record_to_cols(
        aux_cols_factory: &MemoryAuxColsFactory<F>,
        record: Poseidon2Record<F>,
    ) -> Poseidon2VmCols<F> {
        let dst_ptr = record.dst_ptr_read.value();
        let lhs_ptr = record.lhs_ptr_read.value();

        let ptr_aux_cols = [
            Some(record.dst_ptr_read),
            Some(record.lhs_ptr_read),
            record.rhs_ptr_read,
        ]
        .map(|maybe_read| {
            maybe_read.map_or_else(MemoryReadAuxCols::disabled, |read| {
                aux_cols_factory.make_read_aux_cols(read)
            })
        });

        let input_aux_cols = [record.lhs_read, record.rhs_read]
            .map(|read| aux_cols_factory.make_read_aux_cols(read));

        let output_aux_cols =
            [Some(record.output1_write), record.output2_write].map(|maybe_write| {
                maybe_write.map_or_else(MemoryWriteAuxCols::disabled, |write| {
                    aux_cols_factory.make_write_aux_cols(write)
                })
            });

        Poseidon2VmCols {
            io: Poseidon2VmIoCols {
                is_opcode: F::one(),
                is_direct: F::zero(),
                pc: F::from_canonical_usize(record.from_state.pc),
                timestamp: F::from_canonical_usize(record.from_state.timestamp),
                a: record.instruction.op_a,
                b: record.instruction.op_b,
                c: record.instruction.op_c,
                d: record.instruction.d,
                e: record.instruction.e,
                cmp: F::from_bool(record.instruction.opcode == COMP_POS2 as usize),
            },
            aux: Poseidon2VmAuxCols {
                dst_ptr,
                lhs_ptr,
                rhs_ptr: record.rhs_ptr,
                internal: record.internal_cols,
                ptr_aux_cols,
                input_aux_cols,
                output_aux_cols,
            },
        }
    }
}

#[derive(Debug)]
struct Poseidon2Record<F> {
    instruction: Instruction<F>,
    from_state: ExecutionState<usize>,
    internal_cols: Poseidon2Cols<WIDTH, F>,
    dst_ptr_read: MemoryReadRecord<F, 1>,
    lhs_ptr_read: MemoryReadRecord<F, 1>,
    // None for permute (since rhs_ptr is computed from lhs_ptr).
    rhs_ptr_read: Option<MemoryReadRecord<F, 1>>,
    rhs_ptr: F,
    lhs_read: MemoryReadRecord<F, CHUNK>,
    rhs_read: MemoryReadRecord<F, CHUNK>,
    output1_write: MemoryWriteRecord<F, CHUNK>,
    // None for compress (since output is of size CHUNK).
    output2_write: Option<MemoryWriteRecord<F, CHUNK>>,
}

impl<F: PrimeField32> InstructionExecutor<F> for Poseidon2Chip<F> {
    /// Reads two chunks from memory and generates a trace row for
    /// the given instruction using the subair, storing it in `rows`. Then, writes output to memory,
    /// truncating if the instruction is a compression.
    ///
    /// Used for both compression and permutation.
    fn execute(
        &mut self,
        instruction: Instruction<F>,
        from_state: ExecutionState<usize>,
    ) -> Result<ExecutionState<usize>, ExecutionError> {
        let mut memory_chip = self.memory_chip.borrow_mut();

        let Instruction {
            opcode,
            op_a,
            op_b,
            op_c,
            d,
            e,
            ..
        } = instruction;
        let opcode = opcode - self.offset;

        let opcode = Poseidon2Opcode::from_usize(opcode);

        assert!(matches!(opcode, COMP_POS2 | PERM_POS2));
        debug_assert_eq!(WIDTH, CHUNK * 2);

        let chunk_f = F::from_canonical_usize(CHUNK);

        let dst_ptr_read = memory_chip.read_cell(d, op_a);
        let dst_ptr = dst_ptr_read.value();

        let lhs_ptr_read = memory_chip.read_cell(d, op_b);
        let lhs_ptr = lhs_ptr_read.value();

        let (rhs_ptr, rhs_ptr_read) = match opcode {
            COMP_POS2 => {
                let rhs_ptr_read = memory_chip.read_cell(d, op_c);
                (rhs_ptr_read.value(), Some(rhs_ptr_read))
            }
            PERM_POS2 => {
                memory_chip.increment_timestamp();
                (lhs_ptr + chunk_f, None)
            }
        };

        let lhs_read = memory_chip.read(e, lhs_ptr);
        let rhs_read = memory_chip.read(e, rhs_ptr);
        let input_state: [F; WIDTH] = array::from_fn(|i| {
            if i < CHUNK {
                lhs_read.data[i]
            } else {
                rhs_read.data[i - CHUNK]
            }
        });

        let internal_cols = self.air.inner.generate_trace_row(input_state);
        let output = internal_cols.io.output;

        let output1: [F; CHUNK] = array::from_fn(|i| output[i]);
        let output2: [F; CHUNK] = array::from_fn(|i| output[CHUNK + i]);

        let output1_write = memory_chip.write(e, dst_ptr, output1);
        let output2_write = match opcode {
            COMP_POS2 => {
                memory_chip.increment_timestamp();
                None
            }
            PERM_POS2 => Some(memory_chip.write(e, dst_ptr + chunk_f, output2)),
        };

        self.records.push(Poseidon2Record {
            instruction: Instruction {
                opcode: opcode as usize,
                ..instruction
            },
            from_state,
            internal_cols,
            dst_ptr_read,
            lhs_ptr_read,
            rhs_ptr_read,
            rhs_ptr,
            lhs_read,
            rhs_read,
            output1_write,
            output2_write,
        });

        Ok(ExecutionState {
            pc: from_state.pc + 1,
            timestamp: memory_chip.timestamp().as_canonical_u32() as usize,
        })
    }
}

impl<F: PrimeField32> Hasher<CHUNK, F> for Poseidon2Chip<F> {
    /// Key method for Hasher trait.
    ///
    /// Takes two chunks, hashes them, and returns the result. Total width 3 * CHUNK, exposed in `direct_interaction_width()`.
    ///
    /// No interactions with other chips.
    fn hash(&mut self, left: [F; CHUNK], right: [F; CHUNK]) -> [F; CHUNK] {
        let mut input_state = [F::zero(); WIDTH];
        input_state[..8].copy_from_slice(&left);
        input_state[8..16].copy_from_slice(&right);

        // This is not currently supported
        todo!();

        // self.calculate(Instruction::default(), true);
        // self.rows.last().unwrap().aux.internal.io.output[..8]
        //     .try_into()
        //     .unwrap()
    }
}<|MERGE_RESOLUTION|>--- conflicted
+++ resolved
@@ -8,18 +8,11 @@
 use self::air::Poseidon2VmAir;
 use crate::{
     arch::{
-<<<<<<< HEAD
-        bridge::ExecutionBridge,
-        bus::ExecutionBus,
-        chips::InstructionExecutor,
-        columns::ExecutionState,
         instructions::{
             Poseidon2Opcode::{self, *},
             UsizeOpcode,
         },
-=======
-        instructions::Opcode::*, ExecutionBridge, ExecutionBus, ExecutionState, InstructionExecutor,
->>>>>>> d2e11719
+        ExecutionBridge, ExecutionBus, ExecutionState, InstructionExecutor,
     },
     memory::{
         offline_checker::{MemoryBridge, MemoryReadAuxCols, MemoryWriteAuxCols},
