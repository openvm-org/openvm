use std::array::from_fn;

use afs_primitives::utils::{not, select};
use afs_stark_backend::interaction::InteractionBuilder;
use itertools::{izip, Itertools};
use p3_air::AirBuilder;
use p3_field::AbstractField;
use p3_keccak_air::U64_LIMBS;

use super::{
    columns::KeccakVmCols, KeccakVmAir, KECCAK_ABSORB_READS, KECCAK_DIGEST_BYTES,
    KECCAK_DIGEST_WRITES, KECCAK_EXECUTION_READS, KECCAK_RATE_U16S, KECCAK_WIDTH_U16S,
    KECCAK_WORD_SIZE, NUM_ABSORB_ROUNDS,
};
use crate::{
<<<<<<< HEAD
    arch::{columns::ExecutionState, instructions::Keccak256Opcode},
=======
    arch::{instructions::Opcode, ExecutionState},
>>>>>>> d2e11719
    memory::{
        offline_checker::{MemoryReadAuxCols, MemoryWriteAuxCols},
        MemoryAddress,
    },
};

impl KeccakVmAir {
    /// Constrain state transition between keccak-f permutations is valid absorb of input bytes.
    /// The end-state in last round is given by `a_prime_prime_prime()` in `u16` limbs.
    /// The pre-state is given by `preimage` also in `u16` limbs.
    /// The input `block_bytes` will be given as **bytes**.
    ///
    /// We will XOR `block_bytes` with `a_prime_prime_prime()` and constrain to be `next.preimage`.
    /// This will be done using 8-bit XOR lookup in a separate AIR via interactions.
    /// This will require decomposing `u16` into bytes.
    /// Note that the XOR lookup automatically range checks its inputs to be bytes.
    ///
    /// We use the following trick to keep `u16` limbs and avoid changing
    /// the `keccak-f` AIR itself:
    /// if we already have a 16-bit limb `x` and we also provide a 8-bit limb
    /// `hi = x >> 8`, assuming `x` and `hi` have been range checked,
    /// we can use the expression `lo = x - hi * 256` for the low byte.
    /// If `lo` is range checked to `8`-bits, this constrains a valid byte
    ///  decomposition of `x` into `hi, lo`.
    /// This means in terms of trace cells, it is equivalent to provide
    /// `x, hi` versus `hi, lo`.
    pub fn constrain_absorb<AB: InteractionBuilder>(
        &self,
        builder: &mut AB,
        local: &KeccakVmCols<AB::Var>,
        next: &KeccakVmCols<AB::Var>,
    ) {
        let updated_state_bytes = (0..NUM_ABSORB_ROUNDS).flat_map(|i| {
            let y = i / 5;
            let x = i % 5;
            (0..U64_LIMBS).flat_map(move |limb| {
                let state_limb = local.postimage(y, x, limb);
                let hi = local.sponge.state_hi[i * U64_LIMBS + limb];
                let lo = state_limb - hi * AB::F::from_canonical_u64(1 << 8);
                // Conversion from bytes to u64 is little-endian
                [lo, hi.into()]
            })
        });

        let pre_absorb_state_bytes = updated_state_bytes.map(|b| not(next.is_new_start()) * b);
        // TODO[jpw]: if we assume block_bytes input are bytes, then we can switch
        // the constraints to check when(next.is_new_start).assert_eq(next.sponge.block_bytes, post_absorb_state_bytes);
        // Then we can use the xor lookup to check 0 ^ updated_state_bytes = updated_state_bytes to range check the output are bytes

        let post_absorb_state_bytes = (0..NUM_ABSORB_ROUNDS).flat_map(|i| {
            let y = i / 5;
            let x = i % 5;
            (0..U64_LIMBS).flat_map(move |limb| {
                let state_limb = next.inner.preimage[y][x][limb];
                let hi = next.sponge.state_hi[i * U64_LIMBS + limb];
                let lo = state_limb - hi * AB::F::from_canonical_u64(1 << 8);
                [lo, hi.into()]
            })
        });

        // only absorb if next is first round and enabled (so don't constrain absorbs on non-enabled rows)
        let should_absorb = next.opcode.is_enabled_first_round;
        for (input, pre, post) in izip!(
            next.sponge.block_bytes,
            pre_absorb_state_bytes,
            post_absorb_state_bytes
        ) {
            // Add new send interaction to lookup (x, y, x ^ y) where x, y, z
            // will all be range checked to be 8-bits (assuming the bus is
            // received by an 8-bit xor chip).

            // this should even work when `local` is the last row since
            // `next` becomes row 0 which `is_new_start`
            self.xor_bus
                .send(input, pre, post)
                .eval(builder, should_absorb);
        }
        // constrain transition on the state outside rate
        let mut reset_builder = builder.when(local.is_new_start());
        for i in KECCAK_RATE_U16S..KECCAK_WIDTH_U16S {
            let y = i / U64_LIMBS / 5;
            let x = (i / U64_LIMBS) % 5;
            let limb = i % U64_LIMBS;
            reset_builder.assert_zero(local.inner.preimage[y][x][limb]);
        }
        let mut absorb_builder = builder.when(local.is_last_round() * not(next.is_new_start()));
        for i in KECCAK_RATE_U16S..KECCAK_WIDTH_U16S {
            let y = i / U64_LIMBS / 5;
            let x = (i / U64_LIMBS) % 5;
            let limb = i % U64_LIMBS;
            absorb_builder.assert_eq(local.postimage(y, x, limb), next.inner.preimage[y][x][limb]);
        }
    }

    /// Receive the opcode instruction itself on opcode bus.
    /// Then does memory read to get `dst, src, len` from memory.
    ///
    /// Returns `start_read_timestamp` which is only relevant when `local.opcode.is_enabled`.
    /// Note that `start_read_timestamp` is a linear expression.
    pub fn eval_opcode_interactions<AB: InteractionBuilder>(
        &self,
        builder: &mut AB,
        local: &KeccakVmCols<AB::Var>,
        mem_aux: &[MemoryReadAuxCols<AB::Var, 1>; KECCAK_EXECUTION_READS],
    ) -> AB::Expr {
        let opcode = local.opcode;
        // Only receive opcode if:
        // - enabled row (not dummy row)
        // - first round of block
        // - is_new_start
        // Note this is degree 3, which results in quotient degree 2 if used
        // as `count` in interaction
        let should_receive = local.opcode.is_enabled * local.sponge.is_new_start;

        let timestamp_change: AB::Expr = Self::timestamp_change(opcode.len);
        self.execution_bridge
            .execute_and_increment_pc(
                AB::Expr::from_canonical_usize(Keccak256Opcode::KECCAK256 as usize + self.offset),
                [opcode.a, opcode.b, opcode.c, opcode.d, opcode.e, opcode.f],
                ExecutionState::new(opcode.pc, opcode.start_timestamp),
                timestamp_change,
            )
            .eval(builder, should_receive.clone());

        let mut timestamp: AB::Expr = opcode.start_timestamp.into();
        // Only when it is an input do we want to do memory read for
        // dst <- word[a]_d, src <- word[b]_d
        for (ptr, addr_sp, value, mem_aux) in izip!(
            [opcode.a, opcode.b, opcode.c],
            [opcode.d, opcode.d, opcode.f],
            [opcode.dst, opcode.src, opcode.len],
            mem_aux,
        ) {
            self.memory_bridge
                .read(
                    MemoryAddress::new(addr_sp, ptr),
                    [value],
                    timestamp.clone(),
                    mem_aux,
                )
                .eval(builder, should_receive.clone());

            timestamp += AB::Expr::one();
        }
        timestamp
    }

    /// Constrain reading the input as `block_bytes` from memory.
    /// Reads input based on `is_padding_byte`.
    /// Constrains timestamp transitions between blocks if input crosses blocks.
    ///
    /// Expects `start_read_timestamp` to be a linear expression.
    /// Returns the `start_write_timestamp` which is the timestamp to start from
    /// for writing digest to memory.
    pub fn constrain_input_read<AB: InteractionBuilder>(
        &self,
        builder: &mut AB,
        local: &KeccakVmCols<AB::Var>,
        start_read_timestamp: AB::Expr,
        mem_aux: &[MemoryReadAuxCols<AB::Var, KECCAK_WORD_SIZE>; KECCAK_ABSORB_READS],
    ) -> AB::Expr {
        let partial_block = &local.mem_oc.partial_block;
        // Only read input from memory when it is an opcode-related row
        // and only on the first round of block
        let is_input = local.opcode.is_enabled_first_round;

        let mut timestamp = start_read_timestamp;
        // read `state` into `word[src + ...]_e`
        // iterator of state as u16:
        for (i, (input, is_padding, mem_aux)) in izip!(
            local.sponge.block_bytes.chunks_exact(KECCAK_WORD_SIZE),
            local.sponge.is_padding_byte.chunks_exact(KECCAK_WORD_SIZE),
            mem_aux
        )
        .enumerate()
        {
            let ptr = local.opcode.src + AB::F::from_canonical_usize(i * KECCAK_WORD_SIZE);
            // Only read block i if it is not entirely padding bytes
            // count is degree 2
            let count = is_input * not(is_padding[0]);
            // The memory block read is partial if first byte is not padding but the last byte is padding. Since `count` is only 1 when first byte isn't padding, use check just if last byte is padding.
            let is_partial_read = *is_padding.last().unwrap();
            // word is degree 2
            let word: [_; KECCAK_WORD_SIZE] = from_fn(|i| {
                if i == 0 {
                    // first byte is always ok
                    input[0].into()
                } else {
                    // use `partial_block` if this is a partial read, otherwise use the normal input block
                    select(is_partial_read, partial_block[i - 1], input[i])
                }
            });
            for i in 1..KECCAK_WORD_SIZE {
                let not_padding: AB::Expr = not(is_padding[i]);
                // When not a padding byte, the word byte and input byte must be equal
                // This is constraint degree 3
                builder.assert_eq(
                    not_padding.clone() * word[i].clone(),
                    not_padding.clone() * input[i],
                );
            }

            // reminder: input is currently range checked to be 8-bits in `constrain_absorb` by the XOR lookup
            self.memory_bridge
                .read(
                    MemoryAddress::new(local.opcode.e, ptr),
                    word, // degree 2
                    timestamp.clone(),
                    mem_aux,
                )
                .eval(builder, count);

            timestamp += AB::Expr::one();
        }
        timestamp
    }

    pub fn constrain_output_write<AB: InteractionBuilder>(
        &self,
        builder: &mut AB,
        local: &KeccakVmCols<AB::Var>,
        start_write_timestamp: AB::Expr,
        mem_aux: &[MemoryWriteAuxCols<AB::Var, KECCAK_WORD_SIZE>; KECCAK_DIGEST_WRITES],
    ) {
        let opcode = local.opcode;

        let is_final_block = *local.sponge.is_padding_byte.last().unwrap();
        // since keccak-f AIR has this column, we might as well use it
        builder.assert_eq(
            local.inner.export,
            opcode.is_enabled * is_final_block * local.is_last_round(),
        );
        // See `constrain_absorb` on how we derive the postimage bytes from u16 limbs
        // **SAFETY:** because we never XOR the final state, these bytes are NOT range checked.
        let updated_state_bytes = (0..NUM_ABSORB_ROUNDS).flat_map(|i| {
            let y = i / 5;
            let x = i % 5;
            (0..U64_LIMBS).flat_map(move |limb| {
                let state_limb = local.postimage(y, x, limb);
                let hi = local.sponge.state_hi[i * U64_LIMBS + limb];
                let lo = state_limb - hi * AB::F::from_canonical_u64(1 << 8);
                // Conversion from bytes to u64 is little-endian
                [lo, hi.into()]
            })
        });
        for (i, digest_bytes) in updated_state_bytes
            .take(KECCAK_DIGEST_BYTES)
            .chunks(KECCAK_WORD_SIZE)
            .into_iter()
            .enumerate()
        {
            let digest_bytes = digest_bytes.collect_vec();
            let timestamp = start_write_timestamp.clone() + AB::Expr::from_canonical_usize(i);
            self.memory_bridge
                .write(
                    MemoryAddress::new(
                        opcode.e,
                        opcode.dst + AB::F::from_canonical_usize(i * KECCAK_WORD_SIZE),
                    ),
                    digest_bytes.try_into().unwrap(),
                    timestamp,
                    &mem_aux[i],
                )
                .eval(builder, local.inner.export)
        }
    }

    /// Amount to advance timestamp by after execution of one opcode instruction.
    /// This is an upper bound dependant on the length `len` operand, which is unbounded.
    pub fn timestamp_change<T: AbstractField>(len: impl Into<T>) -> T {
        // actual number is ceil(len / 136) * (3 + 17) + KECCAK_DIGEST_WRITES
        // digest writes only done on last row of multi-block
        // add another KECCAK_ABSORB_READS to round up so we don't deal with padding
        len.into()
            + T::from_canonical_usize(
                KECCAK_EXECUTION_READS + KECCAK_ABSORB_READS + KECCAK_DIGEST_WRITES,
            )
    }
}<|MERGE_RESOLUTION|>--- conflicted
+++ resolved
@@ -13,11 +13,7 @@
     KECCAK_WORD_SIZE, NUM_ABSORB_ROUNDS,
 };
 use crate::{
-<<<<<<< HEAD
-    arch::{columns::ExecutionState, instructions::Keccak256Opcode},
-=======
-    arch::{instructions::Opcode, ExecutionState},
->>>>>>> d2e11719
+    arch::{instructions::Keccak256Opcode, ExecutionState},
     memory::{
         offline_checker::{MemoryReadAuxCols, MemoryWriteAuxCols},
         MemoryAddress,
