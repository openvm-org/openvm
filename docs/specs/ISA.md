# OpenVM Instruction Set Architecture

OpenVM supports an extensible instruction set, with different groups of opcodes supported by different VM extensions.
This specification describes the overall architecture and default VM extensions which ship with OpenVM, which are:

- [RV32IM](#rv32im-extension): An extension supporting the 32-bit RISC-V ISA with multiplication.
- [Native](#native-extension): An extension supporting native field arithmetic for proof recursion and aggregation.
- [Keccak-256](#keccak-extension): An extension implementing the Keccak-256 hash function compatibly with RISC-V memory.
- [SHA2-256](#sha2-256-extension): An extension implementing the SHA2-256 hash function compatibly with RISC-V memory.
- [BigInt](#bigint-extension): An extension supporting 256-bit signed and unsigned integer arithmetic, including
  multiplication. This extension respects the RISC-V memory format.
- [Algebra](#algebra-extension): An extension supporting modular arithmetic over arbitrary fields and their complex
  field extensions. This extension respects the RISC-V memory format.
- [Elliptic curve](#elliptic-curve-extension): An extension for elliptic curve operations over Weierstrass curves,
  including addition and doubling. This can be used to implement multi-scalar multiplication and ECDSA scalar
  multiplication. This extension respects the RISC-V memory format.
- [Pairing](#pairing-extension): An extension containing opcodes used to implement the optimal Ate pairing on the BN254
  and BLS12-381 curves. This extension respects the RISC-V memory format.

In addition to these default extensions, developers are able to extend the ISA by defining their own custom VM
extensions. For reader convenience, we provide a mapping between the code-level representation of opcodes in OpenVM and
the opcodes below [here](./isa-table.md).

## Constants and Configuration Parameters

OpenVM depends on the following parameters, some of which are fixed and some of which are configurable:

| Name                | Description                                                        | Constraints                                                                                         |
| ------------------- | ------------------------------------------------------------------ |-----------------------------------------------------------------------------------------------------|
| `F`                 | The field over which the VM operates.                              | Currently fixed to Baby Bear, but may change to another 31-bit field.                               |
| `PC_BITS`           | The number of bits in the program counter.                         | Fixed to 30.                                                                                        |
| `DEFAULT_PC_STEP`   | The default program counter step size.                             | Fixed to 4.                                                                                         |
| `LIMB_BITS`         | The number of bits in a limb for RISC-V memory emulation.          | Fixed to 8.                                                                                         |
| `ADDR_SPACE_OFFSET` | The index of the first writable address space.                     | Fixed to 1.                                                                                         |
<<<<<<< HEAD
| `addr_space_height` | The base 2 log of the number of writable address spaces supported. | Configurable, must satisfy `addr_space_height <= F::bits() - 2`                                             |
=======
| `addr_space_height` | The base 2 log of the number of writable address spaces supported. | Configurable, must satisfy `addr_space_height <= F::bits() - 2`                                     |
>>>>>>> c033e184
| `pointer_max_bits`  | The maximum number of bits in a pointer.                           | Configurable, must satisfy `pointer_max_bits <= F::bits() - 2`                                      |
| `num_public_values` | The number of user public values.                                  | Configurable. If continuation is enabled, it must equal `8` times a power of two(which is nonzero). |

We explain these parameters in subsequent sections.

### Prime Field

The ISA globally depends on a prime field `F`. This field is currently fixed to Baby Bear, with modulus `15 * 2^27 + 1`, but it may change in the future to another
31-bit field. Unless otherwise specified, we will identify the elements of `F` with the integers `{0, ..., F::modulus() - 1}`,
where `F::modulus()` is the prime modulus of the field.

## Virtual Machine State

The virtual machine is a state machine that is executed on a physical host machine.
The state of the virtual machine consists of the following components:

**Guest State**:

- [Program ROM](#program-rom) (Read Only)
- [Program Counter](#program-counter) `pc`
- [Data Memory](#data-memory) (Read/Write)
- [User Public Outputs](#user-public-outputs)

**Host State**:

- [Input Stream](#inputs-and-hints)
- [Hint Stream](#inputs-and-hints)
- [Hint Spaces](#inputs-and-hints)

The **initial state** of the virtual machine consists of:

- Program ROM - immutable throughout VM execution
- `pc_0` - starting program counter
- Initial data memory
- No user public outputs
- Input stream
- Empty hint stream
- Empty hint spaces

We describe these components in more detail below.

### Program ROM

OpenVM operates under the Harvard architecture, where program code is stored separately from data
memory. The program code is loaded as read-only memory (ROM) in the VM state prior to execution, and it remains
immutable throughout the execution.

Program code is a map from `[0, 2^PC_BITS)` to the space of instructions `F^{NUM_OPERANDS + 1}`, where

- `PC_BITS = 30`
- `NUM_OPERANDS = 7`.

Instructions will typically only exist at a subset of the indices in `[0, 2^PC_BITS)`.

#### Instruction format

Instructions are encoded as a global opcode (field element) followed by `NUM_OPERANDS = 7` operands (field elements):

```
opcode, a, b, c, d, e, f, g
```

An instruction does not need to use all operands, and trailing unused operands are suggested to be
set to zero, but this won't be checked.

In the following sections, you will see operands like `a, b, c, 1, e`. `1` here means a fixed address space. In this
case, `d` is suggested be set to `1`, but this won't be checked.

### Program Counter

There is a single special purpose register `pc` for the program counter of type `F` which stores the location of the
instruction being executed. During execution, the program counter must always be a valid program address, meaning that it
is an element in the range `[0, 2^PC_BITS)` where the program code is defined.

### Data Memory

Data memory is a random access memory (RAM) which supports read and write operations. Memory is comprised of addressable
cells which represent a single field element indexed by **address space** and **pointer**. The number of supported
address spaces and the size of each address space are configurable constants.

- Valid address spaces not used for immediates lie in `[1, 1 + 2^addr_space_height)` for configuration constant `addr_space_height`.
- Valid pointers are field elements that lie in `[0, 2^pointer_max_bits)`, for
  configuration constant `pointer_max_bits`. When accessing an address out of `[0, 2^pointer_max_bits)`, the VM should
  panic.
- For the register address space (address space `1`), valid pointers lie in `[0, 128)`, corresponding to 32 registers with 4 byte limbs each.
These configuration constants must satisfy `addr_space_height, pointer_max_bits <= F::bits() - 2`. We use the following notation
to denote cells in memory:

- `[a]_d` denotes the single-cell value at pointer location `a` in address space `d`. This is a single
  field element.
- `[a:N]_d` denotes the slice `[a..a + N]_d` -- this is a length-`N` array of field elements.

#### Immediates

We reserve a special address space `0` for immediates. The framework enforces that address space `0` is never written
to. Address space `0` is considered a read-only array with `[a]_0 = a` for any `a` in `F`.

#### Memory Accesses and Block Accesses

VM instructions can access (read or write) a contiguous list of cells (called a **block**) in a single address space.
The block size must be in the set `{1, 2, 4, 8, 16, 32}`, and each address space has a minimum block size that is
configurable. All block accesses must be at pointers that are a multiple of the minimum block size. For address
spaces `1`, `2`, and `3`, the minimum block size is 4, meaning all accesses must be at pointer addresses that are
divisible by 4. However, RISC-V instructions like `lb`, `lh`, `sb`, and `sh` still work despite having minimum
block size requirements equal to the size of the access (1 byte for `lb`/`sb`, 2 bytes for `lh`/`sh`) because these
instructions are implemented by doing a block access of size 4. For the native address space (`4`), the minimum
block size is 1, so accesses can start from any pointer address. For address spaces beyond `4`, the minimum
block size defaults to 1 but can be configured.
Block accesses are not supported for address space `0`.

#### Address Spaces

Different address spaces are used for different purposes in OpenVM. Memory cells in all address spaces are always field
elements, but certain address spaces may impose the additional constraint that all elements fit into a maximum number of
bits. The existing extensions reference the following set of address spaces, but user-defined extensions are free to
introduce additional address spaces:

| Address Space | Name        | Notes and Constraints                                                             |
| ------------- | ----------- | --------------------------------------------------------------------------------- |
| `0`           | Immediates  | Address space `0` is reserved for denoting immediates, and we define `[a]_0 = a`. |
| `1`           | Registers   | Elements are constrained to lie in `[0, 2^LIMB_BITS)` for `LIMB_BITS = 8`.        |
| `2`           | User Memory | Elements are constrained to lie in `[0, 2^LIMB_BITS)` for `LIMB_BITS = 8`.        |
| `3`           | User IO     |                                                                                   |
| `4`           | Native      | Elements are typically full native field elements.                                |

When adding a new user address space, the invariants of the memory cells in that address space must be declared, and all
instructions must ensure that these invariants are preserved.

ℹ️ When adding a new instruction to the ISA, the instruction **must declare its supported address spaces** and respect
the invariants of those address spaces. In particular, all instructions must respect the invariants of the address spaces above.

### Inputs and Hints

To enable user input and non-determinism in OpenVM programs, the host state maintains the following three data
structures during runtime execution:

- `input_stream`: a private non-interactive queue of vectors of field elements which is provided at the start of runtime
  execution
- `hint_stream`: a queue of values populated during runtime execution
  via [phantom sub-instructions](#phantom-sub-instructions) such as `Rv32HintInput`, `NativeHintInput`, and
  `NativeHintBits`.
- `hint_space`: a vector of vectors of field elements used to store hints during runtime execution
  via [phantom sub-instructions](#phantom-sub-instructions) such as `NativeHintLoad`. The outer `hint_space` vector is append-only, but
  each internal `hint_space[hint_id]` vector may be mutated, including deletions, by the host.
- `kv_store`: a read-only key-value store for hints. Executors(e.g. `Rv32HintLoadByKey`) can read data from `kv_store`
  at runtime. `kv_store` is designed for general purposes so both key and value are byte arrays. Encoding of key/value
  are decided by each executor. Users need to use the corresponding encoding when adding data to `kv_store`.

These data structures are **not** part of the guest state, and their state depends on host behavior that cannot be determined by the guest.

### User Public Outputs

To make program outputs public, OpenVM allows the user to specify a list of field elements to make public. To populate
this list, users can use:

- If continuations are enabled: `REVEAL_RV32` (from the RV32IM extension)
- If continuations are disabled: `PUBLISH` (from the system extension)

The list is of length `num_public_values`, where `num_public_values` is a VM configuration parameter. By default, any element in the list that is never initialized is set to zero.

## Instruction Execution

Starting from the initial VM state, the VM executes instructions according to the program ROM. Instruction execution is
a transition function on the mutable parts of the VM state:

- Program Counter
- Data Memory
- User Public Outputs
- Input Stream
- Hint Stream
- Hint Spaces

which must satisfy the following conditions:

- Let `from_pc` be the program counter at the start of the instruction execution. The `from_pc` must be the address of a
  valid instruction in the program ROM.
- The execution must match the instruction from the program ROM.
- The execution has full read/write access to the data memory, except address space `0` must be read-only.
- User public outputs can be set at any index in `[0, num_public_values)`. If continuations are disabled, a public
  value cannot be overwritten with a different value once it is set.
- Input stream can only be popped from the front as a queue.
- Full read/write access to the hint stream.
- Hint spaces can be read from at any index. Hint spaces may be mutated only by append.
- The program counter is set to a new `to_pc` at the end of the instruction execution.
  Instructions are only considered valid if `to_pc` is the address of a valid instruction in the program ROM.

ℹ️ Notes for extension developers: The specification of new instructions should carefully consider `to_pc` overflows, especially when you want to move `pc` with
a positive offset.

### Guest Instruction Execution

We define **guest instruction execution** to be the subset of instruction execution that only mutates the guest state:

- Program Counter
- Data Memory
- User Public Outputs

Guest instruction execution may still depend on read access to the host state.
For example, instructions like `HINT_STORE_RV32` (from the RV32IM extension) and `HINT_STOREW`, `HINT_STOREW4` (from the native extension) can
read from the `hint_stream` and write them to OpenVM memory to provide non-deterministic hints.

⚠️ Safeguards:

- All instructions should ensure that the modifications to the guest state are protected from non-deterministic host states, as the guest has no control
  over the host state. For example,
  the start address and length of modified guest memory must be derived from instruction operands or guest state (as opposed to being derived from host state).

### Phantom Instructions

To facilitate hinting and debugging on the host, OpenVM supports the notion of **phantom instructions**. These are
instructions which are identical to a no-op at the level of the OpenVM guest state, but which may be used to specify
unconstrained behavior on the host. Use cases of phantom instructions include interacting with the input or hint streams
or displaying debug information on the host machine.

Notes for extension developers: `PhantomDiscriminant` should be unique for each phantom instruction. If you want your
new extension to be compatible with some extensions, you need select some compatible `PhantomDiscriminant`.

## OpenVM Instruction Set

We now specify instructions supported by the default VM extensions shipping with OpenVM. Unless otherwise specified,
instructions will set `to_pc = from_pc + DEFAULT_PC_STEP`. We will use the following notation:

- `u32(x)` where `x: [F; 4]` consists of 4 bytes will mean the casting from little-endian bytes in 2's complement to
  unsigned 32-bit integer.
- `i32(x)` where `x: [F; 4]` consists of 4 bytes will mean the casting from little-endian bytes in 2's complement to
  signed 32-bit integer.
- `sign_extend` means sign extension of bits in 2's complement.
- `i32(c)` where `c` is a field element will mean `c.as_canonical_u32()` if `c.as_canonical_u32() < F::modulus() / 2` or
  `c.as_canonical_u32() - F::modulus() as i32` otherwise.
- `decompose(c)` where `c` is a field element means `c.as_canonical_u32().to_le_bytes()`.
- `r32{0}(a) := i32([a:4]_1)` means casting the value at `[a:4]_1` to `i32`.

In the specification, operands marked with `_` are not used and should be set to zero. Trailing unused operands should
also be set to zero.

### System Instructions

The opcodes below are supported by the OpenVM system and do not belong to any VM extension.

| Name      | Operands    | Description                                                                                                                                                                   |
| --------- | ----------- | ----------------------------------------------------------------------------------------------------------------------------------------------------------------------------- |
| TERMINATE | `_, _, c`   | Terminates execution with exit code `c`. Sets `to_pc = from_pc`.                                                                                                              |
| PHANTOM   | `_, _, c`   | Sets `to_pc = from_pc + DEFAULT_PC_STEP`. The operand `c` determines which phantom instruction (see below) is run.                                                            |
| PUBLISH   | `a,b,_,d,e` | Set the user public output at index `[a]_d` to equal `[b]_e`. Invalid if `[a]_d` is greater than or equal to `num_public_values`. Only valid when continuations are disabled. |

The behavior of the PHANTOM opcode is determined by the operand `c`.
More specifically, the low 16-bits `c.as_canonical_u32() & 0xffff` are used as a discriminant to determine a phantom
sub-instruction. Phantom sub-instructions supported by the system are listed below, and VM extensions can define
additional phantom sub-instructions.
Phantom sub-instructions are only allowed to use operands `a,b` and `c_upper = c.as_canonical_u32() >> 16` and must
always advance the program counter by `DEFAULT_PC_STEP`.

| Name       | Discriminant | Operands | Description                                                                                          |
| ---------- | ------------ | -------- | ---------------------------------------------------------------------------------------------------- |
| Nop        | 0x00         | `_`      | Does nothing.                                                                                        |
| DebugPanic | 0x01         | `_`      | Causes the runtime to panic on the host machine and prints a backtrace if `RUST_BACKTRACE=1` is set. |
| CtStart    | 0x02         | `_`      | Opens a new span for tracing.                                                                        |
| CtEnd      | 0x03         | `_`      | Closes the current span.                                                                             |

### RV32IM Extension

The RV32IM extension introduces OpenVM opcodes which support 32-bit RISC-V via transpilation from a standard RV32IM ELF
binary, specified [here](./RISCV.md). These consist of opcodes corresponding 1-1 with RV32IM opcodes, as well as
additional user IO opcodes and phantom sub-instructions to support input and debug printing on the host. We denote the
OpenVM opcode corresponding to a RV32IM opcode by appending `_RV32`.

The RV32IM extension uses address space `0` for immediates, address space `1` for registers, and address space `2` for
memory. As explained [here](#address-spaces), cells in address spaces `1` and `2` are constrained to be bytes, and all
instructions preserve this constraint.

The `i`th RISC-V register is represented by the block `[4 * i:4]_1` of 4 limbs in address space `1`. All memory
addresses in address space `1` behave uniformly, and in particular writes to the block `[0:4]_1` corresponding to the
RISC-V register `x0` are allowed in the RV32IM extension. However, as detailed
in [RV32IM Transpilation](./transpiler.md#rv32im-transpilation), any OpenVM program transpiled from a RV32IM ELF will
never contain such a write and conforms to the RV32IM specification.

#### ALU

In all ALU instructions, the operand `d` is fixed to be `1`. The operand `e` must be either `0` or `1`. When `e = 0`,
the `c` operand is expected to be of the form `F::from_canonical_u32(c_i16 as i24 as u24 as u32)` where `c_i16` is type
`i16`. In other words we take signed 16-bits in two's complement, sign extend to 24-bits, consider the 24-bits as
unsigned integer, and convert to field element. In the instructions below, `[c:4]_0` should be interpreted as
`c_i16 as i32` sign extended to 32-bits.

| Name      | Operands    | Description                                                                                              |
| --------- | ----------- | -------------------------------------------------------------------------------------------------------- |
| ADD_RV32  | `a,b,c,1,e` | `[a:4]_1 = [b:4]_1 + [c:4]_e`. Overflow is ignored and the lower 32-bits are written to the destination. |
| SUB_RV32  | `a,b,c,1,e` | `[a:4]_1 = [b:4]_1 - [c:4]_e`. Overflow is ignored and the lower 32-bits are written to the destination. |
| XOR_RV32  | `a,b,c,1,e` | `[a:4]_1 = [b:4]_1 ^ [c:4]_e`                                                                            |
| OR_RV32   | `a,b,c,1,e` | `[a:4]_1 = [b:4]_1 \| [c:4]_e`                                                                           |
| AND_RV32  | `a,b,c,1,e` | `[a:4]_1 = [b:4]_1 & [c:4]_e`                                                                            |
| SLL_RV32  | `a,b,c,1,e` | `[a:4]_1 = [b:4]_1 << [c:4]_e`                                                                           |
| SRL_RV32  | `a,b,c,1,e` | `[a:4]_1 = [b:4]_1 >> [c:4]_e`                                                                           |
| SRA_RV32  | `a,b,c,1,e` | `[a:4]_1 = [b:4]_1 >> [c:4]_e` MSB extends                                                               |
| SLT_RV32  | `a,b,c,1,e` | `[a:4]_1 = i32([b:4]_1) < i32([c:4]_e) ? 1 : 0`                                                          |
| SLTU_RV32 | `a,b,c,1,e` | `[a:4]_1 = u32([b:4]_1) < u32([c:4]_e) ? 1 : 0`                                                          |

#### Load/Store

For all load/store instructions, we assume the operand `c` is in `[0, 2^16)`, and we fix address spaces `d = 1`.
The address space `e` is `2` for load instructions, and can be `2`, `3`, or `4` for store instructions.
The operand `g` must be a boolean. We let `sign_extend(decompose(c)[0:2], g)` denote the `i32` defined by first taking
the unsigned integer encoding of `c` as 16 bits, then sign extending it to 32 bits using the sign bit `g`, and considering
the 32 bits as the 2's complement of an `i32`.
We will use shorthand `r32{c,g}(b) := i32([b:4]_1) + sign_extend(decompose(c)[0:2], g)` as `i32`. This means performing
signed 32-bit addition with the value of the register `[b:4]_1`. For consistency with other notation,
we define the shorthand `r32{c}(b)` to mean `r32{c,g}(b)` where `g` is set to the most significant bit of `c`.
Memory access to `ptr: i32` in address space `e` is only valid if `0 <= ptr < 2^addr_max_bits` and
`ptr` is naturally aligned (i.e., `ptr` must be divisible by the data size in bytes), in
which case it is an access to `F::from_canonical_u32(ptr as u32)`.
The data size is `1` for LOADB_RV32, LOADBU_RV32, STOREB_RV32, `2` for LOADH_RV32, LOADHU_RV32, STOREH_RV32, and `4` for LOADW_RV32, STOREW_RV32.

All load/store instructions always do block accesses of block size `4`, even for LOADB_RV32 and STOREB_RV32.

| Name        | Operands        | Description                                                                                                                                                                         |
| ----------- | --------------- | ----------------------------------------------------------------------------------------------------------------------------------------------------------------------------------- |
| LOADB_RV32  | `a,b,c,1,e,f,g` | `if(f!=0) [a:4]_1 = sign_extend([r32{c,g}(b):1]_e)` The operand `f` is assumed to be boolean. Must sign-extend the byte read from memory, which is represented in 2’s complement.   |
| LOADH_RV32  | `a,b,c,1,e,f,g` | `if(f!=0) [a:4]_1 = sign_extend([r32{c,g}(b):2]_e)` The operand `f` is assumed to be boolean. Must sign-extend the number read from memory, which is represented in 2’s complement. |
| LOADW_RV32  | `a,b,c,1,e,f,g` | `if(f!=0) [a:4]_1 = [r32{c,g}(b):4]_e` The operand `f` is assumed to be boolean.                                                                                                    |
| LOADBU_RV32 | `a,b,c,1,e,f,g` | `if(f!=0) [a:4]_1 = zero_extend([r32{c,g}(b):1]_e)` The operand `f` is assumed to be boolean. Must zero-extend the number read from memory.                                         |
| LOADHU_RV32 | `a,b,c,1,e,f,g` | `if(f!=0) [a:4]_1 = zero_extend([r32{c,g}(b):2]_e)` The operand `f` is assumed to be boolean. Must zero-extend the number read from memory.                                         |
| STOREB_RV32 | `a,b,c,1,e,1,g` | `[r32{c,g}(b):1]_e <- [a:1]_1`                                                                                                                                                      |
| STOREH_RV32 | `a,b,c,1,e,1,g` | `[r32{c,g}(b):2]_e <- [a:2]_1`                                                                                                                                                      |
| STOREW_RV32 | `a,b,c,1,e,1,g` | `[r32{c,g}(b):4]_e <- [a:4]_1`                                                                                                                                                      |

#### Branch/Jump/Upper Immediate

For branch instructions, we fix `d = e = 1`. For jump instructions, we fix `d = 1`.

| Name       | Operands         | Description                                                                                                                                                                                                                                                                                                                                                                 |
| ---------- | ---------------- | --------------------------------------------------------------------------------------------------------------------------------------------------------------------------------------------------------------------------------------------------------------------------------------------------------------------------------------------------------------------------- |
| BEQ_RV32   | `a,b,c,1,1`      | `if([a:4]_1 == [b:4]_1) pc += c`                                                                                                                                                                                                                                                                                                                                            |
| BNE_RV32   | `a,b,c,1,1`      | `if([a:4]_1 != [b:4]_1) pc += c`                                                                                                                                                                                                                                                                                                                                            |
| BLT_RV32   | `a,b,c,1,1`      | `if(i32([a:4]_1) < i32([b:4]_1)) pc += c`                                                                                                                                                                                                                                                                                                                                   |
| BGE_RV32   | `a,b,c,1,1`      | `if(i32([a:4]_1) >= i32([b:4]_1)) pc += c`                                                                                                                                                                                                                                                                                                                                  |
| BLTU_RV32  | `a,b,c,1,1`      | `if(u32([a:4]_1) < u32([b:4]_1)) pc += c`                                                                                                                                                                                                                                                                                                                                   |
| BGEU_RV32  | `a,b,c,1,1`      | `if(u32([a:4]_1) >= u32([b:4]_1)) pc += c`                                                                                                                                                                                                                                                                                                                                  |
| JAL_RV32   | `a,_,c,1,_,f`    | `if(f!=0) [a:4]_1 = decompose(pc+4); pc += c`. The operand `f` is assumed to be boolean. The `pc` increment is always done regardless of `f`'s value. Here `i32(c)`must be in`[-2^24, 2^24)`.                                                                                                                                                                                 |
| JALR_RV32  | `a,b,c,1,_,f,g` | `if(f!=0) [a:4]_1 = decompose(pc+4); pc = F::from_canonical_u32(i32([b:4]_1) + sign_extend(decompose(c)[0:2], g) as u32)`. Constrains that `i32([b:4]_1) + sign_extend(decompose(c)[0:2], g) is in [0, 2^PC_BITS)`. Here `u32(c)` must be in `[0, 2^16)`. The operands `f` and `g` are assumed to be boolean. The `pc` assignment is always done regardless of `f`'s value. |
| LUI_RV32   | `a,_,c,1,_,1`    | `[a:4]_1 = u32(c) << 12`. Here `i32(c)` must be in `[0, 2^20)`.                                                                                                                                                                                                                                                                                                             |
| AUIPC_RV32 | `a,_,c,1,_,_`    | `[a:4]_1 = decompose(pc) + (decompose(c) << 8)`. Here `i32(c)` must be in `[0, 2^24)`.                                                                                                                                                                                                                                                                                     |

For branch and JAL_RV32 instructions, the instructions assume that the operand `i32(c)` is in `[-2^24,2^24)`. The
assignment `pc += c` is done as field elements.
In valid programs, the `from_pc` is always in `[0, 2^PC_BITS)`. We will only use base field `F` satisfying
`2^PC_BITS + 2*2^24 < F::modulus()` so `to_pc = from_pc + c` is only valid if `i32(from_pc) + i32(c)` is in
`[0, 2^PC_BITS)`.

For JALR_RV32, we treat `c` in `[0, 2^16)` as a raw encoding of 16-bits.
The operand `g` must be a boolean. We let `sign_extend(decompose(c)[0:2], g)` denote the `i32` defined by first taking
the unsigned integer encoding of `c` as 16 bits, then sign extending it to 32 bits using the sign bit `g`, and considering the 32 bits as the 2's complement of an `i32`. Then it is added to the register value `i32([b:4]_1)`, where 32-bit overflow is ignored. The instruction is only valid if the resulting `i32` is in range `[0, 2^PC_BITS)`. The
result is then cast to `u32` and then to `F` and assigned to `pc`.

For LUI_RV32, we are treating `c` in `[0, 2^20)` as a raw encoding of 20-bits.
For AUIPC_RV32, we are treating `c` in `[0, 2^24)` as a raw encoding of 24-bits.
The instruction does not need to interpret whether the register is signed or unsigned.
For AUIPC_RV32, the addition is treated as unchecked `u32` addition since that is the same as `i32` addition at the bit
level.

Note that AUIPC_RV32 does not have any condition for the register write.

#### RV32M Extension

For multiplication extension instructions, we fix `d = 1`.
MUL_RV32 performs an 32-bit×32-bit multiplication and places the lower 32 bits in the
destination cells. MULH_RV32, MULHU_RV32, and MULHSU_RV32 perform the same multiplication but return
the upper 32 bits of the full 2×32-bit product, for signed×signed, unsigned×unsigned, and
signed×unsigned multiplication respectively.

DIV_RV32 and DIVU_RV32 perform signed and unsigned integer division of 32-bits by 32-bits. REM_RV32
and REMU_RV32 provide the remainder of the corresponding division operation. Integer division is defined by
`dividend = q * divisor + r` where `0 <= |r| < |divisor|` and either `sign(r) = sign(dividend)` or `r = 0`.

Below `x[n:m]` denotes the bits from `n` to `m` inclusive of `x`.

| Name        | Operands  | Description                                                                                                                                                                                                |
| ----------- | --------- | ---------------------------------------------------------------------------------------------------------------------------------------------------------------------------------------------------------- |
| MUL_RV32    | `a,b,c,1` | `[a:4]_1 = ([b:4]_1 * [c:4]_1)[0:3]`                                                                                                                                                                       |
| MULH_RV32   | `a,b,c,1` | `[a:4]_1 = (sign_extend([b:4]_1) * sign_extend([c:4]_1))[4:7]`. We sign extend `b` and `c` into 8-limb (i.e. 64-bit) integers                                                                              |
| MULHSU_RV32 | `a,b,c,1` | `[a:4]_1 = (sign_extend([b:4]_1) * zero_extend([c:4]_1))[4:7]`. We sign extend                                                                                                                             |
| MULHU_RV32  | `a,b,c,1` | `[a:4]_1 = (zero_extend([b:4]_1) * zero_extend([c:4]_1))[4:7]`                                                                                                                                             |
| DIV_RV32    | `a,b,c,1` | `[a:4]_1 = [b:4]_1 / [c:4]_1` integer division. Division by zero: if `i32([c:4]_1) = 0`, set `i32([a:4]_1) = -1`. Overflow: if `i32([b:4]_1) = -2^31` and `i32([c:4]_1) = -1`, set `i32([a:4]_1) = -2^31`. |
| DIVU_RV32   | `a,b,c,1` | `[a:4]_1 = [b:4]_1 / [c:4]_1` integer division. Division by zero: if `u32([c:4]_1) = 0`, set `u32([a:4]_1) = 2^32 - 1`.                                                                                    |
| REM_RV32    | `a,b,c,1` | `[a:4]_1 = [b:4]_1 % [c:4]_1` integer remainder. Division by zero: if `i32([c:4]_1) = 0`, set `[a:4]_1 = [b:4]_1`. Overflow: if `i32([b:4]_1) = -2^31` and `i32([c:4]_1) = -1`, set `[a:4]_1 = 0`.         |
| REMU_RV32   | `a,b,c,1` | `[a:4]_1 = [b:4]_1 % [c:4]_1` integer remainder. Division by zero: if `u32([c:4]_1) = 0`, set `[a:4]_1 = [b:4]_1`.                                                                                         |

#### User IO

In addition to opcodes which match 1-1 with the RV32IM opcodes, the following additional
opcodes interact with address spaces outside of 1 and 2 to enable verification of programs
with user input-output.

| Name             | Operands        | Description                                                                                                                                                                       |
| ---------------- | --------------- | --------------------------------------------------------------------------------------------------------------------------------------------------------------------------------- |
| HINT_STOREW_RV32 | `_,b,_,1,2`     | `[r32{0}(b):4]_2 = next 4 bytes from hint stream`. Only valid if next 4 values in hint stream are bytes.                                                                          |
| HINT_BUFFER_RV32 | `a,b,_,1,2`     | `[r32{0}(b):4 * l]_2 = next 4 * l bytes from hint stream` where `l = r32{0}(a)`. Only valid if next `4 * l` values in hint stream are bytes. Very important: `l` should not be 0. The pointer address `r32{0}(b)` does not need to be a multiple of `4`. |
| REVEAL_RV32      | `a,b,c,1,3,_,g` | Pseudo-instruction for `STOREW_RV32 a,b,c,1,3,_,g` writing to the user IO address space `3`. Only valid when continuations are enabled.                                           |

#### Phantom Sub-Instructions

The RV32IM extension defines the following phantom sub-instructions.

| Name              | Discriminant | Operands | Description                                                                                                                                                                                                                                                    |
|-------------------| ------------ | -------- |----------------------------------------------------------------------------------------------------------------------------------------------------------------------------------------------------------------------------------------------------------------|
| Rv32HintInput     | 0x20         | `_`      | Pops a vector `hint` of field elements from the input stream and resets the hint stream to equal the vector `[(hint.len() as u32).to_le_bytes()), hint].concat()`.                                                                                             |
| Rv32PrintStr      | 0x21         | `a,b,_`  | Peeks at `[r32{0}(a)..r32{0}(a) + r32{0}(b)]_2`, tries to convert to byte array and then UTF-8 string and prints to host stdout. Prints error message if conversion fails. Does not change any VM state.                                                       |
| Rv32HintRandom    | 0x22         | `a,_,_`  | Resets the hint stream to `4 * r32{0}(a)` random bytes. The source of randomness is deterministic using a fixed-seed RNG (`rand::rngs::StdRng`). Its result is not constrained in any way.                                                                                 |
| Rv32HintLoadByKey | 0x23         | `a,b,_`  | Look up the value by key `[r32{0}{a}:r32{0}{b}]_2` and prepend the value into `input_stream`. The logical value is `Vec<Vec<F>>`. The serialization of `Vec` follows the format `[length, <content>]`. Both length and content encoded as little-endian bytes. |
### Native Extension

The native extension operates over native field elements and has instructions tailored for STARK proof recursion. It
does not constrain memory elements to be bytes and most instructions only write to address space `4`, with the notable
exception of CASTF.

#### Base

In the instructions below, `d,e` must be either `0` or `4` except in CASTF, which may write to address space `2`.
Additional restrictions are applied on a per-instruction basis. In particular, the immediate address space `0` is
allowed for non-vectorized
reads but not allowed for writes. When using immediates, we interpret `[a]_0` as the immediate value `a`.

| Name         | Operands    | Description                                                                                                                                                                                                                                                                                |
|--------------|-------------|--------------------------------------------------------------------------------------------------------------------------------------------------------------------------------------------------------------------------------------------------------------------------------------------|
| LOADW        | `a,b,c,4,4` | Set `[a]_4 = [[c]_4 + b]_4`.                                                                                                                                                                                                                                                               |
| STOREW       | `a,b,c,4,4` | Set `[[c]_4 + b]_4 = [a]_4`.                                                                                                                                                                                                                                                               |
| LOADW4       | `a,b,c,4,4` | Set `[a:4]_4 = [[c]_4 + b:4]_4`.                                                                                                                                                                                                                                                           |
| STOREW4      | `a,b,c,4,4` | Set `[[c]_4 + b:4]_4 = [a:4]_4`.                                                                                                                                                                                                                                                           |
| JAL          | `a,b,_,4`   | Jump to address and link: set `[a]_4 = (pc + DEFAU````LT````_PC_STEP)` and `pc = pc + b`.                                                                                                                                                                                                          |
| RANGE_CHECK  | `a,b,c,4`   | Assert that `[a]_4 = x + y * 2^16` for some `x < 2^b` and `y < 2^c`. `b` must be in [0,16] and `c` must be in [0, 14].                                                                                                                                                                     |
| BEQ          | `a,b,c,d,e` | If `[a]_d == [b]_e`, then set `pc = pc + c`.                                                                                                                                                                                                                                               |
| BNE          | `a,b,c,d,e` | If `[a]_d != [b]_e`, then set `pc = pc + c`.                                                                                                                                                                                                                                               |
| HINT_STOREW  | `_,b,c,4,4` | Set `[[c]_4 + b]_4 = next element from hint stream`.                                                                                                                                                                                                                                       |
| HINT_STOREW4 | `_,b,c,4,4` | Set `[[c]_4 + b:4]_4 = next 4 elements from hint stream`.                                                                                                                                                                                                                                  |
| CASTF        | `a,b,_,2,4` | Cast a field element represented as `u32` into four bytes in little-endian: Set `[a:4]_2` to the unique array such that `sum_{i=0}^3 [a + i]_2 * 2^{8i} = [b]_4` where `[a + i]_2 < 2^8` for `i = 0..2` and `[a + 3]_2 < 2^6`. This opcode constrains that `[b]_4` must be at most 30-bits. |

#### Field Arithmetic

This instruction set does native field operations. Below, `e,f` must be either `0` or `4`.
When either `e` or `f` is zero, `[b]_0` and `[c]_0` should be interpreted as the immediates `b`
and `c`, respectively.

| Name | Operands      | Description                                               |
| ---- | ------------- | --------------------------------------------------------- |
| ADDF | `a,b,c,4,e,f` | Set `[a]_4 = [b]_e + [c]_f`.                              |
| SUBF | `a,b,c,4,e,f` | Set `[a]_4 = [b]_e - [c]_f`.                              |
| MULF | `a,b,c,4,e,f` | Set `[a]_4 = [b]_e * [c]_f`.                              |
| DIVF | `a,b,c,4,e,f` | Set `[a]_4 = [b]_e / [c]_f`. Division by zero is invalid. |

#### Extension Field Arithmetic

This is only enabled when the native field is `BabyBear`. The quartic extension field is defined by the irreducible
polynomial $x^4 - 11$, which matches Plonky3.
All elements in the field extension can be represented as a vector `[a_0,a_1,a_2,a_3]` which represents the
polynomial $a_0 + a_1x + a_2x^2 + a_3x^3$ over `BabyBear`.

The instructions read and write from address space `4` and do block access with block size `4`.

| Name    | Operands        | Description                                                                                   |
| ------- | --------------- | --------------------------------------------------------------------------------------------- |
| FE4ADD  | `a, b, c, 4, 4` | Set `[a:4]_4 = [b:4]_4 + [c:4]_4` with vector addition.                                       |
| FE4SUB  | `a, b, c, 4, 4` | Set `[a:4]_4 = [b:4]_4 - [c:4]_4` with vector subtraction.                                    |
| BBE4MUL | `a, b, c, 4, 4` | Set `[a:4]_4 = [b:4]_4 * [c:4]_4` with extension field multiplication.                        |
| BBE4DIV | `a, b, c, 4, 4` | Set `[a:4]_4 = [b:4]_4 / [c:4]_4` with extension field division. Division by zero is invalid. |

#### Hashes

The instructions below do block accesses with block size `1` and `CHUNK` in address space `4`.

| Name                                                                                                                                                                                                                  | Operands    | Description                                                                                                                                                                                                                                                                                                                                             |
| --------------------------------------------------------------------------------------------------------------------------------------------------------------------------------------------------------------------- | ----------- | ------------------------------------------------------------------------------------------------------------------------------------------------------------------------------------------------------------------------------------------------------------------------------------------------------------------------------------------------------- |
| COMP_POS2 `[CHUNK, PID]` <br/><br/> Here `CHUNK` and `PID` are **constants** that determine different opcodes. `PID` is an internal identifier for particular Poseidon2 constants dependent on the field (see below). | `a,b,c,4,4` | Applies the Poseidon2 compression function to the inputs `[[b]_4:CHUNK]_4` and `[[c]_4:CHUNK]_4`, writing the result to `[[a]_4:CHUNK]_4`.                                                                                                                                                                                                              |
| PERM_POS2 `[WIDTH, PID]`                                                                                                                                                                                              | `a,b,_,4,4` | Applies the Poseidon2 permutation function to `[[b]_4:WIDTH]_4` and writes the result to `[[a]_4:WIDTH]_4`. <br/><br/> Each array of `WIDTH` elements is read/written in two batches of size `CHUNK`. This is nearly the same as `COMP_POS2` except that the whole input state is contiguous in memory, and the full output state is written to memory. |

The native extension uses the following Poseidon2 constants:

- `PID`: This identifier provides domain separation between different Poseidon2 constants. We use `0` to identify [
  `POSEIDON2_BABYBEAR_16_PARAMS`](https://github.com/HorizenLabs/poseidon2/blob/bb476b9ca38198cf5092487283c8b8c5d4317c4e/plain_implementations/src/poseidon2/poseidon2_instance_babybear.rs#L2023C20-L2023C48),
  but the Mat4 used is Plonky3's with a Montgomery reduction.
- `CHUNK`: We use `CHUNK = 8` for the native extension.
- `WIDTH`: We use `WIDTH = 16` for the native extension.

The input (of size `WIDTH`) is read in two batches of size `CHUNK`, and, similarly, the output is written in either one
or two batches of size `CHUNK`, depending on the output size of the corresponding opcode.

#### Proof Verification

We have the following special opcodes tailored to optimize FRI proof verification. They access address space `4`.

| Name                                                                                                                                                                                                                     | Operands        | Description                                                                                                                                                                                                                                                                                                                                                                                                                                                                                                                                                                                                                                                                                                                                                                                                                                                                                      |
| ------------------------------------------------------------------------------------------------------------------------------------------------------------------------------------------------------------------------ | --------------- | ------------------------------------------------------------------------------------------------------------------------------------------------------------------------------------------------------------------------------------------------------------------------------------------------------------------------------------------------------------------------------------------------------------------------------------------------------------------------------------------------------------------------------------------------------------------------------------------------------------------------------------------------------------------------------------------------------------------------------------------------------------------------------------------------------------------------------------------------------------------------------------------------ |
| VERIFY_BATCH `[CHUNK, PID]` <br/><br/> Here `CHUNK` and `PID` are **constants** that determine different opcodes. `PID` is an internal identifier for particular Poseidon2 constants dependent on the field (see below). | `a,b,c,d,e,f,g` | Further described [here](../../extensions/native/circuit/src/poseidon2/README.md). Due to already having a large number of operands, the address space is fixed to be `AS::Native = 4`. Computes `mmcs::verify_batch`. In the native address space, `[a], [b], [e], [f]` should be the array start pointers for the dimensions array, the opened values array (which contains more arrays) and the commitment (which is an array of length `CHUNK`). `[c]` should be the length of the opened values array (and so should be equal to the length of the dimensions array as well). `[d]` should be the hint id of proofs. `g` should be the reciprocal of the size (in field elements) of the values contained in the opened values array: if the opened values array contains field elements, `g` should be 1; if the opened values array contains extension field elements, `g` should be 1/4. |
| FRI_REDUCED_OPENING                                                                                                                                                                                                      | `a,b,c,d,e,f,g` | Let `a_ptr = [a]_4`, `b_ptr = [b]_4`, `length = [c]_4`, `alpha = [d:EXT_DEG]_4`, `hint_id = [f]_4`, `is_init = [g]_4`. `a_ptr` is the address of Felt array `a_arr` and `b_ptr` is the address of Ext array `b_arr`. Compute `sum((b_arr[i] - a_arr[i]) * alpha ^ i)` for `i=0..length` and write the value into `[e:EXT_DEG]_4`. It is required that `is_init` is boolean. If `is_init == 0`, read content of `a_arr` from the hint space at index `hint_id` and write into `a_arr`. Otherwise, read `a_arr` from memory.  This instruction removes elements from `hint_space[hint_id]` as they are read. |

#### Phantom Sub-Instructions

The native extension defines the following phantom sub-instructions.

| Name            | Discriminant | Operands      | Description                                                                                                                                                                                                                          |
| --------------- | ------------ | ------------- | ------------------------------------------------------------------------------------------------------------------------------------------------------------------------------------------------------------------------------------ |
| NativePrint     | 0x10         | `a,_,c_upper` | Prints `[a]_{c_upper}` to stdout on the host machine.                                                                                                                                                                                |
| NativeHintInput | 0x11         | `_`           | Pops a vector `hint` of field elements from `input_stream` and sets `hint_stream` to equal the vector `[[F::from_canonical_usize(hint.len())], hint].concat()`. The hint stream must previously be empty.                            |
| NativeHintBits  | 0x12         | `a,b,c_upper` | Sets `hint_stream` to be the least significant `b` bits of `([a]_{c_upper}).as_canonical_u32()`. The hint stream must previously be empty.                                                                                           |
| NativeHintLoad  | 0x13         | `_`           | Pops a vector `hint` of field elements from `input_stream` and appends it to `hint_space`. Sets `hint_stream` to contain a length-1 vector containing the index of `hint` in `hint_space`. The hint stream must previously be empty. |
| NativeHintFelt  | 0x14         | `_`           | Pops a field element from `input_stream` and set `hint_stream` equal to it. The hint stream must previously be empty.                                                                                                                |

### Keccak Extension

The Keccak extension supports the Keccak256 hash function. The extension operates on address spaces `1` and `2`, meaning
all memory cells are constrained to be bytes.

| Name           | Operands    | Description                                                                                                       |
| -------------- | ----------- | ----------------------------------------------------------------------------------------------------------------- |
| KECCAK256_RV32 | `a,b,c,1,2` | `[r32{0}(a):32]_2 = keccak256([r32{0}(b)..r32{0}(b)+r32{0}(c)]_2)`. Performs memory accesses with block size `4`. |

### SHA2-256 Extension

The SHA2-256 extension supports the SHA2-256 hash function. The extension operates on address spaces `1` and `2`,
meaning all memory cells are constrained to be bytes.

| Name        | Operands    | Description                                                                                                                                                              |
| ----------- | ----------- | ------------------------------------------------------------------------------------------------------------------------------------------------------------------------ |
| SHA256_RV32 | `a,b,c,1,2` | `[r32{0}(a):32]_2 = sha256([r32{0}(b)..r32{0}(b)+r32{0}(c)]_2)`. Does the necessary padding. Performs memory reads with block size `16` and writes with block size `32`. |

### BigInt Extension

The BigInt extension supports operations on 256-bit signed and unsigned integers. The extension operates on address
spaces `1` and `2`, meaning all memory cells are constrained to be bytes. Pointers to the representation of the elements
are read from address space `1` and the elements themselves are read/written from address space `2`. Each instruction
performs block accesses with block size `4` in address space `1` and block size `32` in address space `2`.

**Note:** These instructions are not the same as instructions on 256-bit registers.

#### 256-bit ALU

| Name         | Operands    | Description                                                                                                                          |
| ------------ | ----------- | ------------------------------------------------------------------------------------------------------------------------------------ |
| ADD256_RV32  | `a,b,c,1,2` | `[r32{0}(a):32]_2 = [r32{0}(b):32]_2 + [r32{0}(c):32]_2`. Overflow is ignored and the lower 256-bits are written to the destination. |
| SUB256_RV32  | `a,b,c,1,2` | `[r32{0}(a):32]_2 = [r32{0}(b):32]_2 - [r32{0}(c):32]_2`. Overflow is ignored and the lower 256-bits are written to the destination. |
| XOR256_RV32  | `a,b,c,1,2` | `[r32{0}(a):32]_2 = [r32{0}(b):32]_2 ^ [r32{0}(c):32]_2`                                                                             |
| OR256_RV32   | `a,b,c,1,2` | `[r32{0}(a):32]_2 = [r32{0}(b):32]_2 \| [r32{0}(c):32]_2`                                                                            |
| AND256_RV32  | `a,b,c,1,2` | `[r32{0}(a):32]_2 = [r32{0}(b):32]_2 & [r32{0}(c):32]_2`                                                                             |
| SLL256_RV32  | `a,b,c,1,2` | `[r32{0}(a):32]_2 = [r32{0}(b):32]_2 << [r32{0}(c):32]_2`                                                                            |
| SRL256_RV32  | `a,b,c,1,2` | `[r32{0}(a):32]_2 = [r32{0}(b):32]_2 >> [r32{0}(c):32]_2`                                                                            |
| SRA256_RV32  | `a,b,c,1,2` | `[r32{0}(a):32]_2 = [r32{0}(b):32]_2 >> [r32{0}(c):32]_2` MSB extends                                                                |
| SLT256_RV32  | `a,b,c,1,2` | `[r32{0}(a):32]_2 = i256([r32{0}(b):32]_2) < i256([r32{0}(c):32]_2) ? 1 : 0`                                                         |
| SLTU256_RV32 | `a,b,c,1,2` | `[r32{0}(a):32]_2 = u256([r32{0}(b):32]_2) < u256([r32{0}(c):32]_2) ? 1 : 0`                                                         |

#### 256-bit Branch

| Name         | Operands    | Description                                                    |
| ------------ | ----------- | -------------------------------------------------------------- |
| BEQ256_RV32  | `a,b,c,1,2` | `if([r32{0}(a):32]_2 == [r32{0}(b):32]_2) pc += c`             |
| BNE256_RV32  | `a,b,c,1,2` | `if([r32{0}(a):32]_2 != [r32{0}(b):32]_2) pc += c`             |
| BLT256_RV32  | `a,b,c,1,2` | `if(i256([r32{0}(a):32]_2) < i256([r32{0}(b):32]_2)) pc += c`  |
| BGE256_RV32  | `a,b,c,1,2` | `if(i256([r32{0}(a):32]_2) >= i256([r32{0}(b):32]_2)) pc += c` |
| BLTU256_RV32 | `a,b,c,1,2` | `if(u256([r32{0}(a):32]_2) < u256([r32{0}(b):32]_2)) pc += c`  |
| BGEU256_RV32 | `a,b,c,1,2` | `if(u256([r32{0}(a):32]_2) >= u256([r32{0}(b):32]_2)) pc += c` |

#### 256-bit Multiplication

Multiplication performs 256-bit×256-bit multiplication and writes the lower 256-bits to memory.
Below `x[n:m]` denotes the bits from `n` to `m` inclusive of `x`.

| Name        | Operands    | Description                                                       |
| ----------- | ----------- | ----------------------------------------------------------------- |
| MUL256_RV32 | `a,b,c,1,2` | `[r32{0}(a):32]_2 = ([r32{0}(b):32]_2 * [r32{0}(c):32]_2)[0:255]` |

### Algebra Extension

The algebra extension supports modular arithmetic over arbitrary fields and their complex field extensions. It is
configured to specify a list of supported moduli. The configuration of each supported positive integer modulus `N`
includes associated configuration parameters `N::NUM_LIMBS` and `N::BLOCK_SIZE` (defined below).

The instructions perform operations on unsigned big integers representing elements in the modulus. The extension
operates on address spaces `1` and `2`, meaning all memory cells are constrained to be bytes. Pointers to the
representation of the elements are read from address space `1` and the elements themselves are read/written from address
space `2`.

An element in the ring of integers modulo `N`is represented as an unsigned big integer with `N::NUM_LIMBS` limbs with
each limb having `LIMB_BITS = 8` bits. For each instruction, the input elements
`[r32{0}(b): N::NUM_LIMBS]_2, [r32{0}(c):N::NUM_LIMBS]_2` are assumed to be unsigned big integers in little-endian
format with each limb having `LIMB_BITS` bits. However, the big integers are **not** required to be less than `N`. Under
these conditions, the output element `[r32{0}(a): N::NUM_LIMBS]_2` written to memory will be an unsigned big integer of
the same format that is congruent modulo `N` to the respective operation applied to the two inputs.

For each instruction, the operand `d` is fixed to be `1` and `e` is fixed to be `2`.
Each instruction performs block accesses with block size `4` in address space `1` and block size `N::BLOCK_SIZE` in
address space `2`, where `N::NUM_LIMBS` is divisible by `N::BLOCK_SIZE`. Recall that `N::BLOCK_SIZE` must be a power of 2.

| Name                      | Operands    | Description                                                                                                                                                                                                |
| ------------------------- | ----------- | ---------------------------------------------------------------------------------------------------------------------------------------------------------------------------------------------------------- |
| ADDMOD_RV32\<N\>          | `a,b,c,1,2` | `[r32{0}(a): N::NUM_LIMBS]_2 = [r32{0}(b): N::NUM_LIMBS]_2 + [r32{0}(c): N::NUM_LIMBS]_2 (mod N)`                                                                                                          |
| SUBMOD_RV32\<N\>          | `a,b,c,1,2` | `[r32{0}(a): N::NUM_LIMBS]_2 = [r32{0}(b): N::NUM_LIMBS]_2 - [r32{0}(c): N::NUM_LIMBS]_2 (mod N)`                                                                                                          |
| SETUP_ADDSUBMOD_RV32\<N\> | `a,b,c,1,2` | `assert([r32{0}(b): N::NUM_LIMBS]_2 == N)` for the chip that handles add and sub. For the sake of implementation convenience it also writes something (can be anything) into `[r32{0}(a): N::NUM_LIMBS]_2` |
| MULMOD_RV32\<N\>          | `a,b,c,1,2` | `[r32{0}(a): N::NUM_LIMBS]_2 = [r32{0}(b): N::NUM_LIMBS]_2 * [r32{0}(c): N::NUM_LIMBS]_2 (mod N)`                                                                                                          |
| DIVMOD_RV32\<N\>          | `a,b,c,1,2` | `[r32{0}(a): N::NUM_LIMBS]_2 = [r32{0}(b): N::NUM_LIMBS]_2 / [r32{0}(c): N::NUM_LIMBS]_2 (mod N)`. Undefined behavior if `gcd([r32{0}(c): N::NUM_LIMBS]_2, N) != 1`.                                       |
| SETUP_MULDIVMOD_RV32\<N\> | `a,b,c,1,2` | `assert([r32{0}(b): N::NUM_LIMBS]_2 == N)` for the chip that handles mul and div. For the sake of implementation convenience it also writes something (can be anything) into `[r32{0}(a): N::NUM_LIMBS]_2` |

#### Modular Branching

The configuration of `N` is the same as above. For each instruction, the input elements
`[r32{0}(b): N::NUM_LIMBS]_2, [r32{0}(c): N::NUM_LIMBS]_2` are assumed to be unsigned big integers in little-endian
format with each limb having `LIMB_BITS` bits.

| Name                    | Operands    | Description                                                                                                                                                                                                                                                                                         |
| ----------------------- | ----------- | --------------------------------------------------------------------------------------------------------------------------------------------------------------------------------------------------------------------------------------------------------------------------------------------------- |
| ISEQMOD_RV32\<N\>       | `a,b,c,1,2` | `[a:4]_1 = [r32{0}(b): N::NUM_LIMBS]_2 == [r32{0}(c): N::NUM_LIMBS]_2 (mod N) ? 1 : 0`. Enforces that `[r32{0}(b): N::NUM_LIMBS]_2, [r32{0}(c): N::NUM_LIMBS]_2` are less than `N` and then sets the register value of `[a:4]_1` to `1` or `0` depending on whether the two big integers are equal. |
| SETUP_ISEQMOD_RV32\<N\> | `a,b,c,1,2` | `assert([r32{0}(b): N::NUM_LIMBS]_2 == N)` in the chip that handles modular equality. For the sake of implementation convenience it also writes something (can be anything) into register value of `[a:4]_1`                                                                                        |

#### Phantom Sub-Instructions


| Name           | Discriminant | Operands      | Description                                                                                                                                                                                                                                                                                                                                                                                                                                                                                                                                                                                            |
| -------------- | ------------ | ------------- | ------------------------------------------------------------------------------------------------------------------------------------------------------------------------------------------------------------------------------------------------------------------------------------------------------------------------------------------------------------------------------------------------------------------------------------------------------------------------------------------------------------------------------------------------------------------------------------------------------ |
| HintNonQr\<N\>  | 0x50         | `_,_,c_upper` | Use `c_upper` to determine the index of the modulus from the list of supported moduli. Reset the hint stream to equal a quadratic nonresidue modulo `N`. |
| HintSqrt\<N\>   | 0x51         | `a,_,c_upper` | Use `c_upper` to determine the index of the modulus from the list of supported moduli. Read from memory `x = [r32{0}(a): N::NUM_LIMBS]_2`.  If `x` is a quadratic residue modulo `N`, reset the hint stream to `[1u8, 0u8, 0u8, 0u8]` followed by a square root of `x`.  If `x` is not a quadratic residue, reset the hint stream to `[0u8; 4]` followed by a square root of `x * non_qr`, where `non_qr` is the quadratic nonresidue returned by `HintNonQr<N>`. |

#

#### Complex Extension Field

A complex extension field `Fp2` is the quadratic extension of a prime field `Fp` with irreducible polynomial `X^2 + 1`.
An element in `Fp2` is a pair `c0: Fp, c1: Fp` such that `c0 + c1 u` represents a point in `Fp2` where `u^2 = -1`.

The complex extension field `Fp2` is supported only if the modular arithmetic instructions for `Fp::MODULUS` is also
supported.
The memory layout of `Fp2` is then that of two concatenated `Fp` elements,
and the block size for memory accesses is the block size of `Fp`.

We use the following notation below:

```
r32_fp2(a) -> Fp2 {
    let c0 = [r32{0}(a): Fp::NUM_LIMBS]_2;
    let c1 = [r32{0}(a) + Fp::NUM_LIMBS: Fp::NUM_LIMBS]_2;
    return Fp2 { c0, c1 };
}
```

| Name                | Operands    | Description                                                                                                                                                                  |
| ------------------- | ----------- | ---------------------------------------------------------------------------------------------------------------------------------------------------------------------------- |
| ADD\<Fp2\>          | `a,b,c,1,2` | Set `r32_fp2(a) = r32_fp2(b) + r32_fp2(c)`                                                                                                                                   |
| SUB\<Fp2\>          | `a,b,c,1,2` | Set `r32_fp2(a) = r32_fp2(b) - r32_fp2(c)`                                                                                                                                   |
| SETUP_ADDSUB\<Fp2\> | `a,b,c,1,2` | `assert([r32_fp2(b).c0 == N)` for the chip that handles add and sub. For the sake of implementation convenience it also writes something (can be anything) into `r32_fp2(a)` |
| MUL\<Fp2\>          | `a,b,c,1,2` | Set `r32_fp2(a) = r32_fp2(b) * r32_fp2(c)`                                                                                                                                   |
| DIV\<Fp2\>          | `a,b,c,1,2` | Set `r32_fp2(a) = r32_fp2(b) / r32_fp2(c)`                                                                                                                                   |
| SETUP_MULDIV\<Fp2\> | `a,b,c,1,2` | `assert([r32_fp2(b).c0 == N)` for the chip that handles mul and div. For the sake of implementation convenience it also writes something (can be anything) into `r32_fp2(a)` |

### Elliptic Curve Extension

The elliptic curve extension supports arithmetic over elliptic curves `C` in Weierstrass form given by
equation `C: y^2 = x^3 + C::A * x + C::B` where `C::A` and `C::B` are constants in the coordinate field. We note that
the definitions of the
curve arithmetic operations do not depend on `C::B`. The VM configuration will specify a list of supported curves. For
each Weierstrass curve `C` there will be associated configuration parameters `C::COORD_SIZE` and `C::BLOCK_SIZE` (
defined below). The extension operates on address spaces `1` and `2`, meaning all memory cells are constrained to be
bytes.

An affine curve point `EcPoint(x, y)` is a pair of `x,y` where each element is an array of `C::COORD_SIZE` elements each
with `LIMB_BITS = 8` bits. When the coordinate field `C::Fp` of `C` is prime, the format of `x,y` is guaranteed to be
the same as the format used in the [modular arithmetic instructions](#modular-arithmetic). A curve point will be
represented as `2 * C::COORD_SIZE` contiguous cells in memory.

We use the following notation below:

```
r32_ec_point(a) -> EcPoint {
    let x = [r32{0}(a): C::COORD_SIZE]_2;
    let y = [r32{0}(a) + C::COORD_SIZE: C::COORD_SIZE]_2;
    return EcPoint(x, y);
}
```

| Name                 | Operands    | Description                                                                                                                                                                                                                                                                                    |
| -------------------- | ----------- | ---------------------------------------------------------------------------------------------------------------------------------------------------------------------------------------------------------------------------------------------------------------------------------------------- |
| EC_ADD_NE\<C\>       | `a,b,c,1,2` | Set `r32_ec_point(a) = r32_ec_point(b) + r32_ec_point(c)` (curve addition). Assumes that `r32_ec_point(b), r32_ec_point(c)` both lie on the curve and are not the identity point. Further assumes that `r32_ec_point(b).x, r32_ec_point(c).x` are not equal in the coordinate field.           |
| SETUP_EC_ADD_NE\<C\> | `a,b,c,1,2` | `assert(r32_ec_point(b).x == C::MODULUS)` in the chip for EC ADD. For the sake of implementation convenience it also writes something (can be anything) into `[r32{0}(a): 2*C::COORD_SIZE]_2`. It is required for proper functionality that `assert(r32_ec_point(b).x != r32_ec_point(c).x)`   |
| EC_DOUBLE\<C\>       | `a,b,_,1,2` | Set `r32_ec_point(a) = 2 * r32_ec_point(b)`. This doubles the input point. Assumes that `r32_ec_point(b)` lies on the curve and is not the identity point.                                                                                                                                     |
| SETUP_EC_DOUBLE\<C\> | `a,b,_,1,2` | `assert(r32_ec_point(b).x == C::MODULUS && r32_ec_point(b).y == C::A)` in the chip for EC DOUBLE. For the sake of implementation convenience it also writes something (can be anything) into `[r32{0}(a): 2*C::COORD_SIZE]_2`. It is required for proper functionality that `assert(r32_ec_point(b).y != 0 mod C::MODULUS)` |

### Pairing Extension

The pairing extension supports opcodes tailored to accelerate pairing checks using the optimal Ate pairing over certain
classes of pairing friendly elliptic curves. For a curve `C` to be supported, the VM must have enabled instructions for
`C::Fp` and `C::Fp2`. The memory block size is `C::Fp::BLOCK_SIZE` for both reads and writes. The currently supported
curves are BN254 and BLS12-381. The extension operates on address spaces `1` and `2`, meaning all memory cells are
constrained to be bytes.

#### Phantom Sub-Instructions

The pairing extension defines the following phantom sub-instructions.

| Name         | Discriminant | Operands      | Description                                                                                                                                                                                                                                                                                                                                                                                                                                                                                                                                                                                                                                                                                                                                |
| ------------ | ------------ | ------------- | ------------------------------------------------------------------------------------------------------------------------------------------------------------------------------------------------------------------------------------------------------------------------------------------------------------------------------------------------------------------------------------------------------------------------------------------------------------------------------------------------------------------------------------------------------------------------------------------------------------------------------------------------------------------------------------------------------------------------------------------ |
| HintFinalExp | 0x30         | `a,b,c_upper` | Uses `c_upper = PAIRING_IDX` to determine the curve: `BN254 = 0, BLS12-381 = 1`. `a` is a pointer to `(p_ptr, p_len): (u32, u32)` in memory, and `b` is a pointer to `(q_ptr, q_len): (u32, u32)` in memory (e.g., `p_ptr = [r32{0}(a)..r32{0}(a) + 4]_2`). The sub-instruction peeks at `P = [p_ptr..p_ptr + p_len * size_of<Fp>() * 2]_2` and `Q = [q_ptr..q_ptr + q_len * size_of<Fp2>() * 2]_2` and views `P` as a list of `G1Affine` elements and `Q` as a list of `G2Affine` elements. It computes the multi-Miller loop on `(P, Q)` and then the final exponentiation hint `(residue_witness, scaling_factor): (Fp12, Fp12)`. It resets the hint stream to equal `(residue_witness, scaling_factor)` as `NUM_LIMBS * 12 * 2` bytes. |

## Acknowledgements

The design of the native extension was inspired by [Valida](https://github.com/valida-xyz/valida-compiler/issues/2) with
changes suggested by Max Gillet for compatibility with existing ISAs.<|MERGE_RESOLUTION|>--- conflicted
+++ resolved
@@ -32,11 +32,7 @@
 | `DEFAULT_PC_STEP`   | The default program counter step size.                             | Fixed to 4.                                                                                         |
 | `LIMB_BITS`         | The number of bits in a limb for RISC-V memory emulation.          | Fixed to 8.                                                                                         |
 | `ADDR_SPACE_OFFSET` | The index of the first writable address space.                     | Fixed to 1.                                                                                         |
-<<<<<<< HEAD
-| `addr_space_height` | The base 2 log of the number of writable address spaces supported. | Configurable, must satisfy `addr_space_height <= F::bits() - 2`                                             |
-=======
 | `addr_space_height` | The base 2 log of the number of writable address spaces supported. | Configurable, must satisfy `addr_space_height <= F::bits() - 2`                                     |
->>>>>>> c033e184
 | `pointer_max_bits`  | The maximum number of bits in a pointer.                           | Configurable, must satisfy `pointer_max_bits <= F::bits() - 2`                                      |
 | `num_public_values` | The number of user public values.                                  | Configurable. If continuation is enabled, it must equal `8` times a power of two(which is nonzero). |
 
