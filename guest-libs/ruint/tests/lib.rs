#[cfg(test)]
mod tests {
    use eyre::Result;
<<<<<<< HEAD
    use openvm_bigint_circuit::{Int256Rv32Config, Int256Rv32CpuBuilder};
=======
    use openvm_bigint_circuit::{Int256Rv32Builder, Int256Rv32Config};
>>>>>>> 8ad15357
    use openvm_bigint_transpiler::Int256TranspilerExtension;
    use openvm_circuit::utils::air_test;
    use openvm_instructions::exe::VmExe;
    use openvm_rv32im_transpiler::{
        Rv32ITranspilerExtension, Rv32IoTranspilerExtension, Rv32MTranspilerExtension,
    };
    use openvm_stark_sdk::p3_baby_bear::BabyBear;
    use openvm_toolchain_tests::{build_example_program_at_path, get_programs_dir};
    use openvm_transpiler::{transpiler::Transpiler, FromElf};

    type F = BabyBear;

    #[test]
    fn test_matrix_power() -> Result<()> {
        let config = Int256Rv32Config::default();
        let elf = build_example_program_at_path(
            get_programs_dir!("tests/programs"),
            "matrix_power",
            &config,
        )?;
        let openvm_exe = VmExe::from_elf(
            elf,
            Transpiler::<F>::default()
                .with_extension(Rv32ITranspilerExtension)
                .with_extension(Rv32MTranspilerExtension)
                .with_extension(Rv32IoTranspilerExtension)
                .with_extension(Int256TranspilerExtension),
        )?;
<<<<<<< HEAD
        air_test(Int256Rv32CpuBuilder, config, openvm_exe);
=======
        air_test(Int256Rv32Builder, config, openvm_exe);
>>>>>>> 8ad15357
        Ok(())
    }
}<|MERGE_RESOLUTION|>--- conflicted
+++ resolved
@@ -1,11 +1,7 @@
 #[cfg(test)]
 mod tests {
     use eyre::Result;
-<<<<<<< HEAD
-    use openvm_bigint_circuit::{Int256Rv32Config, Int256Rv32CpuBuilder};
-=======
     use openvm_bigint_circuit::{Int256Rv32Builder, Int256Rv32Config};
->>>>>>> 8ad15357
     use openvm_bigint_transpiler::Int256TranspilerExtension;
     use openvm_circuit::utils::air_test;
     use openvm_instructions::exe::VmExe;
@@ -34,11 +30,7 @@
                 .with_extension(Rv32IoTranspilerExtension)
                 .with_extension(Int256TranspilerExtension),
         )?;
-<<<<<<< HEAD
-        air_test(Int256Rv32CpuBuilder, config, openvm_exe);
-=======
         air_test(Int256Rv32Builder, config, openvm_exe);
->>>>>>> 8ad15357
         Ok(())
     }
 }