use std::path::PathBuf;

<<<<<<< HEAD
    use eyre::Result;
    use openvm_circuit::arch::{SystemConfig, DEFAULT_MAX_NUM_PUBLIC_VALUES};
    use openvm_native_compiler::conversion::CompilerOptions;
    use openvm_sdk::{
        commit::AppExecutionCommit,
        config::{AggStarkConfig, AppConfig, SdkSystemConfig, SdkVmConfig, SdkVmCpuBuilder},
        keygen::AggStarkProvingKey,
        Sdk, StdIn,
    };
    use openvm_stark_sdk::config::FriParameters;
    use openvm_verify_stark::host::{
        compute_hint_key_for_verify_openvm_stark, encode_proof_to_kv_store_value,
    };

    const LEAF_LOG_BLOWUP: usize = 2;
    const INTERNAL_LOG_BLOWUP: usize = 3;
    const ROOT_LOG_BLOWUP: usize = 4;

    #[test]
    fn test_verify_openvm_stark_e2e() -> Result<()> {
        const ASM_FILENAME: &str = "root_verifier.asm";
        let sdk = Sdk::new();
        let mut pkg_dir = PathBuf::from(env!("CARGO_MANIFEST_DIR")).to_path_buf();
        pkg_dir.pop();
        pkg_dir.pop();
        pkg_dir.push("crates/sdk/guest/fib");

        let vm_config = SdkVmConfig::builder()
            .system(SdkSystemConfig {
                config: SystemConfig::default().with_continuations(),
            })
            .rv32i(Default::default())
            .rv32m(Default::default())
            .io(Default::default())
            .native(Default::default())
            .build();
        assert!(vm_config.system.config.continuation_enabled);
        let elf = sdk.build(
            Default::default(),
            &vm_config,
            pkg_dir,
            &Default::default(),
            None,
        )?;
=======
use eyre::Result;
use openvm_circuit::arch::{SystemConfig, DEFAULT_MAX_NUM_PUBLIC_VALUES};
use openvm_native_compiler::conversion::CompilerOptions;
use openvm_sdk::{
    config::{AggregationConfig, AppConfig, SdkSystemConfig, SdkVmConfig},
    keygen::AggProvingKey,
    Sdk, StdIn,
};
use openvm_stark_sdk::config::FriParameters;
use openvm_verify_stark::host::{
    compute_hint_key_for_verify_openvm_stark, encode_proof_to_kv_store_value,
};
>>>>>>> 8ad15357

const LEAF_LOG_BLOWUP: usize = 2;
const INTERNAL_LOG_BLOWUP: usize = 3;
const ROOT_LOG_BLOWUP: usize = 4;

#[test]
fn test_verify_openvm_stark_e2e() -> Result<()> {
    const ASM_FILENAME: &str = "root_verifier.asm";
    let mut pkg_dir = PathBuf::from(env!("CARGO_MANIFEST_DIR")).to_path_buf();
    pkg_dir.pop();
    pkg_dir.pop();
    pkg_dir.push("crates/sdk/guest/fib");

    let vm_config = SdkVmConfig::builder()
        .system(SdkSystemConfig {
            config: SystemConfig::default(),
        })
        .rv32i(Default::default())
        .rv32m(Default::default())
        .io(Default::default())
        .native(Default::default())
        .build();
    let fri_params = FriParameters::new_for_testing(LEAF_LOG_BLOWUP);
    let app_config = AppConfig::new_with_leaf_fri_params(fri_params, vm_config.clone(), fri_params);
    let sdk = Sdk::new(app_config)?;
    assert!(vm_config.system.config.continuation_enabled);
    let elf = sdk.build(Default::default(), pkg_dir, &None, None)?;

<<<<<<< HEAD
        let agg_pk = AggStarkProvingKey::keygen(AggStarkConfig {
            max_num_user_public_values: DEFAULT_MAX_NUM_PUBLIC_VALUES,
            leaf_fri_params: FriParameters::new_for_testing(LEAF_LOG_BLOWUP),
            internal_fri_params: FriParameters::new_for_testing(INTERNAL_LOG_BLOWUP),
            root_fri_params: FriParameters::new_for_testing(ROOT_LOG_BLOWUP),
            profiling: false,
            compiler_options: CompilerOptions {
                enable_cycle_tracker: true,
                ..Default::default()
            },
            root_max_constraint_degree: (1 << ROOT_LOG_BLOWUP) + 1,
        })?;
        let asm = sdk.generate_root_verifier_asm(&agg_pk);
        let asm_path = format!(
            "{}/examples/verify_openvm_stark/{}",
            env!("CARGO_MANIFEST_DIR"),
            ASM_FILENAME
        );
        std::fs::write(asm_path, asm)?;

        let e2e_stark_proof = sdk.generate_e2e_stark_proof(
            SdkVmCpuBuilder,
            Arc::new(app_pk),
            committed_app_exe,
            agg_pk,
            StdIn::default(),
        )?;
=======
    let (e2e_stark_proof, app_commit) = sdk.prove(elf, StdIn::default())?;
    let exe_commit = app_commit.app_exe_commit.to_u32_digest();
    let vm_commit = app_commit.app_vm_commit.to_u32_digest();

    let agg_pk = AggProvingKey::keygen(AggregationConfig {
        max_num_user_public_values: DEFAULT_MAX_NUM_PUBLIC_VALUES,
        leaf_fri_params: FriParameters::new_for_testing(LEAF_LOG_BLOWUP),
        internal_fri_params: FriParameters::new_for_testing(INTERNAL_LOG_BLOWUP),
        root_fri_params: FriParameters::new_for_testing(ROOT_LOG_BLOWUP),
        profiling: false,
        compiler_options: CompilerOptions {
            enable_cycle_tracker: true,
            ..Default::default()
        },
        root_max_constraint_degree: (1 << ROOT_LOG_BLOWUP) + 1,
    })?;
    let _ = sdk.set_agg_pk(agg_pk);
    let asm = sdk.generate_root_verifier_asm();
    let asm_path = format!(
        "{}/examples/verify_openvm_stark/{}",
        env!("CARGO_MANIFEST_DIR"),
        ASM_FILENAME
    );
    std::fs::write(asm_path, asm)?;
>>>>>>> 8ad15357

    let verify_elf = {
        let mut pkg_dir = PathBuf::from(env!("CARGO_MANIFEST_DIR")).to_path_buf();
        pkg_dir.push("examples/verify_openvm_stark");
        sdk.build(Default::default(), pkg_dir, &None, None)?
    };

<<<<<<< HEAD
        // app_exe publishes 31st and 32nd fibonacci numbers.
        let pvs: Vec<u8> = [1346269, 2178309, 0, 0, 0, 0, 0, 0u32]
            .iter()
            .flat_map(|x| x.to_le_bytes())
            .collect();
=======
    // app_exe publishes 31st and 32nd fibonacci numbers.
    let pvs: Vec<u8> = [1346269, 2178309, 0, 0, 0, 0, 0, 0u32]
        .iter()
        .flat_map(|x| x.to_le_bytes())
        .collect();
>>>>>>> 8ad15357

    let mut stdin = StdIn::default();
    let key = compute_hint_key_for_verify_openvm_stark(ASM_FILENAME, &exe_commit, &vm_commit, &pvs);
    let value = encode_proof_to_kv_store_value(&e2e_stark_proof.inner);
    stdin.add_key_value(key, value);

    stdin.write(&exe_commit);
    stdin.write(&vm_commit);
    stdin.write(&pvs);

    sdk.execute(verify_elf, stdin)?;

    Ok(())
}<|MERGE_RESOLUTION|>--- conflicted
+++ resolved
@@ -1,51 +1,5 @@
 use std::path::PathBuf;
 
-<<<<<<< HEAD
-    use eyre::Result;
-    use openvm_circuit::arch::{SystemConfig, DEFAULT_MAX_NUM_PUBLIC_VALUES};
-    use openvm_native_compiler::conversion::CompilerOptions;
-    use openvm_sdk::{
-        commit::AppExecutionCommit,
-        config::{AggStarkConfig, AppConfig, SdkSystemConfig, SdkVmConfig, SdkVmCpuBuilder},
-        keygen::AggStarkProvingKey,
-        Sdk, StdIn,
-    };
-    use openvm_stark_sdk::config::FriParameters;
-    use openvm_verify_stark::host::{
-        compute_hint_key_for_verify_openvm_stark, encode_proof_to_kv_store_value,
-    };
-
-    const LEAF_LOG_BLOWUP: usize = 2;
-    const INTERNAL_LOG_BLOWUP: usize = 3;
-    const ROOT_LOG_BLOWUP: usize = 4;
-
-    #[test]
-    fn test_verify_openvm_stark_e2e() -> Result<()> {
-        const ASM_FILENAME: &str = "root_verifier.asm";
-        let sdk = Sdk::new();
-        let mut pkg_dir = PathBuf::from(env!("CARGO_MANIFEST_DIR")).to_path_buf();
-        pkg_dir.pop();
-        pkg_dir.pop();
-        pkg_dir.push("crates/sdk/guest/fib");
-
-        let vm_config = SdkVmConfig::builder()
-            .system(SdkSystemConfig {
-                config: SystemConfig::default().with_continuations(),
-            })
-            .rv32i(Default::default())
-            .rv32m(Default::default())
-            .io(Default::default())
-            .native(Default::default())
-            .build();
-        assert!(vm_config.system.config.continuation_enabled);
-        let elf = sdk.build(
-            Default::default(),
-            &vm_config,
-            pkg_dir,
-            &Default::default(),
-            None,
-        )?;
-=======
 use eyre::Result;
 use openvm_circuit::arch::{SystemConfig, DEFAULT_MAX_NUM_PUBLIC_VALUES};
 use openvm_native_compiler::conversion::CompilerOptions;
@@ -58,7 +12,6 @@
 use openvm_verify_stark::host::{
     compute_hint_key_for_verify_openvm_stark, encode_proof_to_kv_store_value,
 };
->>>>>>> 8ad15357
 
 const LEAF_LOG_BLOWUP: usize = 2;
 const INTERNAL_LOG_BLOWUP: usize = 3;
@@ -87,35 +40,6 @@
     assert!(vm_config.system.config.continuation_enabled);
     let elf = sdk.build(Default::default(), pkg_dir, &None, None)?;
 
-<<<<<<< HEAD
-        let agg_pk = AggStarkProvingKey::keygen(AggStarkConfig {
-            max_num_user_public_values: DEFAULT_MAX_NUM_PUBLIC_VALUES,
-            leaf_fri_params: FriParameters::new_for_testing(LEAF_LOG_BLOWUP),
-            internal_fri_params: FriParameters::new_for_testing(INTERNAL_LOG_BLOWUP),
-            root_fri_params: FriParameters::new_for_testing(ROOT_LOG_BLOWUP),
-            profiling: false,
-            compiler_options: CompilerOptions {
-                enable_cycle_tracker: true,
-                ..Default::default()
-            },
-            root_max_constraint_degree: (1 << ROOT_LOG_BLOWUP) + 1,
-        })?;
-        let asm = sdk.generate_root_verifier_asm(&agg_pk);
-        let asm_path = format!(
-            "{}/examples/verify_openvm_stark/{}",
-            env!("CARGO_MANIFEST_DIR"),
-            ASM_FILENAME
-        );
-        std::fs::write(asm_path, asm)?;
-
-        let e2e_stark_proof = sdk.generate_e2e_stark_proof(
-            SdkVmCpuBuilder,
-            Arc::new(app_pk),
-            committed_app_exe,
-            agg_pk,
-            StdIn::default(),
-        )?;
-=======
     let (e2e_stark_proof, app_commit) = sdk.prove(elf, StdIn::default())?;
     let exe_commit = app_commit.app_exe_commit.to_u32_digest();
     let vm_commit = app_commit.app_vm_commit.to_u32_digest();
@@ -140,7 +64,6 @@
         ASM_FILENAME
     );
     std::fs::write(asm_path, asm)?;
->>>>>>> 8ad15357
 
     let verify_elf = {
         let mut pkg_dir = PathBuf::from(env!("CARGO_MANIFEST_DIR")).to_path_buf();
@@ -148,19 +71,11 @@
         sdk.build(Default::default(), pkg_dir, &None, None)?
     };
 
-<<<<<<< HEAD
-        // app_exe publishes 31st and 32nd fibonacci numbers.
-        let pvs: Vec<u8> = [1346269, 2178309, 0, 0, 0, 0, 0, 0u32]
-            .iter()
-            .flat_map(|x| x.to_le_bytes())
-            .collect();
-=======
     // app_exe publishes 31st and 32nd fibonacci numbers.
     let pvs: Vec<u8> = [1346269, 2178309, 0, 0, 0, 0, 0, 0u32]
         .iter()
         .flat_map(|x| x.to_le_bytes())
         .collect();
->>>>>>> 8ad15357
 
     let mut stdin = StdIn::default();
     let key = compute_hint_key_for_verify_openvm_stark(ASM_FILENAME, &exe_commit, &vm_commit, &pvs);
