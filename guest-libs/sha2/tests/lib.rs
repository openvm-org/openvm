--- conflicted
+++ resolved
@@ -6,11 +6,7 @@
     use openvm_rv32im_transpiler::{
         Rv32ITranspilerExtension, Rv32IoTranspilerExtension, Rv32MTranspilerExtension,
     };
-<<<<<<< HEAD
-    use openvm_sha256_circuit::{Sha256Rv32Config, Sha256Rv32CpuBuilder};
-=======
     use openvm_sha256_circuit::{Sha256Rv32Builder, Sha256Rv32Config};
->>>>>>> 8ad15357
     use openvm_sha256_transpiler::Sha256TranspilerExtension;
     use openvm_stark_sdk::p3_baby_bear::BabyBear;
     use openvm_toolchain_tests::{build_example_program_at_path, get_programs_dir};
@@ -31,11 +27,7 @@
                 .with_extension(Rv32IoTranspilerExtension)
                 .with_extension(Sha256TranspilerExtension),
         )?;
-<<<<<<< HEAD
-        air_test(Sha256Rv32CpuBuilder, config, openvm_exe);
-=======
         air_test(Sha256Rv32Builder, config, openvm_exe);
->>>>>>> 8ad15357
         Ok(())
     }
 }