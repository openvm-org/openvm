--- conflicted
+++ resolved
@@ -3,11 +3,7 @@
     use eyre::Result;
     use openvm_circuit::utils::air_test;
     use openvm_instructions::exe::VmExe;
-<<<<<<< HEAD
-    use openvm_keccak256_circuit::{Keccak256Rv32Config, Keccak256Rv32CpuBuilder};
-=======
     use openvm_keccak256_circuit::{Keccak256Rv32Builder, Keccak256Rv32Config};
->>>>>>> 8ad15357
     use openvm_keccak256_transpiler::Keccak256TranspilerExtension;
     use openvm_rv32im_transpiler::{
         Rv32ITranspilerExtension, Rv32IoTranspilerExtension, Rv32MTranspilerExtension,
@@ -31,11 +27,7 @@
                 .with_extension(Rv32MTranspilerExtension)
                 .with_extension(Rv32IoTranspilerExtension),
         )?;
-<<<<<<< HEAD
-        air_test(Keccak256Rv32CpuBuilder, config, openvm_exe);
-=======
         air_test(Keccak256Rv32Builder, config, openvm_exe);
->>>>>>> 8ad15357
         Ok(())
     }
 }