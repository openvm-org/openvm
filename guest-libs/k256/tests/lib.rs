mod guest_tests {
    use ecdsa_config::EcdsaConfig;
    use eyre::Result;
    use openvm_algebra_transpiler::ModularTranspilerExtension;
<<<<<<< HEAD
    use openvm_circuit::{arch::instructions::exe::VmExe, utils::air_test};
    use openvm_ecc_circuit::{Rv32EccConfig, SECP256K1_CONFIG};
=======
    use openvm_circuit::{
        arch::instructions::exe::VmExe,
        utils::{air_test, test_system_config_with_continuations},
    };
    use openvm_ecc_circuit::{CurveConfig, Rv32WeierstrassConfig, SECP256K1_CONFIG};
>>>>>>> a6be3df1
    use openvm_ecc_transpiler::EccTranspilerExtension;
    use openvm_rv32im_transpiler::{
        Rv32ITranspilerExtension, Rv32IoTranspilerExtension, Rv32MTranspilerExtension,
    };
    use openvm_sha256_transpiler::Sha256TranspilerExtension;
    use openvm_stark_sdk::p3_baby_bear::BabyBear;
    use openvm_toolchain_tests::{build_example_program_at_path, get_programs_dir};
    use openvm_transpiler::{transpiler::Transpiler, FromElf};

    type F = BabyBear;

    #[cfg(test)]
    fn test_rv32weierstrass_config(curves: Vec<CurveConfig>) -> Rv32WeierstrassConfig {
        let mut config = Rv32WeierstrassConfig::new(curves);
        config.system = test_system_config_with_continuations();
        config
    }

    #[test]
    fn test_add() -> Result<()> {
<<<<<<< HEAD
        let config = Rv32EccConfig::new(vec![SECP256K1_CONFIG.clone()], vec![]);
=======
        let config = test_rv32weierstrass_config(vec![SECP256K1_CONFIG.clone()]);
>>>>>>> a6be3df1
        let elf =
            build_example_program_at_path(get_programs_dir!("tests/programs"), "add", &config)?;
        let openvm_exe = VmExe::from_elf(
            elf,
            Transpiler::<F>::default()
                .with_extension(Rv32ITranspilerExtension)
                .with_extension(Rv32MTranspilerExtension)
                .with_extension(Rv32IoTranspilerExtension)
                .with_extension(EccTranspilerExtension)
                .with_extension(ModularTranspilerExtension),
        )?;
        air_test(config, openvm_exe);
        Ok(())
    }

    #[test]
    fn test_mul() -> Result<()> {
<<<<<<< HEAD
        let config = Rv32EccConfig::new(vec![SECP256K1_CONFIG.clone()], vec![]);
=======
        let config = test_rv32weierstrass_config(vec![SECP256K1_CONFIG.clone()]);
>>>>>>> a6be3df1
        let elf =
            build_example_program_at_path(get_programs_dir!("tests/programs"), "mul", &config)?;
        let openvm_exe = VmExe::from_elf(
            elf,
            Transpiler::<F>::default()
                .with_extension(Rv32ITranspilerExtension)
                .with_extension(Rv32MTranspilerExtension)
                .with_extension(Rv32IoTranspilerExtension)
                .with_extension(EccTranspilerExtension)
                .with_extension(ModularTranspilerExtension),
        )?;
        air_test(config, openvm_exe);
        Ok(())
    }

    #[test]
    fn test_linear_combination() -> Result<()> {
<<<<<<< HEAD
        let config = Rv32EccConfig::new(vec![SECP256K1_CONFIG.clone()], vec![]);
=======
        let config = test_rv32weierstrass_config(vec![SECP256K1_CONFIG.clone()]);
>>>>>>> a6be3df1
        let elf = build_example_program_at_path(
            get_programs_dir!("tests/programs"),
            "linear_combination",
            &config,
        )?;
        let openvm_exe = VmExe::from_elf(
            elf,
            Transpiler::<F>::default()
                .with_extension(Rv32ITranspilerExtension)
                .with_extension(Rv32MTranspilerExtension)
                .with_extension(Rv32IoTranspilerExtension)
                .with_extension(EccTranspilerExtension)
                .with_extension(ModularTranspilerExtension),
        )?;
        air_test(config, openvm_exe);
        Ok(())
    }

    mod ecdsa_config {
        use eyre::Result;
        use openvm_algebra_circuit::{
            ModularExtension, ModularExtensionExecutor, ModularExtensionPeriphery,
        };
        use openvm_circuit::{
            arch::{InitFileGenerator, SystemConfig},
            derive::VmConfig,
            utils::test_system_config_with_continuations,
        };
        use openvm_ecc_circuit::{
            CurveConfig, EccExtension, EccExtensionExecutor, EccExtensionPeriphery, SwCurveCoeffs,
        };
        use openvm_rv32im_circuit::{
            Rv32I, Rv32IExecutor, Rv32IPeriphery, Rv32Io, Rv32IoExecutor, Rv32IoPeriphery, Rv32M,
            Rv32MExecutor, Rv32MPeriphery,
        };
        use openvm_sha256_circuit::{Sha256, Sha256Executor, Sha256Periphery};
        use openvm_stark_backend::p3_field::PrimeField32;
        use serde::{Deserialize, Serialize};

        #[derive(Clone, Debug, VmConfig, Serialize, Deserialize)]
        pub struct EcdsaConfig {
            #[system]
            pub system: SystemConfig,
            #[extension]
            pub base: Rv32I,
            #[extension]
            pub mul: Rv32M,
            #[extension]
            pub io: Rv32Io,
            #[extension]
            pub modular: ModularExtension,
            #[extension]
            pub ecc: EccExtension,
            #[extension]
            pub sha256: Sha256,
        }

        impl EcdsaConfig {
            pub fn new(curves: Vec<CurveConfig<SwCurveCoeffs>>) -> Self {
                let primes: Vec<_> = curves
                    .iter()
                    .flat_map(|c| [c.modulus.clone(), c.scalar.clone()])
                    .collect();
                Self {
                    system: test_system_config_with_continuations(),
                    base: Default::default(),
                    mul: Default::default(),
                    io: Default::default(),
                    modular: ModularExtension::new(primes),
                    ecc: EccExtension::new(curves, vec![]),
                    sha256: Default::default(),
                }
            }
        }

        impl InitFileGenerator for EcdsaConfig {
            fn generate_init_file_contents(&self) -> Option<String> {
                Some(format!(
                    "// This file is automatically generated by cargo openvm. Do not rename or edit.\n{}\n{}\n",
                    self.modular.generate_moduli_init(),
                    self.ecc.generate_ecc_init()
                ))
            }
        }
    }

    #[test]
    fn test_ecdsa() -> Result<()> {
        let config = EcdsaConfig::new(vec![SECP256K1_CONFIG.clone()]);

        let elf =
            build_example_program_at_path(get_programs_dir!("tests/programs"), "ecdsa", &config)?;
        let openvm_exe = VmExe::from_elf(
            elf,
            Transpiler::<F>::default()
                .with_extension(Rv32ITranspilerExtension)
                .with_extension(Rv32MTranspilerExtension)
                .with_extension(Rv32IoTranspilerExtension)
                .with_extension(EccTranspilerExtension)
                .with_extension(ModularTranspilerExtension)
                .with_extension(Sha256TranspilerExtension),
        )?;
        air_test(config, openvm_exe);
        Ok(())
    }

    #[test]
    fn test_scalar_sqrt() -> Result<()> {
<<<<<<< HEAD
        let config = Rv32EccConfig::new(vec![SECP256K1_CONFIG.clone()], vec![]);
=======
        let config = test_rv32weierstrass_config(vec![SECP256K1_CONFIG.clone()]);
>>>>>>> a6be3df1
        let elf = build_example_program_at_path(
            get_programs_dir!("tests/programs"),
            "scalar_sqrt",
            &config,
        )?;
        let openvm_exe = VmExe::from_elf(
            elf,
            Transpiler::<F>::default()
                .with_extension(Rv32ITranspilerExtension)
                .with_extension(Rv32MTranspilerExtension)
                .with_extension(Rv32IoTranspilerExtension)
                .with_extension(EccTranspilerExtension)
                .with_extension(ModularTranspilerExtension),
        )?;
        air_test(config, openvm_exe);
        Ok(())
    }
}

mod host_tests {
    use hex_literal::hex;
    use k256::{Scalar as Secp256k1Scalar, Secp256k1Coord, Secp256k1Point};
    use openvm_algebra_guest::IntMod;
    use openvm_ecc_guest::{msm, weierstrass::WeierstrassPoint, Group};

    #[test]
    fn test_host_secp256k1() {
        // Sample points got from https://asecuritysite.com/ecc/ecc_points2 and
        // https://learnmeabitcoin.com/technical/cryptography/elliptic-curve/#add
        let x1 = Secp256k1Coord::from_u32(1);
        let y1 = Secp256k1Coord::from_le_bytes_unchecked(&hex!(
            "EEA7767E580D75BC6FDD7F58D2A84C2614FB22586068DB63B346C6E60AF21842"
        ));
        let x2 = Secp256k1Coord::from_u32(2);
        let y2 = Secp256k1Coord::from_le_bytes_unchecked(&hex!(
            "D1A847A8F879E0AEE32544DA5BA0B3BD1703A1F52867A5601FF6454DD8180499"
        ));
        // This is the sum of (x1, y1) and (x2, y2).
        let x3 = Secp256k1Coord::from_le_bytes_unchecked(&hex!(
            "BE675E31F8AC8200CBCC6B10CECCD6EB93FB07D99BB9E7C99CC9245C862D3AF2"
        ));
        let y3 = Secp256k1Coord::from_le_bytes_unchecked(&hex!(
            "B44573B48FD3416DD256A8C0E1BAD03E88A78BF176778682589B9CB478FC1D79"
        ));
        // This is the double of (x2, y2).
        let x4 = Secp256k1Coord::from_le_bytes_unchecked(&hex!(
            "3BFFFFFF32333333333333333333333333333333333333333333333333333333"
        ));
        let y4 = Secp256k1Coord::from_le_bytes_unchecked(&hex!(
            "AC54ECC4254A4EDCAB10CC557A9811ED1EF7CB8AFDC64820C6803D2C5F481639"
        ));

        let mut p1 = Secp256k1Point::from_xy(x1, y1).unwrap();
        let mut p2 = Secp256k1Point::from_xy(x2, y2).unwrap();

        // Generic add can handle equal or unequal points.
        #[allow(clippy::op_ref)]
        let p3 = &p1 + &p2;
        if p3.x() != &x3 || p3.y() != &y3 {
            panic!();
        }
        #[allow(clippy::op_ref)]
        let p4 = &p2 + &p2;
        if p4.x() != &x4 || p4.y() != &y4 {
            panic!();
        }

        // Add assign and double assign
        p1 += &p2;
        if p1.x() != &x3 || p1.y() != &y3 {
            panic!();
        }
        p2.double_assign();
        if p2.x() != &x4 || p2.y() != &y4 {
            panic!();
        }

        // Ec Mul
        let p1 = Secp256k1Point::from_xy(x1, y1).unwrap();
        let scalar = Secp256k1Scalar::from_u32(12345678);
        // Calculated with https://learnmeabitcoin.com/technical/cryptography/elliptic-curve/#ec-multiply-tool
        let x5 = Secp256k1Coord::from_le_bytes_unchecked(&hex!(
            "194A93387F790803D972AF9C4A40CB89D106A36F58EE2F31DC48A41768216D6D"
        ));
        let y5 = Secp256k1Coord::from_le_bytes_unchecked(&hex!(
            "9E272F746DA7BED171E522610212B6AEEAAFDB2AD9F4B530B8E1B27293B19B2C"
        ));
        let result = msm(&[scalar], &[p1]);
        if result.x() != &x5 || result.y() != &y5 {
            panic!();
        }
    }
}<|MERGE_RESOLUTION|>--- conflicted
+++ resolved
@@ -2,16 +2,13 @@
     use ecdsa_config::EcdsaConfig;
     use eyre::Result;
     use openvm_algebra_transpiler::ModularTranspilerExtension;
-<<<<<<< HEAD
-    use openvm_circuit::{arch::instructions::exe::VmExe, utils::air_test};
-    use openvm_ecc_circuit::{Rv32EccConfig, SECP256K1_CONFIG};
-=======
     use openvm_circuit::{
         arch::instructions::exe::VmExe,
         utils::{air_test, test_system_config_with_continuations},
     };
-    use openvm_ecc_circuit::{CurveConfig, Rv32WeierstrassConfig, SECP256K1_CONFIG};
->>>>>>> a6be3df1
+    #[cfg(test)]
+    use openvm_ecc_circuit::SwCurveCoeffs;
+    use openvm_ecc_circuit::{CurveConfig, Rv32EccConfig, SECP256K1_CONFIG};
     use openvm_ecc_transpiler::EccTranspilerExtension;
     use openvm_rv32im_transpiler::{
         Rv32ITranspilerExtension, Rv32IoTranspilerExtension, Rv32MTranspilerExtension,
@@ -24,19 +21,15 @@
     type F = BabyBear;
 
     #[cfg(test)]
-    fn test_rv32weierstrass_config(curves: Vec<CurveConfig>) -> Rv32WeierstrassConfig {
-        let mut config = Rv32WeierstrassConfig::new(curves);
+    fn test_rv32ecc_config(sw_curves: Vec<CurveConfig<SwCurveCoeffs>>) -> Rv32EccConfig {
+        let mut config = Rv32EccConfig::new(sw_curves, vec![]);
         config.system = test_system_config_with_continuations();
         config
     }
 
     #[test]
     fn test_add() -> Result<()> {
-<<<<<<< HEAD
-        let config = Rv32EccConfig::new(vec![SECP256K1_CONFIG.clone()], vec![]);
-=======
-        let config = test_rv32weierstrass_config(vec![SECP256K1_CONFIG.clone()]);
->>>>>>> a6be3df1
+        let config = test_rv32ecc_config(vec![SECP256K1_CONFIG.clone()]);
         let elf =
             build_example_program_at_path(get_programs_dir!("tests/programs"), "add", &config)?;
         let openvm_exe = VmExe::from_elf(
@@ -54,11 +47,7 @@
 
     #[test]
     fn test_mul() -> Result<()> {
-<<<<<<< HEAD
-        let config = Rv32EccConfig::new(vec![SECP256K1_CONFIG.clone()], vec![]);
-=======
-        let config = test_rv32weierstrass_config(vec![SECP256K1_CONFIG.clone()]);
->>>>>>> a6be3df1
+        let config = test_rv32ecc_config(vec![SECP256K1_CONFIG.clone()]);
         let elf =
             build_example_program_at_path(get_programs_dir!("tests/programs"), "mul", &config)?;
         let openvm_exe = VmExe::from_elf(
@@ -76,11 +65,7 @@
 
     #[test]
     fn test_linear_combination() -> Result<()> {
-<<<<<<< HEAD
-        let config = Rv32EccConfig::new(vec![SECP256K1_CONFIG.clone()], vec![]);
-=======
-        let config = test_rv32weierstrass_config(vec![SECP256K1_CONFIG.clone()]);
->>>>>>> a6be3df1
+        let config = test_rv32ecc_config(vec![SECP256K1_CONFIG.clone()]);
         let elf = build_example_program_at_path(
             get_programs_dir!("tests/programs"),
             "linear_combination",
@@ -189,11 +174,7 @@
 
     #[test]
     fn test_scalar_sqrt() -> Result<()> {
-<<<<<<< HEAD
-        let config = Rv32EccConfig::new(vec![SECP256K1_CONFIG.clone()], vec![]);
-=======
-        let config = test_rv32weierstrass_config(vec![SECP256K1_CONFIG.clone()]);
->>>>>>> a6be3df1
+        let config = test_rv32ecc_config(vec![SECP256K1_CONFIG.clone()]);
         let elf = build_example_program_at_path(
             get_programs_dir!("tests/programs"),
             "scalar_sqrt",
