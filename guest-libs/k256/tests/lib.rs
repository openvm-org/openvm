--- conflicted
+++ resolved
@@ -4,17 +4,11 @@
     use openvm_algebra_transpiler::ModularTranspilerExtension;
     use openvm_circuit::{
         arch::instructions::exe::VmExe,
-<<<<<<< HEAD
-        utils::{air_test, test_system_config_with_continuations},
-    };
-    use openvm_ecc_circuit::{CurveConfig, Rv32WeierstrassConfig, SECP256K1_CONFIG};
-=======
         utils::{air_test, test_system_config},
     };
     use openvm_ecc_circuit::{
         CurveConfig, Rv32WeierstrassBuilder, Rv32WeierstrassConfig, SECP256K1_CONFIG,
     };
->>>>>>> 8141dacc
     use openvm_ecc_transpiler::EccTranspilerExtension;
     use openvm_rv32im_transpiler::{
         Rv32ITranspilerExtension, Rv32IoTranspilerExtension, Rv32MTranspilerExtension,
@@ -31,11 +25,7 @@
     #[cfg(test)]
     fn test_rv32weierstrass_config(curves: Vec<CurveConfig>) -> Rv32WeierstrassConfig {
         let mut config = Rv32WeierstrassConfig::new(curves);
-<<<<<<< HEAD
-        config.system = test_system_config_with_continuations();
-=======
         *config.as_mut() = test_system_config();
->>>>>>> 8141dacc
         config
     }
 
@@ -110,16 +100,7 @@
             CurveConfig, Rv32WeierstrassBuilder, Rv32WeierstrassConfig,
             Rv32WeierstrassConfigExecutor,
         };
-<<<<<<< HEAD
-        use openvm_rv32im_circuit::{
-            Rv32I, Rv32IExecutor, Rv32IPeriphery, Rv32Io, Rv32IoExecutor, Rv32IoPeriphery, Rv32M,
-            Rv32MExecutor, Rv32MPeriphery,
-        };
-        use openvm_sha2_circuit::{Sha2, Sha2Executor, Sha2Periphery};
-        use openvm_stark_backend::p3_field::PrimeField32;
-=======
-        use openvm_sha256_circuit::{Sha256, Sha256Executor, Sha256ProverExt};
->>>>>>> 8141dacc
+        use openvm_sha2_circuit::{Sha2, Sha2Executor, Sha2ProverExt};
         use serde::{Deserialize, Serialize};
         #[cfg(feature = "cuda")]
         use {
@@ -154,18 +135,8 @@
         impl EcdsaConfig {
             pub fn new(curves: Vec<CurveConfig>) -> Self {
                 Self {
-<<<<<<< HEAD
-                    system: test_system_config_with_continuations(),
-                    base: Default::default(),
-                    mul: Default::default(),
-                    io: Default::default(),
-                    modular: ModularExtension::new(primes),
-                    weierstrass: WeierstrassExtension::new(curves),
+                    weierstrass: Rv32WeierstrassConfig::new(curves),
                     sha2: Default::default(),
-=======
-                    weierstrass: Rv32WeierstrassConfig::new(curves),
-                    sha256: Default::default(),
->>>>>>> 8141dacc
                 }
             }
         }
@@ -209,8 +180,8 @@
                 )?;
                 let inventory = &mut chip_complex.inventory;
                 VmProverExtension::<E, _, _>::extend_prover(
-                    &Sha256ProverExt,
-                    &config.sha256,
+                    &Sha2ProverExt,
+                    &config.sha2,
                     inventory,
                 )?;
                 Ok(chip_complex)
@@ -244,8 +215,8 @@
                     )?;
                 let inventory = &mut chip_complex.inventory;
                 VmProverExtension::<GpuBabyBearPoseidon2Engine, _, _>::extend_prover(
-                    &Sha256ProverExt,
-                    &config.sha256,
+                    &Sha2ProverExt,
+                    &config.sha2,
                     inventory,
                 )?;
                 Ok(chip_complex)
