#![allow(non_snake_case)]

#[cfg(feature = "bn254")]
mod bn254 {
    use std::iter;

    use eyre::Result;
    use halo2curves_axiom::{
        bn256::{Fq12, Fq2, Fr, G1Affine, G2Affine},
        ff::Field,
    };
    use openvm_algebra_circuit::{Fp2Extension, Rv32ModularConfig};
    use openvm_algebra_transpiler::{Fp2TranspilerExtension, ModularTranspilerExtension};
    use openvm_circuit::utils::{
        air_test, air_test_impl, air_test_with_min_segments, test_system_config_with_continuations,
    };
<<<<<<< HEAD
    use openvm_ecc_circuit::{CurveConfig, EccExtension, Rv32EccConfig, SwCurveCoeffs};
=======
    use openvm_ecc_circuit::{
        CurveConfig, Rv32WeierstrassConfig, Rv32WeierstrassCpuBuilder, WeierstrassExtension,
    };
>>>>>>> 0c44b81a
    use openvm_ecc_guest::{
        algebra::{field::FieldExtension, IntMod},
        AffinePoint,
    };
    use openvm_ecc_transpiler::EccTranspilerExtension;
    use openvm_instructions::exe::VmExe;
    use openvm_pairing_circuit::{
        PairingCurve, PairingExtension, Rv32PairingConfig, Rv32PairingCpuBuilder,
    };
    use openvm_pairing_guest::{
        bn254::{BN254_COMPLEX_STRUCT_NAME, BN254_MODULUS},
        halo2curves_shims::bn254::Bn254,
        pairing::{EvaluatedLine, FinalExp, LineMulDType, MillerStep, MultiMillerLoop},
    };
    use openvm_pairing_transpiler::PairingTranspilerExtension;
    use openvm_rv32im_transpiler::{
        Rv32ITranspilerExtension, Rv32IoTranspilerExtension, Rv32MTranspilerExtension,
    };
    use openvm_stark_sdk::{
        config::{baby_bear_poseidon2::BabyBearPoseidon2Engine, FriParameters},
        openvm_stark_backend::p3_field::FieldAlgebra,
        p3_baby_bear::BabyBear,
    };
    use openvm_toolchain_tests::{build_example_program_at_path_with_features, get_programs_dir};
    use openvm_transpiler::{transpiler::Transpiler, FromElf};
    use rand::SeedableRng;

    type F = BabyBear;

    #[cfg(test)]
    pub fn get_testing_config() -> Rv32PairingConfig {
        let primes = [BN254_MODULUS.clone()];
        let complex_struct_names = [BN254_COMPLEX_STRUCT_NAME.to_string()];
        let primes_with_names = complex_struct_names
            .into_iter()
            .zip(primes.clone())
            .collect::<Vec<_>>();
        Rv32PairingConfig {
            modular: Rv32ModularConfig::new(primes.to_vec()),
            fp2: Fp2Extension::new(primes_with_names),
            ecc: EccExtension::new(vec![], vec![]),
            pairing: PairingExtension::new(vec![PairingCurve::Bn254]),
        }
    }

    #[cfg(test)]
<<<<<<< HEAD
    fn test_rv32ecc_config(sw_curves: Vec<CurveConfig<SwCurveCoeffs>>) -> Rv32EccConfig {
        let mut config = Rv32EccConfig::new(sw_curves, vec![]);
        config.system = test_system_config_with_continuations();
=======
    fn test_rv32weierstrass_config(curves: Vec<CurveConfig>) -> Rv32WeierstrassConfig {
        let mut config = Rv32WeierstrassConfig::new(curves);
        *config.as_mut() = test_system_config_with_continuations();
>>>>>>> 0c44b81a
        config
    }

    #[test]
    fn test_bn_ec() -> Result<()> {
        let curve = PairingCurve::Bn254.curve_config();
        let config = test_rv32ecc_config(vec![curve]);
        let elf = build_example_program_at_path_with_features(
            get_programs_dir!("tests/programs"),
            "bn_ec",
            ["bn254"],
            &config,
        )?;
        let openvm_exe = VmExe::from_elf(
            elf,
            Transpiler::<F>::default()
                .with_extension(Rv32ITranspilerExtension)
                .with_extension(Rv32MTranspilerExtension)
                .with_extension(Rv32IoTranspilerExtension)
                .with_extension(EccTranspilerExtension)
                .with_extension(ModularTranspilerExtension),
        )?;
        air_test(Rv32WeierstrassCpuBuilder, config, openvm_exe);
        Ok(())
    }

    #[test]
    fn test_bn254_fp12_mul() -> Result<()> {
        let config = get_testing_config();
        let elf = build_example_program_at_path_with_features(
            get_programs_dir!("tests/programs"),
            "fp12_mul",
            ["bn254"],
            &config,
        )?;
        let openvm_exe = VmExe::from_elf(
            elf,
            Transpiler::<F>::default()
                .with_extension(Rv32ITranspilerExtension)
                .with_extension(Rv32MTranspilerExtension)
                .with_extension(Rv32IoTranspilerExtension)
                .with_extension(PairingTranspilerExtension)
                .with_extension(ModularTranspilerExtension)
                .with_extension(Fp2TranspilerExtension),
        )?;

        let mut rng = rand::rngs::StdRng::seed_from_u64(2);
        let f0 = Fq12::random(&mut rng);
        let f1 = Fq12::random(&mut rng);
        let r = f0 * f1;

        let io = [f0, f1, r]
            .into_iter()
            .flat_map(|fp12| fp12.to_coeffs())
            .flat_map(|fp2| fp2.to_bytes())
            .map(F::from_canonical_u8)
            .collect::<Vec<_>>();

        air_test_with_min_segments(Rv32PairingCpuBuilder, config, openvm_exe, vec![io], 1);
        Ok(())
    }

    #[test]
    fn test_bn254_line_functions() -> Result<()> {
        let config = get_testing_config();
        let elf = build_example_program_at_path_with_features(
            get_programs_dir!("tests/programs"),
            "pairing_line",
            ["bn254"],
            &config,
        )?;
        let openvm_exe = VmExe::from_elf(
            elf,
            Transpiler::<F>::default()
                .with_extension(Rv32ITranspilerExtension)
                .with_extension(Rv32MTranspilerExtension)
                .with_extension(Rv32IoTranspilerExtension)
                .with_extension(PairingTranspilerExtension)
                .with_extension(ModularTranspilerExtension)
                .with_extension(Fp2TranspilerExtension),
        )?;

        let mut rng = rand::rngs::StdRng::seed_from_u64(2);
        let a = G2Affine::random(&mut rng);
        let b = G2Affine::random(&mut rng);
        let c = G2Affine::random(&mut rng);

        let f = Fq12::random(&mut rng);
        let l0 = EvaluatedLine::<Fq2> { b: a.x, c: a.y };
        let l1 = EvaluatedLine::<Fq2> { b: b.x, c: b.y };

        // Test mul_013_by_013
        let r0 = Bn254::mul_013_by_013(&l0, &l1);
        let io0 = [l0, l1]
            .into_iter()
            .flat_map(|fp2| fp2.into_iter())
            .chain(r0)
            .flat_map(|fp2| fp2.to_coeffs())
            .flat_map(|fp| fp.to_bytes())
            .map(F::from_canonical_u8)
            .collect::<Vec<_>>();

        // Test mul_by_01234
        let x = [c.x, c.y, b.x, b.y, a.x];
        let r1 = Bn254::mul_by_01234(&f, &x);
        let io1 = iter::empty()
            .chain(f.to_coeffs())
            .chain(x)
            .chain(r1.to_coeffs())
            .flat_map(|fp2| fp2.to_coeffs())
            .flat_map(|fp| fp.to_bytes())
            .map(F::from_canonical_u8)
            .collect::<Vec<_>>();

        let io_all = io0.into_iter().chain(io1).collect::<Vec<_>>();

        air_test_with_min_segments(Rv32PairingCpuBuilder, config, openvm_exe, vec![io_all], 1);
        Ok(())
    }

    #[test]
    fn test_bn254_miller_step() -> Result<()> {
        let config = get_testing_config();
        let elf = build_example_program_at_path_with_features(
            get_programs_dir!("tests/programs"),
            "pairing_miller_step",
            ["bn254"],
            &config,
        )?;
        let openvm_exe = VmExe::from_elf(
            elf,
            Transpiler::<F>::default()
                .with_extension(Rv32ITranspilerExtension)
                .with_extension(Rv32MTranspilerExtension)
                .with_extension(Rv32IoTranspilerExtension)
                .with_extension(PairingTranspilerExtension)
                .with_extension(ModularTranspilerExtension)
                .with_extension(Fp2TranspilerExtension),
        )?;

        let mut rng = rand::rngs::StdRng::seed_from_u64(20);
        let S = G2Affine::random(&mut rng);
        let Q = G2Affine::random(&mut rng);

        let s = AffinePoint::new(S.x, S.y);
        let q = AffinePoint::new(Q.x, Q.y);

        // Test miller_double_step
        let (pt, l) = Bn254::miller_double_step(&s);
        let io0 = [s.x, s.y, pt.x, pt.y, l.b, l.c]
            .into_iter()
            .flat_map(|fp| fp.to_bytes())
            .map(F::from_canonical_u8)
            .collect::<Vec<_>>();

        // Test miller_double_and_add_step
        let (pt, l0, l1) = Bn254::miller_double_and_add_step(&s, &q);
        let io1 = [s.x, s.y, q.x, q.y, pt.x, pt.y, l0.b, l0.c, l1.b, l1.c]
            .into_iter()
            .flat_map(|fp| fp.to_bytes())
            .map(F::from_canonical_u8)
            .collect::<Vec<_>>();

        let io_all = io0.into_iter().chain(io1).collect::<Vec<_>>();

        air_test_with_min_segments(Rv32PairingCpuBuilder, config, openvm_exe, vec![io_all], 1);
        Ok(())
    }

    #[test]
    fn test_bn254_miller_loop() -> Result<()> {
        let config = get_testing_config();
        let elf = build_example_program_at_path_with_features(
            get_programs_dir!("tests/programs"),
            "pairing_miller_loop",
            ["bn254"],
            &config,
        )?;
        let openvm_exe = VmExe::from_elf(
            elf,
            Transpiler::<F>::default()
                .with_extension(Rv32ITranspilerExtension)
                .with_extension(Rv32MTranspilerExtension)
                .with_extension(Rv32IoTranspilerExtension)
                .with_extension(PairingTranspilerExtension)
                .with_extension(ModularTranspilerExtension)
                .with_extension(Fp2TranspilerExtension),
        )?;

        let S = G1Affine::generator();
        let Q = G2Affine::generator();

        let mut S_mul = [S * Fr::from(1), S * Fr::from(2)];
        S_mul[1].y = -S_mul[1].y;
        let Q_mul = [Q * Fr::from(2), Q * Fr::from(1)];

        let s = S_mul.map(|s| AffinePoint::new(s.x, s.y));
        let q = Q_mul.map(|p| AffinePoint::new(p.x, p.y));

        // Test miller_loop
        let f = Bn254::multi_miller_loop(&s, &q);
        let io0 = s
            .into_iter()
            .flat_map(|pt| [pt.x, pt.y].into_iter().flat_map(|fp| fp.to_bytes()))
            .map(F::from_canonical_u8)
            .collect::<Vec<_>>();

        let io1 = q
            .into_iter()
            .flat_map(|pt| [pt.x, pt.y].into_iter())
            .chain(f.to_coeffs())
            .flat_map(|fp2| fp2.to_coeffs())
            .flat_map(|fp| fp.to_bytes())
            .map(F::from_canonical_u8)
            .collect::<Vec<_>>();

        let io_all = io0.into_iter().chain(io1).collect::<Vec<_>>();

        air_test_with_min_segments(Rv32PairingCpuBuilder, config, openvm_exe, vec![io_all], 1);
        Ok(())
    }

    #[test]
    fn test_bn254_pairing_check() -> Result<()> {
        let config = get_testing_config();
        let elf = build_example_program_at_path_with_features(
            get_programs_dir!("tests/programs"),
            "pairing_check",
            ["bn254"],
            &config,
        )?;
        let openvm_exe = VmExe::from_elf(
            elf,
            Transpiler::<F>::default()
                .with_extension(Rv32ITranspilerExtension)
                .with_extension(Rv32MTranspilerExtension)
                .with_extension(Rv32IoTranspilerExtension)
                .with_extension(PairingTranspilerExtension)
                .with_extension(ModularTranspilerExtension)
                .with_extension(Fp2TranspilerExtension),
        )?;

        let S = G1Affine::generator();
        let Q = G2Affine::generator();

        let mut S_mul = [
            G1Affine::from(S * Fr::from(1)),
            G1Affine::from(S * Fr::from(2)),
        ];
        S_mul[1].y = -S_mul[1].y;
        let Q_mul = [
            G2Affine::from(Q * Fr::from(2)),
            G2Affine::from(Q * Fr::from(1)),
        ];

        let s = S_mul.map(|s| AffinePoint::new(s.x, s.y));
        let q = Q_mul.map(|p| AffinePoint::new(p.x, p.y));

        // Gather inputs
        let io0 = s
            .into_iter()
            .flat_map(|pt| [pt.x, pt.y].into_iter().flat_map(|fp| fp.to_bytes()))
            .map(F::from_canonical_u8)
            .collect::<Vec<_>>();

        let io1 = q
            .into_iter()
            .flat_map(|pt| [pt.x, pt.y].into_iter())
            .flat_map(|fp2| fp2.to_coeffs())
            .flat_map(|fp| fp.to_bytes())
            .map(F::from_canonical_u8)
            .collect::<Vec<_>>();

        let io_all = io0.into_iter().chain(io1).collect::<Vec<_>>();

        air_test_with_min_segments(Rv32PairingCpuBuilder, config, openvm_exe, vec![io_all], 1);
        Ok(())
    }

    #[test]
    fn test_bn254_pairing_check_fallback() -> Result<()> {
        let config = get_testing_config();
        let elf = build_example_program_at_path_with_features(
            get_programs_dir!("tests/programs"),
            "pairing_check_fallback",
            ["bn254"],
            &config,
        )?;
        let openvm_exe = VmExe::from_elf(
            elf,
            Transpiler::<F>::default()
                .with_extension(Rv32ITranspilerExtension)
                .with_extension(Rv32MTranspilerExtension)
                .with_extension(Rv32IoTranspilerExtension)
                .with_extension(PairingTranspilerExtension)
                .with_extension(ModularTranspilerExtension)
                .with_extension(Fp2TranspilerExtension),
        )?;

        let S = G1Affine::generator();
        let Q = G2Affine::generator();

        let mut S_mul = [
            G1Affine::from(S * Fr::from(1)),
            G1Affine::from(S * Fr::from(2)),
        ];
        S_mul[1].y = -S_mul[1].y;
        let Q_mul = [
            G2Affine::from(Q * Fr::from(2)),
            G2Affine::from(Q * Fr::from(1)),
        ];

        let s = S_mul.map(|s| AffinePoint::new(s.x, s.y));
        let q = Q_mul.map(|p| AffinePoint::new(p.x, p.y));

        // Gather inputs
        let io0 = s
            .into_iter()
            .flat_map(|pt| [pt.x, pt.y].into_iter().flat_map(|fp| fp.to_bytes()))
            .map(F::from_canonical_u8)
            .collect::<Vec<_>>();

        let io1 = q
            .into_iter()
            .flat_map(|pt| [pt.x, pt.y].into_iter())
            .flat_map(|fp2| fp2.to_coeffs())
            .flat_map(|fp| fp.to_bytes())
            .map(F::from_canonical_u8)
            .collect::<Vec<_>>();

        let io_all = io0.into_iter().chain(io1).collect::<Vec<_>>();
        // Don't run debugger because it's slow
        air_test_impl::<BabyBearPoseidon2Engine, _>(
            FriParameters::new_for_testing(1),
            Rv32PairingCpuBuilder,
            get_testing_config(),
            openvm_exe,
            vec![io_all],
            1,
            false,
        )?;
        Ok(())
    }

    #[test]
    fn test_bn254_final_exp_hint() -> Result<()> {
        let config = get_testing_config();
        let elf = build_example_program_at_path_with_features(
            get_programs_dir!("tests/programs"),
            "bn_final_exp_hint",
            ["bn254"],
            &config,
        )?;
        let openvm_exe = VmExe::from_elf(
            elf,
            Transpiler::<F>::default()
                .with_extension(Rv32ITranspilerExtension)
                .with_extension(Rv32MTranspilerExtension)
                .with_extension(Rv32IoTranspilerExtension)
                .with_extension(PairingTranspilerExtension)
                .with_extension(ModularTranspilerExtension)
                .with_extension(Fp2TranspilerExtension),
        )?;

        let P = G1Affine::generator();
        let Q = G2Affine::generator();
        let ps = vec![AffinePoint::new(P.x, P.y), AffinePoint::new(P.x, -P.y)];
        let qs = vec![AffinePoint::new(Q.x, Q.y), AffinePoint::new(Q.x, Q.y)];
        let f = Bn254::multi_miller_loop(&ps, &qs);
        let (c, s) = Bn254::final_exp_hint(&f);
        let ps = ps
            .into_iter()
            .map(|pt| {
                let [x, y] = [pt.x, pt.y]
                    .map(|x| openvm_pairing::bn254::Fp::from_le_bytes_unchecked(&x.to_bytes()));
                AffinePoint::new(x, y)
            })
            .collect::<Vec<_>>();
        let qs = qs
            .into_iter()
            .map(|pt| {
                let [x, y] =
                    [pt.x, pt.y].map(|x| openvm_pairing::bn254::Fp2::from_bytes(&x.to_bytes()));
                AffinePoint::new(x, y)
            })
            .collect::<Vec<_>>();
        let [c, s] = [c, s].map(|x| openvm_pairing::bn254::Fp12::from_bytes(&x.to_bytes()));
        let io = (ps, qs, (c, s));
        let io = openvm::serde::to_vec(&io).unwrap();
        let io = io
            .into_iter()
            .flat_map(|w| w.to_le_bytes())
            .map(F::from_canonical_u8)
            .collect();
        air_test_with_min_segments(Rv32PairingCpuBuilder, config, openvm_exe, vec![io], 1);
        Ok(())
    }
}

#[cfg(feature = "bls12_381")]
mod bls12_381 {
    use eyre::Result;
    use halo2curves_axiom::{
        bls12_381::{Fq12, Fq2, Fr, G1Affine, G2Affine},
        ff::Field,
    };
    use num_bigint::BigUint;
    use num_traits::{self, FromPrimitive};
    use openvm_algebra_circuit::{Fp2Extension, Rv32ModularConfig};
    use openvm_algebra_transpiler::{Fp2TranspilerExtension, ModularTranspilerExtension};
    use openvm_circuit::{
        arch::instructions::exe::VmExe,
        utils::{
            air_test, air_test_impl, air_test_with_min_segments,
            test_system_config_with_continuations,
        },
    };
<<<<<<< HEAD
    use openvm_ecc_circuit::{CurveConfig, EccExtension, Rv32EccConfig, SwCurveCoeffs};
=======
    use openvm_ecc_circuit::{
        CurveConfig, Rv32WeierstrassConfig, Rv32WeierstrassCpuBuilder, WeierstrassExtension,
    };
>>>>>>> 0c44b81a
    use openvm_ecc_guest::{
        algebra::{field::FieldExtension, IntMod},
        AffinePoint,
    };
    use openvm_ecc_transpiler::EccTranspilerExtension;
    use openvm_pairing_circuit::{
        PairingCurve, PairingExtension, Rv32PairingConfig, Rv32PairingCpuBuilder,
    };
    use openvm_pairing_guest::{
        bls12_381::{
            BLS12_381_COMPLEX_STRUCT_NAME, BLS12_381_ECC_STRUCT_NAME, BLS12_381_MODULUS,
            BLS12_381_ORDER,
        },
        halo2curves_shims::bls12_381::Bls12_381,
        pairing::{EvaluatedLine, FinalExp, LineMulMType, MillerStep, MultiMillerLoop},
    };
    use openvm_pairing_transpiler::PairingTranspilerExtension;
    use openvm_rv32im_transpiler::{
        Rv32ITranspilerExtension, Rv32IoTranspilerExtension, Rv32MTranspilerExtension,
    };
    use openvm_stark_sdk::{
        config::{baby_bear_poseidon2::BabyBearPoseidon2Engine, FriParameters},
        openvm_stark_backend::p3_field::FieldAlgebra,
        p3_baby_bear::BabyBear,
    };
    use openvm_toolchain_tests::{build_example_program_at_path_with_features, get_programs_dir};
    use openvm_transpiler::{transpiler::Transpiler, FromElf};
    use rand::SeedableRng;

    type F = BabyBear;

    #[cfg(test)]
    pub fn get_testing_config() -> Rv32PairingConfig {
        let primes = [BLS12_381_MODULUS.clone()];
        let complex_struct_names = [BLS12_381_COMPLEX_STRUCT_NAME.to_string()];
        let primes_with_names = complex_struct_names
            .into_iter()
            .zip(primes.clone())
            .collect::<Vec<_>>();
        Rv32PairingConfig {
            modular: Rv32ModularConfig::new(primes.to_vec()),
            fp2: Fp2Extension::new(primes_with_names),
            ecc: EccExtension::new(vec![], vec![]),
            pairing: PairingExtension::new(vec![PairingCurve::Bls12_381]),
        }
    }

    #[cfg(test)]
<<<<<<< HEAD
    fn test_rv32ecc_config(sw_curves: Vec<CurveConfig<SwCurveCoeffs>>) -> Rv32EccConfig {
        let mut config = Rv32EccConfig::new(sw_curves, vec![]);
        config.system = test_system_config_with_continuations();
=======
    fn test_rv32weierstrass_config(curves: Vec<CurveConfig>) -> Rv32WeierstrassConfig {
        let mut config = Rv32WeierstrassConfig::new(curves);
        *config.as_mut() = test_system_config_with_continuations();
>>>>>>> 0c44b81a
        config
    }

    #[test]
    fn test_bls_ec() -> Result<()> {
        let curve = CurveConfig {
            struct_name: BLS12_381_ECC_STRUCT_NAME.to_string(),
            modulus: BLS12_381_MODULUS.clone(),
            scalar: BLS12_381_ORDER.clone(),
            coeffs: SwCurveCoeffs {
                a: BigUint::ZERO,
                b: BigUint::from_u8(4).unwrap(),
            },
        };
        let config = test_rv32ecc_config(vec![curve]);
        let elf = build_example_program_at_path_with_features(
            get_programs_dir!("tests/programs"),
            "bls_ec",
            ["bls12_381"],
            &config,
        )?;
        let openvm_exe = VmExe::from_elf(
            elf,
            Transpiler::<F>::default()
                .with_extension(Rv32ITranspilerExtension)
                .with_extension(Rv32MTranspilerExtension)
                .with_extension(Rv32IoTranspilerExtension)
                .with_extension(EccTranspilerExtension)
                .with_extension(ModularTranspilerExtension),
        )?;
        air_test(Rv32WeierstrassCpuBuilder, config, openvm_exe);
        Ok(())
    }

    #[test]
    fn test_bls12_381_fp12_mul() -> Result<()> {
        let config = get_testing_config();
        let elf = build_example_program_at_path_with_features(
            get_programs_dir!("tests/programs"),
            "fp12_mul",
            ["bls12_381"],
            &config,
        )?;
        let openvm_exe = VmExe::from_elf(
            elf,
            Transpiler::<F>::default()
                .with_extension(Rv32ITranspilerExtension)
                .with_extension(Rv32MTranspilerExtension)
                .with_extension(Rv32IoTranspilerExtension)
                .with_extension(PairingTranspilerExtension)
                .with_extension(ModularTranspilerExtension)
                .with_extension(Fp2TranspilerExtension),
        )?;

        let mut rng = rand::rngs::StdRng::seed_from_u64(50);
        let f0 = Fq12::random(&mut rng);
        let f1 = Fq12::random(&mut rng);
        let r = f0 * f1;

        let io = [f0, f1, r]
            .into_iter()
            .flat_map(|fp12| fp12.to_coeffs())
            .flat_map(|fp2| fp2.to_bytes())
            .map(F::from_canonical_u8)
            .collect::<Vec<_>>();

        air_test_with_min_segments(Rv32PairingCpuBuilder, config, openvm_exe, vec![io], 1);
        Ok(())
    }

    #[test]
    fn test_bls12_381_line_functions() -> Result<()> {
        let config = get_testing_config();
        let elf = build_example_program_at_path_with_features(
            get_programs_dir!("tests/programs"),
            "pairing_line",
            ["bls12_381"],
            &config,
        )?;
        let openvm_exe = VmExe::from_elf(
            elf,
            Transpiler::<F>::default()
                .with_extension(Rv32ITranspilerExtension)
                .with_extension(Rv32MTranspilerExtension)
                .with_extension(Rv32IoTranspilerExtension)
                .with_extension(PairingTranspilerExtension)
                .with_extension(ModularTranspilerExtension)
                .with_extension(Fp2TranspilerExtension),
        )?;

        let mut rng = rand::rngs::StdRng::seed_from_u64(5);
        let a = G2Affine::random(&mut rng);
        let b = G2Affine::random(&mut rng);
        let c = G2Affine::random(&mut rng);

        let f = Fq12::random(&mut rng);
        let l0 = EvaluatedLine::<Fq2> { b: a.x, c: a.y };
        let l1 = EvaluatedLine::<Fq2> { b: b.x, c: b.y };

        // Test mul_023_by_023
        let r0 = Bls12_381::mul_023_by_023(&l0, &l1);
        let io0 = [l0, l1]
            .into_iter()
            .flat_map(|fp2| fp2.into_iter())
            .chain(r0)
            .flat_map(|fp2| fp2.to_coeffs())
            .flat_map(|fp| fp.to_bytes())
            .map(F::from_canonical_u8)
            .collect::<Vec<_>>();

        // Test mul_by_02345
        let x = [c.x, c.y, b.x, b.y, a.x];
        let r1 = Bls12_381::mul_by_02345(&f, &x);
        let io1 = f
            .to_coeffs()
            .into_iter()
            .chain(x)
            .chain(r1.to_coeffs())
            .flat_map(|fp2| fp2.to_coeffs())
            .flat_map(|fp| fp.to_bytes())
            .map(F::from_canonical_u8)
            .collect::<Vec<_>>();

        let io_all = io0.into_iter().chain(io1).collect::<Vec<_>>();

        air_test_with_min_segments(Rv32PairingCpuBuilder, config, openvm_exe, vec![io_all], 1);
        Ok(())
    }

    #[test]
    fn test_bls12_381_miller_step() -> Result<()> {
        let config = get_testing_config();
        let elf = build_example_program_at_path_with_features(
            get_programs_dir!("tests/programs"),
            "pairing_miller_step",
            ["bls12_381"],
            &config,
        )?;
        let openvm_exe = VmExe::from_elf(
            elf,
            Transpiler::<F>::default()
                .with_extension(Rv32ITranspilerExtension)
                .with_extension(Rv32MTranspilerExtension)
                .with_extension(Rv32IoTranspilerExtension)
                .with_extension(PairingTranspilerExtension)
                .with_extension(ModularTranspilerExtension)
                .with_extension(Fp2TranspilerExtension),
        )?;

        let mut rng = rand::rngs::StdRng::seed_from_u64(88);
        let S = G2Affine::random(&mut rng);
        let Q = G2Affine::random(&mut rng);

        let s = AffinePoint::new(S.x, S.y);
        let q = AffinePoint::new(Q.x, Q.y);

        // Test miller_double_step
        let (pt, l) = Bls12_381::miller_double_step(&s);
        let io0 = [s.x, s.y, pt.x, pt.y, l.b, l.c]
            .into_iter()
            .flat_map(|fp| fp.to_bytes())
            .map(F::from_canonical_u8)
            .collect::<Vec<_>>();

        // Test miller_double_and_add_step
        let (pt, l0, l1) = Bls12_381::miller_double_and_add_step(&s, &q);
        let io1 = [s.x, s.y, q.x, q.y, pt.x, pt.y, l0.b, l0.c, l1.b, l1.c]
            .into_iter()
            .flat_map(|fp| fp.to_bytes())
            .map(F::from_canonical_u8)
            .collect::<Vec<_>>();

        let io_all = io0.into_iter().chain(io1).collect::<Vec<_>>();

        air_test_with_min_segments(Rv32PairingCpuBuilder, config, openvm_exe, vec![io_all], 1);
        Ok(())
    }

    #[test]
    fn test_bls12_381_miller_loop() -> Result<()> {
        let config = get_testing_config();
        let elf = build_example_program_at_path_with_features(
            get_programs_dir!("tests/programs"),
            "pairing_miller_loop",
            ["bls12_381"],
            &config,
        )?;
        let openvm_exe = VmExe::from_elf(
            elf,
            Transpiler::<F>::default()
                .with_extension(Rv32ITranspilerExtension)
                .with_extension(Rv32MTranspilerExtension)
                .with_extension(Rv32IoTranspilerExtension)
                .with_extension(PairingTranspilerExtension)
                .with_extension(ModularTranspilerExtension)
                .with_extension(Fp2TranspilerExtension),
        )?;

        let S = G1Affine::generator();
        let Q = G2Affine::generator();

        let mut S_mul = [
            G1Affine::from(S * Fr::from(1)),
            G1Affine::from(S * Fr::from(2)),
        ];
        S_mul[1].y = -S_mul[1].y;
        let Q_mul = [
            G2Affine::from(Q * Fr::from(2)),
            G2Affine::from(Q * Fr::from(1)),
        ];

        let s = S_mul.map(|s| AffinePoint::new(s.x, s.y));
        let q = Q_mul.map(|p| AffinePoint::new(p.x, p.y));

        // Test miller_loop
        let f = Bls12_381::multi_miller_loop(&s, &q);
        let io0 = s
            .into_iter()
            .flat_map(|pt| [pt.x, pt.y].into_iter().flat_map(|fp| fp.to_bytes()))
            .map(F::from_canonical_u8)
            .collect::<Vec<_>>();

        let io1 = q
            .into_iter()
            .flat_map(|pt| [pt.x, pt.y].into_iter())
            .chain(f.to_coeffs())
            .flat_map(|fp2| fp2.to_coeffs())
            .flat_map(|fp| fp.to_bytes())
            .map(F::from_canonical_u8)
            .collect::<Vec<_>>();

        let io_all = io0.into_iter().chain(io1).collect::<Vec<_>>();

        air_test_with_min_segments(Rv32PairingCpuBuilder, config, openvm_exe, vec![io_all], 1);
        Ok(())
    }

    #[test]
    fn test_bls12_381_pairing_check() -> Result<()> {
        let config = get_testing_config();
        let elf = build_example_program_at_path_with_features(
            get_programs_dir!("tests/programs"),
            "pairing_check",
            ["bls12_381"],
            &config,
        )?;
        let openvm_exe = VmExe::from_elf(
            elf,
            Transpiler::<F>::default()
                .with_extension(Rv32ITranspilerExtension)
                .with_extension(Rv32MTranspilerExtension)
                .with_extension(Rv32IoTranspilerExtension)
                .with_extension(PairingTranspilerExtension)
                .with_extension(ModularTranspilerExtension)
                .with_extension(Fp2TranspilerExtension),
        )?;

        let S = G1Affine::generator();
        let Q = G2Affine::generator();

        let mut S_mul = [
            G1Affine::from(S * Fr::from(1)),
            G1Affine::from(S * Fr::from(2)),
        ];
        S_mul[1].y = -S_mul[1].y;
        let Q_mul = [
            G2Affine::from(Q * Fr::from(2)),
            G2Affine::from(Q * Fr::from(1)),
        ];
        let s = S_mul.map(|s| AffinePoint::new(s.x, s.y));
        let q = Q_mul.map(|p| AffinePoint::new(p.x, p.y));

        // Gather inputs
        let io0 = s
            .into_iter()
            .flat_map(|pt| [pt.x, pt.y].into_iter().flat_map(|fp| fp.to_bytes()))
            .map(F::from_canonical_u8)
            .collect::<Vec<_>>();

        let io1 = q
            .into_iter()
            .flat_map(|pt| [pt.x, pt.y].into_iter())
            .flat_map(|fp2| fp2.to_coeffs())
            .flat_map(|fp| fp.to_bytes())
            .map(F::from_canonical_u8)
            .collect::<Vec<_>>();

        let io_all = io0.into_iter().chain(io1).collect::<Vec<_>>();

        air_test_with_min_segments(Rv32PairingCpuBuilder, config, openvm_exe, vec![io_all], 1);
        Ok(())
    }

    #[ignore]
    #[test]
    fn test_bls12_381_pairing_check_fallback() -> Result<()> {
        let config = get_testing_config();
        let elf = build_example_program_at_path_with_features(
            get_programs_dir!("tests/programs"),
            "pairing_check_fallback",
            ["bls12_381"],
            &config,
        )?;
        let openvm_exe = VmExe::from_elf(
            elf,
            Transpiler::<F>::default()
                .with_extension(Rv32ITranspilerExtension)
                .with_extension(Rv32MTranspilerExtension)
                .with_extension(Rv32IoTranspilerExtension)
                .with_extension(PairingTranspilerExtension)
                .with_extension(ModularTranspilerExtension)
                .with_extension(Fp2TranspilerExtension),
        )?;

        let S = G1Affine::generator();
        let Q = G2Affine::generator();

        let mut S_mul = [
            G1Affine::from(S * Fr::from(1)),
            G1Affine::from(S * Fr::from(2)),
        ];
        S_mul[1].y = -S_mul[1].y;
        let Q_mul = [
            G2Affine::from(Q * Fr::from(2)),
            G2Affine::from(Q * Fr::from(1)),
        ];
        let s = S_mul.map(|s| AffinePoint::new(s.x, s.y));
        let q = Q_mul.map(|p| AffinePoint::new(p.x, p.y));

        // Gather inputs
        let io0 = s
            .into_iter()
            .flat_map(|pt| [pt.x, pt.y].into_iter().flat_map(|fp| fp.to_bytes()))
            .map(F::from_canonical_u8)
            .collect::<Vec<_>>();

        let io1 = q
            .into_iter()
            .flat_map(|pt| [pt.x, pt.y].into_iter())
            .flat_map(|fp2| fp2.to_coeffs())
            .flat_map(|fp| fp.to_bytes())
            .map(F::from_canonical_u8)
            .collect::<Vec<_>>();

        let io_all = io0.into_iter().chain(io1).collect::<Vec<_>>();
        // Don't run debugger because it's slow
        air_test_impl::<BabyBearPoseidon2Engine, _>(
            FriParameters::new_for_testing(1),
            Rv32PairingCpuBuilder,
            get_testing_config(),
            openvm_exe,
            vec![io_all],
            1,
            false,
        )?;
        Ok(())
    }

    #[test]
    fn test_bls12_381_final_exp_hint() -> Result<()> {
        let config = get_testing_config();
        let elf = build_example_program_at_path_with_features(
            get_programs_dir!("tests/programs"),
            "bls_final_exp_hint",
            ["bls12_381"],
            &config,
        )?;
        let openvm_exe = VmExe::from_elf(
            elf,
            Transpiler::<F>::default()
                .with_extension(Rv32ITranspilerExtension)
                .with_extension(Rv32MTranspilerExtension)
                .with_extension(Rv32IoTranspilerExtension)
                .with_extension(PairingTranspilerExtension)
                .with_extension(ModularTranspilerExtension)
                .with_extension(Fp2TranspilerExtension),
        )?;

        let P = G1Affine::generator();
        let Q = G2Affine::generator();
        let ps = vec![AffinePoint::new(P.x, P.y), AffinePoint::new(P.x, -P.y)];
        let qs = vec![AffinePoint::new(Q.x, Q.y), AffinePoint::new(Q.x, Q.y)];
        let f = Bls12_381::multi_miller_loop(&ps, &qs);
        let (c, s) = Bls12_381::final_exp_hint(&f);
        let ps = ps
            .into_iter()
            .map(|pt| {
                let [x, y] = [pt.x, pt.y]
                    .map(|x| openvm_pairing::bls12_381::Fp::from_le_bytes_unchecked(&x.to_bytes()));
                AffinePoint::new(x, y)
            })
            .collect::<Vec<_>>();
        let qs = qs
            .into_iter()
            .map(|pt| {
                let [x, y] =
                    [pt.x, pt.y].map(|x| openvm_pairing::bls12_381::Fp2::from_bytes(&x.to_bytes()));
                AffinePoint::new(x, y)
            })
            .collect::<Vec<_>>();
        let [c, s] = [c, s].map(|x| openvm_pairing::bls12_381::Fp12::from_bytes(&x.to_bytes()));
        let io = (ps, qs, (c, s));
        let io = openvm::serde::to_vec(&io).unwrap();
        let io = io
            .into_iter()
            .flat_map(|w| w.to_le_bytes())
            .map(F::from_canonical_u8)
            .collect();
        air_test_with_min_segments(Rv32PairingCpuBuilder, config, openvm_exe, vec![io], 1);
        Ok(())
    }
}<|MERGE_RESOLUTION|>--- conflicted
+++ resolved
@@ -14,13 +14,9 @@
     use openvm_circuit::utils::{
         air_test, air_test_impl, air_test_with_min_segments, test_system_config_with_continuations,
     };
-<<<<<<< HEAD
-    use openvm_ecc_circuit::{CurveConfig, EccExtension, Rv32EccConfig, SwCurveCoeffs};
-=======
     use openvm_ecc_circuit::{
-        CurveConfig, Rv32WeierstrassConfig, Rv32WeierstrassCpuBuilder, WeierstrassExtension,
-    };
->>>>>>> 0c44b81a
+        CurveConfig, EccExtension, Rv32EccConfig, Rv32EccCpuBuilder, SwCurveCoeffs,
+    };
     use openvm_ecc_guest::{
         algebra::{field::FieldExtension, IntMod},
         AffinePoint,
@@ -67,15 +63,11 @@
     }
 
     #[cfg(test)]
-<<<<<<< HEAD
     fn test_rv32ecc_config(sw_curves: Vec<CurveConfig<SwCurveCoeffs>>) -> Rv32EccConfig {
+        use openvm_ecc_circuit::Rv32EccConfig;
+
         let mut config = Rv32EccConfig::new(sw_curves, vec![]);
-        config.system = test_system_config_with_continuations();
-=======
-    fn test_rv32weierstrass_config(curves: Vec<CurveConfig>) -> Rv32WeierstrassConfig {
-        let mut config = Rv32WeierstrassConfig::new(curves);
         *config.as_mut() = test_system_config_with_continuations();
->>>>>>> 0c44b81a
         config
     }
 
@@ -98,7 +90,7 @@
                 .with_extension(EccTranspilerExtension)
                 .with_extension(ModularTranspilerExtension),
         )?;
-        air_test(Rv32WeierstrassCpuBuilder, config, openvm_exe);
+        air_test(Rv32EccCpuBuilder, config, openvm_exe);
         Ok(())
     }
 
@@ -493,13 +485,7 @@
             test_system_config_with_continuations,
         },
     };
-<<<<<<< HEAD
-    use openvm_ecc_circuit::{CurveConfig, EccExtension, Rv32EccConfig, SwCurveCoeffs};
-=======
-    use openvm_ecc_circuit::{
-        CurveConfig, Rv32WeierstrassConfig, Rv32WeierstrassCpuBuilder, WeierstrassExtension,
-    };
->>>>>>> 0c44b81a
+    use openvm_ecc_circuit::{CurveConfig, Rv32EccConfig, Rv32EccCpuBuilder, SwCurveCoeffs};
     use openvm_ecc_guest::{
         algebra::{field::FieldExtension, IntMod},
         AffinePoint,
@@ -533,6 +519,8 @@
 
     #[cfg(test)]
     pub fn get_testing_config() -> Rv32PairingConfig {
+        use openvm_ecc_circuit::EccExtension;
+
         let primes = [BLS12_381_MODULUS.clone()];
         let complex_struct_names = [BLS12_381_COMPLEX_STRUCT_NAME.to_string()];
         let primes_with_names = complex_struct_names
@@ -548,15 +536,9 @@
     }
 
     #[cfg(test)]
-<<<<<<< HEAD
     fn test_rv32ecc_config(sw_curves: Vec<CurveConfig<SwCurveCoeffs>>) -> Rv32EccConfig {
         let mut config = Rv32EccConfig::new(sw_curves, vec![]);
-        config.system = test_system_config_with_continuations();
-=======
-    fn test_rv32weierstrass_config(curves: Vec<CurveConfig>) -> Rv32WeierstrassConfig {
-        let mut config = Rv32WeierstrassConfig::new(curves);
         *config.as_mut() = test_system_config_with_continuations();
->>>>>>> 0c44b81a
         config
     }
 
@@ -587,7 +569,7 @@
                 .with_extension(EccTranspilerExtension)
                 .with_extension(ModularTranspilerExtension),
         )?;
-        air_test(Rv32WeierstrassCpuBuilder, config, openvm_exe);
+        air_test(Rv32EccCpuBuilder, config, openvm_exe);
         Ok(())
     }
 
