#![allow(non_snake_case)]

#[cfg(feature = "bn254")]
mod bn254 {
    use std::iter;

    use eyre::Result;
    use halo2curves_axiom::{
        bn256::{Fq12, Fq2, Fr, G1Affine, G2Affine},
        ff::Field,
    };
    use openvm_algebra_circuit::{Fp2Extension, Rv32ModularConfig};
    use openvm_algebra_transpiler::{Fp2TranspilerExtension, ModularTranspilerExtension};
    use openvm_circuit::utils::{
<<<<<<< HEAD
        air_test, air_test_impl, air_test_with_min_segments, test_system_config_with_continuations,
    };
    use openvm_ecc_circuit::{
        CurveConfig, EccExtension, Rv32EccConfig, Rv32EccCpuBuilder, SwCurveCoeffs,
=======
        air_test, air_test_impl, air_test_with_min_segments, test_system_config,
        TestStarkEngine as Engine,
    };
    use openvm_ecc_circuit::{
        CurveConfig, Rv32WeierstrassBuilder, Rv32WeierstrassConfig, WeierstrassExtension,
>>>>>>> 8ad15357
    };
    use openvm_ecc_guest::{
        algebra::{field::FieldExtension, IntMod},
        AffinePoint,
    };
    use openvm_ecc_transpiler::EccTranspilerExtension;
    use openvm_instructions::exe::VmExe;
    use openvm_pairing_circuit::{
<<<<<<< HEAD
        PairingCurve, PairingExtension, Rv32PairingConfig, Rv32PairingCpuBuilder,
=======
        PairingCurve, PairingExtension, Rv32PairingBuilder, Rv32PairingConfig,
>>>>>>> 8ad15357
    };
    use openvm_pairing_guest::{
        bn254::{BN254_COMPLEX_STRUCT_NAME, BN254_MODULUS},
        halo2curves_shims::bn254::Bn254,
        pairing::{EvaluatedLine, FinalExp, LineMulDType, MillerStep, MultiMillerLoop},
    };
    use openvm_pairing_transpiler::PairingTranspilerExtension;
    use openvm_rv32im_transpiler::{
        Rv32ITranspilerExtension, Rv32IoTranspilerExtension, Rv32MTranspilerExtension,
    };
    use openvm_stark_sdk::{
<<<<<<< HEAD
        config::{baby_bear_poseidon2::BabyBearPoseidon2Engine, FriParameters},
        openvm_stark_backend::p3_field::FieldAlgebra,
        p3_baby_bear::BabyBear,
=======
        config::FriParameters, openvm_stark_backend::p3_field::FieldAlgebra, p3_baby_bear::BabyBear,
>>>>>>> 8ad15357
    };
    use openvm_toolchain_tests::{build_example_program_at_path_with_features, get_programs_dir};
    use openvm_transpiler::{transpiler::Transpiler, FromElf};
    use rand::SeedableRng;

    type F = BabyBear;

    #[cfg(test)]
    pub fn get_testing_config() -> Rv32PairingConfig {
        let primes = [BN254_MODULUS.clone()];
        let complex_struct_names = [BN254_COMPLEX_STRUCT_NAME.to_string()];
        let primes_with_names = complex_struct_names
            .into_iter()
            .zip(primes.clone())
            .collect::<Vec<_>>();
        Rv32PairingConfig {
            modular: Rv32ModularConfig::new(primes.to_vec()),
            fp2: Fp2Extension::new(primes_with_names),
            ecc: EccExtension::new(vec![], vec![]),
            pairing: PairingExtension::new(vec![PairingCurve::Bn254]),
        }
    }

    #[cfg(test)]
<<<<<<< HEAD
    fn test_rv32ecc_config(sw_curves: Vec<CurveConfig<SwCurveCoeffs>>) -> Rv32EccConfig {
        use openvm_ecc_circuit::Rv32EccConfig;

        let mut config = Rv32EccConfig::new(sw_curves, vec![]);
        *config.as_mut() = test_system_config_with_continuations();
=======
    fn test_rv32weierstrass_config(curves: Vec<CurveConfig>) -> Rv32WeierstrassConfig {
        let mut config = Rv32WeierstrassConfig::new(curves);
        *config.as_mut() = test_system_config();
>>>>>>> 8ad15357
        config
    }

    #[test]
    fn test_bn_ec() -> Result<()> {
        let curve = PairingCurve::Bn254.curve_config();
<<<<<<< HEAD
        let config = test_rv32ecc_config(vec![curve]);
=======
        let config = test_rv32weierstrass_config(vec![curve]);
>>>>>>> 8ad15357
        let elf = build_example_program_at_path_with_features(
            get_programs_dir!("tests/programs"),
            "bn_ec",
            ["bn254"],
            &config,
        )?;
        let openvm_exe = VmExe::from_elf(
            elf,
            Transpiler::<F>::default()
                .with_extension(Rv32ITranspilerExtension)
                .with_extension(Rv32MTranspilerExtension)
                .with_extension(Rv32IoTranspilerExtension)
                .with_extension(EccTranspilerExtension)
                .with_extension(ModularTranspilerExtension),
        )?;
<<<<<<< HEAD
        air_test(Rv32EccCpuBuilder, config, openvm_exe);
=======
        air_test(Rv32WeierstrassBuilder, config, openvm_exe);
>>>>>>> 8ad15357
        Ok(())
    }

    #[test]
    fn test_bn254_fp12_mul() -> Result<()> {
        let config = get_testing_config();
        let elf = build_example_program_at_path_with_features(
            get_programs_dir!("tests/programs"),
            "fp12_mul",
            ["bn254"],
            &config,
        )?;
        let openvm_exe = VmExe::from_elf(
            elf,
            Transpiler::<F>::default()
                .with_extension(Rv32ITranspilerExtension)
                .with_extension(Rv32MTranspilerExtension)
                .with_extension(Rv32IoTranspilerExtension)
                .with_extension(PairingTranspilerExtension)
                .with_extension(ModularTranspilerExtension)
                .with_extension(Fp2TranspilerExtension),
        )?;

        let mut rng = rand::rngs::StdRng::seed_from_u64(2);
        let f0 = Fq12::random(&mut rng);
        let f1 = Fq12::random(&mut rng);
        let r = f0 * f1;

        let io = [f0, f1, r]
            .into_iter()
            .flat_map(|fp12| fp12.to_coeffs())
            .flat_map(|fp2| fp2.to_bytes())
            .map(F::from_canonical_u8)
            .collect::<Vec<_>>();

<<<<<<< HEAD
        air_test_with_min_segments(Rv32PairingCpuBuilder, config, openvm_exe, vec![io], 1);
=======
        air_test_with_min_segments(Rv32PairingBuilder, config, openvm_exe, vec![io], 1);
>>>>>>> 8ad15357
        Ok(())
    }

    #[test]
    fn test_bn254_line_functions() -> Result<()> {
        let config = get_testing_config();
        let elf = build_example_program_at_path_with_features(
            get_programs_dir!("tests/programs"),
            "pairing_line",
            ["bn254"],
            &config,
        )?;
        let openvm_exe = VmExe::from_elf(
            elf,
            Transpiler::<F>::default()
                .with_extension(Rv32ITranspilerExtension)
                .with_extension(Rv32MTranspilerExtension)
                .with_extension(Rv32IoTranspilerExtension)
                .with_extension(PairingTranspilerExtension)
                .with_extension(ModularTranspilerExtension)
                .with_extension(Fp2TranspilerExtension),
        )?;

        let mut rng = rand::rngs::StdRng::seed_from_u64(2);
        let a = G2Affine::random(&mut rng);
        let b = G2Affine::random(&mut rng);
        let c = G2Affine::random(&mut rng);

        let f = Fq12::random(&mut rng);
        let l0 = EvaluatedLine::<Fq2> { b: a.x, c: a.y };
        let l1 = EvaluatedLine::<Fq2> { b: b.x, c: b.y };

        // Test mul_013_by_013
        let r0 = Bn254::mul_013_by_013(&l0, &l1);
        let io0 = [l0, l1]
            .into_iter()
            .flat_map(|fp2| fp2.into_iter())
            .chain(r0)
            .flat_map(|fp2| fp2.to_coeffs())
            .flat_map(|fp| fp.to_bytes())
            .map(F::from_canonical_u8)
            .collect::<Vec<_>>();

        // Test mul_by_01234
        let x = [c.x, c.y, b.x, b.y, a.x];
        let r1 = Bn254::mul_by_01234(&f, &x);
        let io1 = iter::empty()
            .chain(f.to_coeffs())
            .chain(x)
            .chain(r1.to_coeffs())
            .flat_map(|fp2| fp2.to_coeffs())
            .flat_map(|fp| fp.to_bytes())
            .map(F::from_canonical_u8)
            .collect::<Vec<_>>();

        let io_all = io0.into_iter().chain(io1).collect::<Vec<_>>();

<<<<<<< HEAD
        air_test_with_min_segments(Rv32PairingCpuBuilder, config, openvm_exe, vec![io_all], 1);
=======
        air_test_with_min_segments(Rv32PairingBuilder, config, openvm_exe, vec![io_all], 1);
>>>>>>> 8ad15357
        Ok(())
    }

    #[test]
    fn test_bn254_miller_step() -> Result<()> {
        let config = get_testing_config();
        let elf = build_example_program_at_path_with_features(
            get_programs_dir!("tests/programs"),
            "pairing_miller_step",
            ["bn254"],
            &config,
        )?;
        let openvm_exe = VmExe::from_elf(
            elf,
            Transpiler::<F>::default()
                .with_extension(Rv32ITranspilerExtension)
                .with_extension(Rv32MTranspilerExtension)
                .with_extension(Rv32IoTranspilerExtension)
                .with_extension(PairingTranspilerExtension)
                .with_extension(ModularTranspilerExtension)
                .with_extension(Fp2TranspilerExtension),
        )?;

        let mut rng = rand::rngs::StdRng::seed_from_u64(20);
        let S = G2Affine::random(&mut rng);
        let Q = G2Affine::random(&mut rng);

        let s = AffinePoint::new(S.x, S.y);
        let q = AffinePoint::new(Q.x, Q.y);

        // Test miller_double_step
        let (pt, l) = Bn254::miller_double_step(&s);
        let io0 = [s.x, s.y, pt.x, pt.y, l.b, l.c]
            .into_iter()
            .flat_map(|fp| fp.to_bytes())
            .map(F::from_canonical_u8)
            .collect::<Vec<_>>();

        // Test miller_double_and_add_step
        let (pt, l0, l1) = Bn254::miller_double_and_add_step(&s, &q);
        let io1 = [s.x, s.y, q.x, q.y, pt.x, pt.y, l0.b, l0.c, l1.b, l1.c]
            .into_iter()
            .flat_map(|fp| fp.to_bytes())
            .map(F::from_canonical_u8)
            .collect::<Vec<_>>();

        let io_all = io0.into_iter().chain(io1).collect::<Vec<_>>();

<<<<<<< HEAD
        air_test_with_min_segments(Rv32PairingCpuBuilder, config, openvm_exe, vec![io_all], 1);
=======
        air_test_with_min_segments(Rv32PairingBuilder, config, openvm_exe, vec![io_all], 1);
>>>>>>> 8ad15357
        Ok(())
    }

    #[test]
    fn test_bn254_miller_loop() -> Result<()> {
        let config = get_testing_config();
        let elf = build_example_program_at_path_with_features(
            get_programs_dir!("tests/programs"),
            "pairing_miller_loop",
            ["bn254"],
            &config,
        )?;
        let openvm_exe = VmExe::from_elf(
            elf,
            Transpiler::<F>::default()
                .with_extension(Rv32ITranspilerExtension)
                .with_extension(Rv32MTranspilerExtension)
                .with_extension(Rv32IoTranspilerExtension)
                .with_extension(PairingTranspilerExtension)
                .with_extension(ModularTranspilerExtension)
                .with_extension(Fp2TranspilerExtension),
        )?;

        let S = G1Affine::generator();
        let Q = G2Affine::generator();

        let mut S_mul = [S * Fr::from(1), S * Fr::from(2)];
        S_mul[1].y = -S_mul[1].y;
        let Q_mul = [Q * Fr::from(2), Q * Fr::from(1)];

        let s = S_mul.map(|s| AffinePoint::new(s.x, s.y));
        let q = Q_mul.map(|p| AffinePoint::new(p.x, p.y));

        // Test miller_loop
        let f = Bn254::multi_miller_loop(&s, &q);
        let io0 = s
            .into_iter()
            .flat_map(|pt| [pt.x, pt.y].into_iter().flat_map(|fp| fp.to_bytes()))
            .map(F::from_canonical_u8)
            .collect::<Vec<_>>();

        let io1 = q
            .into_iter()
            .flat_map(|pt| [pt.x, pt.y].into_iter())
            .chain(f.to_coeffs())
            .flat_map(|fp2| fp2.to_coeffs())
            .flat_map(|fp| fp.to_bytes())
            .map(F::from_canonical_u8)
            .collect::<Vec<_>>();

        let io_all = io0.into_iter().chain(io1).collect::<Vec<_>>();

<<<<<<< HEAD
        air_test_with_min_segments(Rv32PairingCpuBuilder, config, openvm_exe, vec![io_all], 1);
=======
        air_test_with_min_segments(Rv32PairingBuilder, config, openvm_exe, vec![io_all], 1);
>>>>>>> 8ad15357
        Ok(())
    }

    #[test]
    fn test_bn254_pairing_check() -> Result<()> {
        let config = get_testing_config();
        let elf = build_example_program_at_path_with_features(
            get_programs_dir!("tests/programs"),
            "pairing_check",
            ["bn254"],
            &config,
        )?;
        let openvm_exe = VmExe::from_elf(
            elf,
            Transpiler::<F>::default()
                .with_extension(Rv32ITranspilerExtension)
                .with_extension(Rv32MTranspilerExtension)
                .with_extension(Rv32IoTranspilerExtension)
                .with_extension(PairingTranspilerExtension)
                .with_extension(ModularTranspilerExtension)
                .with_extension(Fp2TranspilerExtension),
        )?;

        let S = G1Affine::generator();
        let Q = G2Affine::generator();

        let mut S_mul = [
            G1Affine::from(S * Fr::from(1)),
            G1Affine::from(S * Fr::from(2)),
        ];
        S_mul[1].y = -S_mul[1].y;
        let Q_mul = [
            G2Affine::from(Q * Fr::from(2)),
            G2Affine::from(Q * Fr::from(1)),
        ];

        let s = S_mul.map(|s| AffinePoint::new(s.x, s.y));
        let q = Q_mul.map(|p| AffinePoint::new(p.x, p.y));

        // Gather inputs
        let io0 = s
            .into_iter()
            .flat_map(|pt| [pt.x, pt.y].into_iter().flat_map(|fp| fp.to_bytes()))
            .map(F::from_canonical_u8)
            .collect::<Vec<_>>();

        let io1 = q
            .into_iter()
            .flat_map(|pt| [pt.x, pt.y].into_iter())
            .flat_map(|fp2| fp2.to_coeffs())
            .flat_map(|fp| fp.to_bytes())
            .map(F::from_canonical_u8)
            .collect::<Vec<_>>();

        let io_all = io0.into_iter().chain(io1).collect::<Vec<_>>();

<<<<<<< HEAD
        air_test_with_min_segments(Rv32PairingCpuBuilder, config, openvm_exe, vec![io_all], 1);
=======
        air_test_with_min_segments(Rv32PairingBuilder, config, openvm_exe, vec![io_all], 1);
>>>>>>> 8ad15357
        Ok(())
    }

    #[test]
    fn test_bn254_pairing_check_fallback() -> Result<()> {
        let config = get_testing_config();
        let elf = build_example_program_at_path_with_features(
            get_programs_dir!("tests/programs"),
            "pairing_check_fallback",
            ["bn254"],
            &config,
        )?;
        let openvm_exe = VmExe::from_elf(
            elf,
            Transpiler::<F>::default()
                .with_extension(Rv32ITranspilerExtension)
                .with_extension(Rv32MTranspilerExtension)
                .with_extension(Rv32IoTranspilerExtension)
                .with_extension(PairingTranspilerExtension)
                .with_extension(ModularTranspilerExtension)
                .with_extension(Fp2TranspilerExtension),
        )?;

        let S = G1Affine::generator();
        let Q = G2Affine::generator();

        let mut S_mul = [
            G1Affine::from(S * Fr::from(1)),
            G1Affine::from(S * Fr::from(2)),
        ];
        S_mul[1].y = -S_mul[1].y;
        let Q_mul = [
            G2Affine::from(Q * Fr::from(2)),
            G2Affine::from(Q * Fr::from(1)),
        ];

        let s = S_mul.map(|s| AffinePoint::new(s.x, s.y));
        let q = Q_mul.map(|p| AffinePoint::new(p.x, p.y));

        // Gather inputs
        let io0 = s
            .into_iter()
            .flat_map(|pt| [pt.x, pt.y].into_iter().flat_map(|fp| fp.to_bytes()))
            .map(F::from_canonical_u8)
            .collect::<Vec<_>>();

        let io1 = q
            .into_iter()
            .flat_map(|pt| [pt.x, pt.y].into_iter())
            .flat_map(|fp2| fp2.to_coeffs())
            .flat_map(|fp| fp.to_bytes())
            .map(F::from_canonical_u8)
            .collect::<Vec<_>>();

        let io_all = io0.into_iter().chain(io1).collect::<Vec<_>>();
        // Don't run debugger because it's slow
<<<<<<< HEAD
        air_test_impl::<BabyBearPoseidon2Engine, _>(
            FriParameters::new_for_testing(1),
            Rv32PairingCpuBuilder,
=======
        air_test_impl::<Engine, _>(
            FriParameters::new_for_testing(1),
            Rv32PairingBuilder,
>>>>>>> 8ad15357
            get_testing_config(),
            openvm_exe,
            vec![io_all],
            1,
            false,
        )?;
        Ok(())
    }

    #[test]
    fn test_bn254_final_exp_hint() -> Result<()> {
        let config = get_testing_config();
        let elf = build_example_program_at_path_with_features(
            get_programs_dir!("tests/programs"),
            "bn_final_exp_hint",
            ["bn254"],
            &config,
        )?;
        let openvm_exe = VmExe::from_elf(
            elf,
            Transpiler::<F>::default()
                .with_extension(Rv32ITranspilerExtension)
                .with_extension(Rv32MTranspilerExtension)
                .with_extension(Rv32IoTranspilerExtension)
                .with_extension(PairingTranspilerExtension)
                .with_extension(ModularTranspilerExtension)
                .with_extension(Fp2TranspilerExtension),
        )?;

        let P = G1Affine::generator();
        let Q = G2Affine::generator();
        let ps = vec![AffinePoint::new(P.x, P.y), AffinePoint::new(P.x, -P.y)];
        let qs = vec![AffinePoint::new(Q.x, Q.y), AffinePoint::new(Q.x, Q.y)];
        let f = Bn254::multi_miller_loop(&ps, &qs);
        let (c, s) = Bn254::final_exp_hint(&f);
        let ps = ps
            .into_iter()
            .map(|pt| {
                let [x, y] = [pt.x, pt.y]
                    .map(|x| openvm_pairing::bn254::Fp::from_le_bytes_unchecked(&x.to_bytes()));
                AffinePoint::new(x, y)
            })
            .collect::<Vec<_>>();
        let qs = qs
            .into_iter()
            .map(|pt| {
                let [x, y] =
                    [pt.x, pt.y].map(|x| openvm_pairing::bn254::Fp2::from_bytes(&x.to_bytes()));
                AffinePoint::new(x, y)
            })
            .collect::<Vec<_>>();
        let [c, s] = [c, s].map(|x| openvm_pairing::bn254::Fp12::from_bytes(&x.to_bytes()));
        let io = (ps, qs, (c, s));
        let io = openvm::serde::to_vec(&io).unwrap();
        let io = io
            .into_iter()
            .flat_map(|w| w.to_le_bytes())
            .map(F::from_canonical_u8)
            .collect();
<<<<<<< HEAD
        air_test_with_min_segments(Rv32PairingCpuBuilder, config, openvm_exe, vec![io], 1);
=======
        air_test_with_min_segments(Rv32PairingBuilder, config, openvm_exe, vec![io], 1);
>>>>>>> 8ad15357
        Ok(())
    }
}

#[cfg(feature = "bls12_381")]
mod bls12_381 {
    use eyre::Result;
    use halo2curves_axiom::{
        bls12_381::{Fq12, Fq2, Fr, G1Affine, G2Affine},
        ff::Field,
    };
    use num_bigint::BigUint;
    use num_traits::{self, FromPrimitive};
    use openvm_algebra_circuit::{Fp2Extension, Rv32ModularConfig};
    use openvm_algebra_transpiler::{Fp2TranspilerExtension, ModularTranspilerExtension};
    use openvm_circuit::{
        arch::instructions::exe::VmExe,
        utils::{
<<<<<<< HEAD
            air_test, air_test_impl, air_test_with_min_segments,
            test_system_config_with_continuations,
        },
    };
    use openvm_ecc_circuit::{CurveConfig, Rv32EccConfig, Rv32EccCpuBuilder, SwCurveCoeffs};
=======
            air_test, air_test_impl, air_test_with_min_segments, test_system_config,
            TestStarkEngine as Engine,
        },
    };
    use openvm_ecc_circuit::{
        CurveConfig, Rv32WeierstrassBuilder, Rv32WeierstrassConfig, WeierstrassExtension,
    };
>>>>>>> 8ad15357
    use openvm_ecc_guest::{
        algebra::{field::FieldExtension, IntMod},
        AffinePoint,
    };
    use openvm_ecc_transpiler::EccTranspilerExtension;
    use openvm_pairing_circuit::{
<<<<<<< HEAD
        PairingCurve, PairingExtension, Rv32PairingConfig, Rv32PairingCpuBuilder,
=======
        PairingCurve, PairingExtension, Rv32PairingBuilder, Rv32PairingConfig,
>>>>>>> 8ad15357
    };
    use openvm_pairing_guest::{
        bls12_381::{
            BLS12_381_COMPLEX_STRUCT_NAME, BLS12_381_ECC_STRUCT_NAME, BLS12_381_MODULUS,
            BLS12_381_ORDER,
        },
        halo2curves_shims::bls12_381::Bls12_381,
        pairing::{EvaluatedLine, FinalExp, LineMulMType, MillerStep, MultiMillerLoop},
    };
    use openvm_pairing_transpiler::PairingTranspilerExtension;
    use openvm_rv32im_transpiler::{
        Rv32ITranspilerExtension, Rv32IoTranspilerExtension, Rv32MTranspilerExtension,
    };
    use openvm_stark_sdk::{
<<<<<<< HEAD
        config::{baby_bear_poseidon2::BabyBearPoseidon2Engine, FriParameters},
        openvm_stark_backend::p3_field::FieldAlgebra,
        p3_baby_bear::BabyBear,
=======
        config::FriParameters, openvm_stark_backend::p3_field::FieldAlgebra, p3_baby_bear::BabyBear,
>>>>>>> 8ad15357
    };
    use openvm_toolchain_tests::{build_example_program_at_path_with_features, get_programs_dir};
    use openvm_transpiler::{transpiler::Transpiler, FromElf};
    use rand::SeedableRng;

    type F = BabyBear;

    #[cfg(test)]
    pub fn get_testing_config() -> Rv32PairingConfig {
        use openvm_ecc_circuit::EccExtension;

        let primes = [BLS12_381_MODULUS.clone()];
        let complex_struct_names = [BLS12_381_COMPLEX_STRUCT_NAME.to_string()];
        let primes_with_names = complex_struct_names
            .into_iter()
            .zip(primes.clone())
            .collect::<Vec<_>>();
        Rv32PairingConfig {
            modular: Rv32ModularConfig::new(primes.to_vec()),
            fp2: Fp2Extension::new(primes_with_names),
            ecc: EccExtension::new(vec![], vec![]),
            pairing: PairingExtension::new(vec![PairingCurve::Bls12_381]),
        }
    }

    #[cfg(test)]
<<<<<<< HEAD
    fn test_rv32ecc_config(sw_curves: Vec<CurveConfig<SwCurveCoeffs>>) -> Rv32EccConfig {
        let mut config = Rv32EccConfig::new(sw_curves, vec![]);
        *config.as_mut() = test_system_config_with_continuations();
=======
    fn test_rv32weierstrass_config(curves: Vec<CurveConfig>) -> Rv32WeierstrassConfig {
        let mut config = Rv32WeierstrassConfig::new(curves);
        *config.as_mut() = test_system_config();
>>>>>>> 8ad15357
        config
    }

    #[test]
    fn test_bls_ec() -> Result<()> {
        let curve = CurveConfig {
            struct_name: BLS12_381_ECC_STRUCT_NAME.to_string(),
            modulus: BLS12_381_MODULUS.clone(),
            scalar: BLS12_381_ORDER.clone(),
            coeffs: SwCurveCoeffs {
                a: BigUint::ZERO,
                b: BigUint::from_u8(4).unwrap(),
            },
        };
<<<<<<< HEAD
        let config = test_rv32ecc_config(vec![curve]);
=======
        let config = test_rv32weierstrass_config(vec![curve]);
>>>>>>> 8ad15357
        let elf = build_example_program_at_path_with_features(
            get_programs_dir!("tests/programs"),
            "bls_ec",
            ["bls12_381"],
            &config,
        )?;
        let openvm_exe = VmExe::from_elf(
            elf,
            Transpiler::<F>::default()
                .with_extension(Rv32ITranspilerExtension)
                .with_extension(Rv32MTranspilerExtension)
                .with_extension(Rv32IoTranspilerExtension)
                .with_extension(EccTranspilerExtension)
                .with_extension(ModularTranspilerExtension),
        )?;
<<<<<<< HEAD
        air_test(Rv32EccCpuBuilder, config, openvm_exe);
=======
        air_test(Rv32WeierstrassBuilder, config, openvm_exe);
>>>>>>> 8ad15357
        Ok(())
    }

    #[test]
    fn test_bls12_381_fp12_mul() -> Result<()> {
        let config = get_testing_config();
        let elf = build_example_program_at_path_with_features(
            get_programs_dir!("tests/programs"),
            "fp12_mul",
            ["bls12_381"],
            &config,
        )?;
        let openvm_exe = VmExe::from_elf(
            elf,
            Transpiler::<F>::default()
                .with_extension(Rv32ITranspilerExtension)
                .with_extension(Rv32MTranspilerExtension)
                .with_extension(Rv32IoTranspilerExtension)
                .with_extension(PairingTranspilerExtension)
                .with_extension(ModularTranspilerExtension)
                .with_extension(Fp2TranspilerExtension),
        )?;

        let mut rng = rand::rngs::StdRng::seed_from_u64(50);
        let f0 = Fq12::random(&mut rng);
        let f1 = Fq12::random(&mut rng);
        let r = f0 * f1;

        let io = [f0, f1, r]
            .into_iter()
            .flat_map(|fp12| fp12.to_coeffs())
            .flat_map(|fp2| fp2.to_bytes())
            .map(F::from_canonical_u8)
            .collect::<Vec<_>>();

<<<<<<< HEAD
        air_test_with_min_segments(Rv32PairingCpuBuilder, config, openvm_exe, vec![io], 1);
=======
        air_test_with_min_segments(Rv32PairingBuilder, config, openvm_exe, vec![io], 1);
>>>>>>> 8ad15357
        Ok(())
    }

    #[test]
    fn test_bls12_381_line_functions() -> Result<()> {
        let config = get_testing_config();
        let elf = build_example_program_at_path_with_features(
            get_programs_dir!("tests/programs"),
            "pairing_line",
            ["bls12_381"],
            &config,
        )?;
        let openvm_exe = VmExe::from_elf(
            elf,
            Transpiler::<F>::default()
                .with_extension(Rv32ITranspilerExtension)
                .with_extension(Rv32MTranspilerExtension)
                .with_extension(Rv32IoTranspilerExtension)
                .with_extension(PairingTranspilerExtension)
                .with_extension(ModularTranspilerExtension)
                .with_extension(Fp2TranspilerExtension),
        )?;

        let mut rng = rand::rngs::StdRng::seed_from_u64(5);
        let a = G2Affine::random(&mut rng);
        let b = G2Affine::random(&mut rng);
        let c = G2Affine::random(&mut rng);

        let f = Fq12::random(&mut rng);
        let l0 = EvaluatedLine::<Fq2> { b: a.x, c: a.y };
        let l1 = EvaluatedLine::<Fq2> { b: b.x, c: b.y };

        // Test mul_023_by_023
        let r0 = Bls12_381::mul_023_by_023(&l0, &l1);
        let io0 = [l0, l1]
            .into_iter()
            .flat_map(|fp2| fp2.into_iter())
            .chain(r0)
            .flat_map(|fp2| fp2.to_coeffs())
            .flat_map(|fp| fp.to_bytes())
            .map(F::from_canonical_u8)
            .collect::<Vec<_>>();

        // Test mul_by_02345
        let x = [c.x, c.y, b.x, b.y, a.x];
        let r1 = Bls12_381::mul_by_02345(&f, &x);
        let io1 = f
            .to_coeffs()
            .into_iter()
            .chain(x)
            .chain(r1.to_coeffs())
            .flat_map(|fp2| fp2.to_coeffs())
            .flat_map(|fp| fp.to_bytes())
            .map(F::from_canonical_u8)
            .collect::<Vec<_>>();

        let io_all = io0.into_iter().chain(io1).collect::<Vec<_>>();

<<<<<<< HEAD
        air_test_with_min_segments(Rv32PairingCpuBuilder, config, openvm_exe, vec![io_all], 1);
=======
        air_test_with_min_segments(Rv32PairingBuilder, config, openvm_exe, vec![io_all], 1);
>>>>>>> 8ad15357
        Ok(())
    }

    #[test]
    fn test_bls12_381_miller_step() -> Result<()> {
        let config = get_testing_config();
        let elf = build_example_program_at_path_with_features(
            get_programs_dir!("tests/programs"),
            "pairing_miller_step",
            ["bls12_381"],
            &config,
        )?;
        let openvm_exe = VmExe::from_elf(
            elf,
            Transpiler::<F>::default()
                .with_extension(Rv32ITranspilerExtension)
                .with_extension(Rv32MTranspilerExtension)
                .with_extension(Rv32IoTranspilerExtension)
                .with_extension(PairingTranspilerExtension)
                .with_extension(ModularTranspilerExtension)
                .with_extension(Fp2TranspilerExtension),
        )?;

        let mut rng = rand::rngs::StdRng::seed_from_u64(88);
        let S = G2Affine::random(&mut rng);
        let Q = G2Affine::random(&mut rng);

        let s = AffinePoint::new(S.x, S.y);
        let q = AffinePoint::new(Q.x, Q.y);

        // Test miller_double_step
        let (pt, l) = Bls12_381::miller_double_step(&s);
        let io0 = [s.x, s.y, pt.x, pt.y, l.b, l.c]
            .into_iter()
            .flat_map(|fp| fp.to_bytes())
            .map(F::from_canonical_u8)
            .collect::<Vec<_>>();

        // Test miller_double_and_add_step
        let (pt, l0, l1) = Bls12_381::miller_double_and_add_step(&s, &q);
        let io1 = [s.x, s.y, q.x, q.y, pt.x, pt.y, l0.b, l0.c, l1.b, l1.c]
            .into_iter()
            .flat_map(|fp| fp.to_bytes())
            .map(F::from_canonical_u8)
            .collect::<Vec<_>>();

        let io_all = io0.into_iter().chain(io1).collect::<Vec<_>>();

<<<<<<< HEAD
        air_test_with_min_segments(Rv32PairingCpuBuilder, config, openvm_exe, vec![io_all], 1);
=======
        air_test_with_min_segments(Rv32PairingBuilder, config, openvm_exe, vec![io_all], 1);
>>>>>>> 8ad15357
        Ok(())
    }

    #[test]
    fn test_bls12_381_miller_loop() -> Result<()> {
        let config = get_testing_config();
        let elf = build_example_program_at_path_with_features(
            get_programs_dir!("tests/programs"),
            "pairing_miller_loop",
            ["bls12_381"],
            &config,
        )?;
        let openvm_exe = VmExe::from_elf(
            elf,
            Transpiler::<F>::default()
                .with_extension(Rv32ITranspilerExtension)
                .with_extension(Rv32MTranspilerExtension)
                .with_extension(Rv32IoTranspilerExtension)
                .with_extension(PairingTranspilerExtension)
                .with_extension(ModularTranspilerExtension)
                .with_extension(Fp2TranspilerExtension),
        )?;

        let S = G1Affine::generator();
        let Q = G2Affine::generator();

        let mut S_mul = [
            G1Affine::from(S * Fr::from(1)),
            G1Affine::from(S * Fr::from(2)),
        ];
        S_mul[1].y = -S_mul[1].y;
        let Q_mul = [
            G2Affine::from(Q * Fr::from(2)),
            G2Affine::from(Q * Fr::from(1)),
        ];

        let s = S_mul.map(|s| AffinePoint::new(s.x, s.y));
        let q = Q_mul.map(|p| AffinePoint::new(p.x, p.y));

        // Test miller_loop
        let f = Bls12_381::multi_miller_loop(&s, &q);
        let io0 = s
            .into_iter()
            .flat_map(|pt| [pt.x, pt.y].into_iter().flat_map(|fp| fp.to_bytes()))
            .map(F::from_canonical_u8)
            .collect::<Vec<_>>();

        let io1 = q
            .into_iter()
            .flat_map(|pt| [pt.x, pt.y].into_iter())
            .chain(f.to_coeffs())
            .flat_map(|fp2| fp2.to_coeffs())
            .flat_map(|fp| fp.to_bytes())
            .map(F::from_canonical_u8)
            .collect::<Vec<_>>();

        let io_all = io0.into_iter().chain(io1).collect::<Vec<_>>();

<<<<<<< HEAD
        air_test_with_min_segments(Rv32PairingCpuBuilder, config, openvm_exe, vec![io_all], 1);
=======
        air_test_with_min_segments(Rv32PairingBuilder, config, openvm_exe, vec![io_all], 1);
>>>>>>> 8ad15357
        Ok(())
    }

    #[test]
    fn test_bls12_381_pairing_check() -> Result<()> {
        let config = get_testing_config();
        let elf = build_example_program_at_path_with_features(
            get_programs_dir!("tests/programs"),
            "pairing_check",
            ["bls12_381"],
            &config,
        )?;
        let openvm_exe = VmExe::from_elf(
            elf,
            Transpiler::<F>::default()
                .with_extension(Rv32ITranspilerExtension)
                .with_extension(Rv32MTranspilerExtension)
                .with_extension(Rv32IoTranspilerExtension)
                .with_extension(PairingTranspilerExtension)
                .with_extension(ModularTranspilerExtension)
                .with_extension(Fp2TranspilerExtension),
        )?;

        let S = G1Affine::generator();
        let Q = G2Affine::generator();

        let mut S_mul = [
            G1Affine::from(S * Fr::from(1)),
            G1Affine::from(S * Fr::from(2)),
        ];
        S_mul[1].y = -S_mul[1].y;
        let Q_mul = [
            G2Affine::from(Q * Fr::from(2)),
            G2Affine::from(Q * Fr::from(1)),
        ];
        let s = S_mul.map(|s| AffinePoint::new(s.x, s.y));
        let q = Q_mul.map(|p| AffinePoint::new(p.x, p.y));

        // Gather inputs
        let io0 = s
            .into_iter()
            .flat_map(|pt| [pt.x, pt.y].into_iter().flat_map(|fp| fp.to_bytes()))
            .map(F::from_canonical_u8)
            .collect::<Vec<_>>();

        let io1 = q
            .into_iter()
            .flat_map(|pt| [pt.x, pt.y].into_iter())
            .flat_map(|fp2| fp2.to_coeffs())
            .flat_map(|fp| fp.to_bytes())
            .map(F::from_canonical_u8)
            .collect::<Vec<_>>();

        let io_all = io0.into_iter().chain(io1).collect::<Vec<_>>();

<<<<<<< HEAD
        air_test_with_min_segments(Rv32PairingCpuBuilder, config, openvm_exe, vec![io_all], 1);
=======
        air_test_with_min_segments(Rv32PairingBuilder, config, openvm_exe, vec![io_all], 1);
>>>>>>> 8ad15357
        Ok(())
    }

    #[ignore]
    #[test]
    fn test_bls12_381_pairing_check_fallback() -> Result<()> {
        let config = get_testing_config();
        let elf = build_example_program_at_path_with_features(
            get_programs_dir!("tests/programs"),
            "pairing_check_fallback",
            ["bls12_381"],
            &config,
        )?;
        let openvm_exe = VmExe::from_elf(
            elf,
            Transpiler::<F>::default()
                .with_extension(Rv32ITranspilerExtension)
                .with_extension(Rv32MTranspilerExtension)
                .with_extension(Rv32IoTranspilerExtension)
                .with_extension(PairingTranspilerExtension)
                .with_extension(ModularTranspilerExtension)
                .with_extension(Fp2TranspilerExtension),
        )?;

        let S = G1Affine::generator();
        let Q = G2Affine::generator();

        let mut S_mul = [
            G1Affine::from(S * Fr::from(1)),
            G1Affine::from(S * Fr::from(2)),
        ];
        S_mul[1].y = -S_mul[1].y;
        let Q_mul = [
            G2Affine::from(Q * Fr::from(2)),
            G2Affine::from(Q * Fr::from(1)),
        ];
        let s = S_mul.map(|s| AffinePoint::new(s.x, s.y));
        let q = Q_mul.map(|p| AffinePoint::new(p.x, p.y));

        // Gather inputs
        let io0 = s
            .into_iter()
            .flat_map(|pt| [pt.x, pt.y].into_iter().flat_map(|fp| fp.to_bytes()))
            .map(F::from_canonical_u8)
            .collect::<Vec<_>>();

        let io1 = q
            .into_iter()
            .flat_map(|pt| [pt.x, pt.y].into_iter())
            .flat_map(|fp2| fp2.to_coeffs())
            .flat_map(|fp| fp.to_bytes())
            .map(F::from_canonical_u8)
            .collect::<Vec<_>>();

        let io_all = io0.into_iter().chain(io1).collect::<Vec<_>>();
        // Don't run debugger because it's slow
<<<<<<< HEAD
        air_test_impl::<BabyBearPoseidon2Engine, _>(
            FriParameters::new_for_testing(1),
            Rv32PairingCpuBuilder,
=======
        air_test_impl::<Engine, _>(
            FriParameters::new_for_testing(1),
            Rv32PairingBuilder,
>>>>>>> 8ad15357
            get_testing_config(),
            openvm_exe,
            vec![io_all],
            1,
            false,
        )?;
        Ok(())
    }

    #[test]
    fn test_bls12_381_final_exp_hint() -> Result<()> {
        let config = get_testing_config();
        let elf = build_example_program_at_path_with_features(
            get_programs_dir!("tests/programs"),
            "bls_final_exp_hint",
            ["bls12_381"],
            &config,
        )?;
        let openvm_exe = VmExe::from_elf(
            elf,
            Transpiler::<F>::default()
                .with_extension(Rv32ITranspilerExtension)
                .with_extension(Rv32MTranspilerExtension)
                .with_extension(Rv32IoTranspilerExtension)
                .with_extension(PairingTranspilerExtension)
                .with_extension(ModularTranspilerExtension)
                .with_extension(Fp2TranspilerExtension),
        )?;

        let P = G1Affine::generator();
        let Q = G2Affine::generator();
        let ps = vec![AffinePoint::new(P.x, P.y), AffinePoint::new(P.x, -P.y)];
        let qs = vec![AffinePoint::new(Q.x, Q.y), AffinePoint::new(Q.x, Q.y)];
        let f = Bls12_381::multi_miller_loop(&ps, &qs);
        let (c, s) = Bls12_381::final_exp_hint(&f);
        let ps = ps
            .into_iter()
            .map(|pt| {
                let [x, y] = [pt.x, pt.y]
                    .map(|x| openvm_pairing::bls12_381::Fp::from_le_bytes_unchecked(&x.to_bytes()));
                AffinePoint::new(x, y)
            })
            .collect::<Vec<_>>();
        let qs = qs
            .into_iter()
            .map(|pt| {
                let [x, y] =
                    [pt.x, pt.y].map(|x| openvm_pairing::bls12_381::Fp2::from_bytes(&x.to_bytes()));
                AffinePoint::new(x, y)
            })
            .collect::<Vec<_>>();
        let [c, s] = [c, s].map(|x| openvm_pairing::bls12_381::Fp12::from_bytes(&x.to_bytes()));
        let io = (ps, qs, (c, s));
        let io = openvm::serde::to_vec(&io).unwrap();
        let io = io
            .into_iter()
            .flat_map(|w| w.to_le_bytes())
            .map(F::from_canonical_u8)
            .collect();
<<<<<<< HEAD
        air_test_with_min_segments(Rv32PairingCpuBuilder, config, openvm_exe, vec![io], 1);
=======
        air_test_with_min_segments(Rv32PairingBuilder, config, openvm_exe, vec![io], 1);
>>>>>>> 8ad15357
        Ok(())
    }
}<|MERGE_RESOLUTION|>--- conflicted
+++ resolved
@@ -12,18 +12,11 @@
     use openvm_algebra_circuit::{Fp2Extension, Rv32ModularConfig};
     use openvm_algebra_transpiler::{Fp2TranspilerExtension, ModularTranspilerExtension};
     use openvm_circuit::utils::{
-<<<<<<< HEAD
-        air_test, air_test_impl, air_test_with_min_segments, test_system_config_with_continuations,
-    };
-    use openvm_ecc_circuit::{
-        CurveConfig, EccExtension, Rv32EccConfig, Rv32EccCpuBuilder, SwCurveCoeffs,
-=======
         air_test, air_test_impl, air_test_with_min_segments, test_system_config,
         TestStarkEngine as Engine,
     };
     use openvm_ecc_circuit::{
         CurveConfig, Rv32WeierstrassBuilder, Rv32WeierstrassConfig, WeierstrassExtension,
->>>>>>> 8ad15357
     };
     use openvm_ecc_guest::{
         algebra::{field::FieldExtension, IntMod},
@@ -32,11 +25,7 @@
     use openvm_ecc_transpiler::EccTranspilerExtension;
     use openvm_instructions::exe::VmExe;
     use openvm_pairing_circuit::{
-<<<<<<< HEAD
-        PairingCurve, PairingExtension, Rv32PairingConfig, Rv32PairingCpuBuilder,
-=======
         PairingCurve, PairingExtension, Rv32PairingBuilder, Rv32PairingConfig,
->>>>>>> 8ad15357
     };
     use openvm_pairing_guest::{
         bn254::{BN254_COMPLEX_STRUCT_NAME, BN254_MODULUS},
@@ -48,13 +37,7 @@
         Rv32ITranspilerExtension, Rv32IoTranspilerExtension, Rv32MTranspilerExtension,
     };
     use openvm_stark_sdk::{
-<<<<<<< HEAD
-        config::{baby_bear_poseidon2::BabyBearPoseidon2Engine, FriParameters},
-        openvm_stark_backend::p3_field::FieldAlgebra,
-        p3_baby_bear::BabyBear,
-=======
         config::FriParameters, openvm_stark_backend::p3_field::FieldAlgebra, p3_baby_bear::BabyBear,
->>>>>>> 8ad15357
     };
     use openvm_toolchain_tests::{build_example_program_at_path_with_features, get_programs_dir};
     use openvm_transpiler::{transpiler::Transpiler, FromElf};
@@ -73,34 +56,22 @@
         Rv32PairingConfig {
             modular: Rv32ModularConfig::new(primes.to_vec()),
             fp2: Fp2Extension::new(primes_with_names),
-            ecc: EccExtension::new(vec![], vec![]),
+            weierstrass: WeierstrassExtension::new(vec![]),
             pairing: PairingExtension::new(vec![PairingCurve::Bn254]),
         }
     }
 
     #[cfg(test)]
-<<<<<<< HEAD
-    fn test_rv32ecc_config(sw_curves: Vec<CurveConfig<SwCurveCoeffs>>) -> Rv32EccConfig {
-        use openvm_ecc_circuit::Rv32EccConfig;
-
-        let mut config = Rv32EccConfig::new(sw_curves, vec![]);
-        *config.as_mut() = test_system_config_with_continuations();
-=======
     fn test_rv32weierstrass_config(curves: Vec<CurveConfig>) -> Rv32WeierstrassConfig {
         let mut config = Rv32WeierstrassConfig::new(curves);
         *config.as_mut() = test_system_config();
->>>>>>> 8ad15357
         config
     }
 
     #[test]
     fn test_bn_ec() -> Result<()> {
         let curve = PairingCurve::Bn254.curve_config();
-<<<<<<< HEAD
-        let config = test_rv32ecc_config(vec![curve]);
-=======
         let config = test_rv32weierstrass_config(vec![curve]);
->>>>>>> 8ad15357
         let elf = build_example_program_at_path_with_features(
             get_programs_dir!("tests/programs"),
             "bn_ec",
@@ -116,11 +87,7 @@
                 .with_extension(EccTranspilerExtension)
                 .with_extension(ModularTranspilerExtension),
         )?;
-<<<<<<< HEAD
-        air_test(Rv32EccCpuBuilder, config, openvm_exe);
-=======
         air_test(Rv32WeierstrassBuilder, config, openvm_exe);
->>>>>>> 8ad15357
         Ok(())
     }
 
@@ -156,11 +123,7 @@
             .map(F::from_canonical_u8)
             .collect::<Vec<_>>();
 
-<<<<<<< HEAD
-        air_test_with_min_segments(Rv32PairingCpuBuilder, config, openvm_exe, vec![io], 1);
-=======
         air_test_with_min_segments(Rv32PairingBuilder, config, openvm_exe, vec![io], 1);
->>>>>>> 8ad15357
         Ok(())
     }
 
@@ -218,11 +181,7 @@
 
         let io_all = io0.into_iter().chain(io1).collect::<Vec<_>>();
 
-<<<<<<< HEAD
-        air_test_with_min_segments(Rv32PairingCpuBuilder, config, openvm_exe, vec![io_all], 1);
-=======
         air_test_with_min_segments(Rv32PairingBuilder, config, openvm_exe, vec![io_all], 1);
->>>>>>> 8ad15357
         Ok(())
     }
 
@@ -271,11 +230,7 @@
 
         let io_all = io0.into_iter().chain(io1).collect::<Vec<_>>();
 
-<<<<<<< HEAD
-        air_test_with_min_segments(Rv32PairingCpuBuilder, config, openvm_exe, vec![io_all], 1);
-=======
         air_test_with_min_segments(Rv32PairingBuilder, config, openvm_exe, vec![io_all], 1);
->>>>>>> 8ad15357
         Ok(())
     }
 
@@ -328,11 +283,7 @@
 
         let io_all = io0.into_iter().chain(io1).collect::<Vec<_>>();
 
-<<<<<<< HEAD
-        air_test_with_min_segments(Rv32PairingCpuBuilder, config, openvm_exe, vec![io_all], 1);
-=======
         air_test_with_min_segments(Rv32PairingBuilder, config, openvm_exe, vec![io_all], 1);
->>>>>>> 8ad15357
         Ok(())
     }
 
@@ -389,11 +340,7 @@
 
         let io_all = io0.into_iter().chain(io1).collect::<Vec<_>>();
 
-<<<<<<< HEAD
-        air_test_with_min_segments(Rv32PairingCpuBuilder, config, openvm_exe, vec![io_all], 1);
-=======
         air_test_with_min_segments(Rv32PairingBuilder, config, openvm_exe, vec![io_all], 1);
->>>>>>> 8ad15357
         Ok(())
     }
 
@@ -450,15 +397,9 @@
 
         let io_all = io0.into_iter().chain(io1).collect::<Vec<_>>();
         // Don't run debugger because it's slow
-<<<<<<< HEAD
-        air_test_impl::<BabyBearPoseidon2Engine, _>(
-            FriParameters::new_for_testing(1),
-            Rv32PairingCpuBuilder,
-=======
         air_test_impl::<Engine, _>(
             FriParameters::new_for_testing(1),
             Rv32PairingBuilder,
->>>>>>> 8ad15357
             get_testing_config(),
             openvm_exe,
             vec![io_all],
@@ -518,11 +459,7 @@
             .flat_map(|w| w.to_le_bytes())
             .map(F::from_canonical_u8)
             .collect();
-<<<<<<< HEAD
-        air_test_with_min_segments(Rv32PairingCpuBuilder, config, openvm_exe, vec![io], 1);
-=======
         air_test_with_min_segments(Rv32PairingBuilder, config, openvm_exe, vec![io], 1);
->>>>>>> 8ad15357
         Ok(())
     }
 }
@@ -541,13 +478,6 @@
     use openvm_circuit::{
         arch::instructions::exe::VmExe,
         utils::{
-<<<<<<< HEAD
-            air_test, air_test_impl, air_test_with_min_segments,
-            test_system_config_with_continuations,
-        },
-    };
-    use openvm_ecc_circuit::{CurveConfig, Rv32EccConfig, Rv32EccCpuBuilder, SwCurveCoeffs};
-=======
             air_test, air_test_impl, air_test_with_min_segments, test_system_config,
             TestStarkEngine as Engine,
         },
@@ -555,18 +485,13 @@
     use openvm_ecc_circuit::{
         CurveConfig, Rv32WeierstrassBuilder, Rv32WeierstrassConfig, WeierstrassExtension,
     };
->>>>>>> 8ad15357
     use openvm_ecc_guest::{
         algebra::{field::FieldExtension, IntMod},
         AffinePoint,
     };
     use openvm_ecc_transpiler::EccTranspilerExtension;
     use openvm_pairing_circuit::{
-<<<<<<< HEAD
-        PairingCurve, PairingExtension, Rv32PairingConfig, Rv32PairingCpuBuilder,
-=======
         PairingCurve, PairingExtension, Rv32PairingBuilder, Rv32PairingConfig,
->>>>>>> 8ad15357
     };
     use openvm_pairing_guest::{
         bls12_381::{
@@ -581,13 +506,7 @@
         Rv32ITranspilerExtension, Rv32IoTranspilerExtension, Rv32MTranspilerExtension,
     };
     use openvm_stark_sdk::{
-<<<<<<< HEAD
-        config::{baby_bear_poseidon2::BabyBearPoseidon2Engine, FriParameters},
-        openvm_stark_backend::p3_field::FieldAlgebra,
-        p3_baby_bear::BabyBear,
-=======
         config::FriParameters, openvm_stark_backend::p3_field::FieldAlgebra, p3_baby_bear::BabyBear,
->>>>>>> 8ad15357
     };
     use openvm_toolchain_tests::{build_example_program_at_path_with_features, get_programs_dir};
     use openvm_transpiler::{transpiler::Transpiler, FromElf};
@@ -597,8 +516,6 @@
 
     #[cfg(test)]
     pub fn get_testing_config() -> Rv32PairingConfig {
-        use openvm_ecc_circuit::EccExtension;
-
         let primes = [BLS12_381_MODULUS.clone()];
         let complex_struct_names = [BLS12_381_COMPLEX_STRUCT_NAME.to_string()];
         let primes_with_names = complex_struct_names
@@ -608,21 +525,15 @@
         Rv32PairingConfig {
             modular: Rv32ModularConfig::new(primes.to_vec()),
             fp2: Fp2Extension::new(primes_with_names),
-            ecc: EccExtension::new(vec![], vec![]),
+            weierstrass: WeierstrassExtension::new(vec![]),
             pairing: PairingExtension::new(vec![PairingCurve::Bls12_381]),
         }
     }
 
     #[cfg(test)]
-<<<<<<< HEAD
-    fn test_rv32ecc_config(sw_curves: Vec<CurveConfig<SwCurveCoeffs>>) -> Rv32EccConfig {
-        let mut config = Rv32EccConfig::new(sw_curves, vec![]);
-        *config.as_mut() = test_system_config_with_continuations();
-=======
     fn test_rv32weierstrass_config(curves: Vec<CurveConfig>) -> Rv32WeierstrassConfig {
         let mut config = Rv32WeierstrassConfig::new(curves);
         *config.as_mut() = test_system_config();
->>>>>>> 8ad15357
         config
     }
 
@@ -632,16 +543,10 @@
             struct_name: BLS12_381_ECC_STRUCT_NAME.to_string(),
             modulus: BLS12_381_MODULUS.clone(),
             scalar: BLS12_381_ORDER.clone(),
-            coeffs: SwCurveCoeffs {
-                a: BigUint::ZERO,
-                b: BigUint::from_u8(4).unwrap(),
-            },
+            a: BigUint::ZERO,
+            b: BigUint::from_u8(4).unwrap(),
         };
-<<<<<<< HEAD
-        let config = test_rv32ecc_config(vec![curve]);
-=======
         let config = test_rv32weierstrass_config(vec![curve]);
->>>>>>> 8ad15357
         let elf = build_example_program_at_path_with_features(
             get_programs_dir!("tests/programs"),
             "bls_ec",
@@ -657,11 +562,7 @@
                 .with_extension(EccTranspilerExtension)
                 .with_extension(ModularTranspilerExtension),
         )?;
-<<<<<<< HEAD
-        air_test(Rv32EccCpuBuilder, config, openvm_exe);
-=======
         air_test(Rv32WeierstrassBuilder, config, openvm_exe);
->>>>>>> 8ad15357
         Ok(())
     }
 
@@ -697,11 +598,7 @@
             .map(F::from_canonical_u8)
             .collect::<Vec<_>>();
 
-<<<<<<< HEAD
-        air_test_with_min_segments(Rv32PairingCpuBuilder, config, openvm_exe, vec![io], 1);
-=======
         air_test_with_min_segments(Rv32PairingBuilder, config, openvm_exe, vec![io], 1);
->>>>>>> 8ad15357
         Ok(())
     }
 
@@ -760,11 +657,7 @@
 
         let io_all = io0.into_iter().chain(io1).collect::<Vec<_>>();
 
-<<<<<<< HEAD
-        air_test_with_min_segments(Rv32PairingCpuBuilder, config, openvm_exe, vec![io_all], 1);
-=======
         air_test_with_min_segments(Rv32PairingBuilder, config, openvm_exe, vec![io_all], 1);
->>>>>>> 8ad15357
         Ok(())
     }
 
@@ -813,11 +706,7 @@
 
         let io_all = io0.into_iter().chain(io1).collect::<Vec<_>>();
 
-<<<<<<< HEAD
-        air_test_with_min_segments(Rv32PairingCpuBuilder, config, openvm_exe, vec![io_all], 1);
-=======
         air_test_with_min_segments(Rv32PairingBuilder, config, openvm_exe, vec![io_all], 1);
->>>>>>> 8ad15357
         Ok(())
     }
 
@@ -876,11 +765,7 @@
 
         let io_all = io0.into_iter().chain(io1).collect::<Vec<_>>();
 
-<<<<<<< HEAD
-        air_test_with_min_segments(Rv32PairingCpuBuilder, config, openvm_exe, vec![io_all], 1);
-=======
         air_test_with_min_segments(Rv32PairingBuilder, config, openvm_exe, vec![io_all], 1);
->>>>>>> 8ad15357
         Ok(())
     }
 
@@ -936,11 +821,7 @@
 
         let io_all = io0.into_iter().chain(io1).collect::<Vec<_>>();
 
-<<<<<<< HEAD
-        air_test_with_min_segments(Rv32PairingCpuBuilder, config, openvm_exe, vec![io_all], 1);
-=======
         air_test_with_min_segments(Rv32PairingBuilder, config, openvm_exe, vec![io_all], 1);
->>>>>>> 8ad15357
         Ok(())
     }
 
@@ -997,15 +878,9 @@
 
         let io_all = io0.into_iter().chain(io1).collect::<Vec<_>>();
         // Don't run debugger because it's slow
-<<<<<<< HEAD
-        air_test_impl::<BabyBearPoseidon2Engine, _>(
-            FriParameters::new_for_testing(1),
-            Rv32PairingCpuBuilder,
-=======
         air_test_impl::<Engine, _>(
             FriParameters::new_for_testing(1),
             Rv32PairingBuilder,
->>>>>>> 8ad15357
             get_testing_config(),
             openvm_exe,
             vec![io_all],
@@ -1065,11 +940,7 @@
             .flat_map(|w| w.to_le_bytes())
             .map(F::from_canonical_u8)
             .collect();
-<<<<<<< HEAD
-        air_test_with_min_segments(Rv32PairingCpuBuilder, config, openvm_exe, vec![io], 1);
-=======
         air_test_with_min_segments(Rv32PairingBuilder, config, openvm_exe, vec![io], 1);
->>>>>>> 8ad15357
         Ok(())
     }
 }