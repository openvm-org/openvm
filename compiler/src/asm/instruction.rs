use alloc::{collections::BTreeMap, format};
use core::fmt;

use p3_field::{ExtensionField, PrimeField32};

use super::A0;

#[derive(Debug, Clone)]
pub enum AsmInstruction<F, EF> {
    /// Load word (dst, src, var_index, size, offset).
    ///
    /// Load a value from the address stored at src(fp) into dst(fp) with given index and offset.
    LoadF(i32, i32, i32, F, F),
    LoadFI(i32, i32, F, F, F),

    /// Store word (val, addr, var_index, size, offset)
    ///
    /// Store a value from val(fp) into the address stored at addr(fp) with given index and offset.
    StoreF(i32, i32, i32, F, F),
    StoreFI(i32, i32, F, F, F),

    /// Set dst = imm.
    ImmF(i32, F),

    /// Copy, dst = src.
    CopyF(i32, i32),

    /// Add, dst = lhs + rhs.
    AddF(i32, i32, i32),

    /// Add immediate, dst = lhs + rhs.
    AddFI(i32, i32, F),

    /// Subtract, dst = lhs - rhs.
    SubF(i32, i32, i32),

    /// Subtract immediate, dst = lhs - rhs.
    SubFI(i32, i32, F),

    /// Subtract value from immediate, dst = lhs - rhs.
    SubFIN(i32, F, i32),

    /// Multiply, dst = lhs * rhs.
    MulF(i32, i32, i32),

    /// Multiply immediate.
    MulFI(i32, i32, F),

    /// Divide, dst = lhs / rhs.
    DivF(i32, i32, i32),

    /// Divide immediate, dst = lhs / rhs.
    DivFI(i32, i32, F),

    /// Divide value from immediate, dst = lhs / rhs.
    DivFIN(i32, F, i32),

    /// Less than, dst = lhs < rhs.
    LessThanF(i32, i32, i32),

    /// Less than immediate, dst = lhs < rhs.
    LessThanFI(i32, i32, F),

    /// Add extension, dst = lhs + rhs.
    AddE(i32, i32, i32),

    /// Subtract extension, dst = lhs - rhs.
    SubE(i32, i32, i32),

    /// Multiply extension, dst = lhs * rhs.
    MulE(i32, i32, i32),

    /// Extension inverse, dst = 1 / src.
    InvE(i32, i32),

    /// Modular add, dst = lhs + rhs.
    AddSecp256k1Coord(i32, i32, i32),

    /// Modular subtract, dst = lhs - rhs.
    SubSecp256k1Coord(i32, i32, i32),

    /// Modular multiply, dst = lhs * rhs.
    MulSecp256k1Coord(i32, i32, i32),

    /// Modular divide, dst = lhs / rhs.
    DivSecp256k1Coord(i32, i32, i32),

    /// Modular add, dst = lhs + rhs.
    AddSecp256k1Scalar(i32, i32, i32),

    /// Modular subtract, dst = lhs - rhs.
    SubSecp256k1Scalar(i32, i32, i32),

    /// Modular multiply, dst = lhs * rhs.
    MulSecp256k1Scalar(i32, i32, i32),

    /// Modular divide, dst = lhs / rhs.
    DivSecp256k1Scalar(i32, i32, i32),

    /// Jump.
    Jump(i32, F),

    /// Branch not equal.
    Bne(F, i32, i32),

    /// Branch not equal immediate.
    BneI(F, i32, F),

    /// Branch equal.
    Beq(F, i32, i32),

    /// Branch equal immediate.
    BeqI(F, i32, F),

    /// Branch not equal extension.
    BneE(F, i32, i32),

    /// Branch not equal immediate extension.
    BneEI(F, i32, EF),

    /// Branch equal extension.
    BeqE(F, i32, i32),

    /// Branch equal immediate extension.
    BeqEI(F, i32, EF),

    /// Trap.
    Trap,

    /// Halt.
    Halt,

    /// Break(label)
    Break(F),

    /// Perform a Poseidon2 permutation on state starting at address `lhs`
    /// and store new state at `rhs`.
    /// (a, b) are pointers to (lhs, rhs).
    Poseidon2Permute(i32, i32),
    /// Perform 2-to-1 cryptographic compression using Poseidon2.
    /// (a, b, c) are memory pointers to (dst, lhs, rhs)
    Poseidon2Compress(i32, i32, i32),

    /// Perform keccak256 hash on variable length byte array input starting at address `src`.
    /// Writes output as array of `u16` limbs to address `dst`.
    /// (a, b, c) are memory pointers to (dst, src, len)
    Keccak256(i32, i32, i32),
    /// Same as `Keccak256`, but with fixed length input (hence length is an immediate value).
    Keccak256FixLen(i32, i32, F),

    /// Print a variable.
    PrintV(i32),

    /// Print a felt.
    PrintF(i32),

    /// Print an extension element.
    PrintE(i32),

    /// Add next input vector to hint stream.
    HintInputVec(),

    /// HintBits(dst, src).
    ///
    /// Bit decompose the field element `src` and add in little endian to hint stream.
    HintBits(i32, u32),

    /// Stores the next hint stream word into value stored at addr + value.
    StoreHintWordI(i32, F),

    /// Publish(val, index).
    Publish(i32, i32),

    CycleTrackerStart(String),
    CycleTrackerEnd(String),
}

impl<F: PrimeField32, EF: ExtensionField<F>> AsmInstruction<F, EF> {
    pub fn j(label: F) -> Self {
        AsmInstruction::Jump(A0, label)
    }

    pub fn fmt(&self, labels: &BTreeMap<F, String>, f: &mut fmt::Formatter) -> fmt::Result {
        match self {
            AsmInstruction::Break(_) => panic!("Unresolved break instruction"),
            AsmInstruction::LoadF(dst, src, var_index, size, offset) => {
                write!(
                    f,
                    "lw    ({})fp, ({})fp, ({})fp, {}, {}",
                    dst, src, var_index, size, offset
                )
            }
            AsmInstruction::LoadFI(dst, src, var_index, size, offset) => {
                write!(
                    f,
                    "lwi   ({})fp, ({})fp, {}, {}, {}",
                    dst, src, var_index, size, offset
                )
            }
            AsmInstruction::StoreF(dst, src, var_index, size, offset) => {
                write!(
                    f,
                    "sw    ({})fp, ({})fp, ({})fp, {}, {}",
                    dst, src, var_index, size, offset
                )
            }
            AsmInstruction::StoreFI(dst, src, var_index, size, offset) => {
                write!(
                    f,
                    "swi   ({})fp, ({})fp, {}, {}, {}",
                    dst, src, var_index, size, offset
                )
            }
            AsmInstruction::ImmF(dst, src) => {
                write!(f, "imm   ({})fp, ({})", dst, src)
            }
            AsmInstruction::CopyF(dst, src) => {
                write!(f, "copy  ({})fp, ({})", dst, src)
            }
            AsmInstruction::AddF(dst, lhs, rhs) => {
                write!(f, "add   ({})fp, ({})fp, ({})fp", dst, lhs, rhs)
            }
            AsmInstruction::AddFI(dst, lhs, rhs) => {
                write!(f, "addi  ({})fp, ({})fp, {}", dst, lhs, rhs)
            }
            AsmInstruction::SubF(dst, lhs, rhs) => {
                write!(f, "sub   ({})fp, ({})fp, ({})fp", dst, lhs, rhs)
            }
            AsmInstruction::SubFI(dst, lhs, rhs) => {
                write!(f, "subi  ({})fp, ({})fp, {}", dst, lhs, rhs)
            }
            AsmInstruction::SubFIN(dst, lhs, rhs) => {
                write!(f, "subin ({})fp, {}, ({})fp", dst, lhs, rhs)
            }
            AsmInstruction::MulF(dst, lhs, rhs) => {
                write!(f, "mul   ({})fp, ({})fp, ({})fp", dst, lhs, rhs)
            }
            AsmInstruction::MulFI(dst, lhs, rhs) => {
                write!(f, "muli  ({})fp, ({})fp, {}", dst, lhs, rhs)
            }
            AsmInstruction::DivF(dst, lhs, rhs) => {
                write!(f, "div   ({})fp, ({})fp, ({})fp", dst, lhs, rhs)
            }
            AsmInstruction::DivFI(dst, lhs, rhs) => {
                write!(f, "divi  ({})fp, ({})fp, {}", dst, lhs, rhs)
            }
            AsmInstruction::DivFIN(dst, lhs, rhs) => {
                write!(f, "divi  ({})fp, {}, ({})fp", dst, lhs, rhs)
            }
            AsmInstruction::LessThanF(dst, lhs, rhs) => {
                write!(f, "lt  ({})fp, ({})fp, ({})fp", dst, lhs, rhs)
            }
            AsmInstruction::LessThanFI(dst, lhs, rhs) => {
                write!(f, "lti  ({})fp, ({})fp, {}", dst, lhs, rhs)
            }
            AsmInstruction::AddE(dst, lhs, rhs) => {
                write!(f, "eadd ({})fp, ({})fp, ({})fp", dst, lhs, rhs)
            }
            AsmInstruction::SubE(dst, lhs, rhs) => {
                write!(f, "esub  ({})fp, ({})fp, ({})fp", dst, lhs, rhs)
            }
            AsmInstruction::MulE(dst, lhs, rhs) => {
                write!(f, "emul  ({})fp, ({})fp, ({})fp", dst, lhs, rhs)
            }
            AsmInstruction::InvE(dst, src) => {
                write!(f, "einv ({})fp, ({})fp", dst, src)
            }
            AsmInstruction::Jump(dst, label) => {
                write!(
                    f,
                    "j     ({})fp, {}",
                    dst,
                    labels.get(label).unwrap_or(&format!(".L{}", label))
                )
            }
            AsmInstruction::Bne(label, lhs, rhs) => {
                write!(
                    f,
                    "bne   {}, ({})fp, ({})fp",
                    labels.get(label).unwrap_or(&format!(".L{}", label)),
                    lhs,
                    rhs
                )
            }
            AsmInstruction::BneI(label, lhs, rhs) => {
                write!(
                    f,
                    "bnei  {}, ({})fp, {}",
                    labels.get(label).unwrap_or(&format!(".L{}", label)),
                    lhs,
                    rhs
                )
            }
            AsmInstruction::Beq(label, lhs, rhs) => {
                write!(
                    f,
                    "beq  {}, ({})fp, ({})fp",
                    labels.get(label).unwrap_or(&format!(".L{}", label)),
                    lhs,
                    rhs
                )
            }
            AsmInstruction::BeqI(label, lhs, rhs) => {
                write!(
                    f,
                    "beqi {}, ({})fp, {}",
                    labels.get(label).unwrap_or(&format!(".L{}", label)),
                    lhs,
                    rhs
                )
            }
            AsmInstruction::BneE(label, lhs, rhs) => {
                write!(
                    f,
                    "ebne  {}, ({})fp, ({})fp",
                    labels.get(label).unwrap_or(&format!(".L{}", label)),
                    lhs,
                    rhs
                )
            }
            AsmInstruction::BneEI(label, lhs, rhs) => {
                write!(
                    f,
                    "ebnei {}, ({})fp, {}",
                    labels.get(label).unwrap_or(&format!(".L{}", label)),
                    lhs,
                    rhs
                )
            }
            AsmInstruction::BeqE(label, lhs, rhs) => {
                write!(
                    f,
                    "ebeq  {}, ({})fp, ({})fp",
                    labels.get(label).unwrap_or(&format!(".L{}", label)),
                    lhs,
                    rhs
                )
            }
            AsmInstruction::BeqEI(label, lhs, rhs) => {
                write!(
                    f,
                    "ebeqi {}, ({})fp, {}",
                    labels.get(label).unwrap_or(&format!(".L{}", label)),
                    lhs,
                    rhs
                )
            }
            AsmInstruction::Trap => write!(f, "trap"),
            AsmInstruction::Halt => write!(f, "halt"),
            AsmInstruction::HintBits(dst, len) => write!(f, "hint_bits ({})fp, {}", dst, len),
            AsmInstruction::Poseidon2Permute(dst, lhs) => {
                write!(f, "poseidon2_permute ({})fp, ({})fp", dst, lhs)
            }
            AsmInstruction::Poseidon2Compress(result, src1, src2) => {
                write!(
                    f,
                    "poseidon2_compress ({})fp, ({})fp, ({})fp",
                    result, src1, src2
                )
            }
            AsmInstruction::Keccak256(dst, src, len) => {
                write!(f, "keccak256 ({dst})fp, ({src})fp, ({len})fp",)
            }
            AsmInstruction::Keccak256FixLen(dst, src, len) => {
                write!(f, "keccak256 ({dst})fp, ({src})fp, {len}",)
            }
            AsmInstruction::PrintF(dst) => {
                write!(f, "print_f ({})fp", dst)
            }
            AsmInstruction::PrintV(dst) => {
                write!(f, "print_v ({})fp", dst)
            }
            AsmInstruction::PrintE(dst) => {
                write!(f, "print_e ({})fp", dst)
            }
            AsmInstruction::HintInputVec() => write!(f, "hint_vec"),
            AsmInstruction::StoreHintWordI(dst, offset) => {
                write!(f, "shintw ({})fp {}", dst, offset)
            }
<<<<<<< HEAD
            AsmInstruction::FriFold(m, input_ptr) => {
                write!(f, "fri_fold ({})fp, ({})fp", m, input_ptr)
=======
            AsmInstruction::Poseidon2Compress(result, src1, src2) => {
                write!(
                    f,
                    "poseidon2_compress ({})fp, {})fp, {})fp",
                    result, src1, src2
                )
>>>>>>> 3807469b
            }
            AsmInstruction::Publish(val, index) => {
                write!(f, "commit ({})fp ({})fp", val, index)
            }
            AsmInstruction::CycleTrackerStart(name) => {
                write!(f, "cycle_tracker_start {}", name)
            }
            AsmInstruction::CycleTrackerEnd(name) => {
                write!(f, "cycle_tracker_end {}", name)
            }
            AsmInstruction::AddSecp256k1Coord(dst, src1, src2) => {
                write!(
                    f,
                    "add_secp256k1_coord ({})fp ({})fp ({})fp",
                    dst, src1, src2
                )
            }
            AsmInstruction::SubSecp256k1Coord(dst, src1, src2) => {
                write!(
                    f,
                    "subtract_secp256k1_coord ({})fp ({})fp ({})fp",
                    dst, src1, src2
                )
            }
            AsmInstruction::MulSecp256k1Coord(dst, src1, src2) => {
                write!(
                    f,
                    "multiply_secp256k1_coord ({})fp ({})fp ({})fp",
                    dst, src1, src2
                )
            }
            AsmInstruction::DivSecp256k1Coord(dst, src1, src2) => {
                write!(
                    f,
                    "divide_secp256k1_coord ({})fp ({})fp ({})fp",
                    dst, src1, src2
                )
            }
            AsmInstruction::AddSecp256k1Scalar(dst, src1, src2) => {
                write!(
                    f,
                    "add_secp256k1_scalar ({})fp ({})fp ({})fp",
                    dst, src1, src2
                )
            }
            AsmInstruction::SubSecp256k1Scalar(dst, src1, src2) => {
                write!(
                    f,
                    "subtract_secp256k1_scalar ({})fp ({})fp ({})fp",
                    dst, src1, src2
                )
            }
            AsmInstruction::MulSecp256k1Scalar(dst, src1, src2) => {
                write!(
                    f,
                    "multiply_secp256k1_scalar ({})fp ({})fp ({})fp",
                    dst, src1, src2
                )
            }
            AsmInstruction::DivSecp256k1Scalar(dst, src1, src2) => {
                write!(
                    f,
                    "divide_secp256k1_scalar ({})fp ({})fp ({})fp",
                    dst, src1, src2
                )
            }
        }
    }
}<|MERGE_RESOLUTION|>--- conflicted
+++ resolved
@@ -377,18 +377,6 @@
             AsmInstruction::StoreHintWordI(dst, offset) => {
                 write!(f, "shintw ({})fp {}", dst, offset)
             }
-<<<<<<< HEAD
-            AsmInstruction::FriFold(m, input_ptr) => {
-                write!(f, "fri_fold ({})fp, ({})fp", m, input_ptr)
-=======
-            AsmInstruction::Poseidon2Compress(result, src1, src2) => {
-                write!(
-                    f,
-                    "poseidon2_compress ({})fp, {})fp, {})fp",
-                    result, src1, src2
-                )
->>>>>>> 3807469b
-            }
             AsmInstruction::Publish(val, index) => {
                 write!(f, "commit ({})fp ({})fp", val, index)
             }
