use alloc::{collections::BTreeMap, vec};
use std::collections::BTreeSet;

use p3_field::{ExtensionField, PrimeField32, TwoAdicField};
use stark_vm::program::DebugInfo;

use super::{config::AsmConfig, AssemblyCode, BasicBlock, IndexTriple, ValueOrConst};
use crate::{
    asm::AsmInstruction,
    ir::{Array, DslIr, Ext, Felt, Ptr, Usize, Var},
    prelude::TracedVec,
};

/// The zero address.
pub(crate) const ZERO: i32 = 0;

/// The offset which the stack starts.
pub(crate) const STACK_START_OFFSET: i32 = 100;

/// The heap pointer address.
pub(crate) const HEAP_PTR: i32 = -4;

pub(crate) const A0: i32 = -8;
pub(crate) const A4: i32 = -24;

// sizeof(var) = sizeof(felt) = 1 and sizeof(ext) == 4
pub const FP_INCREMENT: i32 = 6;

/// The assembly compiler.
// #[derive(Debug, Clone, Default)]
pub struct AsmCompiler<F, EF> {
    basic_blocks: Vec<BasicBlock<F, EF>>,
    break_label: Option<F>,
    break_label_map: BTreeMap<F, F>,
    break_counter: usize,
    contains_break: BTreeSet<F>,
    function_labels: BTreeMap<String, F>,
    word_size: usize,
}

impl<F> Var<F> {
    /// Gets the frame pointer for a var.
    pub const fn fp(&self) -> i32 {
        -(self.0 as i32 + STACK_START_OFFSET)
    }
}

impl<F> Felt<F> {
    /// Gets the frame pointer for a felt.
    pub const fn fp(&self) -> i32 {
        -(self.0 as i32 + STACK_START_OFFSET)
    }
}

impl<F, EF> Ext<F, EF> {
    /// Gets the frame pointer for an extension element
    pub const fn fp(&self) -> i32 {
        -(self.0 as i32 + STACK_START_OFFSET)
    }
}

impl<F> Ptr<F> {
    /// Gets the frame pointer for a pointer.
    pub const fn fp(&self) -> i32 {
        self.address.fp()
    }
}

impl<F: PrimeField32 + TwoAdicField, EF: ExtensionField<F> + TwoAdicField> AsmCompiler<F, EF> {
    /// Creates a new [AsmCompiler].
    pub fn new(word_size: usize) -> Self {
        Self {
            basic_blocks: vec![BasicBlock::new()],
            break_label: None,
            break_label_map: BTreeMap::new(),
            contains_break: BTreeSet::new(),
            function_labels: BTreeMap::new(),
            break_counter: 0,
            word_size,
        }
    }

    /// Creates a new break label.
    pub fn new_break_label(&mut self) -> F {
        let label = self.break_counter;
        self.break_counter += 1;
        let label = F::from_canonical_usize(label);
        self.break_label = Some(label);
        label
    }

    /// Builds the operations into assembly instructions.
    pub fn build(&mut self, operations: TracedVec<DslIr<AsmConfig<F, EF>>>) {
        // Initialize the heap pointer value.
        if self.block_label().is_zero() {
            self.push(AsmInstruction::AddFI(HEAP_PTR, ZERO, F::zero()), None);
            self.push(AsmInstruction::j(F::from_canonical_u32(2)), None);
            self.new_break_label();
            self.basic_block();
            self.push(AsmInstruction::Trap, None);
            self.new_break_label();
            self.basic_block();
        }
        // For each operation, generate assembly instructions.
        for (op, trace) in operations.clone() {
            let debug_info = Some(DebugInfo::new(op.to_string(), trace));
            match op {
                DslIr::ImmV(dst, src) => {
                    self.push(AsmInstruction::AddFI(dst.fp(), ZERO, src), debug_info);
                }
                DslIr::ImmF(dst, src) => {
                    self.push(AsmInstruction::AddFI(dst.fp(), ZERO, src), debug_info);
                }
                DslIr::ImmE(dst, src) => {
                    self.assign_exti(dst.fp(), src, debug_info);
                }
                DslIr::AddV(dst, lhs, rhs) => {
                    self.push(
                        AsmInstruction::AddF(dst.fp(), lhs.fp(), rhs.fp()),
                        debug_info,
                    );
                }
                DslIr::AddVI(dst, lhs, rhs) => {
                    self.push(AsmInstruction::AddFI(dst.fp(), lhs.fp(), rhs), debug_info);
                }
                DslIr::AddF(dst, lhs, rhs) => {
                    self.push(
                        AsmInstruction::AddF(dst.fp(), lhs.fp(), rhs.fp()),
                        debug_info,
                    );
                }
                DslIr::AddFI(dst, lhs, rhs) => {
                    self.push(AsmInstruction::AddFI(dst.fp(), lhs.fp(), rhs), debug_info);
                }
                DslIr::AddE(dst, lhs, rhs) => {
                    self.push(
                        AsmInstruction::AddE(dst.fp(), lhs.fp(), rhs.fp()),
                        debug_info,
                    );
                }
                DslIr::AddEI(dst, lhs, rhs) => {
                    self.add_ext_exti(dst, lhs, rhs, debug_info);
                }
                DslIr::AddEF(dst, lhs, rhs) => {
                    self.add_ext_felt(dst, lhs, rhs, debug_info);
                }
                DslIr::AddEFFI(dst, lhs, rhs) => {
                    self.add_felt_exti(dst, lhs, rhs, debug_info);
                }
                DslIr::AddEFI(dst, lhs, rhs) => {
                    self.add_ext_exti(dst, lhs, EF::from_base(rhs), debug_info);
                }
                DslIr::SubV(dst, lhs, rhs) => {
                    self.push(
                        AsmInstruction::SubF(dst.fp(), lhs.fp(), rhs.fp()),
                        debug_info,
                    );
                }
                DslIr::SubVI(dst, lhs, rhs) => {
                    self.push(AsmInstruction::SubFI(dst.fp(), lhs.fp(), rhs), debug_info);
                }
                DslIr::SubVIN(dst, lhs, rhs) => {
                    self.push(AsmInstruction::SubFI(A0, rhs.fp(), lhs), debug_info.clone());
                    self.push(
                        AsmInstruction::MulFI(dst.fp(), A0, F::neg_one()),
                        debug_info,
                    );
                }
                DslIr::SubF(dst, lhs, rhs) => {
                    self.push(
                        AsmInstruction::SubF(dst.fp(), lhs.fp(), rhs.fp()),
                        debug_info,
                    );
                }
                DslIr::SubFI(dst, lhs, rhs) => {
                    self.push(AsmInstruction::SubFI(dst.fp(), lhs.fp(), rhs), debug_info);
                }
                DslIr::SubFIN(dst, lhs, rhs) => {
                    self.push(AsmInstruction::SubFI(A0, rhs.fp(), lhs), debug_info.clone());
                    self.push(
                        AsmInstruction::MulFI(dst.fp(), A0, F::neg_one()),
                        debug_info,
                    );
                }
                DslIr::NegV(dst, src) => {
                    self.push(
                        AsmInstruction::MulFI(dst.fp(), src.fp(), F::neg_one()),
                        debug_info,
                    );
                }
                DslIr::NegF(dst, src) => {
                    self.push(
                        AsmInstruction::MulFI(dst.fp(), src.fp(), F::neg_one()),
                        debug_info,
                    );
                }
                DslIr::DivF(dst, lhs, rhs) => {
                    self.push(
                        AsmInstruction::DivF(dst.fp(), lhs.fp(), rhs.fp()),
                        debug_info,
                    );
                }
                DslIr::DivFI(dst, lhs, rhs) => {
                    self.push(AsmInstruction::DivFI(dst.fp(), lhs.fp(), rhs), debug_info);
                }
                DslIr::DivFIN(dst, lhs, rhs) => {
                    self.push(AsmInstruction::AddFI(A0, ZERO, lhs), debug_info.clone());
                    self.push(AsmInstruction::DivF(dst.fp(), A0, rhs.fp()), debug_info);
                }
                DslIr::DivEIN(dst, lhs, rhs) => {
                    self.push(AsmInstruction::InvE(A0, rhs.fp()), debug_info.clone());
                    self.assign_exti(A4, lhs, debug_info.clone());
                    self.push(AsmInstruction::MulE(dst.fp(), A0, A4), debug_info);
                }
                DslIr::DivE(dst, lhs, rhs) => {
                    self.push(AsmInstruction::InvE(A0, rhs.fp()), debug_info.clone());
                    self.push(AsmInstruction::MulE(dst.fp(), lhs.fp(), A0), debug_info);
                }
                DslIr::DivEI(dst, lhs, rhs) => {
                    self.assign_exti(A0, rhs.inverse(), debug_info.clone());
                    self.push(AsmInstruction::MulE(dst.fp(), lhs.fp(), A0), debug_info);
                }
                DslIr::InvE(dst, src) => {
                    self.push(AsmInstruction::InvE(dst.fp(), src.fp()), debug_info);
                }
                DslIr::SubEF(dst, lhs, rhs) => {
                    self.push(
                        AsmInstruction::SubE(dst.fp(), lhs.fp(), rhs.fp()),
                        debug_info,
                    );
                }
                DslIr::SubEFI(dst, lhs, rhs) => {
                    self.add_ext_exti(dst, lhs, EF::from_base(rhs.neg()), debug_info);
                }
                DslIr::SubEIN(dst, lhs, rhs) => {
                    self.add_ext_exti(dst, rhs, lhs.neg(), debug_info.clone());
                    self.mul_ext_felti(dst, dst, F::neg_one(), debug_info);
                }
                DslIr::SubE(dst, lhs, rhs) => {
                    self.push(
                        AsmInstruction::SubE(dst.fp(), lhs.fp(), rhs.fp()),
                        debug_info,
                    );
                }
                DslIr::SubEI(dst, lhs, rhs) => {
                    self.add_ext_exti(dst, lhs, rhs.neg(), debug_info);
                }
                DslIr::NegE(dst, src) => {
                    self.mul_ext_felti(dst, src, F::neg_one(), debug_info);
                }
                DslIr::MulV(dst, lhs, rhs) => {
                    self.push(
                        AsmInstruction::MulF(dst.fp(), lhs.fp(), rhs.fp()),
                        debug_info,
                    );
                }
                DslIr::MulVI(dst, lhs, rhs) => {
                    self.push(AsmInstruction::MulFI(dst.fp(), lhs.fp(), rhs), debug_info);
                }
                DslIr::MulF(dst, lhs, rhs) => {
                    self.push(
                        AsmInstruction::MulF(dst.fp(), lhs.fp(), rhs.fp()),
                        debug_info,
                    );
                }
                DslIr::MulFI(dst, lhs, rhs) => {
                    self.push(AsmInstruction::MulFI(dst.fp(), lhs.fp(), rhs), debug_info);
                }
                DslIr::MulE(dst, lhs, rhs) => {
                    self.push(
                        AsmInstruction::MulE(dst.fp(), lhs.fp(), rhs.fp()),
                        debug_info,
                    );
                }
                DslIr::MulEI(dst, lhs, rhs) => {
                    self.assign_exti(A0, rhs, debug_info.clone());
                    self.push(AsmInstruction::MulE(dst.fp(), lhs.fp(), A0), debug_info);
                }
                DslIr::MulEF(dst, lhs, rhs) => {
                    self.mul_ext_felt(dst, lhs, rhs, debug_info);
                }
                DslIr::MulEFI(dst, lhs, rhs) => {
                    self.mul_ext_felti(dst, lhs, rhs, debug_info);
                }
                DslIr::IfEq(lhs, rhs, then_block, else_block) => {
                    let if_compiler = IfCompiler {
                        compiler: self,
                        lhs: lhs.fp(),
                        rhs: ValueOrConst::Val(rhs.fp()),
                        is_eq: true,
                    };
                    if else_block.is_empty() {
                        if_compiler.then(|builder| builder.build(then_block), debug_info);
                    } else {
                        if_compiler.then_or_else(
                            |builder| builder.build(then_block),
                            |builder| builder.build(else_block),
                            debug_info,
                        );
                    }
                }
                DslIr::IfNe(lhs, rhs, then_block, else_block) => {
                    let if_compiler = IfCompiler {
                        compiler: self,
                        lhs: lhs.fp(),
                        rhs: ValueOrConst::Val(rhs.fp()),
                        is_eq: false,
                    };
                    if else_block.is_empty() {
                        if_compiler.then(|builder| builder.build(then_block), debug_info);
                    } else {
                        if_compiler.then_or_else(
                            |builder| builder.build(then_block),
                            |builder| builder.build(else_block),
                            debug_info,
                        );
                    }
                }
                DslIr::IfEqI(lhs, rhs, then_block, else_block) => {
                    let if_compiler = IfCompiler {
                        compiler: self,
                        lhs: lhs.fp(),
                        rhs: ValueOrConst::Const(rhs),
                        is_eq: true,
                    };
                    if else_block.is_empty() {
                        if_compiler.then(|builder| builder.build(then_block), debug_info);
                    } else {
                        if_compiler.then_or_else(
                            |builder| builder.build(then_block),
                            |builder| builder.build(else_block),
                            debug_info,
                        );
                    }
                }
                DslIr::IfNeI(lhs, rhs, then_block, else_block) => {
                    let if_compiler = IfCompiler {
                        compiler: self,
                        lhs: lhs.fp(),
                        rhs: ValueOrConst::Const(rhs),
                        is_eq: false,
                    };
                    if else_block.is_empty() {
                        if_compiler.then(|builder| builder.build(then_block), debug_info);
                    } else {
                        if_compiler.then_or_else(
                            |builder| builder.build(then_block),
                            |builder| builder.build(else_block),
                            debug_info,
                        );
                    }
                }
                DslIr::Break => {
                    let label = self.break_label.expect("No break label set");
                    let current_block = self.block_label();
                    self.contains_break.insert(current_block);
                    self.push(AsmInstruction::Break(label), debug_info);
                }
                DslIr::For(start, end, step_size, loop_var, block) => {
                    let for_compiler = ForCompiler {
                        compiler: self,
                        start,
                        end,
                        step_size,
                        loop_var,
                    };
                    for_compiler.for_each(move |_, builder| builder.build(block), debug_info);
                }
                DslIr::AssertEqV(lhs, rhs) => {
                    // If lhs != rhs, execute TRAP
                    self.assert(lhs.fp(), ValueOrConst::Val(rhs.fp()), false, debug_info)
                }
                DslIr::AssertEqVI(lhs, rhs) => {
                    // If lhs != rhs, execute TRAP
                    self.assert(lhs.fp(), ValueOrConst::Const(rhs), false, debug_info)
                }
                DslIr::AssertNeV(lhs, rhs) => {
                    // If lhs == rhs, execute TRAP
                    self.assert(lhs.fp(), ValueOrConst::Val(rhs.fp()), true, debug_info)
                }
                DslIr::AssertNeVI(lhs, rhs) => {
                    // If lhs == rhs, execute TRAP
                    self.assert(lhs.fp(), ValueOrConst::Const(rhs), true, debug_info)
                }
                DslIr::AssertEqF(lhs, rhs) => {
                    // If lhs != rhs, execute TRAP
                    self.assert(lhs.fp(), ValueOrConst::Val(rhs.fp()), false, debug_info)
                }
                DslIr::AssertEqFI(lhs, rhs) => {
                    // If lhs != rhs, execute TRAP
                    self.assert(lhs.fp(), ValueOrConst::Const(rhs), false, debug_info)
                }
                DslIr::AssertNeF(lhs, rhs) => {
                    // If lhs == rhs, execute TRAP
                    self.assert(lhs.fp(), ValueOrConst::Val(rhs.fp()), true, debug_info)
                }
                DslIr::AssertNeFI(lhs, rhs) => {
                    // If lhs == rhs, execute TRAP
                    self.assert(lhs.fp(), ValueOrConst::Const(rhs), true, debug_info)
                }
                DslIr::AssertEqE(lhs, rhs) => {
                    // If lhs != rhs, execute TRAP
                    self.assert(lhs.fp(), ValueOrConst::ExtVal(rhs.fp()), false, debug_info)
                }
                DslIr::AssertEqEI(lhs, rhs) => {
                    // If lhs != rhs, execute TRAP
                    self.assert(lhs.fp(), ValueOrConst::ExtConst(rhs), false, debug_info)
                }
                DslIr::AssertNeE(lhs, rhs) => {
                    // If lhs == rhs, execute TRAP
                    self.assert(lhs.fp(), ValueOrConst::ExtVal(rhs.fp()), true, debug_info)
                }
                DslIr::AssertNeEI(lhs, rhs) => {
                    // If lhs == rhs, execute TRAP
                    self.assert(lhs.fp(), ValueOrConst::ExtConst(rhs), true, debug_info)
                }
                DslIr::Alloc(ptr, len, size) => {
                    self.alloc(ptr, len, size, debug_info);
                }
                DslIr::LoadV(var, ptr, index) => match index.fp() {
                    IndexTriple::Const(index, offset, size) => self.push(
                        AsmInstruction::LoadFI(var.fp(), ptr.fp(), index * size + offset),
                        debug_info.clone(),
                    ),
                    IndexTriple::Var(index, offset, size) => {
                        self.add_scaled(A0, ptr.fp(), index, size, debug_info.clone());
                        self.push(AsmInstruction::LoadFI(var.fp(), A0, offset), debug_info)
                    }
                },
                DslIr::LoadF(var, ptr, index) => match index.fp() {
                    IndexTriple::Const(index, offset, size) => self.push(
                        AsmInstruction::LoadFI(var.fp(), ptr.fp(), index * size + offset),
                        debug_info.clone(),
                    ),
                    IndexTriple::Var(index, offset, size) => {
                        self.add_scaled(A0, ptr.fp(), index, size, debug_info.clone());
                        self.push(AsmInstruction::LoadFI(var.fp(), A0, offset), debug_info)
                    }
                },
                DslIr::LoadE(var, ptr, index) => match index.fp() {
                    IndexTriple::Const(index, offset, size) => {
                        self.load_ext(var, ptr.fp(), index * size + offset, debug_info)
                    }
                    IndexTriple::Var(index, offset, size) => {
                        self.add_scaled(A0, ptr.fp(), index, size, debug_info.clone());
                        self.load_ext(var, A0, offset, debug_info)
                    }
                },
                DslIr::StoreV(var, ptr, index) => match index.fp() {
                    IndexTriple::Const(index, offset, size) => self.push(
                        AsmInstruction::StoreFI(var.fp(), ptr.fp(), index * size + offset),
                        debug_info.clone(),
                    ),
                    IndexTriple::Var(index, offset, size) => {
                        self.add_scaled(A0, ptr.fp(), index, size, debug_info.clone());
                        self.push(AsmInstruction::StoreFI(var.fp(), A0, offset), debug_info)
                    }
                },
                DslIr::StoreF(var, ptr, index) => match index.fp() {
                    IndexTriple::Const(index, offset, size) => self.push(
                        AsmInstruction::StoreFI(var.fp(), ptr.fp(), index * size + offset),
                        debug_info.clone(),
                    ),
                    IndexTriple::Var(index, offset, size) => {
                        self.add_scaled(A0, ptr.fp(), index, size, debug_info.clone());
                        self.push(AsmInstruction::StoreFI(var.fp(), A0, offset), debug_info)
                    }
                },
                DslIr::StoreE(var, ptr, index) => match index.fp() {
                    IndexTriple::Const(index, offset, size) => {
                        self.store_ext(var, ptr.fp(), index * size + offset, debug_info)
                    }
                    IndexTriple::Var(index, offset, size) => {
                        self.add_scaled(A0, ptr.fp(), index, size, debug_info.clone());
                        self.store_ext(var, A0, offset, debug_info)
                    }
                },
                DslIr::HintBitsF(var) => {
                    self.push(AsmInstruction::HintBits(var.fp()), debug_info);
                }
                DslIr::HintBitsV(var) => {
                    self.push(AsmInstruction::HintBits(var.fp()), debug_info);
                }
                DslIr::HintBitsU(_) => {
                    todo!()
                }
                DslIr::Poseidon2PermuteBabyBear(dst, src) => match (dst, src) {
                    (Array::Dyn(dst, _), Array::Dyn(src, _)) => self.push(
                        AsmInstruction::Poseidon2Permute(dst.fp(), src.fp()),
                        debug_info,
                    ),
                    _ => unimplemented!(),
                },
<<<<<<< HEAD
                DslIr::Error() => self.push(AsmInstruction::j(F::one()), trace),
                DslIr::PrintF(dst) => self.push(AsmInstruction::PrintF(dst.fp()), trace),
                DslIr::PrintV(dst) => self.push(AsmInstruction::PrintV(dst.fp()), trace),
                DslIr::PrintE(dst) => self.push(AsmInstruction::PrintE(dst.fp()), trace),
=======
                DslIr::Error() => {
                    self.push(AsmInstruction::Trap, debug_info);
                }
                DslIr::PrintF(dst) => {
                    self.push(AsmInstruction::PrintF(dst.fp()), debug_info);
                }
                DslIr::PrintV(dst) => {
                    self.push(AsmInstruction::PrintV(dst.fp()), debug_info);
                }
                DslIr::PrintE(dst) => {
                    self.push(AsmInstruction::PrintE(dst.fp()), debug_info);
                }
>>>>>>> 0d17a509
                DslIr::HintInputVec() => {
                    self.push(AsmInstruction::HintInputVec(), debug_info);
                }
                DslIr::StoreHintWord(ptr, index) => match index.fp() {
                    IndexTriple::Const(index, offset, size) => self.push(
                        AsmInstruction::StoreHintWordI(ptr.fp(), size * index + offset),
                        debug_info.clone(),
                    ),
                    IndexTriple::Var(index, offset, size) => {
                        self.add_scaled(A0, ptr.fp(), index, size, debug_info.clone());
                        self.push(AsmInstruction::StoreHintWordI(A0, offset), debug_info)
                    }
                },
                DslIr::FriFold(m, input_ptr) => {
                    if let Array::Dyn(ptr, _) = input_ptr {
                        self.push(AsmInstruction::FriFold(m.fp(), ptr.fp()), debug_info);
                    } else {
                        unimplemented!();
                    }
                }
                DslIr::Poseidon2CompressBabyBear(result, left, right) => {
                    match (result, left, right) {
                        (Array::Dyn(result, _), Array::Dyn(left, _), Array::Dyn(right, _)) => self
                            .push(
                                AsmInstruction::Poseidon2Compress(
                                    result.fp(),
                                    left.fp(),
                                    right.fp(),
                                ),
                                debug_info.clone(),
                            ),
                        _ => unimplemented!(),
                    }
                }
                DslIr::Publish(val, index) => {
                    self.push(AsmInstruction::Publish(val.fp(), index.fp()), debug_info);
                }
                DslIr::RegisterPublicValue(val) => {
                    self.push(AsmInstruction::RegisterPublicValue(val.fp()), debug_info);
                }
                DslIr::LessThan(dst, left, right) => {
                    self.push(
                        AsmInstruction::LessThan(dst.fp(), left.fp(), right.fp()),
                        debug_info.clone(),
                    );
                }
                DslIr::CycleTrackerStart(name) => {
                    self.push(AsmInstruction::CycleTrackerStart(name.clone()), debug_info);
                }
                DslIr::CycleTrackerEnd(name) => {
                    self.push(AsmInstruction::CycleTrackerEnd(name.clone()), debug_info);
                }
                DslIr::Halt => {
                    self.push(AsmInstruction::Halt, debug_info);
                }
                _ => unimplemented!(),
            }
        }
    }

    pub fn alloc(
        &mut self,
        ptr: Ptr<F>,
        len: Usize<F>,
        size: usize,
        debug_info: Option<DebugInfo>,
    ) {
        // Load the current heap ptr address to the stack value and advance the heap ptr.
        let size = F::from_canonical_usize(size);
        match len {
            Usize::Const(len) => {
                let len = F::from_canonical_usize(len);
                self.push(
                    AsmInstruction::AddFI(ptr.fp(), HEAP_PTR, F::zero()),
                    debug_info.clone(),
                );
                self.push(
                    AsmInstruction::AddFI(HEAP_PTR, HEAP_PTR, len * size),
                    debug_info,
                );
            }
            Usize::Var(len) => {
                self.push(
                    AsmInstruction::AddFI(ptr.fp(), HEAP_PTR, F::zero()),
                    debug_info.clone(),
                );
                self.push(
                    AsmInstruction::MulFI(A0, len.fp(), size),
                    debug_info.clone(),
                );
                self.push(AsmInstruction::AddF(HEAP_PTR, HEAP_PTR, A0), debug_info);
            }
        }
    }

    pub fn assert(
        &mut self,
        lhs: i32,
        rhs: ValueOrConst<F, EF>,
        is_eq: bool,
        debug_info: Option<DebugInfo>,
    ) {
        let if_compiler = IfCompiler {
            compiler: self,
            lhs,
            rhs,
            is_eq: !is_eq,
        };
<<<<<<< HEAD
        if_compiler.then_label(F::one(), backtrace);
=======
        if_compiler.then(
            |builder| builder.push(AsmInstruction::Trap, debug_info.clone()),
            debug_info.clone(),
        );
>>>>>>> 0d17a509
    }

    pub fn code(self) -> AssemblyCode<F, EF> {
        let labels = self
            .function_labels
            .into_iter()
            .map(|(k, v)| (v, k))
            .collect();
        AssemblyCode::new(self.basic_blocks, labels)
    }

    fn basic_block(&mut self) {
        self.basic_blocks.push(BasicBlock::new());
    }

    fn block_label(&mut self) -> F {
        F::from_canonical_usize(self.basic_blocks.len() - 1)
    }

    fn push_to_block(
        &mut self,
        block_label: F,
        instruction: AsmInstruction<F, EF>,
        debug_info: Option<DebugInfo>,
    ) {
        self.basic_blocks
            .get_mut(block_label.as_canonical_u32() as usize)
            .unwrap_or_else(|| panic!("Missing block at label: {:?}", block_label))
            .push(instruction, debug_info);
    }

    fn push(&mut self, instruction: AsmInstruction<F, EF>, debug_info: Option<DebugInfo>) {
        self.basic_blocks
            .last_mut()
            .unwrap()
            .push(instruction, debug_info);
    }

    // reg[dst] <- reg[src] + c * reg[val]
    // assumes dst != src
    fn add_scaled(&mut self, dst: i32, src: i32, val: i32, c: F, debug_info: Option<DebugInfo>) {
        if c == F::one() {
            self.push(AsmInstruction::AddF(dst, src, val), debug_info);
        } else {
            self.push(AsmInstruction::MulFI(dst, val, c), debug_info.clone());
            self.push(AsmInstruction::AddF(dst, dst, src), debug_info);
        }
    }
}

pub struct IfCompiler<'a, F, EF> {
    compiler: &'a mut AsmCompiler<F, EF>,
    lhs: i32,
    rhs: ValueOrConst<F, EF>,
    is_eq: bool,
}

impl<'a, F: PrimeField32 + TwoAdicField, EF: ExtensionField<F> + TwoAdicField>
    IfCompiler<'a, F, EF>
{
    pub fn then<Func>(self, f: Func, debug_info: Option<DebugInfo>)
    where
        Func: FnOnce(&mut AsmCompiler<F, EF>),
    {
        let Self {
            compiler,
            lhs,
            rhs,
            is_eq,
        } = self;

        // Get the label for the current block.
        let current_block = compiler.block_label();

        // Generate the blocks for the then branch.
        compiler.basic_block();
        f(compiler);

        // Generate the block for returning to the main flow.
        compiler.basic_block();
        let after_if_block = compiler.block_label();

        // Get the branch instruction to push to the `current_block`.
        let instr = Self::branch(lhs, rhs, is_eq, after_if_block);
        compiler.push_to_block(current_block, instr, debug_info);
    }

<<<<<<< HEAD
    pub fn then_label(self, label: F, backtrace: Option<Backtrace>) {
        let Self {
            compiler,
            lhs,
            rhs,
            is_eq,
        } = self;

        // Get the label for the current block.
        let current_block = compiler.block_label();

        // Get the branch instruction to push to the `current_block`.
        let instr = Self::branch(lhs, rhs, is_eq, label);
        compiler.push_to_block(current_block, instr, backtrace);
    }

    pub fn then_or_else<ThenFunc, ElseFunc>(self, then_f: ThenFunc, else_f: ElseFunc)
    where
=======
    pub fn then_or_else<ThenFunc, ElseFunc>(
        self,
        then_f: ThenFunc,
        else_f: ElseFunc,
        debug_info: Option<DebugInfo>,
    ) where
>>>>>>> 0d17a509
        ThenFunc: FnOnce(&mut AsmCompiler<F, EF>),
        ElseFunc: FnOnce(&mut AsmCompiler<F, EF>),
    {
        let Self {
            compiler,
            lhs,
            rhs,
            is_eq,
        } = self;

        // Get the label for the current block, so we can generate the jump instruction into it.
        // conditional branc instruction to it, if the condition is not met.
        let if_branching_block = compiler.block_label();

        // Generate the block for the then branch.
        compiler.basic_block();
        then_f(compiler);
        let last_if_block = compiler.block_label();

        // Generate the block for the else branch.
        compiler.basic_block();
        let else_block = compiler.block_label();
        else_f(compiler);

        // Generate the jump instruction to the else block
        let instr = Self::branch(lhs, rhs, is_eq, else_block);
        compiler.push_to_block(if_branching_block, instr, debug_info.clone());

        // Generate the block for returning to the main flow.
        compiler.basic_block();
        let main_flow_block = compiler.block_label();
        let instr = AsmInstruction::j(main_flow_block);
        compiler.push_to_block(last_if_block, instr, debug_info.clone());
    }

    const fn branch(
        lhs: i32,
        rhs: ValueOrConst<F, EF>,
        is_eq: bool,
        block: F,
    ) -> AsmInstruction<F, EF> {
        match (rhs, is_eq) {
            (ValueOrConst::Const(rhs), true) => AsmInstruction::BneI(block, lhs, rhs),
            (ValueOrConst::Const(rhs), false) => AsmInstruction::BeqI(block, lhs, rhs),
            (ValueOrConst::ExtConst(rhs), true) => AsmInstruction::BneEI(block, lhs, rhs),
            (ValueOrConst::ExtConst(rhs), false) => AsmInstruction::BeqEI(block, lhs, rhs),
            (ValueOrConst::Val(rhs), true) => AsmInstruction::Bne(block, lhs, rhs),
            (ValueOrConst::Val(rhs), false) => AsmInstruction::Beq(block, lhs, rhs),
            (ValueOrConst::ExtVal(rhs), true) => AsmInstruction::BneE(block, lhs, rhs),
            (ValueOrConst::ExtVal(rhs), false) => AsmInstruction::BeqE(block, lhs, rhs),
        }
    }
}

/// A builder for a for loop.
///
/// SAFETY: Starting with end < start will lead to undefined behavior.
pub struct ForCompiler<'a, F, EF> {
    compiler: &'a mut AsmCompiler<F, EF>,
    start: Usize<F>,
    end: Usize<F>,
    step_size: F,
    loop_var: Var<F>,
}

impl<'a, F: PrimeField32 + TwoAdicField, EF: ExtensionField<F> + TwoAdicField>
    ForCompiler<'a, F, EF>
{
    pub(super) fn for_each(
        mut self,
        f: impl FnOnce(Var<F>, &mut AsmCompiler<F, EF>),
        debug_info: Option<DebugInfo>,
    ) {
        // The function block structure:
        // - Setting the loop range
        // - Executing the loop body and incrementing the loop variable
        // - the loop condition
        // Set the loop variable to the start of the range.

        // Set the loop variable to the start of the range.
        self.set_loop_var(debug_info.clone());

        // Save the label of the for loop call.
        let loop_call_label = self.compiler.block_label();

        // Initialize a break label for this loop.
        let break_label = self.compiler.new_break_label();
        self.compiler.break_label = Some(break_label);

        // A basic block for the loop body
        self.compiler.basic_block();

        // Save the loop body label for the loop condition.
        let loop_label = self.compiler.block_label();

        // The loop body.
        f(self.loop_var, self.compiler);

        // Increment the loop variable.
        self.compiler.push(
            AsmInstruction::AddFI(self.loop_var.fp(), self.loop_var.fp(), self.step_size),
            debug_info.clone(),
        );

        // Add a basic block for the loop condition.
        self.compiler.basic_block();

        // Jump to loop body if the loop condition still holds.
        self.jump_to_loop_body(loop_label, debug_info.clone());

        // Add a jump instruction to the loop condition in the loop call block.
        let label = self.compiler.block_label();
        let instr = AsmInstruction::j(label);
        self.compiler
            .push_to_block(loop_call_label, instr, debug_info.clone());

        // Initialize the after loop block.
        self.compiler.basic_block();

        // Resolve the break label.
        let label = self.compiler.block_label();
        self.compiler.break_label_map.insert(break_label, label);

        // Replace the break instruction with a jump to the after loop block.
        for block in self.compiler.contains_break.iter() {
            for instruction in self.compiler.basic_blocks[block.as_canonical_u32() as usize]
                .0
                .iter_mut()
            {
                if let AsmInstruction::Break(l) = instruction {
                    if *l == break_label {
                        *instruction = AsmInstruction::j(label);
                    }
                }
            }
        }

        // self.compiler.contains_break.clear();
    }

    fn set_loop_var(&mut self, debug_info: Option<DebugInfo>) {
        match self.start {
            Usize::Const(start) => {
                self.compiler.push(
                    AsmInstruction::AddFI(self.loop_var.fp(), ZERO, F::from_canonical_usize(start)),
                    debug_info.clone(),
                );
            }
            Usize::Var(var) => {
                self.compiler.push(
                    AsmInstruction::AddFI(self.loop_var.fp(), var.fp(), F::zero()),
                    debug_info.clone(),
                );
            }
        }
    }

    fn jump_to_loop_body(&mut self, loop_label: F, debug_info: Option<DebugInfo>) {
        match self.end {
            Usize::Const(end) => {
                let instr = AsmInstruction::BneI(
                    loop_label,
                    self.loop_var.fp(),
                    F::from_canonical_usize(end),
                );
                self.compiler.push(instr, debug_info.clone());
            }
            Usize::Var(end) => {
                let instr = AsmInstruction::Bne(loop_label, self.loop_var.fp(), end.fp());
                self.compiler.push(instr, debug_info.clone());
            }
        }
    }
}

// Ext compiler logic.
impl<F: PrimeField32 + TwoAdicField, EF: ExtensionField<F> + TwoAdicField> AsmCompiler<F, EF> {
    fn assign_exti(&mut self, dst: i32, imm: EF, debug_info: Option<DebugInfo>) {
        let imm = imm.as_base_slice();
        for i in 0..EF::D {
            let j = (i * self.word_size) as i32;
            self.push(
                AsmInstruction::AddFI(dst - j, ZERO, imm[i]),
                debug_info.clone(),
            );
        }
    }

    fn load_ext(&mut self, val: Ext<F, EF>, addr: i32, offset: F, debug_info: Option<DebugInfo>) {
        for i in 0..EF::D {
            self.push(
                AsmInstruction::LoadFI(
                    val.fp() - (i * self.word_size) as i32,
                    addr,
                    offset + F::from_canonical_usize(i * self.word_size),
                ),
                debug_info.clone(),
            )
        }
    }

    fn store_ext(&mut self, val: Ext<F, EF>, addr: i32, offset: F, debug_info: Option<DebugInfo>) {
        for i in 0..EF::D {
            self.push(
                AsmInstruction::StoreFI(
                    val.fp() - (i * self.word_size) as i32,
                    addr,
                    offset + F::from_canonical_usize(i * self.word_size),
                ),
                debug_info.clone(),
            )
        }
    }

    fn add_ext_exti(
        &mut self,
        dst: Ext<F, EF>,
        lhs: Ext<F, EF>,
        rhs: EF,
        debug_info: Option<DebugInfo>,
    ) {
        let rhs = rhs.as_base_slice();
        for i in 0..EF::D {
            let j = (i * self.word_size) as i32;
            self.push(
                AsmInstruction::AddFI(dst.fp() - j, lhs.fp() - j, rhs[i]),
                debug_info.clone(),
            );
        }
    }

    fn add_ext_felt(
        &mut self,
        dst: Ext<F, EF>,
        lhs: Ext<F, EF>,
        rhs: Felt<F>,
        debug_info: Option<DebugInfo>,
    ) {
        self.push(
            AsmInstruction::AddF(dst.fp(), lhs.fp(), rhs.fp()),
            debug_info.clone(),
        );
        for i in 1..EF::D {
            let j = (i * self.word_size) as i32;
            self.push(
                AsmInstruction::AddFI(dst.fp() - j, lhs.fp() - j, F::zero()),
                debug_info.clone(),
            );
        }
    }

    fn add_felt_exti(
        &mut self,
        dst: Ext<F, EF>,
        lhs: Felt<F>,
        rhs: EF,
        debug_info: Option<DebugInfo>,
    ) {
        let rhs = rhs.as_base_slice();

        self.push(
            AsmInstruction::AddFI(dst.fp(), lhs.fp(), rhs[0]),
            debug_info.clone(),
        );

        for i in 1..EF::D {
            let j = (i * self.word_size) as i32;
            self.push(
                AsmInstruction::AddFI(dst.fp() - j, ZERO, rhs[i]),
                debug_info.clone(),
            );
        }
    }

    fn mul_ext_felt(
        &mut self,
        dst: Ext<F, EF>,
        lhs: Ext<F, EF>,
        rhs: Felt<F>,
        debug_info: Option<DebugInfo>,
    ) {
        for i in 0..EF::D {
            let j = (i * self.word_size) as i32;
            self.push(
                AsmInstruction::MulF(dst.fp() - j, lhs.fp() - j, rhs.fp()),
                debug_info.clone(),
            );
        }
    }

    fn mul_ext_felti(
        &mut self,
        dst: Ext<F, EF>,
        lhs: Ext<F, EF>,
        rhs: F,
        debug_info: Option<DebugInfo>,
    ) {
        for i in 0..EF::D {
            let j = (i * self.word_size) as i32;
            self.push(
                AsmInstruction::MulFI(dst.fp() - j, lhs.fp() - j, rhs),
                debug_info.clone(),
            );
        }
    }
}<|MERGE_RESOLUTION|>--- conflicted
+++ resolved
@@ -491,15 +491,7 @@
                     ),
                     _ => unimplemented!(),
                 },
-<<<<<<< HEAD
-                DslIr::Error() => self.push(AsmInstruction::j(F::one()), trace),
-                DslIr::PrintF(dst) => self.push(AsmInstruction::PrintF(dst.fp()), trace),
-                DslIr::PrintV(dst) => self.push(AsmInstruction::PrintV(dst.fp()), trace),
-                DslIr::PrintE(dst) => self.push(AsmInstruction::PrintE(dst.fp()), trace),
-=======
-                DslIr::Error() => {
-                    self.push(AsmInstruction::Trap, debug_info);
-                }
+                DslIr::Error() => self.push(AsmInstruction::j(F::one()), debug_info),
                 DslIr::PrintF(dst) => {
                     self.push(AsmInstruction::PrintF(dst.fp()), debug_info);
                 }
@@ -509,7 +501,6 @@
                 DslIr::PrintE(dst) => {
                     self.push(AsmInstruction::PrintE(dst.fp()), debug_info);
                 }
->>>>>>> 0d17a509
                 DslIr::HintInputVec() => {
                     self.push(AsmInstruction::HintInputVec(), debug_info);
                 }
@@ -618,14 +609,7 @@
             rhs,
             is_eq: !is_eq,
         };
-<<<<<<< HEAD
-        if_compiler.then_label(F::one(), backtrace);
-=======
-        if_compiler.then(
-            |builder| builder.push(AsmInstruction::Trap, debug_info.clone()),
-            debug_info.clone(),
-        );
->>>>>>> 0d17a509
+        if_compiler.then_label(F::one(), debug_info);
     }
 
     pub fn code(self) -> AssemblyCode<F, EF> {
@@ -713,8 +697,7 @@
         compiler.push_to_block(current_block, instr, debug_info);
     }
 
-<<<<<<< HEAD
-    pub fn then_label(self, label: F, backtrace: Option<Backtrace>) {
+    pub fn then_label(self, label: F, debug_info: Option<DebugInfo>) {
         let Self {
             compiler,
             lhs,
@@ -727,19 +710,15 @@
 
         // Get the branch instruction to push to the `current_block`.
         let instr = Self::branch(lhs, rhs, is_eq, label);
-        compiler.push_to_block(current_block, instr, backtrace);
-    }
-
-    pub fn then_or_else<ThenFunc, ElseFunc>(self, then_f: ThenFunc, else_f: ElseFunc)
-    where
-=======
+        compiler.push_to_block(current_block, instr, debug_info);
+    }
+
     pub fn then_or_else<ThenFunc, ElseFunc>(
         self,
         then_f: ThenFunc,
         else_f: ElseFunc,
         debug_info: Option<DebugInfo>,
     ) where
->>>>>>> 0d17a509
         ThenFunc: FnOnce(&mut AsmCompiler<F, EF>),
         ElseFunc: FnOnce(&mut AsmCompiler<F, EF>),
     {
