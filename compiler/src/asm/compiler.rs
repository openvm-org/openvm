--- conflicted
+++ resolved
@@ -97,18 +97,11 @@
     /// Builds the operations into assembly instructions.
     pub fn build(&mut self, operations: TracedVec<DslIr<AsmConfig<F, EF>>>) {
         if self.block_label().is_zero() {
-<<<<<<< HEAD
-            let heap_start = F::from_canonical_usize(HEAP_START_ADDRESS);
-            self.push(AsmInstruction::AddFI(HEAP_PTR, ZERO, heap_start), None);
-            self.push(AsmInstruction::j(F::from_canonical_u32(2)), None);
-            self.new_break_label();
-=======
             // Initialize the heap pointer value.
             let heap_start = F::from_canonical_usize(HEAP_START_ADDRESS);
             self.push(AsmInstruction::AddFI(HEAP_PTR, ZERO, heap_start), None);
             // Jump over the TRAP instruction we are about to add.
             self.push(AsmInstruction::j(self.trap_label + F::one()), None);
->>>>>>> 3dfdfb4c
             self.basic_block();
             // Add a TRAP instruction used as jump destination for all failed assertions.
             assert_eq!(self.block_label(), self.trap_label);
