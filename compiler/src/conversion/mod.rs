--- conflicted
+++ resolved
@@ -524,19 +524,11 @@
             AS::Register,
             AS::Memory,
         )],
-<<<<<<< HEAD
-        AsmInstruction::Poseidon2Permute(dst, lhs, rhs) => vec![inst(
-            PERM_POS2,
-            register(dst),
-            register(lhs),
-            register(rhs),
-=======
         AsmInstruction::Poseidon2Permute(dst, src) => vec![inst(
             PERM_POS2,
             register(dst),
             register(src),
             F::zero(),
->>>>>>> b20b3efb
             AS::Register,
             AS::Memory,
         )],
