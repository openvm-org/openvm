use p3_baby_bear::BabyBear;
use p3_field::{ExtensionField, PrimeField32, TwoAdicField};

use afs_test_utils::config::baby_bear_poseidon2::{engine_from_perm, random_perm};
use afs_test_utils::config::fri_params::{
    fri_params_fast_testing, fri_params_with_80_bits_of_security,
};
use afs_test_utils::config::setup_tracing;
use afs_test_utils::engine::StarkEngine;
use stark_vm::vm::ExecutionResult;
use stark_vm::{
    cpu::trace::Instruction,
    vm::{config::VmConfig, VirtualMachine},
};

use crate::asm::AsmBuilder;
use crate::conversion::CompilerOptions;

pub fn canonical_i32_to_field<F: PrimeField32>(x: i32) -> F {
    let modulus = F::ORDER_U32;
    assert!(x < modulus as i32 && x >= -(modulus as i32));
    if x < 0 {
        -F::from_canonical_u32((-x) as u32)
    } else {
        F::from_canonical_u32(x as u32)
    }
}

<<<<<<< HEAD
pub fn execute_program<const WORD_SIZE: usize>(
    program: Vec<Instruction<BabyBear>>,
    input_stream: Vec<Vec<BabyBear>>,
) -> ExecutionResult<WORD_SIZE> {
    let vm = VirtualMachine::<WORD_SIZE, _>::new(VmConfig::default(), program, input_stream);
    vm.execute().unwrap()
=======
pub fn execute_program<const WORD_SIZE: usize, F: PrimeField32>(
    program: Vec<Instruction<F>>,
    input_stream: Vec<Vec<F>>,
) {
    let mut vm = VirtualMachine::<WORD_SIZE, _>::new(
        VmConfig {
            num_public_values: 4,
            ..Default::default()
        },
        program,
        input_stream,
    );
    vm.traces().unwrap();
}

pub fn execute_program_with_public_values<const WORD_SIZE: usize, F: PrimeField32>(
    program: Vec<Instruction<F>>,
    input_stream: Vec<Vec<F>>,
    public_values: &[(usize, F)],
) {
    let mut vm = VirtualMachine::<WORD_SIZE, _>::new(
        VmConfig {
            num_public_values: 4,
            ..Default::default()
        },
        program,
        input_stream,
    );
    for &(index, value) in public_values {
        vm.public_values[index] = Some(value);
    }
    vm.traces().unwrap();
>>>>>>> f5baffdb
}

pub fn display_program<F: PrimeField32>(program: &[Instruction<F>]) {
    for instruction in program.iter() {
        let Instruction {
            opcode,
            op_a,
            op_b,
            op_c,
            d,
            e,
            debug,
        } = instruction;
        println!(
            "{:?} {} {} {} {} {} {}",
            opcode, op_a, op_b, op_c, d, e, debug
        );
    }
}

pub fn display_program_with_pc<F: PrimeField32>(program: &[Instruction<F>]) {
    for (pc, instruction) in program.iter().enumerate() {
        let Instruction {
            opcode,
            op_a,
            op_b,
            op_c,
            d,
            e,
            debug,
        } = instruction;
        println!(
            "{} | {:?} {} {} {} {} {} {}",
            pc, opcode, op_a, op_b, op_c, d, e, debug
        );
    }
}
pub fn end_to_end_test<const WORD_SIZE: usize, EF: ExtensionField<BabyBear> + TwoAdicField>(
    builder: AsmBuilder<BabyBear, EF>,
    input_stream: Vec<Vec<BabyBear>>,
) {
    let program = builder.compile_isa_with_options::<WORD_SIZE>(CompilerOptions {
        compile_prints: false,
        field_arithmetic_enabled: true,
        field_extension_enabled: true,
    });
    execute_and_prove_program::<WORD_SIZE>(program, input_stream)
}

pub fn execute_and_prove_program<const WORD_SIZE: usize>(
    program: Vec<Instruction<BabyBear>>,
    input_stream: Vec<Vec<BabyBear>>,
) {
    let vm = VirtualMachine::<WORD_SIZE, _>::new(
        VmConfig {
            num_public_values: 4,
            ..Default::default()
        },
        program,
        input_stream,
    );
<<<<<<< HEAD
    let ExecutionResult {
        max_log_degree,
        nonempty_chips: chips,
        nonempty_traces: traces,
        nonempty_pis: pis,
        ..
    } = vm.execute().unwrap();
    let chips = VirtualMachine::<WORD_SIZE, _>::get_chips(&chips);
=======
    let max_log_degree = vm.max_log_degree().unwrap();
    let traces = vm.traces().unwrap();
    let public_values = vm.get_public_values().unwrap();
    let chips = get_chips(&vm);
>>>>>>> f5baffdb

    let perm = random_perm();
    // blowup factor 8 for poseidon2 chip
    let fri_params = if matches!(std::env::var("AXIOM_FAST_TEST"), Ok(x) if &x == "1") {
        fri_params_fast_testing()[1]
    } else {
        fri_params_with_80_bits_of_security()[1]
    };
    let engine = engine_from_perm(perm, max_log_degree, fri_params);

    setup_tracing();
    engine
<<<<<<< HEAD
        .run_simple_test(chips, traces, pis)
=======
        .run_simple_test(chips, traces, public_values)
>>>>>>> f5baffdb
        .expect("Verification failed");
}<|MERGE_RESOLUTION|>--- conflicted
+++ resolved
@@ -26,14 +26,6 @@
     }
 }
 
-<<<<<<< HEAD
-pub fn execute_program<const WORD_SIZE: usize>(
-    program: Vec<Instruction<BabyBear>>,
-    input_stream: Vec<Vec<BabyBear>>,
-) -> ExecutionResult<WORD_SIZE> {
-    let vm = VirtualMachine::<WORD_SIZE, _>::new(VmConfig::default(), program, input_stream);
-    vm.execute().unwrap()
-=======
 pub fn execute_program<const WORD_SIZE: usize, F: PrimeField32>(
     program: Vec<Instruction<F>>,
     input_stream: Vec<Vec<F>>,
@@ -46,7 +38,7 @@
         program,
         input_stream,
     );
-    vm.traces().unwrap();
+    vm.execute().unwrap();
 }
 
 pub fn execute_program_with_public_values<const WORD_SIZE: usize, F: PrimeField32>(
@@ -65,8 +57,7 @@
     for &(index, value) in public_values {
         vm.public_values[index] = Some(value);
     }
-    vm.traces().unwrap();
->>>>>>> f5baffdb
+    vm.execute().unwrap();
 }
 
 pub fn display_program<F: PrimeField32>(program: &[Instruction<F>]) {
@@ -128,21 +119,9 @@
         program,
         input_stream,
     );
-<<<<<<< HEAD
-    let ExecutionResult {
-        max_log_degree,
-        nonempty_chips: chips,
-        nonempty_traces: traces,
-        nonempty_pis: pis,
-        ..
-    } = vm.execute().unwrap();
-    let chips = VirtualMachine::<WORD_SIZE, _>::get_chips(&chips);
-=======
     let max_log_degree = vm.max_log_degree().unwrap();
     let traces = vm.traces().unwrap();
-    let public_values = vm.get_public_values().unwrap();
     let chips = get_chips(&vm);
->>>>>>> f5baffdb
 
     let perm = random_perm();
     // blowup factor 8 for poseidon2 chip
@@ -155,10 +134,6 @@
 
     setup_tracing();
     engine
-<<<<<<< HEAD
-        .run_simple_test(chips, traces, pis)
-=======
-        .run_simple_test(chips, traces, public_values)
->>>>>>> f5baffdb
+        .run_simple_test(chips, traces, vec![vec![]; num_chips])
         .expect("Verification failed");
 }