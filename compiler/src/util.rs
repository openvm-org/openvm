use afs_test_utils::config::setup_tracing;
use p3_baby_bear::BabyBear;
use p3_field::{ExtensionField, PrimeField32, TwoAdicField};

use afs_test_utils::config::baby_bear_poseidon2::{engine_from_perm, random_perm};
use afs_test_utils::config::fri_params::{
    fri_params_fast_testing, fri_params_with_80_bits_of_security,
};
use afs_test_utils::engine::StarkEngine;
use stark_vm::vm::ExecutionResult;
use stark_vm::{
    cpu::trace::Instruction,
    vm::{config::VmConfig, VirtualMachine},
};

use crate::asm::AsmBuilder;
use crate::conversion::CompilerOptions;

pub fn canonical_i32_to_field<F: PrimeField32>(x: i32) -> F {
    let modulus = F::ORDER_U32;
    assert!(x < modulus as i32 && x >= -(modulus as i32));
    if x < 0 {
        -F::from_canonical_u32((-x) as u32)
    } else {
        F::from_canonical_u32(x as u32)
    }
}

<<<<<<< HEAD
pub fn execute_program<const WORD_SIZE: usize>(
    program: Vec<Instruction<BabyBear>>,
    input_stream: Vec<Vec<BabyBear>>,
) -> ExecutionResult<WORD_SIZE> {
    let vm = VirtualMachine::<WORD_SIZE, _>::new(
        VmConfig {
            field_arithmetic_enabled: true,
            field_extension_enabled: true,
            limb_bits: 28,
            decomp: 4,
            compress_poseidon2_enabled: true,
            perm_poseidon2_enabled: true,
        },
        program,
        input_stream,
    );
    vm.execute().unwrap()
=======
pub fn execute_program<const WORD_SIZE: usize, F: PrimeField32>(
    program: Vec<Instruction<F>>,
    input_stream: Vec<Vec<F>>,
) {
    let mut vm = VirtualMachine::<WORD_SIZE, _>::new(VmConfig::default(), program, input_stream);
    vm.traces().unwrap();
>>>>>>> 513d08b3
}

pub fn display_program<F: PrimeField32>(program: &[Instruction<F>]) {
    for instruction in program.iter() {
        let Instruction {
            opcode,
            op_a,
            op_b,
            op_c,
            d,
            e,
            debug,
        } = instruction;
        println!(
            "{:?} {} {} {} {} {} {}",
            opcode, op_a, op_b, op_c, d, e, debug
        );
    }
}

pub fn display_program_with_pc<F: PrimeField32>(program: &[Instruction<F>]) {
    for (pc, instruction) in program.iter().enumerate() {
        let Instruction {
            opcode,
            op_a,
            op_b,
            op_c,
            d,
            e,
            debug,
        } = instruction;
        println!(
            "{} | {:?} {} {} {} {} {} {}",
            pc, opcode, op_a, op_b, op_c, d, e, debug
        );
    }
}
pub fn end_to_end_test<const WORD_SIZE: usize, EF: ExtensionField<BabyBear> + TwoAdicField>(
    builder: AsmBuilder<BabyBear, EF>,
    input_stream: Vec<Vec<BabyBear>>,
) {
    let program = builder.compile_isa_with_options::<WORD_SIZE>(CompilerOptions {
        compile_prints: false,
        field_arithmetic_enabled: true,
        field_extension_enabled: true,
    });
    execute_and_prove_program::<WORD_SIZE>(program, input_stream)
}

pub fn execute_and_prove_program<const WORD_SIZE: usize>(
    program: Vec<Instruction<BabyBear>>,
    input_stream: Vec<Vec<BabyBear>>,
) {
    let vm = VirtualMachine::<WORD_SIZE, _>::new(
        VmConfig {
            field_arithmetic_enabled: true,
            field_extension_enabled: true,
            limb_bits: 28,
            decomp: 4,
            compress_poseidon2_enabled: true,
            perm_poseidon2_enabled: true,
        },
        program,
        input_stream,
    );
    let ExecutionResult {
        max_log_degree,
        nonempty_chips: chips,
        nonempty_traces: traces,
        nonempty_pis: pis,
        ..
    } = vm.execute().unwrap();
    let chips = VirtualMachine::<WORD_SIZE, _>::get_chips(&chips);

    let perm = random_perm();
    // blowup factor 8 for poseidon2 chip
    let fri_params = if matches!(std::env::var("AXIOM_FAST_TEST"), Ok(x) if &x == "1") {
        fri_params_fast_testing()[1]
    } else {
        fri_params_with_80_bits_of_security()[1]
    };
    let engine = engine_from_perm(perm, max_log_degree, fri_params);

    setup_tracing();
    engine
        .run_simple_test(chips, traces, pis)
        .expect("Verification failed");
}<|MERGE_RESOLUTION|>--- conflicted
+++ resolved
@@ -26,32 +26,12 @@
     }
 }
 
-<<<<<<< HEAD
 pub fn execute_program<const WORD_SIZE: usize>(
     program: Vec<Instruction<BabyBear>>,
     input_stream: Vec<Vec<BabyBear>>,
 ) -> ExecutionResult<WORD_SIZE> {
-    let vm = VirtualMachine::<WORD_SIZE, _>::new(
-        VmConfig {
-            field_arithmetic_enabled: true,
-            field_extension_enabled: true,
-            limb_bits: 28,
-            decomp: 4,
-            compress_poseidon2_enabled: true,
-            perm_poseidon2_enabled: true,
-        },
-        program,
-        input_stream,
-    );
+    let vm = VirtualMachine::<WORD_SIZE, _>::new(VmConfig::default(), program, input_stream);
     vm.execute().unwrap()
-=======
-pub fn execute_program<const WORD_SIZE: usize, F: PrimeField32>(
-    program: Vec<Instruction<F>>,
-    input_stream: Vec<Vec<F>>,
-) {
-    let mut vm = VirtualMachine::<WORD_SIZE, _>::new(VmConfig::default(), program, input_stream);
-    vm.traces().unwrap();
->>>>>>> 513d08b3
 }
 
 pub fn display_program<F: PrimeField32>(program: &[Instruction<F>]) {
