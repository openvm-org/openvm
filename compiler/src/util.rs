use afs_test_utils::{
    config::{
        baby_bear_poseidon2::{engine_from_perm, random_perm},
        fri_params::{fri_params_fast_testing, fri_params_with_80_bits_of_security},
        setup_tracing,
    },
    engine::StarkEngine,
};
use p3_baby_bear::BabyBear;
use p3_field::{ExtensionField, PrimeField, PrimeField32, TwoAdicField};
use stark_vm::{
    cpu::trace::Instruction,
    program::Program,
    vm::{config::VmConfig, ExecutionResult, VirtualMachine},
};

use crate::{asm::AsmBuilder, conversion::CompilerOptions};

<<<<<<< HEAD
pub fn execute_program_with_config<const WORD_SIZE: usize>(
    config: VmConfig,
    program: Program<BabyBear>,
    input_stream: Vec<Vec<BabyBear>>,
) {
    let vm = VirtualMachine::<WORD_SIZE, _>::new(config, program, input_stream);
    vm.execute().unwrap();
=======
/// Converts a prime field element to a usize.
pub fn prime_field_to_usize<F: PrimeField>(x: F) -> usize {
    let bu = x.as_canonical_biguint();
    let digits = bu.to_u64_digits();
    if digits.is_empty() {
        return 0;
    }
    let ret = digits[0] as usize;
    for i in 1..digits.len() {
        assert_eq!(digits[i], 0, "Prime field element too large");
    }
    ret
>>>>>>> 5aa824ec
}

pub fn execute_program<const WORD_SIZE: usize>(
    program: Program<BabyBear>,
    input_stream: Vec<Vec<BabyBear>>,
) {
    let vm = VirtualMachine::<WORD_SIZE, _>::new(
        VmConfig {
            num_public_values: 4,
            max_segment_len: (1 << 25) - 100,
            ..Default::default()
        },
        program,
        input_stream,
    );
    vm.execute().unwrap();
}

pub fn execute_program_with_public_values<const WORD_SIZE: usize>(
    program: Program<BabyBear>,
    input_stream: Vec<Vec<BabyBear>>,
    public_values: &[(usize, BabyBear)],
) {
    let mut vm = VirtualMachine::<WORD_SIZE, _>::new(
        VmConfig {
            num_public_values: 4,
            ..Default::default()
        },
        program,
        input_stream,
    );
    for &(index, value) in public_values {
        vm.segments[0].public_values[index] = Some(value);
    }
    vm.execute().unwrap();
}

pub fn display_program<F: PrimeField32>(program: &[Instruction<F>]) {
    for instruction in program.iter() {
        let Instruction {
            opcode,
            op_a,
            op_b,
            op_c,
            d,
            e,
            debug,
        } = instruction;
        println!(
            "{:?} {} {} {} {} {} {}",
            opcode, op_a, op_b, op_c, d, e, debug
        );
    }
}

pub fn display_program_with_pc<F: PrimeField32>(program: &[Instruction<F>]) {
    for (pc, instruction) in program.iter().enumerate() {
        let Instruction {
            opcode,
            op_a,
            op_b,
            op_c,
            d,
            e,
            debug,
        } = instruction;
        println!(
            "{} | {:?} {} {} {} {} {} {}",
            pc, opcode, op_a, op_b, op_c, d, e, debug
        );
    }
}
pub fn end_to_end_test<const WORD_SIZE: usize, EF: ExtensionField<BabyBear> + TwoAdicField>(
    builder: AsmBuilder<BabyBear, EF>,
    input_stream: Vec<Vec<BabyBear>>,
) {
    let program = builder.compile_isa_with_options::<WORD_SIZE>(CompilerOptions {
        compile_prints: false,
        enable_cycle_tracker: false,
        field_arithmetic_enabled: true,
        field_extension_enabled: true,
        field_less_than_enabled: false,
    });
    execute_and_prove_program::<WORD_SIZE>(program, input_stream)
}

pub fn execute_and_prove_program<const WORD_SIZE: usize>(
    program: Program<BabyBear>,
    input_stream: Vec<Vec<BabyBear>>,
) {
    let vm = VirtualMachine::<WORD_SIZE, _>::new(
        VmConfig {
            num_public_values: 4,
            ..Default::default()
        },
        program,
        input_stream,
    );

    let ExecutionResult {
        max_log_degree,
        nonempty_chips: chips,
        nonempty_traces: traces,
        nonempty_pis: pis,
        ..
    } = vm.execute().unwrap();
    let chips = VirtualMachine::<WORD_SIZE, _>::get_chips(&chips);

    let perm = random_perm();
    // blowup factor 8 for poseidon2 chip
    let fri_params = if matches!(std::env::var("AXIOM_FAST_TEST"), Ok(x) if &x == "1") {
        fri_params_fast_testing()[1]
    } else {
        fri_params_with_80_bits_of_security()[1]
    };
    let engine = engine_from_perm(perm, max_log_degree, fri_params);

    setup_tracing();
    engine
        .run_simple_test(chips, traces, pis)
        .expect("Verification failed");
}<|MERGE_RESOLUTION|>--- conflicted
+++ resolved
@@ -16,7 +16,6 @@
 
 use crate::{asm::AsmBuilder, conversion::CompilerOptions};
 
-<<<<<<< HEAD
 pub fn execute_program_with_config<const WORD_SIZE: usize>(
     config: VmConfig,
     program: Program<BabyBear>,
@@ -24,7 +23,8 @@
 ) {
     let vm = VirtualMachine::<WORD_SIZE, _>::new(config, program, input_stream);
     vm.execute().unwrap();
-=======
+}
+
 /// Converts a prime field element to a usize.
 pub fn prime_field_to_usize<F: PrimeField>(x: F) -> usize {
     let bu = x.as_canonical_biguint();
@@ -37,7 +37,6 @@
         assert_eq!(digits[i], 0, "Prime field element too large");
     }
     ret
->>>>>>> 5aa824ec
 }
 
 pub fn execute_program<const WORD_SIZE: usize>(
