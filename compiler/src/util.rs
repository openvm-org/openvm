--- conflicted
+++ resolved
@@ -13,12 +13,10 @@
     vm::{config::VmConfig, ExecutionResult, VirtualMachine},
 };
 
-<<<<<<< HEAD
-use crate::asm::{AsmBuilder, AsmConfig, Program};
-use crate::conversion::CompilerOptions;
-=======
-use crate::{asm::AsmBuilder, conversion::CompilerOptions};
->>>>>>> 760d94f9
+use crate::{
+    asm::{AsmBuilder, AsmConfig, Program},
+    conversion::CompilerOptions,
+};
 
 pub fn canonical_i32_to_field<F: PrimeField32>(x: i32) -> F {
     let modulus = F::ORDER_U32;
