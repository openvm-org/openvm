use p3_baby_bear::BabyBear;
use p3_field::{ExtensionField, PrimeField32, TwoAdicField};

use afs_test_utils::config::baby_bear_poseidon2::{engine_from_perm, random_perm};
use afs_test_utils::config::fri_params::{
    fri_params_fast_testing, fri_params_with_80_bits_of_security,
};
use afs_test_utils::engine::StarkEngine;
use stark_vm::vm::get_chips;
use stark_vm::{
    cpu::trace::Instruction,
<<<<<<< HEAD
    vm::{config::VmParamsConfig, VirtualMachine},
=======
    vm::{config::VmConfig, VirtualMachine},
>>>>>>> 6a242474
};

use crate::asm::AsmBuilder;
use crate::conversion::CompilerOptions;

pub fn canonical_i32_to_field<F: PrimeField32>(x: i32) -> F {
    let modulus = F::ORDER_U32;
    assert!(x < modulus as i32 && x >= -(modulus as i32));
    if x < 0 {
        -F::from_canonical_u32((-x) as u32)
    } else {
        F::from_canonical_u32(x as u32)
    }
}

pub fn execute_program<const WORD_SIZE: usize, F: PrimeField32>(
    program: Vec<Instruction<F>>,
    input_stream: Vec<Vec<F>>,
) {
    let mut vm = VirtualMachine::<WORD_SIZE, _>::new(
<<<<<<< HEAD
        VmParamsConfig {
            field_arithmetic_enabled: true,
            field_extension_enabled: false,
=======
        VmConfig {
            field_arithmetic_enabled: true,
            field_extension_enabled: true,
>>>>>>> 6a242474
            limb_bits: 28,
            decomp: 4,
            compress_poseidon2_enabled: true,
            perm_poseidon2_enabled: true,
        },
        program,
        input_stream,
    );
    vm.segments[0].traces().unwrap();
}

pub fn display_program<F: PrimeField32>(program: &[Instruction<F>]) {
    for instruction in program.iter() {
        let Instruction {
            opcode,
            op_a,
            op_b,
            op_c,
            d,
            e,
        } = instruction;
        println!("{:?} {} {} {} {} {}", opcode, op_a, op_b, op_c, d, e);
    }
}

pub fn display_program_with_pc<F: PrimeField32>(program: &[Instruction<F>]) {
    for (pc, instruction) in program.iter().enumerate() {
        let Instruction {
            opcode,
            op_a,
            op_b,
            op_c,
            d,
            e,
        } = instruction;
        println!(
            "{} | {:?} {} {} {} {} {}",
            pc, opcode, op_a, op_b, op_c, d, e
        );
    }
}
pub fn end_to_end_test<const WORD_SIZE: usize, EF: ExtensionField<BabyBear> + TwoAdicField>(
    builder: AsmBuilder<BabyBear, EF>,
    input_stream: Vec<Vec<BabyBear>>,
) {
    let program = builder.compile_isa_with_options::<WORD_SIZE>(CompilerOptions {
        compile_prints: false,
        field_arithmetic_enabled: true,
        field_extension_enabled: true,
    });
    let mut vm = VirtualMachine::<WORD_SIZE, _>::new(
<<<<<<< HEAD
        VmParamsConfig {
=======
        VmConfig {
>>>>>>> 6a242474
            field_arithmetic_enabled: true,
            field_extension_enabled: true,
            limb_bits: 28,
            decomp: 4,
            compress_poseidon2_enabled: true,
            perm_poseidon2_enabled: true,
        },
        program,
        input_stream,
    );
    let max_log_degree = vm.segments[0].max_log_degree().unwrap();
    let traces = vm.segments[0].traces().unwrap();
    let chips = get_chips(&vm.segments[0]);

    let perm = random_perm();
    // blowup factor 8 for poseidon2 chip
    let fri_params = if matches!(std::env::var("AXIOM_FAST_TEST"), Ok(x) if &x == "1") {
        fri_params_fast_testing()[1]
    } else {
        fri_params_with_80_bits_of_security()[1]
    };
    let engine = engine_from_perm(perm, max_log_degree, fri_params);

    let num_chips = chips.len();

    engine
        .run_simple_test(chips, traces, vec![vec![]; num_chips])
        .expect("Verification failed");
}<|MERGE_RESOLUTION|>--- conflicted
+++ resolved
@@ -9,11 +9,7 @@
 use stark_vm::vm::get_chips;
 use stark_vm::{
     cpu::trace::Instruction,
-<<<<<<< HEAD
-    vm::{config::VmParamsConfig, VirtualMachine},
-=======
     vm::{config::VmConfig, VirtualMachine},
->>>>>>> 6a242474
 };
 
 use crate::asm::AsmBuilder;
@@ -34,15 +30,9 @@
     input_stream: Vec<Vec<F>>,
 ) {
     let mut vm = VirtualMachine::<WORD_SIZE, _>::new(
-<<<<<<< HEAD
-        VmParamsConfig {
-            field_arithmetic_enabled: true,
-            field_extension_enabled: false,
-=======
         VmConfig {
             field_arithmetic_enabled: true,
             field_extension_enabled: true,
->>>>>>> 6a242474
             limb_bits: 28,
             decomp: 4,
             compress_poseidon2_enabled: true,
@@ -94,11 +84,7 @@
         field_extension_enabled: true,
     });
     let mut vm = VirtualMachine::<WORD_SIZE, _>::new(
-<<<<<<< HEAD
-        VmParamsConfig {
-=======
         VmConfig {
->>>>>>> 6a242474
             field_arithmetic_enabled: true,
             field_extension_enabled: true,
             limb_bits: 28,
