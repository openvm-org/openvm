use alloc::rc::Rc;
use std::cell::RefCell;

use itertools::Itertools;
use p3_field::AbstractField;

<<<<<<< HEAD
use super::{Builder, Config, FromConstant, MemIndex, MemVariable, Ptr, Ref, Usize, Var, Variable};
=======
use super::{
    Builder, Config, FromConstant, MemIndex, MemVariable, Ptr, RVar, SymbolicVar, Usize, Var,
    Variable,
};
>>>>>>> ad2e9b79

/// A logical array.
#[derive(Debug, Clone)]
pub enum Array<C: Config, T> {
    /// Array of some local variables or constants, which can only be manipulated statically. It
    /// only exists in the DSL syntax and isn't backed by memory.
    Fixed(Rc<RefCell<Vec<Option<T>>>>),
    /// Array on heap. Index access can use variables. Length could be determined on runtime but
    /// cannot change after initialization.
    Dyn(Ptr<C::N>, Usize<C::N>),
}

impl<C: Config, V: MemVariable<C>> Array<C, V> {
    /// Gets the length of the array as a variable inside the DSL.
    pub fn len(&self) -> Usize<C::N> {
        match self {
            Self::Fixed(vec) => Usize::from(vec.borrow().len()),
            Self::Dyn(_, len) => len.clone(),
        }
    }

    /// Asserts that an array has a certain length. Change its length to constant if it is a variable.
    pub fn assert_len(&self, builder: &mut Builder<C>, len: usize) {
        match self {
            Self::Fixed(vec) => {
                assert_eq!(vec.borrow().len(), len);
            }
            Self::Dyn(_, c_len) => match c_len {
                Usize::Const(_) => {
                    assert_eq!(c_len.value(), len);
                }
                Usize::Var(c_len) => {
                    builder.assert_eq::<Var<_>>(*c_len, C::N::from_canonical_usize(len));
                }
            },
        }
    }

    /// Shifts the array by `shift` elements.
    /// !Attention!: the behavior of `Fixed` and `Dyn` is different. For Dyn, the shift is a view
    /// and shares memory with the original. For `Fixed`, `set`/`set_value` on slices won't impact
    /// the original array.
    pub fn shift(&self, builder: &mut Builder<C>, shift: impl Into<RVar<C::N>>) -> Array<C, V> {
        match self {
            Self::Fixed(v) => {
                let shift = shift.into();
                if let RVar::Const(_) = shift {
                    let shift = shift.value();
                    Array::Fixed(Rc::new(RefCell::new(v.borrow()[shift..].to_vec())))
                } else {
                    panic!("Cannot shift a fixed array with a variable shift");
                }
            }
            Self::Dyn(ptr, len) => {
                assert_eq!(V::size_of(), 1, "only support variables of size 1");
                let len = RVar::from(len.clone());
                let shift = shift.into();
                let new_ptr = builder.eval(*ptr + shift);
                let new_length = builder.eval(len - shift);
                Array::Dyn(new_ptr, Usize::Var(new_length))
            }
        }
    }

    /// Truncates the array to `len` elements.
    pub fn truncate(&self, builder: &mut Builder<C>, len: Usize<C::N>) {
        match self {
            Self::Fixed(_) => {
                todo!()
            }
            Self::Dyn(_, old_len) => {
                builder.assign(old_len, len);
            }
        };
    }

    /// Slices the array from `start` to `end`.
    /// !Attention!: the behavior of `Fixed` and `Dyn` is different. For Dyn, the shift is a view
    /// and shares memory with the original. For `Fixed`, `set`/`set_value` on slices won't impact
    /// the original array.
    pub fn slice(
        &self,
        builder: &mut Builder<C>,
        start: impl Into<RVar<C::N>>,
        end: impl Into<RVar<C::N>>,
    ) -> Array<C, V> {
        let start = start.into();
        let end = end.into();
        match self {
            Self::Fixed(v) => {
                if let (RVar::Const(_), RVar::Const(_)) = (&start, &end) {
                    Array::Fixed(Rc::new(RefCell::new(
                        v.borrow()[start.value()..end.value()].to_vec(),
                    )))
                } else {
                    panic!("Cannot slice a fixed array with a variable start or end");
                }
            }
            Self::Dyn(_, len) => {
                if builder.flags.debug {
                    let valid = builder.lt(start, end);
                    builder.assert_var_eq(valid, C::N::one());

                    let len_plus_1_v = SymbolicVar::from(len.clone()) + C::N::one();
                    let valid = builder.lt(end, len_plus_1_v);
                    builder.assert_var_eq(valid, C::N::one());
                }

                let slice_len = builder.eval_expr(end - start);
                let mut slice = builder.dyn_array(slice_len);
                builder.range(0, slice_len).for_each(|i, builder| {
                    let idx = builder.eval_expr(start + i);
                    let value = builder.get(self, idx);
                    builder.set(&mut slice, i, value);
                });

                slice
            }
        }
    }
}

impl<C: Config> Builder<C> {
    /// Initialize an array of fixed length `len`. The entries will be uninitialized.
    pub fn array<V: MemVariable<C>>(&mut self, len: impl Into<RVar<C::N>>) -> Array<C, V> {
        self.dyn_array(len)
    }

    /// Creates an array from a vector.
    pub fn vec<V: MemVariable<C>>(&mut self, v: Vec<V>) -> Array<C, V> {
        Array::Fixed(Rc::new(RefCell::new(
            v.into_iter().map(|x| Some(x)).collect(),
        )))
    }

    /// Create an uninitialized Array::Fixed.
    pub fn uninit_fixed_array<V: Variable<C>>(&mut self, len: usize) -> Array<C, V> {
        Array::Fixed(Rc::new(RefCell::new(vec![None::<V>; len])))
    }

    /// Creates a dynamic array for a length.
    pub fn dyn_array<V: MemVariable<C>>(&mut self, len: impl Into<RVar<C::N>>) -> Array<C, V> {
        let len: Var<_> = self.eval(len.into());
        let ptr = self.alloc(len, V::size_of());
        Array::Dyn(ptr, Usize::Var(len))
    }

    pub fn get<V: MemVariable<C>, I: Into<RVar<C::N>>>(
        &mut self,
        slice: &Array<C, V>,
        index: I,
    ) -> V {
        let index = index.into();

        match slice {
            Array::Fixed(slice) => {
                if let RVar::Const(_) = index {
                    let idx = index.value();
                    if let Some(ele) = &slice.borrow()[idx] {
                        ele.clone()
                    } else {
                        panic!("Cannot get an uninitialized element in a fixed slice");
                    }
                } else {
                    panic!("Cannot index into a fixed slice with a variable size")
                }
            }
            Array::Dyn(ptr, len) => {
                if self.flags.debug {
                    let valid = self.lt(index, len.clone());
                    self.assert_var_eq(valid, C::N::one());
                }
                let index = MemIndex {
                    index,
                    offset: 0,
                    size: V::size_of(),
                };
                let var: V = self.uninit();
                self.load(var.clone(), *ptr, index);
                var
            }
        }
    }

    pub fn get_ptr<V: MemVariable<C>, I: Into<RVar<C::N>>>(
        &mut self,
        slice: &Array<C, V>,
        index: I,
    ) -> Ptr<C::N> {
        let index = index.into();

        match slice {
            Array::Fixed(_) => {
                todo!()
            }
            Array::Dyn(ptr, len) => {
                if self.flags.debug {
                    let valid = self.lt(index, len.clone());
                    self.assert_var_eq(valid, C::N::one());
                }
                let index = MemIndex {
                    index,
                    offset: 0,
                    size: V::size_of(),
                };
                let var: Ptr<C::N> = self.uninit();
                self.load(var, *ptr, index);
                var
            }
        }
    }

<<<<<<< HEAD
    fn ptr_at<V: MemVariable<C>, I: Into<Usize<C::N>>>(
        &mut self,
        slice: &Array<C, V>,
        index: I,
    ) -> Ptr<C::N> {
        let index = index.into();

        match slice {
            Array::Fixed(_) => {
                todo!()
            }
            Array::Dyn(ptr, len) => {
                if self.flags.debug {
                    let index_v = index.materialize(self);
                    let len_v = len.materialize(self);
                    let valid = self.lt(index_v, len_v);
                    self.assert_var_eq(valid, C::N::one());
                }
                Ptr {
                    address: self.eval(ptr.address + index * V::size_of()),
                }
            }
        }
    }

    pub fn get_ref<V: MemVariable<C>, I: Into<Usize<C::N>>>(
        &mut self,
        slice: &Array<C, V>,
        index: I,
    ) -> Ref<C, V> {
        let index = index.into();
        let ptr = self.ptr_at(slice, index);
        Ref::from_ptr(ptr)
    }

    pub fn set<V: MemVariable<C>, I: Into<Usize<C::N>>, Expr: Into<V::Expression>>(
=======
    pub fn set<V: MemVariable<C>, I: Into<RVar<C::N>>, Expr: Into<V::Expression>>(
>>>>>>> ad2e9b79
        &mut self,
        slice: &mut Array<C, V>,
        index: I,
        value: Expr,
    ) {
        let index = index.into();

        match slice {
            Array::Fixed(v) => {
                if let RVar::Const(_) = index {
                    let idx = index.value();
                    let value = self.eval(value);
                    v.borrow_mut()[idx] = Some(value);
                } else {
                    panic!("Cannot index into a fixed slice with a variable index")
                }
            }
            Array::Dyn(ptr, len) => {
                if self.flags.debug {
                    let valid = self.lt(index, len.clone());
                    self.assert_var_eq(valid, C::N::one());
                }
                let index = MemIndex {
                    index,
                    offset: 0,
                    size: V::size_of(),
                };
                let value: V = self.eval(value);
                self.store(*ptr, index, value);
            }
        }
    }

    pub fn set_value<V: MemVariable<C>, I: Into<RVar<C::N>>>(
        &mut self,
        slice: &mut Array<C, V>,
        index: I,
        value: V,
    ) {
        let index = index.into();

        match slice {
            Array::Fixed(v) => {
                if let RVar::Const(_) = index {
                    let idx = index.value();
                    v.borrow_mut()[idx] = Some(value);
                } else {
                    panic!("Cannot index into a fixed slice with a variable size")
                }
            }
            Array::Dyn(ptr, _) => {
                let index = MemIndex {
                    index,
                    offset: 0,
                    size: V::size_of(),
                };
                self.store(*ptr, index, value);
            }
        }
    }
}

impl<C: Config, T: MemVariable<C>> Variable<C> for Array<C, T> {
    type Expression = Self;

    fn uninit(builder: &mut Builder<C>) -> Self {
        Array::Dyn(builder.uninit(), builder.uninit())
    }

    fn assign(&self, src: Self::Expression, builder: &mut Builder<C>) {
        match (self, src.clone()) {
            (Array::Dyn(lhs_ptr, lhs_len), Array::Dyn(rhs_ptr, rhs_len)) => {
                builder.assign(lhs_ptr, rhs_ptr);
                builder.assign(lhs_len, rhs_len);
            }
            _ => unreachable!(),
        }
    }

    fn assert_eq(
        lhs: impl Into<Self::Expression>,
        rhs: impl Into<Self::Expression>,
        builder: &mut Builder<C>,
    ) {
        let lhs = lhs.into();
        let rhs = rhs.into();

        match (lhs.clone(), rhs.clone()) {
            (Array::Fixed(lhs), Array::Fixed(rhs)) => {
                // No need to compare if they are the same reference. The same reference will
                // also cause borrow errors in the following loop.
                if Rc::ptr_eq(&lhs, &rhs) {
                    return;
                }
                for (l, r) in lhs.borrow().iter().zip_eq(rhs.borrow().iter()) {
                    assert!(l.is_some(), "lhs array is not fully initialized");
                    assert!(r.is_some(), "rhs array is not fully initialized");
                    T::assert_eq(
                        T::Expression::from(l.as_ref().unwrap().clone()),
                        T::Expression::from(r.as_ref().unwrap().clone()),
                        builder,
                    );
                }
            }
            (Array::Dyn(_, lhs_len), Array::Dyn(_, rhs_len)) => {
                builder.assert_eq::<Usize<_>>(lhs_len.clone(), rhs_len);

                builder.range(0, lhs_len).for_each(|i, builder| {
                    let a = builder.get(&lhs, i);
                    let b = builder.get(&rhs, i);
                    builder.assert_eq::<T>(a, b);
                });
            }
            _ => panic!("cannot compare arrays of different types"),
        }
    }

    fn assert_ne(
        lhs: impl Into<Self::Expression>,
        rhs: impl Into<Self::Expression>,
        builder: &mut Builder<C>,
    ) {
        let lhs = lhs.into();
        let rhs = rhs.into();

        match (lhs.clone(), rhs.clone()) {
            (Array::Fixed(lhs), Array::Fixed(rhs)) => {
                // No need to compare if they are the same reference. The same reference will
                // also cause borrow errors.
                if Rc::ptr_eq(&lhs, &rhs) {
                    panic!("assert not equal on the same array");
                }
                for (l, r) in lhs.borrow().iter().zip_eq(rhs.borrow().iter()) {
                    assert!(l.is_some(), "lhs array is not fully initialized");
                    assert!(r.is_some(), "rhs array is not fully initialized");
                    T::assert_ne(
                        T::Expression::from(l.as_ref().unwrap().clone()),
                        T::Expression::from(r.as_ref().unwrap().clone()),
                        builder,
                    );
                }
            }
            (Array::Dyn(_, lhs_len), Array::Dyn(_, rhs_len)) => {
                builder.assert_eq::<Usize<_>>(lhs_len.clone(), rhs_len);

                builder.range(0, lhs_len).for_each(|i, builder| {
                    let a = builder.get(&lhs, i);
                    let b = builder.get(&rhs, i);
                    builder.assert_ne::<T>(a, b);
                });
            }
            _ => panic!("cannot compare arrays of different types"),
        }
    }

    // The default version calls `uninit`. If `expr` is `Fixed`, it will be converted into `Dyn`.
    fn eval(_builder: &mut Builder<C>, expr: impl Into<Self::Expression>) -> Self {
        expr.into()
    }
}

impl<C: Config, T: MemVariable<C>> MemVariable<C> for Array<C, T> {
    fn size_of() -> usize {
        2
    }

    fn load(&self, src: Ptr<C::N>, index: MemIndex<C::N>, builder: &mut Builder<C>) {
        match self {
            Array::Dyn(dst, Usize::Var(len)) => {
                let mut index = index;
                dst.load(src, index, builder);
                index.offset += <Ptr<C::N> as MemVariable<C>>::size_of();
                len.load(src, index, builder);
            }
            _ => unreachable!(),
        }
    }

    fn store(&self, dst: Ptr<<C as Config>::N>, index: MemIndex<C::N>, builder: &mut Builder<C>) {
        match self {
            Array::Dyn(src, Usize::Var(len)) => {
                let mut index = index;
                src.store(dst, index, builder);
                index.offset += <Ptr<C::N> as MemVariable<C>>::size_of();
                len.store(dst, index, builder);
            }
            _ => unreachable!(),
        }
    }
}

impl<C: Config, V: FromConstant<C> + MemVariable<C>> FromConstant<C> for Array<C, V> {
    type Constant = Vec<V::Constant>;

    fn constant(value: Self::Constant, builder: &mut Builder<C>) -> Self {
        let mut array = builder.dyn_array(value.len());
        for (i, val) in value.into_iter().enumerate() {
            let val = V::constant(val, builder);
            builder.set(&mut array, i, val);
        }
        array
    }
}<|MERGE_RESOLUTION|>--- conflicted
+++ resolved
@@ -4,14 +4,10 @@
 use itertools::Itertools;
 use p3_field::AbstractField;
 
-<<<<<<< HEAD
-use super::{Builder, Config, FromConstant, MemIndex, MemVariable, Ptr, Ref, Usize, Var, Variable};
-=======
 use super::{
-    Builder, Config, FromConstant, MemIndex, MemVariable, Ptr, RVar, SymbolicVar, Usize, Var,
+    Builder, Config, FromConstant, MemIndex, MemVariable, Ptr, RVar, Ref, SymbolicVar, Usize, Var,
     Variable,
 };
->>>>>>> ad2e9b79
 
 /// A logical array.
 #[derive(Debug, Clone)]
@@ -224,8 +220,7 @@
         }
     }
 
-<<<<<<< HEAD
-    fn ptr_at<V: MemVariable<C>, I: Into<Usize<C::N>>>(
+    fn ptr_at<V: MemVariable<C>, I: Into<RVar<C::N>>>(
         &mut self,
         slice: &Array<C, V>,
         index: I,
@@ -238,19 +233,20 @@
             }
             Array::Dyn(ptr, len) => {
                 if self.flags.debug {
-                    let index_v = index.materialize(self);
-                    let len_v = len.materialize(self);
-                    let valid = self.lt(index_v, len_v);
+                    let valid = self.lt(index, len.clone());
                     self.assert_var_eq(valid, C::N::one());
                 }
                 Ptr {
-                    address: self.eval(ptr.address + index * V::size_of()),
-                }
-            }
-        }
-    }
-
-    pub fn get_ref<V: MemVariable<C>, I: Into<Usize<C::N>>>(
+                    address: self.eval(
+                        ptr.address
+                            + index * RVar::from_field(C::N::from_canonical_usize(V::size_of())),
+                    ),
+                }
+            }
+        }
+    }
+
+    pub fn get_ref<V: MemVariable<C>, I: Into<RVar<C::N>>>(
         &mut self,
         slice: &Array<C, V>,
         index: I,
@@ -260,10 +256,7 @@
         Ref::from_ptr(ptr)
     }
 
-    pub fn set<V: MemVariable<C>, I: Into<Usize<C::N>>, Expr: Into<V::Expression>>(
-=======
     pub fn set<V: MemVariable<C>, I: Into<RVar<C::N>>, Expr: Into<V::Expression>>(
->>>>>>> ad2e9b79
         &mut self,
         slice: &mut Array<C, V>,
         index: I,
