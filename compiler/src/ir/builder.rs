use std::{iter::Zip, vec::IntoIter};

use backtrace::Backtrace;
use p3_field::AbstractField;

use super::{
    Array, Config, DslIr, Ext, Felt, FromConstant, MemIndex, MemVariable, RVar, SymbolicExt,
    SymbolicFelt, SymbolicVar, Usize, Var, Variable,
};

/// TracedVec is a Vec wrapper that records a trace whenever an element is pushed. When extending
/// from another TracedVec, the traces are copied over.
#[derive(Debug, Clone)]
pub struct TracedVec<T> {
    pub vec: Vec<T>,
    pub traces: Vec<Option<Backtrace>>,
}

impl<T> Default for TracedVec<T> {
    fn default() -> Self {
        Self::new()
    }
}

impl<T> From<Vec<T>> for TracedVec<T> {
    fn from(vec: Vec<T>) -> Self {
        let len = vec.len();
        Self {
            vec,
            traces: vec![None; len],
        }
    }
}

impl<T> TracedVec<T> {
    pub const fn new() -> Self {
        Self {
            vec: Vec::new(),
            traces: Vec::new(),
        }
    }

    pub fn push(&mut self, value: T) {
        self.vec.push(value);
        self.traces.push(None);
    }

    /// Pushes a value to the vector and records a backtrace if SP1_DEBUG is enabled
    pub fn trace_push(&mut self, value: T) {
        self.vec.push(value);
        match std::env::var("SP1_DEBUG")
            .unwrap_or("false".to_string())
            .to_lowercase()
            .as_str()
        {
            "true" => {
                self.traces.push(Some(Backtrace::new_unresolved()));
            }
            _ => {
                self.traces.push(None);
            }
        };
    }

    pub fn extend<I: IntoIterator<Item = (T, Option<Backtrace>)>>(&mut self, iter: I) {
        let iter = iter.into_iter();
        let len = iter.size_hint().0;
        self.vec.reserve(len);
        self.traces.reserve(len);
        for (value, trace) in iter {
            self.vec.push(value);
            self.traces.push(trace);
        }
    }

    pub fn is_empty(&self) -> bool {
        self.vec.is_empty()
    }
}

impl<T> IntoIterator for TracedVec<T> {
    type Item = (T, Option<Backtrace>);
    type IntoIter = Zip<IntoIter<T>, IntoIter<Option<Backtrace>>>;

    fn into_iter(self) -> Self::IntoIter {
        self.vec.into_iter().zip(self.traces)
    }
}

#[derive(Debug)]
pub struct BreakLoop;
impl std::fmt::Display for BreakLoop {
    fn fmt(&self, f: &mut std::fmt::Formatter<'_>) -> std::fmt::Result {
        write!(f, "Break Loop")
    }
}
impl std::error::Error for BreakLoop {}

#[derive(Debug, Copy, Clone, Default)]
pub struct BuilderFlags {
    pub(crate) debug: bool,
    /// If true, `builder.break_loop` will take control flow instead of pushing an instruction.
    pub(crate) static_loop: bool,
    /// If true, panic when `builder.break_loop` is called.
    pub(crate) disable_break: bool,
}

/// A builder for the DSL.
///
/// Can compile to both assembly and a set of constraints.
#[derive(Debug, Clone, Default)]
pub struct Builder<C: Config> {
    pub(crate) stack_ptr: u32,
    pub operations: TracedVec<DslIr<C>>,
    pub(crate) nb_public_values: Option<Var<C::N>>,
    pub(crate) witness_var_count: u32,
    pub(crate) witness_felt_count: u32,
    pub(crate) witness_ext_count: u32,
    pub(crate) flags: BuilderFlags,
    pub(crate) is_sub_builder: bool,
}

impl<C: Config> Builder<C> {
    /// Creates a new builder with a given number of counts for each type.
    pub fn new_sub_builder(
        stack_ptr: u32,
        nb_public_values: Option<Var<C::N>>,
        flags: BuilderFlags,
    ) -> Self {
        Self {
            stack_ptr,
            // Witness counts are only used when the target is a gnark circuit.  And sub-builders are
            // not used when the target is a gnark circuit, so it's fine to set the witness counts to 0.
            witness_var_count: 0,
            witness_felt_count: 0,
            witness_ext_count: 0,
            operations: Default::default(),
            nb_public_values,
            flags,
            is_sub_builder: true,
        }
    }

    /// Set whether all loops must be static and unrolled
    pub fn set_static_loops(&mut self, static_loop: bool) {
        self.flags.static_loop = static_loop;
    }

    /// Pushes an operation to the builder.
    pub fn push(&mut self, op: DslIr<C>) {
        self.operations.push(op);
    }

    /// Pushes an operation to the builder and records a trace if SP1_DEBUG.
    pub fn trace_push(&mut self, op: DslIr<C>) {
        self.operations.trace_push(op);
    }

    /// Creates an uninitialized variable.
    pub fn uninit<V: Variable<C>>(&mut self) -> V {
        V::uninit(self)
    }

    /// Evaluates an expression and returns a variable.
    pub fn eval<V: Variable<C>, E: Into<V::Expression>>(&mut self, expr: E) -> V {
        V::eval(self, expr)
    }

    /// Evaluates an expression and returns a right value.
    pub fn eval_expr(&mut self, expr: impl Into<SymbolicVar<C::N>>) -> RVar<C::N> {
        let expr = expr.into();
        match expr {
            SymbolicVar::Const(c, _) => RVar::Const(c),
            SymbolicVar::Val(val, _) => RVar::Val(val),
            _ => {
                let ret: Var<_> = self.eval(expr);
                RVar::Val(ret)
            }
        }
    }

    /// Evaluates a constant expression and returns a variable.
    pub fn constant<V: FromConstant<C>>(&mut self, value: V::Constant) -> V {
        V::constant(value, self)
    }

    /// Assigns an expression to a variable.
    pub fn assign<V: Variable<C>, E: Into<V::Expression>>(&mut self, dst: &V, expr: E) {
        dst.assign(expr.into(), self);
    }

    /// Asserts that two expressions are equal.
    pub fn assert_eq<V: Variable<C>>(
        &mut self,
        lhs: impl Into<V::Expression>,
        rhs: impl Into<V::Expression>,
    ) {
        V::assert_eq(lhs, rhs, self);
    }

    /// Asserts that two expressions are not equal.
    pub fn assert_ne<V: Variable<C>>(
        &mut self,
        lhs: impl Into<V::Expression>,
        rhs: impl Into<V::Expression>,
    ) {
        V::assert_ne(lhs, rhs, self);
    }

    /// Assert that two vars are equal.
    pub fn assert_var_eq<LhsExpr: Into<SymbolicVar<C::N>>, RhsExpr: Into<SymbolicVar<C::N>>>(
        &mut self,
        lhs: LhsExpr,
        rhs: RhsExpr,
    ) {
        self.assert_eq::<Var<C::N>>(lhs, rhs);
    }

    /// Assert that two vars are not equal.
    pub fn assert_var_ne<LhsExpr: Into<SymbolicVar<C::N>>, RhsExpr: Into<SymbolicVar<C::N>>>(
        &mut self,
        lhs: LhsExpr,
        rhs: RhsExpr,
    ) {
        self.assert_ne::<Var<C::N>>(lhs, rhs);
    }

    /// Assert that two felts are equal.
    pub fn assert_felt_eq<LhsExpr: Into<SymbolicFelt<C::F>>, RhsExpr: Into<SymbolicFelt<C::F>>>(
        &mut self,
        lhs: LhsExpr,
        rhs: RhsExpr,
    ) {
        self.assert_eq::<Felt<C::F>>(lhs, rhs);
    }

    /// Assert that two felts are not equal.
    pub fn assert_felt_ne<LhsExpr: Into<SymbolicFelt<C::F>>, RhsExpr: Into<SymbolicFelt<C::F>>>(
        &mut self,
        lhs: LhsExpr,
        rhs: RhsExpr,
    ) {
        self.assert_ne::<Felt<C::F>>(lhs, rhs);
    }

    /// Assert that two exts are equal.
    pub fn assert_ext_eq<
        LhsExpr: Into<SymbolicExt<C::F, C::EF>>,
        RhsExpr: Into<SymbolicExt<C::F, C::EF>>,
    >(
        &mut self,
        lhs: LhsExpr,
        rhs: RhsExpr,
    ) {
        self.assert_eq::<Ext<C::F, C::EF>>(lhs, rhs);
    }

    /// Assert that two exts are not equal.
    pub fn assert_ext_ne<
        LhsExpr: Into<SymbolicExt<C::F, C::EF>>,
        RhsExpr: Into<SymbolicExt<C::F, C::EF>>,
    >(
        &mut self,
        lhs: LhsExpr,
        rhs: RhsExpr,
    ) {
        self.assert_ne::<Ext<C::F, C::EF>>(lhs, rhs);
    }

<<<<<<< HEAD
    /// Compares two variables.
    pub fn lt(&mut self, lhs: Var<C::N>, rhs: Var<C::N>) -> Var<C::N> {
        let result = self.uninit();
        self.operations.push(DslIr::LessThanV(result, lhs, rhs));
=======
    pub fn lt<LhsExpr: Into<SymbolicVar<C::N>>, RhsExpr: Into<SymbolicVar<C::N>>>(
        &mut self,
        lhs: LhsExpr,
        rhs: RhsExpr,
    ) -> Var<C::N> {
        let lhs = lhs.into();
        let rhs = rhs.into();

        let result = self.uninit();
        let lhs = self.eval(lhs);
        let rhs = self.eval(rhs);
        self.operations.push(DslIr::LessThan(result, lhs, rhs));
>>>>>>> 5aa824ec
        result
    }

    /// Evaluate a block of operations if two expressions are equal.
    pub fn if_eq<LhsExpr: Into<SymbolicVar<C::N>>, RhsExpr: Into<SymbolicVar<C::N>>>(
        &mut self,
        lhs: LhsExpr,
        rhs: RhsExpr,
    ) -> IfBuilder<C> {
        IfBuilder {
            lhs: lhs.into(),
            rhs: rhs.into(),
            is_eq: true,
            builder: self,
        }
    }

    /// Evaluate a block of operations if two expressions are not equal.
    pub fn if_ne<LhsExpr: Into<SymbolicVar<C::N>>, RhsExpr: Into<SymbolicVar<C::N>>>(
        &mut self,
        lhs: LhsExpr,
        rhs: RhsExpr,
    ) -> IfBuilder<C> {
        IfBuilder {
            lhs: lhs.into(),
            rhs: rhs.into(),
            is_eq: false,
            builder: self,
        }
    }

    /// Evaluate a block of operations over a range from start to end.
    pub fn range(
        &mut self,
        start: impl Into<RVar<C::N>>,
        end: impl Into<RVar<C::N>>,
    ) -> RangeBuilder<C> {
        let start = start.into();
        let end = end.into();
        RangeBuilder {
            start,
            end,
            builder: self,
            step_size: 1,
        }
    }

    /// Break out of a loop.
    pub fn break_loop(&mut self) -> Result<(), BreakLoop> {
        if self.flags.disable_break {
            panic!("BreakLoop was called but it was disabled")
        }
        if self.flags.static_loop {
            return Err(BreakLoop);
        }
        self.operations.push(DslIr::Break);
        Ok(())
    }

    pub fn print_debug(&mut self, val: usize) {
        let constant = self.eval(C::N::from_canonical_usize(val));
        self.print_v(constant);
    }

    /// Print a variable.
    pub fn print_v(&mut self, dst: Var<C::N>) {
        self.operations.push(DslIr::PrintV(dst));
    }

    /// Print a felt.
    pub fn print_f(&mut self, dst: Felt<C::F>) {
        self.operations.push(DslIr::PrintF(dst));
    }

    /// Print an ext.
    pub fn print_e(&mut self, dst: Ext<C::F, C::EF>) {
        self.operations.push(DslIr::PrintE(dst));
    }

    pub fn hint_var(&mut self) -> Var<C::N> {
        let arr = self.hint_vars();
        self.get(&arr, RVar::zero())
    }

    pub fn hint_felt(&mut self) -> Felt<C::F> {
        let arr = self.hint_felts();
        self.get(&arr, RVar::zero())
    }

    pub fn hint_ext(&mut self) -> Ext<C::F, C::EF> {
        let arr = self.hint_exts();
        self.get(&arr, RVar::zero())
    }

    /// Hint a vector of variables.
    ///
    /// Writes the next element of the witness stream into memory and returns it.
    pub fn hint_vars(&mut self) -> Array<C, Var<C::N>> {
        self.hint_words()
    }

    /// Hint a vector of felts.
    pub fn hint_felts(&mut self) -> Array<C, Felt<C::F>> {
        self.hint_words()
    }

    /// Hints an array of V and assumes V::size_of() == 1.
    fn hint_words<V: MemVariable<C>>(&mut self) -> Array<C, V> {
        assert_eq!(V::size_of(), 1);

        // Allocate space for the length variable. We assume that mem[ptr..] is empty.
        let ptr = self.alloc(RVar::one(), 1);

        // Prepare length + data for hinting.
        self.operations.push(DslIr::HintInputVec());

        // Write and retrieve length hint.
        let index = MemIndex {
            index: RVar::zero(),
            offset: 0,
            size: 1,
        };
        // MemIndex.index share the same pointer, but it doesn't matter.
        self.operations.push(DslIr::StoreHintWord(ptr, index));

        let vlen: Var<C::N> = self.uninit();
        self.load(vlen, ptr, index);

        let arr = self.dyn_array(vlen);
        let ptr = match arr {
            Array::Dyn(ptr, _) => ptr,
            Array::Fixed(_) => unreachable!(),
        };

        // Write the content hints directly into the array memory.
        self.range(0, vlen).for_each(|i, builder| {
            let index = MemIndex {
                index: i,
                offset: 0,
                size: 1,
            };
            builder.operations.push(DslIr::StoreHintWord(ptr, index));
        });

        arr
    }

    /// Hint a vector of exts.
    ///
    /// Emits two hint opcodes: the first for the number of exts, the second for the list of exts
    /// themselves.
    pub fn hint_exts(&mut self) -> Array<C, Ext<C::F, C::EF>> {
        let len = self.hint_var();
        let flattened = self.hint_felts();

        let size = <Ext<C::F, C::EF> as MemVariable<C>>::size_of();
        self.assert_eq::<Usize<_>>(flattened.len(), len * C::N::from_canonical_usize(size));

        // Simply recast memory as Array<Ext>.
        match flattened {
            Array::Fixed(_) => unreachable!(),
            Array::Dyn(ptr, _) => Array::Dyn(ptr, Usize::Var(len)),
        }
    }

    pub fn witness_var(&mut self) -> Var<C::N> {
        assert!(
            !self.is_sub_builder,
            "Cannot create a witness var with a sub builder"
        );
        let witness = self.uninit();
        self.operations
            .push(DslIr::WitnessVar(witness, self.witness_var_count));
        self.witness_var_count += 1;
        witness
    }

    pub fn witness_felt(&mut self) -> Felt<C::F> {
        assert!(
            !self.is_sub_builder,
            "Cannot create a witness var with a sub builder"
        );
        let witness = self.uninit();
        self.operations
            .push(DslIr::WitnessFelt(witness, self.witness_felt_count));
        self.witness_felt_count += 1;
        witness
    }

    pub fn witness_ext(&mut self) -> Ext<C::F, C::EF> {
        assert!(
            !self.is_sub_builder,
            "Cannot create a witness var with a sub builder"
        );
        let witness = self.uninit();
        self.operations
            .push(DslIr::WitnessExt(witness, self.witness_ext_count));
        self.witness_ext_count += 1;
        witness
    }

    /// Throws an error.
    pub fn error(&mut self) {
        self.operations.trace_push(DslIr::Error());
    }

    /// Materializes a usize into a variable.
    pub fn materialize(&mut self, num: RVar<C::N>) -> Var<C::N> {
        match num {
            RVar::Const(num) => self.eval(num),
            RVar::Val(num) => num,
        }
    }

    /// Register a felt as public value.  This is append to the proof's public values buffer.
    pub fn register_public_value(&mut self, val: Felt<C::F>) {
        self.operations.push(DslIr::RegisterPublicValue(val));
    }

    fn get_nb_public_values(&mut self) -> Var<C::N> {
        assert!(
            !self.is_sub_builder,
            "Cannot commit to public values with a sub builder"
        );
        if self.nb_public_values.is_none() {
            self.nb_public_values = Some(self.eval(C::N::zero()));
        }
        *self.nb_public_values.as_ref().unwrap()
    }

    fn commit_public_value_and_increment(&mut self, val: Felt<C::F>, nb_public_values: Var<C::N>) {
        self.operations.push(DslIr::Publish(val, nb_public_values));
        self.assign(&nb_public_values, nb_public_values + C::N::one());
    }

    /// Register and commits a felt as public value.  This value will be constrained when verified.
    pub fn commit_public_value(&mut self, val: Felt<C::F>) {
        let nb_public_values = self.get_nb_public_values();
        self.commit_public_value_and_increment(val, nb_public_values);
    }

    /// Commits an array of felts in public values.
    pub fn commit_public_values(&mut self, vals: &Array<C, Felt<C::F>>) {
        let nb_public_values = self.get_nb_public_values();
        let len = vals.len();
        self.range(0, len).for_each(|i, builder| {
            let val = builder.get(vals, i);
            builder.commit_public_value_and_increment(val, nb_public_values);
        });
    }

    pub fn commit_vkey_hash_circuit(&mut self, var: Var<C::N>) {
        self.operations.push(DslIr::CircuitCommitVkeyHash(var));
    }

    pub fn commit_commited_values_digest_circuit(&mut self, var: Var<C::N>) {
        self.operations
            .push(DslIr::CircuitCommitCommitedValuesDigest(var));
    }

    pub fn cycle_tracker_start(&mut self, name: &str) {
        self.operations
            .push(DslIr::CycleTrackerStart(name.to_string()));
    }

    pub fn cycle_tracker_end(&mut self, name: &str) {
        self.operations
            .push(DslIr::CycleTrackerEnd(name.to_string()));
    }

    pub fn halt(&mut self) {
        self.operations.push(DslIr::Halt);
    }
}

/// A builder for the DSL that handles if statements.
pub struct IfBuilder<'a, C: Config> {
    lhs: SymbolicVar<C::N>,
    rhs: SymbolicVar<C::N>,
    is_eq: bool,
    pub(crate) builder: &'a mut Builder<C>,
}

/// A set of conditions that if statements can be based on.
enum IfCondition<N> {
    EqConst(N, N),
    NeConst(N, N),
    Eq(Var<N>, Var<N>),
    EqI(Var<N>, N),
    Ne(Var<N>, Var<N>),
    NeI(Var<N>, N),
}

impl<'a, C: Config> IfBuilder<'a, C> {
    pub fn then(&mut self, mut f: impl FnMut(&mut Builder<C>)) {
        self.then_may_break(|builder| {
            f(builder);
            Ok(())
        })
        .expect("Use then_may_break if you want to break inside a then closure");
    }

    pub fn then_may_break(
        &mut self,
        mut f: impl FnMut(&mut Builder<C>) -> Result<(), BreakLoop>,
    ) -> Result<(), BreakLoop> {
        // Get the condition reduced from the expressions for lhs and rhs.
        let condition = self.condition();
        // Early return for const branches.
        match condition {
            IfCondition::EqConst(lhs, rhs) => {
                if lhs == rhs {
                    return f(self.builder);
                }
                return Ok(());
            }
            IfCondition::NeConst(lhs, rhs) => {
                if lhs != rhs {
                    return f(self.builder);
                }
                return Ok(());
            }
            _ => (),
        }

        // Execute the `then` block and collect the instructions.
        let mut f_builder = Builder::<C>::new_sub_builder(
            self.builder.stack_ptr,
            self.builder.nb_public_values,
            self.builder.flags,
        );
        f(&mut f_builder).expect("BreakLoop should never be returned in a dynamic if");
        let then_instructions = f_builder.operations;

        // Dispatch instructions to the correct conditional block.
        match condition {
            IfCondition::Eq(lhs, rhs) => {
                let op = DslIr::IfEq(lhs, rhs, then_instructions, Default::default());
                self.builder.operations.push(op);
            }
            IfCondition::EqI(lhs, rhs) => {
                let op = DslIr::IfEqI(lhs, rhs, then_instructions, Default::default());
                self.builder.operations.push(op);
            }
            IfCondition::Ne(lhs, rhs) => {
                let op = DslIr::IfNe(lhs, rhs, then_instructions, Default::default());
                self.builder.operations.push(op);
            }
            IfCondition::NeI(lhs, rhs) => {
                let op = DslIr::IfNeI(lhs, rhs, then_instructions, Default::default());
                self.builder.operations.push(op);
            }
            _ => unreachable!("Const if should have returned early"),
        }
        Ok(())
    }

    pub fn then_or_else(
        &mut self,
        mut then_f: impl FnMut(&mut Builder<C>),
        mut else_f: impl FnMut(&mut Builder<C>),
    ) {
        self.then_or_else_may_break(
            |builder| {
                then_f(builder);
                Ok(())
            },
            |builder| {
                else_f(builder);
                Ok(())
            },
        )
        .expect("Use then_may_break if you want to break inside the then closure");
    }

    pub fn then_or_else_may_break(
        &mut self,
        mut then_f: impl FnMut(&mut Builder<C>) -> Result<(), BreakLoop>,
        mut else_f: impl FnMut(&mut Builder<C>) -> Result<(), BreakLoop>,
    ) -> Result<(), BreakLoop> {
        // Get the condition reduced from the expressions for lhs and rhs.
        let condition = self.condition();
        // Early return for const branches.
        match condition {
            IfCondition::EqConst(lhs, rhs) => {
                if lhs == rhs {
                    return then_f(self.builder);
                }
                return else_f(self.builder);
            }
            IfCondition::NeConst(lhs, rhs) => {
                if lhs != rhs {
                    return then_f(self.builder);
                }
                return else_f(self.builder);
            }
            _ => (),
        }
        let mut then_builder = Builder::<C>::new_sub_builder(
            self.builder.stack_ptr,
            self.builder.nb_public_values,
            self.builder.flags,
        );

        // Execute the `then` and `else_then` blocks and collect the instructions.
        then_f(&mut then_builder).expect("BreakLoop should never be returned in a dynamic if");
        let then_instructions = then_builder.operations;

        let mut else_builder = Builder::<C>::new_sub_builder(
            self.builder.stack_ptr,
            self.builder.nb_public_values,
            self.builder.flags,
        );
        else_f(&mut else_builder).expect("BreakLoop should never be returned in a dynamic if");
        let else_instructions = else_builder.operations;

        // Dispatch instructions to the correct conditional block.
        match condition {
            IfCondition::Eq(lhs, rhs) => {
                let op = DslIr::IfEq(lhs, rhs, then_instructions, else_instructions);
                self.builder.operations.push(op);
            }
            IfCondition::EqI(lhs, rhs) => {
                let op = DslIr::IfEqI(lhs, rhs, then_instructions, else_instructions);
                self.builder.operations.push(op);
            }
            IfCondition::Ne(lhs, rhs) => {
                let op = DslIr::IfNe(lhs, rhs, then_instructions, else_instructions);
                self.builder.operations.push(op);
            }
            IfCondition::NeI(lhs, rhs) => {
                let op = DslIr::IfNeI(lhs, rhs, then_instructions, else_instructions);
                self.builder.operations.push(op);
            }
            _ => unreachable!("Const if should have returned early"),
        }
        Ok(())
    }

    fn condition(&mut self) -> IfCondition<C::N> {
        match (self.lhs.clone(), self.rhs.clone(), self.is_eq) {
            (SymbolicVar::Const(lhs, _), SymbolicVar::Const(rhs, _), true) => {
                IfCondition::EqConst(lhs, rhs)
            }
            (SymbolicVar::Const(lhs, _), SymbolicVar::Const(rhs, _), false) => {
                IfCondition::NeConst(lhs, rhs)
            }
            (SymbolicVar::Const(lhs, _), SymbolicVar::Val(rhs, _), true) => {
                IfCondition::EqI(rhs, lhs)
            }
            (SymbolicVar::Const(lhs, _), SymbolicVar::Val(rhs, _), false) => {
                IfCondition::NeI(rhs, lhs)
            }
            (SymbolicVar::Const(lhs, _), rhs, true) => {
                let rhs: Var<C::N> = self.builder.eval(rhs);
                IfCondition::EqI(rhs, lhs)
            }
            (SymbolicVar::Const(lhs, _), rhs, false) => {
                let rhs: Var<C::N> = self.builder.eval(rhs);
                IfCondition::NeI(rhs, lhs)
            }
            (SymbolicVar::Val(lhs, _), SymbolicVar::Const(rhs, _), true) => {
                let lhs: Var<C::N> = self.builder.eval(lhs);
                IfCondition::EqI(lhs, rhs)
            }
            (SymbolicVar::Val(lhs, _), SymbolicVar::Const(rhs, _), false) => {
                let lhs: Var<C::N> = self.builder.eval(lhs);
                IfCondition::NeI(lhs, rhs)
            }
            (lhs, SymbolicVar::Const(rhs, _), true) => {
                let lhs: Var<C::N> = self.builder.eval(lhs);
                IfCondition::EqI(lhs, rhs)
            }
            (lhs, SymbolicVar::Const(rhs, _), false) => {
                let lhs: Var<C::N> = self.builder.eval(lhs);
                IfCondition::NeI(lhs, rhs)
            }
            (SymbolicVar::Val(lhs, _), SymbolicVar::Val(rhs, _), true) => IfCondition::Eq(lhs, rhs),
            (SymbolicVar::Val(lhs, _), SymbolicVar::Val(rhs, _), false) => {
                IfCondition::Ne(lhs, rhs)
            }
            (SymbolicVar::Val(lhs, _), rhs, true) => {
                let rhs: Var<C::N> = self.builder.eval(rhs);
                IfCondition::Eq(lhs, rhs)
            }
            (SymbolicVar::Val(lhs, _), rhs, false) => {
                let rhs: Var<C::N> = self.builder.eval(rhs);
                IfCondition::Ne(lhs, rhs)
            }
            (lhs, SymbolicVar::Val(rhs, _), true) => {
                let lhs: Var<C::N> = self.builder.eval(lhs);
                IfCondition::Eq(lhs, rhs)
            }
            (lhs, SymbolicVar::Val(rhs, _), false) => {
                let lhs: Var<C::N> = self.builder.eval(lhs);
                IfCondition::Ne(lhs, rhs)
            }
            (lhs, rhs, true) => {
                let lhs: Var<C::N> = self.builder.eval(lhs);
                let rhs: Var<C::N> = self.builder.eval(rhs);
                IfCondition::Eq(lhs, rhs)
            }
            (lhs, rhs, false) => {
                let lhs: Var<C::N> = self.builder.eval(lhs);
                let rhs: Var<C::N> = self.builder.eval(rhs);
                IfCondition::Ne(lhs, rhs)
            }
        }
    }
}

/// A builder for the DSL that handles for loops.
pub struct RangeBuilder<'a, C: Config> {
    start: RVar<C::N>,
    end: RVar<C::N>,
    step_size: usize,
    builder: &'a mut Builder<C>,
}

impl<'a, C: Config> RangeBuilder<'a, C> {
    pub const fn may_break(self) -> RangeBuilderWithBreaks<'a, C> {
        RangeBuilderWithBreaks(self)
    }

    pub const fn step_by(mut self, step_size: usize) -> Self {
        self.step_size = step_size;
        self
    }

    /// No breaks allowed.
    pub fn for_each(&mut self, mut f: impl FnMut(RVar<C::N>, &mut Builder<C>)) {
        // If constant loop, unroll it.
        if self.start.is_const() && self.end.is_const() {
            self.for_each_unrolled(|var, builder| {
                f(var, builder);
                Ok(())
            });
            return;
        }
        // Otherwise, dynamic
        let old_disable_break = self.builder.flags.disable_break;
        self.builder.flags.disable_break = true;
        self.for_each_dynamic(|var, builder| {
            f(var, builder);
            Ok(())
        });
        self.builder.flags.disable_break = old_disable_break;
    }

    /// Compiler unrolls for loops, and currently can only handle breaks
    /// based on compile-time branching conditions.
    fn for_each_unrolled(
        &mut self,
        mut f: impl FnMut(RVar<C::N>, &mut Builder<C>) -> Result<(), BreakLoop>,
    ) {
        let old_static_loop = self.builder.flags.static_loop;
        self.builder.flags.static_loop = true;

        let start = self.start.value();
        let end = self.end.value();
        for i in (start..end).step_by(self.step_size) {
            if f(i.into(), self.builder).is_err() {
                break;
            }
        }
        self.builder.flags.static_loop = old_static_loop;
    }

    /// Internal function
    fn for_each_dynamic(
        &mut self,
        mut f: impl FnMut(RVar<C::N>, &mut Builder<C>) -> Result<(), BreakLoop>,
    ) {
        let step_size = C::N::from_canonical_usize(self.step_size);
        let loop_variable: Var<C::N> = self.builder.uninit();
        let mut loop_body_builder = Builder::<C>::new_sub_builder(
            self.builder.stack_ptr,
            self.builder.nb_public_values,
            self.builder.flags,
        );

        f(loop_variable.into(), &mut loop_body_builder)
            .expect("BreakLoop should never be returned in a dynamic loop");

        let loop_instructions = loop_body_builder.operations;

        let op = DslIr::For(
            self.start,
            self.end,
            step_size,
            loop_variable,
            loop_instructions,
        );
        self.builder.operations.push(op);
    }
}

/// A builder for the DSL that handles for loops with breaks.
pub struct RangeBuilderWithBreaks<'a, C: Config>(RangeBuilder<'a, C>);

impl<'a, C: Config> RangeBuilderWithBreaks<'a, C> {
    pub const fn step_by(mut self, step_size: usize) -> Self {
        self.0 = self.0.step_by(step_size);
        self
    }

    /// Does not unroll for loops unless builder flag `static_loop` is set.
    pub fn for_each(
        &mut self,
        f: impl FnMut(RVar<C::N>, &mut Builder<C>) -> Result<(), BreakLoop>,
    ) {
        // To handle breaks based on dynamic branching conditions, we do not
        // unroll constant loops unless the builder is in static_loop mode.
        if self.0.start.is_const() && self.0.end.is_const() && self.0.builder.flags.static_loop {
            self.0.for_each_unrolled(f);
            return;
        }
        // Dynamic
        self.0.for_each_dynamic(f);
    }
}<|MERGE_RESOLUTION|>--- conflicted
+++ resolved
@@ -267,12 +267,7 @@
         self.assert_ne::<Ext<C::F, C::EF>>(lhs, rhs);
     }
 
-<<<<<<< HEAD
     /// Compares two variables.
-    pub fn lt(&mut self, lhs: Var<C::N>, rhs: Var<C::N>) -> Var<C::N> {
-        let result = self.uninit();
-        self.operations.push(DslIr::LessThanV(result, lhs, rhs));
-=======
     pub fn lt<LhsExpr: Into<SymbolicVar<C::N>>, RhsExpr: Into<SymbolicVar<C::N>>>(
         &mut self,
         lhs: LhsExpr,
@@ -284,8 +279,7 @@
         let result = self.uninit();
         let lhs = self.eval(lhs);
         let rhs = self.eval(rhs);
-        self.operations.push(DslIr::LessThan(result, lhs, rhs));
->>>>>>> 5aa824ec
+        self.operations.push(DslIr::LessThanV(result, lhs, rhs));
         result
     }
 
