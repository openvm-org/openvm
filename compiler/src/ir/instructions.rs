use super::{Array, Config, Ext, Felt, MemIndex, Ptr, RVar, TracedVec, Var};
use crate::ir::modular_arithmetic::BigUintVar;

/// An intermeddiate instruction set for implementing programs.
///
/// Programs written in the DSL can compile both to the recursive zkVM and the R1CS or Plonk-ish
/// circuits.
#[derive(Debug, Clone, strum_macros::Display)]
pub enum DslIr<C: Config> {
    // Immediates.
    /// Assigns an immediate to a variable (var = imm).
    ImmV(Var<C::N>, C::N),
    /// Assigns a field immediate to a field element (felt = field imm).
    ImmF(Felt<C::F>, C::F),
    /// Assigns an ext field immediate to an extension field element (ext = ext field imm).
    ImmE(Ext<C::F, C::EF>, C::EF),

    // Additions.
    /// Add two variables (var = var + var).
    AddV(Var<C::N>, Var<C::N>, Var<C::N>),
    /// Add a variable and an immediate (var = var + imm).
    AddVI(Var<C::N>, Var<C::N>, C::N),
    /// Add two field elements (felt = felt + felt).
    AddF(Felt<C::F>, Felt<C::F>, Felt<C::F>),
    /// Add a field element and a field immediate (felt = felt + field imm).
    AddFI(Felt<C::F>, Felt<C::F>, C::F),
    /// Add two extension field elements (ext = ext + ext).
    AddE(Ext<C::F, C::EF>, Ext<C::F, C::EF>, Ext<C::F, C::EF>),
    /// Add an extension field element and an ext field immediate (ext = ext + ext field imm).
    AddEI(Ext<C::F, C::EF>, Ext<C::F, C::EF>, C::EF),
    /// Add an extension field element and a field element (ext = ext + felt).
    AddEF(Ext<C::F, C::EF>, Ext<C::F, C::EF>, Felt<C::F>),
    /// Add an extension field element and a field immediate (ext = ext + field imm).
    AddEFI(Ext<C::F, C::EF>, Ext<C::F, C::EF>, C::F),
    /// Add a field element and an ext field immediate (ext = felt + ext field imm).
    AddEFFI(Ext<C::F, C::EF>, Felt<C::F>, C::EF),
    /// Add two modular BigInts over coordinate field.
    AddSecp256k1Coord(BigUintVar<C>, BigUintVar<C>, BigUintVar<C>),
    /// Add two modular BigInts over scalar field.
    AddSecp256k1Scalar(BigUintVar<C>, BigUintVar<C>, BigUintVar<C>),
    /// Add two u256
    AddU256(BigUintVar<C>, BigUintVar<C>, BigUintVar<C>),

    // Subtractions.
    /// Subtracts two variables (var = var - var).
    SubV(Var<C::N>, Var<C::N>, Var<C::N>),
    /// Subtracts a variable and an immediate (var = var - imm).
    SubVI(Var<C::N>, Var<C::N>, C::N),
    /// Subtracts an immediate and a variable (var = imm - var).
    SubVIN(Var<C::N>, C::N, Var<C::N>),
    /// Subtracts two field elements (felt = felt - felt).
    SubF(Felt<C::F>, Felt<C::F>, Felt<C::F>),
    /// Subtracts a field element and a field immediate (felt = felt - field imm).
    SubFI(Felt<C::F>, Felt<C::F>, C::F),
    /// Subtracts a field immediate and a field element (felt = field imm - felt).
    SubFIN(Felt<C::F>, C::F, Felt<C::F>),
    /// Subtracts two extension field elements (ext = ext - ext).
    SubE(Ext<C::F, C::EF>, Ext<C::F, C::EF>, Ext<C::F, C::EF>),
    /// Subtrancts an extension field element and an extension field immediate (ext = ext - ext field imm).
    SubEI(Ext<C::F, C::EF>, Ext<C::F, C::EF>, C::EF),
    /// Subtracts an extension field immediate and an extension field element (ext = ext field imm - ext).
    SubEIN(Ext<C::F, C::EF>, C::EF, Ext<C::F, C::EF>),
    /// Subtracts an extension field element and a field immediate (ext = ext - field imm).
    SubEFI(Ext<C::F, C::EF>, Ext<C::F, C::EF>, C::F),
    /// Subtracts an extension field element and a field element (ext = ext - felt).
    SubEF(Ext<C::F, C::EF>, Ext<C::F, C::EF>, Felt<C::F>),
    /// Subtracts two modular BigInts over coordinate field.
    SubSecp256k1Coord(BigUintVar<C>, BigUintVar<C>, BigUintVar<C>),
    /// Subtracts two modular BigInts over scalar field.
    SubSecp256k1Scalar(BigUintVar<C>, BigUintVar<C>, BigUintVar<C>),
    /// Subtract two u256
    SubU256(BigUintVar<C>, BigUintVar<C>, BigUintVar<C>),

    // Multiplications.
    /// Multiplies two variables (var = var * var).
    MulV(Var<C::N>, Var<C::N>, Var<C::N>),
    /// Multiplies a variable and an immediate (var = var * imm).
    MulVI(Var<C::N>, Var<C::N>, C::N),
    /// Multiplies two field elements (felt = felt * felt).
    MulF(Felt<C::F>, Felt<C::F>, Felt<C::F>),
    /// Multiplies a field element and a field immediate (felt = felt * field imm).
    MulFI(Felt<C::F>, Felt<C::F>, C::F),
    /// Multiplies two extension field elements (ext = ext * ext).
    MulE(Ext<C::F, C::EF>, Ext<C::F, C::EF>, Ext<C::F, C::EF>),
    /// Multiplies an extension field element and an extension field immediate (ext = ext * ext field imm).
    MulEI(Ext<C::F, C::EF>, Ext<C::F, C::EF>, C::EF),
    /// Multiplies an extension field element and a field immediate (ext = ext * field imm).
    MulEFI(Ext<C::F, C::EF>, Ext<C::F, C::EF>, C::F),
    /// Multiplies an extension field element and a field element (ext = ext * felt).
    MulEF(Ext<C::F, C::EF>, Ext<C::F, C::EF>, Felt<C::F>),
    /// Multiplies two modular BigInts over coordinate field.
    MulSecp256k1Coord(BigUintVar<C>, BigUintVar<C>, BigUintVar<C>),
    /// Multiplies two modular BigInts over scalar field.
    MulSecp256k1Scalar(BigUintVar<C>, BigUintVar<C>, BigUintVar<C>),

    // Divisions.
    /// Divides two variables (var = var / var).
    DivF(Felt<C::F>, Felt<C::F>, Felt<C::F>),
    /// Divides a field element and a field immediate (felt = felt / field imm).
    DivFI(Felt<C::F>, Felt<C::F>, C::F),
    /// Divides a field immediate and a field element (felt = field imm / felt).
    DivFIN(Felt<C::F>, C::F, Felt<C::F>),
    /// Divides two extension field elements (ext = ext / ext).
    DivE(Ext<C::F, C::EF>, Ext<C::F, C::EF>, Ext<C::F, C::EF>),
    /// Divides an extension field element and an extension field immediate (ext = ext / ext field imm).
    DivEI(Ext<C::F, C::EF>, Ext<C::F, C::EF>, C::EF),
    /// Divides and extension field immediate and an extension field element (ext = ext field imm / ext).
    DivEIN(Ext<C::F, C::EF>, C::EF, Ext<C::F, C::EF>),
    /// Divides an extension field element and a field immediate (ext = ext / field imm).
    DivEFI(Ext<C::F, C::EF>, Ext<C::F, C::EF>, C::F),
    /// Divides an extension field element and a field element (ext = ext / felt).
    DivEF(Ext<C::F, C::EF>, Ext<C::F, C::EF>, Felt<C::F>),
    /// Subtracts two modular BigInts over coordinate field.
    DivSecp256k1Coord(BigUintVar<C>, BigUintVar<C>, BigUintVar<C>),
    /// Multiplies two modular BigInts over scalar field.
    DivSecp256k1Scalar(BigUintVar<C>, BigUintVar<C>, BigUintVar<C>),

    // Negations.
    /// Negates a variable (var = -var).
    NegV(Var<C::N>, Var<C::N>),
    /// Negates a field element (felt = -felt).
    NegF(Felt<C::F>, Felt<C::F>),
    /// Negates an extension field element (ext = -ext).
    NegE(Ext<C::F, C::EF>, Ext<C::F, C::EF>),

    // Comparisons.
    /// Compares two variables
    LessThanV(Var<C::N>, Var<C::N>, Var<C::N>),
    /// Compares a variable and an immediate
    LessThanVI(Var<C::N>, Var<C::N>, C::N),
<<<<<<< HEAD
    /// Compare two u256 for <
    LessThanU256(BigUintVar<C>, BigUintVar<C>, BigUintVar<C>),
    /// Compare two u256 for ==
    EqualToU256(BigUintVar<C>, BigUintVar<C>, BigUintVar<C>),
=======
    /// EQ comparison between two BigUint. Write 1 to output if equal, 0 otherwise.
    EqU256(Ptr<C::N>, BigUintVar<C>, BigUintVar<C>),
>>>>>>> 05b5fef4

    // Control flow.
    /// Executes a for loop with the parameters (start step value, end step value, step size, step variable, body).
    For(RVar<C::N>, RVar<C::N>, C::N, Var<C::N>, TracedVec<DslIr<C>>),
    /// Executes an indefinite loop.
    Loop(TracedVec<DslIr<C>>),
    /// Executes an equal conditional branch with the parameters (lhs var, rhs var, then body, else body).
    IfEq(
        Var<C::N>,
        Var<C::N>,
        TracedVec<DslIr<C>>,
        TracedVec<DslIr<C>>,
    ),
    /// Executes a not equal conditional branch with the parameters (lhs var, rhs var, then body, else body).
    IfNe(
        Var<C::N>,
        Var<C::N>,
        TracedVec<DslIr<C>>,
        TracedVec<DslIr<C>>,
    ),
    /// Executes an equal conditional branch with the parameters (lhs var, rhs imm, then body, else body).
    IfEqI(Var<C::N>, C::N, TracedVec<DslIr<C>>, TracedVec<DslIr<C>>),
    /// Executes a not equal conditional branch with the parameters (lhs var, rhs imm, then body, else body).
    IfNeI(Var<C::N>, C::N, TracedVec<DslIr<C>>, TracedVec<DslIr<C>>),
    /// Break out of a loop.
    Break,

    // Assertions.
    /// Assert that two variables are equal (var == var).
    AssertEqV(Var<C::N>, Var<C::N>),
    /// Assert that two variables are not equal (var != var).
    AssertNeV(Var<C::N>, Var<C::N>),
    /// Assert that two field elements are equal (felt == felt).
    AssertEqF(Felt<C::F>, Felt<C::F>),
    /// Assert that two field elements are not equal (felt != felt).
    AssertNeF(Felt<C::F>, Felt<C::F>),
    /// Assert that two extension field elements are equal (ext == ext).
    AssertEqE(Ext<C::F, C::EF>, Ext<C::F, C::EF>),
    /// Assert that two extension field elements are not equal (ext != ext).
    AssertNeE(Ext<C::F, C::EF>, Ext<C::F, C::EF>),
    /// Assert that a variable is equal to an immediate (var == imm).
    AssertEqVI(Var<C::N>, C::N),
    /// Assert that a variable is not equal to an immediate (var != imm).
    AssertNeVI(Var<C::N>, C::N),
    /// Assert that a field element is equal to a field immediate (felt == field imm).
    AssertEqFI(Felt<C::F>, C::F),
    /// Assert that a field element is not equal to a field immediate (felt != field imm).
    AssertNeFI(Felt<C::F>, C::F),
    /// Assert that an extension field element is equal to an extension field immediate (ext == ext field imm).
    AssertEqEI(Ext<C::F, C::EF>, C::EF),
    /// Assert that an extension field element is not equal to an extension field immediate (ext != ext field imm).
    AssertNeEI(Ext<C::F, C::EF>, C::EF),

    // Memory instructions.
    /// Allocate (ptr, len, size) a memory slice of length len
    Alloc(Ptr<C::N>, RVar<C::N>, usize),
    /// Load variable (var, ptr, index)
    LoadV(Var<C::N>, Ptr<C::N>, MemIndex<C::N>),
    /// Load field element (var, ptr, index)
    LoadF(Felt<C::F>, Ptr<C::N>, MemIndex<C::N>),
    /// Load extension field
    LoadE(Ext<C::F, C::EF>, Ptr<C::N>, MemIndex<C::N>),
    /// Store variable at address
    StoreV(Var<C::N>, Ptr<C::N>, MemIndex<C::N>),
    /// Store field element at address
    StoreF(Felt<C::F>, Ptr<C::N>, MemIndex<C::N>),
    /// Store extension field at address
    StoreE(Ext<C::F, C::EF>, Ptr<C::N>, MemIndex<C::N>),

    // Bits.
    /// Decompose a variable into size bits (bits = num2bits(var, size)). Should only be used when target is a gnark circuit.
    CircuitNum2BitsV(Var<C::N>, usize, Vec<Var<C::N>>),
    /// Decompose a field element into bits (bits = num2bits(felt)). Should only be used when target is a gnark circuit.
    CircuitNum2BitsF(Felt<C::F>, Vec<Var<C::N>>),

    // Hashing.
    /// Permutes an array of baby bear elements using Poseidon2 (output = p2_permute(array)).
    Poseidon2PermuteBabyBear(Array<C, Felt<C::F>>, Array<C, Felt<C::F>>),
    /// Compresses two baby bear element arrays using Poseidon2 (output = p2_compress(array1, array2)).
    Poseidon2CompressBabyBear(
        Array<C, Felt<C::F>>,
        Array<C, Felt<C::F>>,
        Array<C, Felt<C::F>>,
    ),
    /// Permutes an array of Bn254 elements using Poseidon2 (output = p2_permute(array)). Should only
    /// be used when target is a gnark circuit.
    CircuitPoseidon2Permute([Var<C::N>; 3]),
    /// Permutates an array of BabyBear elements in the circuit.
    // CircuitPoseidon2PermuteBabyBear([Felt<C::F>; 16]),

    /// ```ignore
    /// Keccak256(output, input)
    /// ```
    ///
    /// Computes the keccak256 hash of variable length `input` where `input` does not have the
    /// keccak padding bits. `input` will be constrained to be bytes. The `output` pointers can
    /// overwrite the `input` memory. The `output` is in `u16` limbs, with conversion to bytes being
    /// **little-endian**. The `output` is exactly 16 limbs (32 bytes).
    Keccak256(Array<C, Var<C::N>>, Array<C, Var<C::N>>),

    // Miscellaneous instructions.
    /// Prints a variable.
    PrintV(Var<C::N>),
    /// Prints a field element.
    PrintF(Felt<C::F>),
    /// Prints an extension field element.
    PrintE(Ext<C::F, C::EF>),
    /// Throws an error.
    Error(),

    /// Prepare next input vector (preceded by its length) for hinting.
    HintInputVec(),
    /// Prepare bit decomposition for hinting.
    HintBitsU(RVar<C::N>),
    /// Prepare bit decomposition for hinting.
    HintBitsV(Var<C::N>, u32),
    /// Prepare bit decomposition for hinting.
    HintBitsF(Felt<C::F>, u32),
    /// Prepare byte decomposition for hinting.
    HintBytes(Var<C::N>, u32),

    StoreHintWord(Ptr<C::N>, MemIndex<C::N>),

    /// Witness a variable. Should only be used when target is a gnark circuit.
    WitnessVar(Var<C::N>, u32),
    /// Witness a field element. Should only be used when target is a gnark circuit.
    WitnessFelt(Felt<C::F>, u32),
    /// Witness an extension field element. Should only be used when target is a gnark circuit.
    WitnessExt(Ext<C::F, C::EF>, u32),
    /// Label a field element as the ith public input.
    Publish(Felt<C::F>, Var<C::N>),
    /// Operation to halt the program. Should be the last instruction in the program.
    Halt,

    // Public inputs for circuits.
    /// Asserts that the inputted var is equal the circuit's vkey hash public input. Should only be
    /// used when target is a gnark circuit.
    CircuitCommitVkeyHash(Var<C::N>),
    /// Asserts that the inputted var is equal the circuit's commited values digest public input. Should
    /// only be used when target is a gnark circuit.
    CircuitCommitCommitedValuesDigest(Var<C::N>),

    // FRI specific instructions.
    /// Select's a variable based on a condition. (select(cond, true_val, false_val) => output).
    /// Should only be used when target is a gnark circuit.
    CircuitSelectV(Var<C::N>, Var<C::N>, Var<C::N>, Var<C::N>),
    /// Select's a field element based on a condition. (select(cond, true_val, false_val) => output).
    /// Should only be used when target is a gnark circuit.
    CircuitSelectF(Var<C::N>, Felt<C::F>, Felt<C::F>, Felt<C::F>),
    /// Select's an extension field element based on a condition. (select(cond, true_val, false_val) => output).
    /// Should only be used when target is a gnark circuit.
    CircuitSelectE(
        Var<C::N>,
        Ext<C::F, C::EF>,
        Ext<C::F, C::EF>,
        Ext<C::F, C::EF>,
    ),
    /// Converts an ext to a slice of felts. Should only be used when target is a gnark circuit.
    CircuitExt2Felt([Felt<C::F>; 4], Ext<C::F, C::EF>),
    /// Converts a slice of felts to an ext. Should only be used when target is a gnark circuit.
    CircuitFelts2Ext([Felt<C::F>; 4], Ext<C::F, C::EF>),

    // Debugging instructions.
    /// Executes less than (var = var < var).  This operation is NOT constrained.
    LessThan(Var<C::N>, Var<C::N>, Var<C::N>),

    /// Start the cycle tracker used by a block of code annotated by the string input. Calling this with the same
    /// string will end the open cycle tracker instance and start a new one with an increasing numeric postfix.
    CycleTrackerStart(String),
    /// End the cycle tracker used by a block of code annotated by the string input.
    CycleTrackerEnd(String),
}

impl<C: Config> Default for DslIr<C> {
    fn default() -> Self {
        Self::Halt
    }
}<|MERGE_RESOLUTION|>--- conflicted
+++ resolved
@@ -128,15 +128,14 @@
     LessThanV(Var<C::N>, Var<C::N>, Var<C::N>),
     /// Compares a variable and an immediate
     LessThanVI(Var<C::N>, Var<C::N>, C::N),
-<<<<<<< HEAD
-    /// Compare two u256 for <
-    LessThanU256(BigUintVar<C>, BigUintVar<C>, BigUintVar<C>),
-    /// Compare two u256 for ==
-    EqualToU256(BigUintVar<C>, BigUintVar<C>, BigUintVar<C>),
-=======
+    // <<<<<<< HEAD
+    //     /// Compare two u256 for <
+    //     LessThanU256(BigUintVar<C>, BigUintVar<C>, BigUintVar<C>),
+    //     /// Compare two u256 for ==
+    //     EqualToU256(BigUintVar<C>, BigUintVar<C>, BigUintVar<C>),
+    // =======
     /// EQ comparison between two BigUint. Write 1 to output if equal, 0 otherwise.
     EqU256(Ptr<C::N>, BigUintVar<C>, BigUintVar<C>),
->>>>>>> 05b5fef4
 
     // Control flow.
     /// Executes a for loop with the parameters (start step value, end step value, step size, step variable, body).
