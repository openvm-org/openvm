use p3_field::AbstractField;

use super::{Array, Builder, Config, DslIr, Ext, Felt, Usize, Var};

pub const DIGEST_SIZE: usize = 8;
pub const HASH_RATE: usize = 8;
pub const PERMUTATION_WIDTH: usize = 16;

impl<C: Config> Builder<C> {
    /// Applies the Poseidon2 permutation to the given array.
    ///
    /// Reference: [p3_poseidon2::Poseidon2]
    pub fn poseidon2_permute(&mut self, array: &Array<C, Felt<C::F>>) -> Array<C, Felt<C::F>> {
        let output = match array {
            Array::Fixed(values) => {
                assert_eq!(values.len(), PERMUTATION_WIDTH);
                self.array::<Felt<C::F>>(Usize::Const(PERMUTATION_WIDTH))
            }
            Array::Dyn(_, len) => self.array::<Felt<C::F>>(*len),
        };
        self.operations.push(DslIr::Poseidon2PermuteBabyBear(
            output.clone(),
            array.clone(),
        ));
        output
    }

    /// Applies the Poseidon2 permutation to the given array.
    ///
    /// Reference: [p3_poseidon2::Poseidon2]
    pub fn poseidon2_permute_mut(&mut self, array: &Array<C, Felt<C::F>>) {
        self.operations.push(DslIr::Poseidon2PermuteBabyBear(
            array.clone(),
            array.clone(),
        ));
    }

    /// Applies the Poseidon2 compression function to the given array.
    ///
    /// Reference: [p3_symmetric::TruncatedPermutation]
    pub fn poseidon2_compress(
        &mut self,
        left: &Array<C, Felt<C::F>>,
        right: &Array<C, Felt<C::F>>,
    ) -> Array<C, Felt<C::F>> {
        let mut input = self.dyn_array(PERMUTATION_WIDTH);
        for i in 0..DIGEST_SIZE {
            let a = self.get(left, i);
            let b = self.get(right, i);
            self.set(&mut input, i, a);
            self.set(&mut input, i + DIGEST_SIZE, b);
        }
        self.poseidon2_permute_mut(&input);
        input
    }

    /// Applies the Poseidon2 compression to the given array.
    ///
    /// Reference: [p3_symmetric::TruncatedPermutation]
    pub fn poseidon2_compress_x(
        &mut self,
        result: &mut Array<C, Felt<C::F>>,
        left: &Array<C, Felt<C::F>>,
        right: &Array<C, Felt<C::F>>,
    ) {
        self.operations.push(DslIr::Poseidon2CompressBabyBear(
            result.clone(),
            left.clone(),
            right.clone(),
        ));
    }

    /// Applies the Poseidon2 permutation to the given array.
    ///
    /// Reference: [p3_symmetric::PaddingFreeSponge]
    pub fn poseidon2_hash(&mut self, array: &Array<C, Felt<C::F>>) -> Array<C, Felt<C::F>> {
        let mut state: Array<C, Felt<C::F>> = self.dyn_array(PERMUTATION_WIDTH);
        self.range(0, PERMUTATION_WIDTH).for_each(|i, builder| {
            builder.set(&mut state, i, C::F::zero());
        });

        let break_flag: Var<_> = self.eval(C::N::zero());
        let last_index: Usize<_> = self.eval(array.len() - 1);
        self.range(0, array.len())
            .step_by(HASH_RATE)
            .for_each(|i, builder| {
                builder.if_eq(break_flag, C::N::one()).then(|builder| {
                    builder.break_loop();
                });
                // Insert elements of the chunk.
                builder.range(0, HASH_RATE).for_each(|j, builder| {
                    let index: Var<_> = builder.eval(i + j);
                    let element = builder.get(array, index);
                    builder.set_value(&mut state, j, element);
                    builder.if_eq(index, last_index).then(|builder| {
                        builder.assign(break_flag, C::N::one());
                        builder.break_loop();
                    });
                });

                builder.poseidon2_permute_mut(&state);
            });

        state.truncate(self, Usize::Const(DIGEST_SIZE));
        state
    }

    pub fn poseidon2_hash_x(
        &mut self,
        array: &Array<C, Array<C, Felt<C::F>>>,
    ) -> Array<C, Felt<C::F>> {
<<<<<<< HEAD
        self.cycle_tracker_start("poseidon2-hash");
=======
        self.cycle_tracker("poseidon2-hash");

>>>>>>> 21abf65b
        let mut state: Array<C, Felt<C::F>> = self.dyn_array(PERMUTATION_WIDTH);
        self.range(0, PERMUTATION_WIDTH).for_each(|i, builder| {
            builder.set(&mut state, i, C::F::zero());
        });

        let idx: Var<_> = self.eval(C::N::zero());
        self.range(0, array.len()).for_each(|i, builder| {
            let subarray = builder.get(array, i);
            builder.range(0, subarray.len()).for_each(|j, builder| {
                builder.cycle_tracker_start("poseidon2-hash-setup");
                let element = builder.get(&subarray, j);
                builder.set_value(&mut state, idx, element);
                builder.assign(idx, idx + C::N::one());
                builder.cycle_tracker_start("poseidon2-hash-setup");
                builder
                    .if_eq(idx, C::N::from_canonical_usize(HASH_RATE))
                    .then(|builder| {
                        builder.poseidon2_permute_mut(&state);
                        builder.assign(idx, C::N::zero());
                    });
                builder.cycle_tracker_end("poseidon2-hash-setup");
            });
        });

        self.if_ne(idx, C::N::zero()).then(|builder| {
            builder.poseidon2_permute_mut(&state);
        });

        state.truncate(self, Usize::Const(DIGEST_SIZE));
        self.cycle_tracker_end("poseidon2-hash");
        state
    }

    pub fn poseidon2_hash_ext(
        &mut self,
        array: &Array<C, Array<C, Ext<C::F, C::EF>>>,
    ) -> Array<C, Felt<C::F>> {
<<<<<<< HEAD
        self.cycle_tracker_start("poseidon2-hash-ext");
=======
        self.cycle_tracker("poseidon2-hash-ext");

>>>>>>> 21abf65b
        let mut state: Array<C, Felt<C::F>> = self.dyn_array(PERMUTATION_WIDTH);
        self.range(HASH_RATE, PERMUTATION_WIDTH)
            .for_each(|i, builder| {
                builder.set(&mut state, i, C::F::zero());
            });

        let idx: Var<_> = self.eval(C::N::zero());
        self.range(0, array.len()).for_each(|i, builder| {
            let subarray = builder.get(array, i);
            builder.range(0, subarray.len()).for_each(|j, builder| {
                let element = builder.get(&subarray, j);
                let felts = builder.ext2felt(element);
                for i in 0..4 {
                    let felt = builder.get(&felts, i);
                    builder.set_value(&mut state, idx, felt);
                    builder.assign(idx, idx + C::N::one());
                    builder
                        .if_eq(idx, C::N::from_canonical_usize(HASH_RATE))
                        .then(|builder| {
                            builder.poseidon2_permute_mut(&state);
                            builder.assign(idx, C::N::zero());
                        });
                }
            });
        });

        self.if_ne(idx, C::N::zero()).then(|builder| {
            builder.poseidon2_permute_mut(&state);
        });

        state.truncate(self, Usize::Const(DIGEST_SIZE));
        self.cycle_tracker_end("poseidon2-hash-ext");
        state
    }
}<|MERGE_RESOLUTION|>--- conflicted
+++ resolved
@@ -109,12 +109,7 @@
         &mut self,
         array: &Array<C, Array<C, Felt<C::F>>>,
     ) -> Array<C, Felt<C::F>> {
-<<<<<<< HEAD
         self.cycle_tracker_start("poseidon2-hash");
-=======
-        self.cycle_tracker("poseidon2-hash");
-
->>>>>>> 21abf65b
         let mut state: Array<C, Felt<C::F>> = self.dyn_array(PERMUTATION_WIDTH);
         self.range(0, PERMUTATION_WIDTH).for_each(|i, builder| {
             builder.set(&mut state, i, C::F::zero());
@@ -152,12 +147,7 @@
         &mut self,
         array: &Array<C, Array<C, Ext<C::F, C::EF>>>,
     ) -> Array<C, Felt<C::F>> {
-<<<<<<< HEAD
         self.cycle_tracker_start("poseidon2-hash-ext");
-=======
-        self.cycle_tracker("poseidon2-hash-ext");
-
->>>>>>> 21abf65b
         let mut state: Array<C, Felt<C::F>> = self.dyn_array(PERMUTATION_WIDTH);
         self.range(HASH_RATE, PERMUTATION_WIDTH)
             .for_each(|i, builder| {
