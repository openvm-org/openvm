# Forked from sp1-recursion-compiler under MIT license.
[package]
name = "afs-compiler"
version = "0.1.0"
edition = "2021"

# See more keys and their definitions at https://doc.rust-lang.org/cargo/reference/manifest.html

[dependencies]
p3-field = { workspace = true }
p3-baby-bear = { workspace = true }
<<<<<<< HEAD
p3-bn254-fr = { workspace = true }
afs-derive = { path = "../derive" }
=======
backtrace = { version = "0.3.71", features = ["serde"] }
>>>>>>> fc25724e
afs-test-utils = { path = "../test-utils" }
stark-vm = { path = "../vm" }
tracing.workspace = true
itertools.workspace = true
serde.workspace = true
serde_json.workspace = true
backtrace = "0.3.71"
strum_macros = "0.26.4"
num-bigint = "0.4.6"
num-bigint-dig = "0.8.4"
num-integer = "0.1.46"
num-traits = "0.2.19"
# disable jemalloc to be compatible with afs-starkbackend
snark-verifier-sdk = { workspace = true, optional = true }
zkhash = { workspace = true }

[dev-dependencies]
hex = "0.4.3"
p3-challenger = { workspace = true }
p3-symmetric = { workspace = true }
p3-dft = { workspace = true }
p3-merkle-tree = { workspace = true }
rand = "0.8.5"

[features]
default = []
halo2-compiler = ["dep:snark-verifier-sdk"]<|MERGE_RESOLUTION|>--- conflicted
+++ resolved
@@ -9,19 +9,15 @@
 [dependencies]
 p3-field = { workspace = true }
 p3-baby-bear = { workspace = true }
-<<<<<<< HEAD
 p3-bn254-fr = { workspace = true }
 afs-derive = { path = "../derive" }
-=======
-backtrace = { version = "0.3.71", features = ["serde"] }
->>>>>>> fc25724e
 afs-test-utils = { path = "../test-utils" }
 stark-vm = { path = "../vm" }
 tracing.workspace = true
 itertools.workspace = true
 serde.workspace = true
 serde_json.workspace = true
-backtrace = "0.3.71"
+backtrace = { version = "0.3.71", features = ["serde"] }
 strum_macros = "0.26.4"
 num-bigint = "0.4.6"
 num-bigint-dig = "0.8.4"
