--- conflicted
+++ resolved
@@ -1,9 +1,5 @@
 [toolchain]
-<<<<<<< HEAD
-channel = "1.86.0"
-=======
 channel = "1.90.0"
 # To use the "tco" feature, switch to Rust nightly:
 # channel = "nightly-2025-08-19"
->>>>>>> 8ad15357
 components = ["clippy", "rustfmt"]