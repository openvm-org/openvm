--- conflicted
+++ resolved
@@ -62,20 +62,6 @@
     Ok(())
 }
 
-<<<<<<< HEAD
-// #[test_case("data/rv32im-intrin-from-as")]
-// fn test_intrinsic_runtime(elf_path: &str) -> Result<()> {
-//     let config = VmConfig::rv32im()
-//         .add_canonical_modulus()
-//         .add_complex_ext_support(vec![SECP256K1_COORD_PRIME.clone()])
-//         .add_int256_alu()
-//         .add_int256_m();
-//     let elf = get_elf(elf_path)?;
-//     let executor = VmExecutor::<F>::new(config);
-//     executor.execute(elf, vec![])?;
-//     Ok(())
-// }
-=======
 // TODO[yi]: add back this test once we have support for modular extension
 /*
 #[test_case("data/rv32im-intrin-from-as")]
@@ -91,7 +77,6 @@
     Ok(())
 }
     */
->>>>>>> c0becf99
 
 #[test]
 fn test_terminate_prove() -> Result<()> {
