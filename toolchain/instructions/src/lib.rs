//! This crate is intended for use on host machine. This includes usage within procedural macros.

use axvm_instructions_derive::UsizeOpcode;
use strum_macros::{EnumCount, EnumIter, FromRepr};

pub mod config;
<<<<<<< HEAD
mod curves;
=======
pub mod instruction;
pub mod program;
>>>>>>> 8c965774
/// Module with traits and constants for RISC-V instruction definitions for custom axVM instructions.
pub mod riscv;
pub mod utils;

pub use curves::*;

pub trait UsizeOpcode {
    fn default_offset() -> usize;
    /// Convert from the discriminant of the enum to the typed enum variant.
    /// Default implementation uses `from_repr`.
    fn from_usize(value: usize) -> Self;
    fn as_usize(&self) -> usize;

    fn with_default_offset(&self) -> usize {
        self.as_usize() + Self::default_offset()
    }
}

pub fn with_default_offset<Opcode: UsizeOpcode>(opcode: Opcode) -> usize {
    Opcode::default_offset() + opcode.as_usize()
}

#[derive(
    Copy, Clone, Debug, PartialEq, Eq, PartialOrd, Ord, EnumCount, EnumIter, FromRepr, UsizeOpcode,
)]
#[opcode_offset = 0]
#[repr(usize)]
#[allow(non_camel_case_types)]
pub enum CoreOpcode {
    FAIL,
    PRINTF,

    // TODO: move these to a separate class, PhantomOpcode or something
    /// Phantom instruction to prepare the next input vector for hinting.
    HINT_INPUT,
    /// Phantom instruction to prepare the little-endian bit decomposition of a variable for hinting.
    HINT_BITS,
    /// Phantom instruction to prepare the little-endian byte decomposition of a variable for hinting.
    HINT_BYTES,
    /// Phantom instruction to start tracing
    CT_START,
    /// Phantom instruction to end tracing
    CT_END,
}

#[derive(
    Copy, Clone, Debug, PartialEq, Eq, PartialOrd, Ord, EnumCount, EnumIter, FromRepr, UsizeOpcode,
)]
#[opcode_offset = 0x010]
#[repr(usize)]
#[allow(non_camel_case_types)]
pub enum NativeLoadStoreOpcode {
    LOADW,
    STOREW,
    LOADW2,
    STOREW2,
    /// Instruction to write the next hint word into memory.
    SHINTW,
}

#[derive(
    Copy, Clone, Debug, PartialEq, Eq, PartialOrd, Ord, EnumCount, EnumIter, FromRepr, UsizeOpcode,
)]
#[opcode_offset = 0x20] // these offsets gone mad tbh
#[repr(usize)]
#[allow(non_camel_case_types)]
pub enum TerminateOpcode {
    TERMINATE,
}

#[derive(
    Copy, Clone, Debug, PartialEq, Eq, PartialOrd, Ord, EnumCount, EnumIter, FromRepr, UsizeOpcode,
)]
#[opcode_offset = 0x21]
#[repr(usize)]
#[allow(non_camel_case_types)]
pub enum NopOpcode {
    NOP,
}

pub struct NativeBranchEqualOpcode(pub BranchEqualOpcode);

impl UsizeOpcode for NativeBranchEqualOpcode {
    fn default_offset() -> usize {
        0x030
    }

    fn from_usize(value: usize) -> Self {
        Self(BranchEqualOpcode::from_usize(value))
    }

    fn as_usize(&self) -> usize {
        self.0.as_usize()
    }
}

#[derive(
    Copy, Clone, Debug, PartialEq, Eq, PartialOrd, Ord, EnumCount, EnumIter, FromRepr, UsizeOpcode,
)]
#[opcode_offset = 0x040]
#[repr(usize)]
#[allow(non_camel_case_types)]
pub enum NativeJalOpcode {
    JAL,
}

#[derive(
    Copy, Clone, Debug, PartialEq, Eq, PartialOrd, Ord, EnumCount, EnumIter, FromRepr, UsizeOpcode,
)]
#[opcode_offset = 0x080]
#[repr(usize)]
#[allow(non_camel_case_types)]
pub enum PublishOpcode {
    PUBLISH,
}

#[derive(
    Copy, Clone, Debug, PartialEq, Eq, PartialOrd, Ord, EnumCount, EnumIter, FromRepr, UsizeOpcode,
)]
#[opcode_offset = 0x100]
#[repr(usize)]
#[allow(non_camel_case_types)]
pub enum FieldArithmeticOpcode {
    ADD,
    SUB,
    MUL,
    DIV,
}

#[derive(
    Copy, Clone, Debug, PartialEq, Eq, PartialOrd, Ord, EnumCount, EnumIter, FromRepr, UsizeOpcode,
)]
#[opcode_offset = 0x110]
#[repr(usize)]
#[allow(non_camel_case_types)]
pub enum FieldExtensionOpcode {
    FE4ADD,
    FE4SUB,
    BBE4MUL,
    BBE4DIV,
}

#[derive(
    Copy, Clone, Debug, PartialEq, Eq, PartialOrd, Ord, EnumCount, EnumIter, FromRepr, UsizeOpcode,
)]
#[opcode_offset = 0x120]
#[repr(usize)]
#[allow(non_camel_case_types)]
pub enum Poseidon2Opcode {
    PERM_POS2,
    COMP_POS2,
}
#[derive(
    Copy, Clone, Debug, PartialEq, Eq, PartialOrd, Ord, EnumCount, EnumIter, FromRepr, UsizeOpcode,
)]
#[opcode_offset = 0x130]
#[repr(usize)]
#[allow(non_camel_case_types)]
pub enum Keccak256Opcode {
    KECCAK256,
}

#[derive(
    Copy, Clone, Debug, PartialEq, Eq, PartialOrd, Ord, EnumCount, EnumIter, FromRepr, UsizeOpcode,
)]
#[opcode_offset = 0x140]
#[repr(usize)]
#[allow(non_camel_case_types)]
pub enum ModularArithmeticOpcode {
    ADD,
    SUB,
    MUL,
    DIV,
}

#[derive(
    Copy, Clone, Debug, PartialEq, Eq, PartialOrd, Ord, EnumCount, EnumIter, FromRepr, UsizeOpcode,
)]
#[opcode_offset = 0x150]
#[repr(usize)]
#[allow(non_camel_case_types)]
pub enum U256Opcode {
    // maybe later we will make it uint and specify the parameters in the config
    ADD,
    SUB,
    LT,
    EQ,
    XOR,
    AND,
    OR,
    SLT,

    SLL,
    SRL,
    SRA,

    MUL,
}

impl U256Opcode {
    // Excludes multiplication
    pub fn arithmetic_opcodes() -> impl Iterator<Item = U256Opcode> {
        (U256Opcode::ADD as usize..=U256Opcode::SLT as usize).map(U256Opcode::from_usize)
    }

    pub fn shift_opcodes() -> impl Iterator<Item = U256Opcode> {
        (U256Opcode::SLL as usize..=U256Opcode::SRA as usize).map(U256Opcode::from_usize)
    }
}

#[derive(
    Copy, Clone, Debug, PartialEq, Eq, PartialOrd, Ord, EnumCount, EnumIter, FromRepr, UsizeOpcode,
)]
#[opcode_offset = 0x170]
#[repr(usize)]
#[allow(non_camel_case_types)]
pub enum CastfOpcode {
    CASTF,
}

#[derive(
    Copy, Clone, Debug, PartialEq, Eq, PartialOrd, Ord, EnumCount, EnumIter, FromRepr, UsizeOpcode,
)]
#[opcode_offset = 0x180]
#[repr(usize)]
#[allow(non_camel_case_types)]
pub enum EccOpcode {
    EC_ADD_NE,
    EC_DOUBLE,
}

#[derive(
    Copy, Clone, Debug, PartialEq, Eq, PartialOrd, Ord, EnumCount, EnumIter, FromRepr, UsizeOpcode,
)]
#[opcode_offset = 0x198]
#[repr(usize)]
#[allow(non_camel_case_types)]
pub enum Fp12Opcode {
    ADD,
    SUB,
    MUL,
}

#[derive(
    Copy, Clone, Debug, PartialEq, Eq, PartialOrd, Ord, EnumCount, EnumIter, FromRepr, UsizeOpcode,
)]
#[opcode_offset = 0x300]
#[repr(usize)]
#[allow(non_camel_case_types)]
pub enum AluOpcode {
    ADD,
    SUB,
    XOR,
    OR,
    AND,
}

#[derive(
    Copy, Clone, Debug, PartialEq, Eq, PartialOrd, Ord, EnumCount, EnumIter, FromRepr, UsizeOpcode,
)]
#[opcode_offset = 0x305]
#[repr(usize)]
#[allow(non_camel_case_types)]
pub enum ShiftOpcode {
    SLL,
    SRL,
    SRA,
}

#[derive(
    Copy, Clone, Debug, PartialEq, Eq, PartialOrd, Ord, EnumCount, EnumIter, FromRepr, UsizeOpcode,
)]
#[opcode_offset = 0x310]
#[repr(usize)]
#[allow(non_camel_case_types)]
pub enum LessThanOpcode {
    SLT,
    SLTU,
}

#[derive(
    Copy, Clone, Debug, PartialEq, Eq, PartialOrd, Ord, EnumCount, EnumIter, FromRepr, UsizeOpcode,
)]
#[opcode_offset = 0x320]
#[repr(usize)]
#[allow(non_camel_case_types)]
pub enum Rv32LoadStoreOpcode {
    LOADW,
    /// LOADBU, LOADHU are unsigned extend opcodes, implemented in the same chip with LOADW
    LOADBU,
    LOADHU,
    STOREW,
    STOREH,
    STOREB,
    HINT_STOREW,
    /// The following are signed extend opcodes
    LOADB,
    LOADH,
}

#[derive(
    Copy, Clone, Debug, PartialEq, Eq, PartialOrd, Ord, EnumCount, EnumIter, FromRepr, UsizeOpcode,
)]
#[opcode_offset = 0x330]
#[repr(usize)]
#[allow(non_camel_case_types)]
pub enum BranchEqualOpcode {
    BEQ,
    BNE,
}

#[derive(
    Copy, Clone, Debug, PartialEq, Eq, PartialOrd, Ord, EnumCount, EnumIter, FromRepr, UsizeOpcode,
)]
#[opcode_offset = 0x335]
#[repr(usize)]
#[allow(non_camel_case_types)]
pub enum BranchLessThanOpcode {
    BLT,
    BLTU,
    BGE,
    BGEU,
}

#[derive(
    Copy, Clone, Debug, PartialEq, Eq, PartialOrd, Ord, EnumCount, EnumIter, FromRepr, UsizeOpcode,
)]
#[opcode_offset = 0x340]
#[repr(usize)]
#[allow(non_camel_case_types)]
pub enum Rv32JalLuiOpcode {
    JAL,
    LUI,
}

#[derive(
    Copy, Clone, Debug, PartialEq, Eq, PartialOrd, Ord, EnumCount, EnumIter, FromRepr, UsizeOpcode,
)]
#[opcode_offset = 0x345]
#[repr(usize)]
#[allow(non_camel_case_types)]
pub enum Rv32JalrOpcode {
    JALR,
}

#[derive(
    Copy, Clone, Debug, PartialEq, Eq, PartialOrd, Ord, EnumCount, EnumIter, FromRepr, UsizeOpcode,
)]
#[opcode_offset = 0x350]
#[repr(usize)]
#[allow(non_camel_case_types)]
pub enum Rv32AuipcOpcode {
    AUIPC,
}

#[derive(
    Copy, Clone, Debug, PartialEq, Eq, PartialOrd, Ord, EnumCount, EnumIter, FromRepr, UsizeOpcode,
)]
#[opcode_offset = 0x360]
#[repr(usize)]
#[allow(non_camel_case_types)]
pub enum MulOpcode {
    MUL,
}

#[derive(
    Copy, Clone, Debug, PartialEq, Eq, PartialOrd, Ord, EnumCount, EnumIter, FromRepr, UsizeOpcode,
)]
#[opcode_offset = 0x365]
#[repr(usize)]
#[allow(non_camel_case_types)]
pub enum MulHOpcode {
    MULH,
    MULHSU,
    MULHU,
}

#[derive(
    Copy, Clone, Debug, PartialEq, Eq, PartialOrd, Ord, EnumCount, EnumIter, FromRepr, UsizeOpcode,
)]
#[opcode_offset = 0x370]
#[repr(usize)]
#[allow(non_camel_case_types)]
pub enum DivRemOpcode {
    DIV,
    DIVU,
    REM,
    REMU,
}

#[derive(
    Copy, Clone, Debug, PartialEq, Eq, PartialOrd, Ord, EnumCount, EnumIter, FromRepr, UsizeOpcode,
)]
#[opcode_offset = 0x500]
#[repr(usize)]
#[allow(non_camel_case_types)]
pub enum Rv32ModularArithmeticOpcode {
    ADD,
    SUB,
    MUL,
    DIV,
}

#[derive(
    Copy, Clone, Debug, PartialEq, Eq, PartialOrd, Ord, EnumCount, EnumIter, FromRepr, UsizeOpcode,
)]
#[opcode_offset = 0xdeadaf]
#[repr(usize)]
#[allow(non_camel_case_types)]
pub enum UnimplementedOpcode {
    KECCAK256_RV32,
}<|MERGE_RESOLUTION|>--- conflicted
+++ resolved
@@ -4,12 +4,9 @@
 use strum_macros::{EnumCount, EnumIter, FromRepr};
 
 pub mod config;
-<<<<<<< HEAD
 mod curves;
-=======
 pub mod instruction;
 pub mod program;
->>>>>>> 8c965774
 /// Module with traits and constants for RISC-V instruction definitions for custom axVM instructions.
 pub mod riscv;
 pub mod utils;
