--- conflicted
+++ resolved
@@ -393,15 +393,11 @@
                                                 }
 
                                                 fn double_assign(&mut self) {
-<<<<<<< HEAD
-                                                    self.add_refs_impl(self);
-=======
                                                     unsafe {
                                                         // SAFETY: we borrow self as &Self and as *mut Self but
                                                         // the latter will only be written to at the very end.
                                                         self.add_refs_impl(self, self as *const Self as *mut Self);
                                                     }
->>>>>>> aa341078
                                                 }
 
                                                 fn square_assign(&mut self) {
