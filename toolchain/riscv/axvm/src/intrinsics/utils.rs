#[cfg(not(target_os = "zkvm"))]
<<<<<<< HEAD
use num_bigint_dig::{BigInt, BigUint};
=======
use num_bigint_dig::{traits::ModInverse, BigUint, Sign, ToBigInt};
>>>>>>> b300c171

#[inline]
#[cfg(not(target_os = "zkvm"))]
#[allow(dead_code)]
/// Convert a `BigUint` to a `[u8; NUM_LIMBS]`.
pub fn biguint_to_limbs<const NUM_LIMBS: usize>(x: &BigUint) -> [u8; NUM_LIMBS] {
    let mut sm = x.to_bytes_le();
    sm.resize(NUM_LIMBS, 0);
    sm.try_into().unwrap()
}

#[inline]
#[cfg(not(target_os = "zkvm"))]
<<<<<<< HEAD
pub(super) fn bigint_to_limbs<const NUM_LIMBS: usize>(x: &BigInt) -> [u8; NUM_LIMBS] {
    let mut sm = x.to_bytes_le().1;
    sm.resize(NUM_LIMBS, 0);
    sm.try_into().unwrap()
}

/// A macro that implements all the following for the given struct and operation:
/// a op= b, a op= &b, a op b, a op &b, &a op b, &a op &b
#[macro_export]
macro_rules! impl_bin_op {
    ($struct_name:ty, $trait_name:ident,
        $trait_assign_name:ident, $trait_fn:ident,
        $trait_assign_fn:ident, $opcode:expr,
        $func3:expr, $func7:expr, $op_sym:tt,
        $rust_expr:expr) => {
        impl<'a> $trait_assign_name<&'a $struct_name> for $struct_name {
            #[inline(always)]
            fn $trait_assign_fn(&mut self, rhs: &'a $struct_name) {
                #[cfg(target_os = "zkvm")]
                custom_insn_r!(
                    $opcode,
                    $func3,
                    $func7,
                    self as *mut Self,
                    self as *const Self,
                    rhs as *const Self
                );
                #[cfg(not(target_os = "zkvm"))]
                {
                    *self = $rust_expr(self, rhs);
                }
            }
        }

        impl $trait_assign_name<$struct_name> for $struct_name {
            #[inline(always)]
            fn $trait_assign_fn(&mut self, rhs: $struct_name) {
                *self $op_sym &rhs;
            }
        }

        impl<'a> $trait_name<&'a $struct_name> for &$struct_name {
            type Output = $struct_name;
            #[inline(always)]
            fn $trait_fn(self, rhs: &'a $struct_name) -> Self::Output {
                #[cfg(target_os = "zkvm")]
                {
                    let mut uninit: MaybeUninit<$struct_name> = MaybeUninit::uninit();
                    custom_insn_r!(
                        $opcode,
                        $func3,
                        $func7,
                        uninit.as_mut_ptr(),
                        self as *const $struct_name,
                        rhs as *const $struct_name
                    );
                    unsafe { uninit.assume_init() }
                }
                #[cfg(not(target_os = "zkvm"))]
                return $rust_expr(self, rhs);
            }
        }

        impl<'a> $trait_name<&'a $struct_name> for $struct_name {
            type Output = $struct_name;
            #[inline(always)]
            fn $trait_fn(mut self, rhs: &'a $struct_name) -> Self::Output {
                self $op_sym rhs;
                self
            }
        }

        impl $trait_name<$struct_name> for $struct_name {
            type Output = $struct_name;
            #[inline(always)]
            fn $trait_fn(mut self, rhs: $struct_name) -> Self::Output {
                self $op_sym &rhs;
                self
            }
        }

        impl $trait_name<$struct_name> for &$struct_name {
            type Output = $struct_name;
            #[inline(always)]
            fn $trait_fn(self, mut rhs: $struct_name) -> Self::Output {
                rhs $op_sym self;
                rhs
            }
        }
    };
=======
#[allow(dead_code)]
/// Find the modular inverse of BigUint 'x'
pub fn uint_mod_inverse(x: &BigUint, modulus: &BigUint) -> BigUint {
    let signed_inv = x.mod_inverse(modulus).unwrap();
    if signed_inv.sign() == Sign::Minus {
        modulus.to_bigint().unwrap() + signed_inv
    } else {
        signed_inv
    }
    .to_biguint()
    .unwrap()
>>>>>>> b300c171
}<|MERGE_RESOLUTION|>--- conflicted
+++ resolved
@@ -1,9 +1,5 @@
 #[cfg(not(target_os = "zkvm"))]
-<<<<<<< HEAD
-use num_bigint_dig::{BigInt, BigUint};
-=======
-use num_bigint_dig::{traits::ModInverse, BigUint, Sign, ToBigInt};
->>>>>>> b300c171
+use num_bigint_dig::{traits::ModInverse, {BigInt, BigUint, Sign, ToBigInt}};
 
 #[inline]
 #[cfg(not(target_os = "zkvm"))]
@@ -17,7 +13,21 @@
 
 #[inline]
 #[cfg(not(target_os = "zkvm"))]
-<<<<<<< HEAD
+#[allow(dead_code)]
+/// Find the modular inverse of BigUint 'x'
+pub fn uint_mod_inverse(x: &BigUint, modulus: &BigUint) -> BigUint {
+    let signed_inv = x.mod_inverse(modulus).unwrap();
+    if signed_inv.sign() == Sign::Minus {
+        modulus.to_bigint().unwrap() + signed_inv
+    } else {
+        signed_inv
+    }
+    .to_biguint()
+    .unwrap()
+}
+
+#[inline]
+#[cfg(not(target_os = "zkvm"))]
 pub(super) fn bigint_to_limbs<const NUM_LIMBS: usize>(x: &BigInt) -> [u8; NUM_LIMBS] {
     let mut sm = x.to_bytes_le().1;
     sm.resize(NUM_LIMBS, 0);
@@ -108,17 +118,4 @@
             }
         }
     };
-=======
-#[allow(dead_code)]
-/// Find the modular inverse of BigUint 'x'
-pub fn uint_mod_inverse(x: &BigUint, modulus: &BigUint) -> BigUint {
-    let signed_inv = x.mod_inverse(modulus).unwrap();
-    if signed_inv.sign() == Sign::Minus {
-        modulus.to_bigint().unwrap() + signed_inv
-    } else {
-        signed_inv
-    }
-    .to_biguint()
-    .unwrap()
->>>>>>> b300c171
 }