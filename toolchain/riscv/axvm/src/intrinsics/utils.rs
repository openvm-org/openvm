#[cfg(not(target_os = "zkvm"))]
use num_bigint_dig::{traits::ModInverse, BigUint, Sign, ToBigInt};

#[inline]
#[cfg(not(target_os = "zkvm"))]
#[allow(dead_code)]
/// Convert a `BigUint` to a `[u8; NUM_LIMBS]`.
pub fn biguint_to_limbs<const NUM_LIMBS: usize>(x: &BigUint) -> [u8; NUM_LIMBS] {
    let mut sm = x.to_bytes_le();
    sm.resize(NUM_LIMBS, 0);
    sm.try_into().unwrap()
}

#[inline]
#[cfg(not(target_os = "zkvm"))]
<<<<<<< HEAD
pub(super) fn uint_mod_inverse(x: &BigUint, modulus: &BigUint) -> BigUint {
=======
#[allow(dead_code)]
/// Find the modular inverse of BigUint 'x'
pub fn uint_mod_inverse(x: &BigUint, modulus: &BigUint) -> BigUint {
>>>>>>> e1d2b844
    let signed_inv = x.mod_inverse(modulus).unwrap();
    if signed_inv.sign() == Sign::Minus {
        modulus.to_bigint().unwrap() + signed_inv
    } else {
        signed_inv
    }
    .to_biguint()
    .unwrap()
}<|MERGE_RESOLUTION|>--- conflicted
+++ resolved
@@ -13,13 +13,9 @@
 
 #[inline]
 #[cfg(not(target_os = "zkvm"))]
-<<<<<<< HEAD
-pub(super) fn uint_mod_inverse(x: &BigUint, modulus: &BigUint) -> BigUint {
-=======
 #[allow(dead_code)]
 /// Find the modular inverse of BigUint 'x'
 pub fn uint_mod_inverse(x: &BigUint, modulus: &BigUint) -> BigUint {
->>>>>>> e1d2b844
     let signed_inv = x.mod_inverse(modulus).unwrap();
     if signed_inv.sign() == Sign::Minus {
         modulus.to_bigint().unwrap() + signed_inv
