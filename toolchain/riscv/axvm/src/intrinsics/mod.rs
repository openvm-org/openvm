//! Functions that call custom instructions that use axVM intrinsic instructions.

mod hash;

/// Library functions for user input/output.
#[cfg(target_os = "zkvm")]
mod io;

pub use hash::*;
#[cfg(target_os = "zkvm")]
pub use io::*;

<<<<<<< HEAD
=======
mod u256;
// pub use u256::*;

mod modular;
pub use modular::*;

>>>>>>> fb84ffe9
mod utils;
#[allow(unused_imports)] // This is used in the rust-v programs
use utils::*;<|MERGE_RESOLUTION|>--- conflicted
+++ resolved
@@ -10,15 +10,9 @@
 #[cfg(target_os = "zkvm")]
 pub use io::*;
 
-<<<<<<< HEAD
-=======
 mod u256;
 // pub use u256::*;
 
-mod modular;
-pub use modular::*;
-
->>>>>>> fb84ffe9
 mod utils;
 #[allow(unused_imports)] // This is used in the rust-v programs
 use utils::*;