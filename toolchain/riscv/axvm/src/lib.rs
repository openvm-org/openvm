//! # axVM

#![cfg_attr(not(feature = "std"), no_std)]
#![deny(rustdoc::broken_intra_doc_links)]
#![deny(missing_docs)]
#![cfg_attr(docsrs, feature(doc_cfg, doc_auto_cfg))]
#![feature(thread_local)]

extern crate alloc;

pub mod intrinsics;
pub mod io;
pub mod process;
<<<<<<< HEAD
=======

#[cfg(not(target_os = "zkvm"))]
pub mod host;
>>>>>>> bdac2b7c

#[cfg(target_os = "zkvm")]
use core::arch::asm;

// always include rust_rt so the memory allocator is enabled
#[cfg(target_os = "zkvm")]
#[allow(unused_imports)]
use axvm_platform::rust_rt;

#[cfg(target_os = "zkvm")]
core::arch::global_asm!(include_str!("memset.s"));
#[cfg(target_os = "zkvm")]
core::arch::global_asm!(include_str!("memcpy.s"));

fn _fault() -> ! {
    #[cfg(target_os = "zkvm")]
    unsafe {
        asm!("sw x0, 1(x0)")
    };
    unreachable!();
}

// /// Aborts the guest with the given message.
// pub fn abort(msg: &str) -> ! {
//     // SAFETY: A compliant host should fault when it receives this syscall.
//     // sys_panic will issue an invalid instruction for non-compliant hosts.
//     unsafe {
//         sys_panic(msg.as_ptr(), msg.len());
//     }
// }

/// Used for defining the guest's entrypoint and main function.
///
/// When `#![no_main]` is used, the programs entrypoint and main function is left undefined. The
/// `entry` macro is required to indicate the main function and link it to an entrypoint provided
/// by the RISC Zero SDK.
///
/// When `std` is enabled, the entrypoint will be linked automatically and this macro is not
/// required.
///
/// # Example
///
/// ```ignore
/// #![no_main]
/// #![no_std]
///
/// risc0_zkvm::entry!(main);
///
/// fn main() { }
/// ```
#[macro_export]
macro_rules! entry {
    ($path:path) => {
        // Type check the given path
        const ZKVM_ENTRY: fn() = $path;

        // Include generated main in a module so we don't conflict
        // with any other definitions of "main" in this file.
        mod zkvm_generated_main {
            #[no_mangle]
            fn main() {
                super::ZKVM_ENTRY()
            }
        }
    };
}

#[cfg(target_os = "zkvm")]
#[no_mangle]
unsafe extern "C" fn __start() -> ! {
    #[cfg(feature = "heap-embedded-alloc")]
    axvm_platform::heap::embedded::init();

    {
        extern "C" {
            fn main();
        }
        main()
    }

    process::exit();
    unreachable!()
}

#[cfg(target_os = "zkvm")]
static STACK_TOP: u32 = axvm_platform::memory::STACK_TOP;

// Entry point; sets up global pointer and stack pointer and passes
// to zkvm_start.  TODO: when asm_const is stabilized, use that here
// instead of defining a symbol and dereferencing it.
#[cfg(target_os = "zkvm")]
core::arch::global_asm!(
    r#"
.section .text._start;
.globl _start;
_start:
    .option push;
    .option norelax;
    la gp, __global_pointer$;
    .option pop;
    la sp, {0};
    lw sp, 0(sp);
    call __start;
"#,
    sym STACK_TOP
);

/// Require that accesses to behind the given pointer before the memory
/// barrier don't get optimized away or reordered to after the memory
/// barrier.
#[allow(unused_variables)]
pub fn memory_barrier<T>(ptr: *const T) {
    // SAFETY: This passes a pointer in, but does nothing with it.
    #[cfg(target_os = "zkvm")]
    unsafe {
        asm!("/* {0} */", in(reg) (ptr))
    }
    #[cfg(not(target_os = "zkvm"))]
    core::sync::atomic::fence(core::sync::atomic::Ordering::SeqCst)
}

// When std is not linked, register a panic handler here so the user does not
// have to. If std is linked, it will define the panic handler instead. This
// panic handler must not be included.
#[cfg(all(target_os = "zkvm", not(feature = "std")))]
#[panic_handler]
fn panic_impl(_panic_info: &core::panic::PanicInfo) -> ! {
    axvm_platform::rust_rt::terminate::<1>();
    unreachable!()
}<|MERGE_RESOLUTION|>--- conflicted
+++ resolved
@@ -11,12 +11,9 @@
 pub mod intrinsics;
 pub mod io;
 pub mod process;
-<<<<<<< HEAD
-=======
 
 #[cfg(not(target_os = "zkvm"))]
 pub mod host;
->>>>>>> bdac2b7c
 
 #[cfg(target_os = "zkvm")]
 use core::arch::asm;
