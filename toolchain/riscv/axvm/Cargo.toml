[package]
name = "axvm"
description = "Axiom zkVM"
version = { workspace = true }
edition = { workspace = true }
# license = { workspace = true }
homepage = { workspace = true }
repository = { workspace = true }

[dependencies]
axvm-platform = { workspace = true, features = ["rust-runtime"] }
serde = { workspace = true, features = ["alloc", "derive"] }
hex-literal.workspace = true

[target.'cfg(not(target_os = "zkvm"))'.dependencies]
<<<<<<< HEAD
num-bigint-dig = { version = "^0.8.4", default-features = false }
=======
num-bigint-dig = { version = "0.8.4", default-features = false }
num-traits = { version = "0.2.19", default-features = false }
>>>>>>> 64fa08bc
tiny-keccak.workspace = true

[dev-dependencies]
chrono = { version = "0.4", default-features = false, features = ["serde"] }

[features]
default = []
# The zkVM exposes a getrandom implementation that panics by default. This will
# expose a getrandom implementation that uses the `sys_random` ecall.
getrandom = ["axvm-platform/getrandom"]
# The zkVM uses a bump-pointer heap allocator by default which does not free
# memory. This will use a slower linked-list heap allocator to reclaim memory.
heap-embedded-alloc = ["axvm-platform/heap-embedded-alloc"]
std = ["serde/std"]<|MERGE_RESOLUTION|>--- conflicted
+++ resolved
@@ -13,12 +13,8 @@
 hex-literal.workspace = true
 
 [target.'cfg(not(target_os = "zkvm"))'.dependencies]
-<<<<<<< HEAD
-num-bigint-dig = { version = "^0.8.4", default-features = false }
-=======
 num-bigint-dig = { version = "0.8.4", default-features = false }
 num-traits = { version = "0.2.19", default-features = false }
->>>>>>> 64fa08bc
 tiny-keccak.workspace = true
 
 [dev-dependencies]
