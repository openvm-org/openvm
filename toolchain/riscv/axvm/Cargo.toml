[package]
name = "axvm"
description = "Axiom zkVM"
version = { workspace = true }
edition = { workspace = true }
# license = { workspace = true }
homepage = { workspace = true }
repository = { workspace = true }

[dependencies]
axvm-platform = { workspace = true, features = ["rust-runtime"] }
<<<<<<< HEAD
axvm-moduli-setup = { workspace = true }
axvm-sw-setup = { workspace = true }
serde = { workspace = true, features = ["alloc", "derive"] }
=======
axvm-setup-macro = { workspace = true }
serde = { workspace = true, features = ["alloc"] }
>>>>>>> e28a2a21
hex-literal.workspace = true

[target.'cfg(not(target_os = "zkvm"))'.dependencies]
num-bigint-dig.workspace = true
num-traits.workspace = true
tiny-keccak.workspace = true

[dev-dependencies]
chrono = { version = "0.4", default-features = false, features = ["serde"] }

[features]
default = []
# The zkVM exposes a getrandom implementation that panics by default. This will
# expose a getrandom implementation that uses the `sys_random` ecall.
getrandom = ["axvm-platform/getrandom"]
# The zkVM uses a bump-pointer heap allocator by default which does not free
# memory. This will use a slower linked-list heap allocator to reclaim memory.
heap-embedded-alloc = ["axvm-platform/heap-embedded-alloc"]
std = ["serde/std"]<|MERGE_RESOLUTION|>--- conflicted
+++ resolved
@@ -9,14 +9,9 @@
 
 [dependencies]
 axvm-platform = { workspace = true, features = ["rust-runtime"] }
-<<<<<<< HEAD
 axvm-moduli-setup = { workspace = true }
 axvm-sw-setup = { workspace = true }
-serde = { workspace = true, features = ["alloc", "derive"] }
-=======
-axvm-setup-macro = { workspace = true }
 serde = { workspace = true, features = ["alloc"] }
->>>>>>> e28a2a21
 hex-literal.workspace = true
 
 [target.'cfg(not(target_os = "zkvm"))'.dependencies]
