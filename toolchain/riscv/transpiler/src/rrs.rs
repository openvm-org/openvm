--- conflicted
+++ resolved
@@ -1,16 +1,12 @@
 use std::marker::PhantomData;
 
 use axvm_instructions::{
-<<<<<<< HEAD
     instruction::Instruction,
     riscv::{RvIntrinsic, RV32_REGISTER_NUM_LIMBS},
     BaseAluOpcode, BranchEqualOpcode, BranchLessThanOpcode, DivRemOpcode, EccOpcode,
-    LessThanOpcode, MulHOpcode, MulOpcode, Rv32AuipcOpcode, Rv32JalLuiOpcode, Rv32JalrOpcode,
-    Rv32LoadStoreOpcode, Rv32ModularArithmeticOpcode, ShiftOpcode, UsizeOpcode,
-=======
-    instruction::Instruction, riscv::RvIntrinsic, EccOpcode, PhantomInstruction,
-    Rv32HintStoreOpcode, Rv32ModularArithmeticOpcode,
->>>>>>> a54cb5ff
+    LessThanOpcode, MulHOpcode, MulOpcode, PhantomInstruction, Rv32AuipcOpcode,
+    Rv32HintStoreOpcode, Rv32JalLuiOpcode, Rv32JalrOpcode, Rv32LoadStoreOpcode,
+    Rv32ModularArithmeticOpcode, ShiftOpcode, UsizeOpcode,
 };
 use axvm_platform::intrinsics::{CUSTOM_0, CUSTOM_1};
 use p3_field::PrimeField32;
@@ -320,7 +316,6 @@
 /// # Panics
 ///
 /// This function will return an error if the [`Instruction`] cannot be processed.
-#[allow(dead_code)]
 pub(crate) fn transpile<F: PrimeField32>(instructions_u32: &[u32]) -> Vec<Instruction<F>> {
     let mut instructions = Vec::new();
     let mut transpiler = InstructionTranspiler::<F>(PhantomData);
