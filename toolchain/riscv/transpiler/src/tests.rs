use std::{fs::read, path::PathBuf};

use ax_sdk::config::setup_tracing;
use axvm_circuit::{
    sdk::air_test,
    system::vm::{config::VmConfig, VirtualMachine},
};
use axvm_instructions::program::Program;
use axvm_platform::memory::MEM_SIZE;
use color_eyre::eyre::Result;
use p3_baby_bear::BabyBear;
<<<<<<< HEAD
=======
use stark_vm::{
    arch::{VirtualMachine, VmConfig},
    sdk::air_test,
};
>>>>>>> 852c6a50
use test_case::test_case;

use crate::{elf::Elf, rrs::transpile, AxVmExe};

type F = BabyBear;

fn setup_vm_from_elf(elf_path: &str, config: VmConfig) -> Result<(VirtualMachine<F>, Program<F>)> {
    let dir = PathBuf::from(env!("CARGO_MANIFEST_DIR"));
    let data = read(dir.join(elf_path))?;
    let elf = Elf::decode(&data, MEM_SIZE as u32)?;
    dbg!(&elf.instructions);
    let exe = AxVmExe::<F>::from_elf(elf);
    let vm = VirtualMachine::new(config).with_initial_memory(exe.memory_image);
    Ok((vm, exe.program))
}

#[test]
fn test_decode_elf() -> Result<()> {
    let dir = PathBuf::from(env!("CARGO_MANIFEST_DIR"));
    let data = read(dir.join("data/rv32im-empty-program-elf"))?;
    let elf = Elf::decode(&data, MEM_SIZE as u32)?;
    dbg!(elf);
    Ok(())
}

// To create ELF directly from .S file, `brew install riscv-gnu-toolchain` and run
// `riscv64-unknown-elf-gcc -march=rv32im -mabi=ilp32 -nostartfiles -e _start -Ttext 0 fib.S -o rv32im-fib-from-as`
// riscv64-unknown-elf-gcc supports rv32im if you set -march target
#[test_case("data/rv32im-fib-from-as")]
#[test_case("data/rv32im-intrin-from-as")]
fn test_generate_program(elf_path: &str) -> Result<()> {
    let dir = PathBuf::from(env!("CARGO_MANIFEST_DIR"));
    let data = read(dir.join(elf_path))?;
    let elf = Elf::decode(&data, MEM_SIZE as u32)?;
    let program = transpile::<BabyBear>(&elf.instructions);
    for instruction in program {
        println!("{:?}", instruction);
    }
    Ok(())
}

#[test_case("data/rv32im-fibonacci-program-elf-release")]
#[test_case("data/rv32im-exp-from-as")]
#[test_case("data/rv32im-fib-from-as")]
fn test_rv32im_runtime(elf_path: &str) -> Result<()> {
    setup_tracing();
    let config = VmConfig::rv32im();
    let (vm, program) = setup_vm_from_elf(elf_path, config)?;
    vm.execute(program)?;
    Ok(())
}

#[test_case("data/rv32im-fibonacci-program-elf-release")]
fn test_rv32i_prove(elf_path: &str) -> Result<()> {
    let config = VmConfig::rv32i();
    let (vm, program) = setup_vm_from_elf(elf_path, config)?;
    air_test(vm, program);
    Ok(())
}

#[test_case("data/rv32im-intrin-from-as")]
fn test_intrinsic_runtime(elf_path: &str) -> Result<()> {
    setup_tracing();
    let config = VmConfig::rv32im().add_canonical_modulus();
    let (vm, program) = setup_vm_from_elf(elf_path, config)?;
    vm.execute(program)?;
    Ok(())
}

#[test]
fn test_terminate_runtime() -> Result<()> {
    setup_tracing();
    let config = VmConfig::rv32i();
    let (vm, program) = setup_vm_from_elf("data/rv32im-terminate-from-as", config)?;
    air_test(vm, program);
    Ok(())
}<|MERGE_RESOLUTION|>--- conflicted
+++ resolved
@@ -2,20 +2,13 @@
 
 use ax_sdk::config::setup_tracing;
 use axvm_circuit::{
+    arch::{VirtualMachine, VmConfig},
     sdk::air_test,
-    system::vm::{config::VmConfig, VirtualMachine},
 };
 use axvm_instructions::program::Program;
 use axvm_platform::memory::MEM_SIZE;
 use color_eyre::eyre::Result;
 use p3_baby_bear::BabyBear;
-<<<<<<< HEAD
-=======
-use stark_vm::{
-    arch::{VirtualMachine, VmConfig},
-    sdk::air_test,
-};
->>>>>>> 852c6a50
 use test_case::test_case;
 
 use crate::{elf::Elf, rrs::transpile, AxVmExe};
