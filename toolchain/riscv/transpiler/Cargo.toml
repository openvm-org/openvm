[package]
name = "axvm-transpiler"
version.workspace = true
authors.workspace = true
edition.workspace = true
homepage.workspace = true
repository.workspace = true

[dependencies]
p3-field.workspace = true
axvm-platform.workspace = true
axvm-instructions.workspace = true
strum.workspace = true
eyre.workspace = true
elf = "0.7.4"
rrs-lib = "0.1.0"
num-bigint-dig.workspace = true
<<<<<<< HEAD
tracing.workspace = true
=======
axvm-rv32im-circuit.workspace = true
>>>>>>> 19112cb0

[dev-dependencies]
p3-baby-bear.workspace = true
test-case.workspace = true
axvm-circuit = { workspace = true, features = ["test-utils"] }
axvm-build.workspace = true
ax-stark-sdk.workspace = true
tempfile.workspace = true
serde = { workspace = true, features = ["alloc"] }

[features]
parallel = ["axvm-circuit/parallel"]
function-span = ["axvm-circuit/function-span"]<|MERGE_RESOLUTION|>--- conflicted
+++ resolved
@@ -15,11 +15,8 @@
 elf = "0.7.4"
 rrs-lib = "0.1.0"
 num-bigint-dig.workspace = true
-<<<<<<< HEAD
 tracing.workspace = true
-=======
 axvm-rv32im-circuit.workspace = true
->>>>>>> 19112cb0
 
 [dev-dependencies]
 p3-baby-bear.workspace = true
