--- conflicted
+++ resolved
@@ -9,16 +9,12 @@
 
 [dependencies]
 stability = "0.2"
-<<<<<<< HEAD
-strum_macros = "0.24.1"
-=======
 bincode = { version = "2.0.0-rc", default-features = false, features = [
     "derive",
     "alloc",
     "serde",
 ] }
 strum_macros.workspace = true
->>>>>>> 0b1458d4
 
 # This crate should have as few dependencies as possible so it can be
 # used as many places as possible to share the platform definitions.
