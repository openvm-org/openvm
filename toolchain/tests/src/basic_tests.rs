--- conflicted
+++ resolved
@@ -91,15 +91,17 @@
 }
 
 #[test]
-<<<<<<< HEAD
+fn test_print_runtime() -> Result<()> {
+    let elf = build_example_program("print")?;
+    let executor = VmExecutor::<F>::new(VmConfig::rv32i());
+    executor.execute(elf, vec![])?;
+    Ok(())
+}
+
+#[test]
 fn test_matrix_mult_runtime() -> Result<()> {
     let elf = build_example_program("matrix-mult")?;
     let executor = VmExecutor::<F>::new(VmConfig::rv32im().add_int256_alu().add_int256_m());
-=======
-fn test_print_runtime() -> Result<()> {
-    let elf = build_example_program("print")?;
-    let executor = VmExecutor::<F>::new(VmConfig::rv32i());
->>>>>>> fb84ffe9
     executor.execute(elf, vec![])?;
     Ok(())
 }