use std::str::FromStr;

use axvm_circuit::arch::{new_vm, ExecutorName, VmConfig, VmExecutor};
use axvm_ecc_circuit::{Rv32WeierstrassConfig, SECP256K1};
use axvm_mod_circuit::{
    modular_chip::SECP256K1_COORD_PRIME, Rv32ModularConfig, Rv32ModularWithFp2Config,
};
use eyre::Result;
use p3_baby_bear::BabyBear;

use crate::utils::build_example_program;

type F = BabyBear;

#[test]
fn test_moduli_setup_runtime() -> Result<()> {
    let elf = build_example_program("moduli_setup")?;
    let exe = axvm_circuit::arch::instructions::exe::AxVmExe::<F>::from(elf.clone());
    let moduli = exe
        .custom_op_config
        .intrinsics
        .field_arithmetic
        .primes
        .iter()
        .map(|s| num_bigint_dig::BigUint::from_str(s).unwrap())
        .collect();
    let config = Rv32ModularConfig::new(moduli);
    let executor = new_vm::VmExecutor::<F, _>::new(config);
    executor.execute(elf, vec![])?;
    assert!(!executor.config.modular.supported_modulus.is_empty());
    Ok(())
}

#[test]
fn test_modular_runtime() -> Result<()> {
    let elf = build_example_program("little")?;
    let config = Rv32ModularConfig::new(vec![SECP256K1_COORD_PRIME.clone()]);
    let executor = new_vm::VmExecutor::<F, _>::new(config);
    executor.execute(elf, vec![])?;
    Ok(())
}

#[test]
fn test_complex_runtime() -> Result<()> {
    let elf = build_example_program("complex")?;
    let config = Rv32ModularWithFp2Config::new(vec![SECP256K1_COORD_PRIME.clone()]);
    let executor = new_vm::VmExecutor::<F, _>::new(config);
    executor.execute(elf, vec![])?;
    Ok(())
}

#[test]
fn test_ec_runtime() -> Result<()> {
    let elf = build_example_program("ec")?;
    let config = Rv32WeierstrassConfig::new(vec![SECP256K1.clone()]);
    let executor = new_vm::VmExecutor::<F, _>::new(config);
    executor.execute(elf, vec![])?;
    Ok(())
}

<<<<<<< HEAD
// #[test]
// fn test_ecdsa_runtime() -> Result<()> {
//     let elf = build_example_program("ecdsa")?;
//     let executor = VmExecutor::<F>::new(
//         VmConfig::rv32im()
//             .add_executor(ExecutorName::Keccak256Rv32)
//             .add_canonical_modulus()
//             .add_canonical_ec_curves(),
//     );
//     executor.execute(elf, vec![])?;
//     Ok(())
// }
=======
// TODO[yi]: add back this test once we have support for modular extension
/*
#[test]
fn test_ecdsa_runtime() -> Result<()> {
    let elf = build_example_program("ecdsa")?;
    let executor = VmExecutor::<F>::new(
        VmConfig::rv32im()
            .add_executor(ExecutorName::Keccak256Rv32)
            .add_canonical_modulus()
            .add_canonical_ec_curves(),
    );
    executor.execute(elf, vec![])?;
    Ok(())
}

*/
>>>>>>> c0becf99
<|MERGE_RESOLUTION|>--- conflicted
+++ resolved
@@ -58,20 +58,6 @@
     Ok(())
 }
 
-<<<<<<< HEAD
-// #[test]
-// fn test_ecdsa_runtime() -> Result<()> {
-//     let elf = build_example_program("ecdsa")?;
-//     let executor = VmExecutor::<F>::new(
-//         VmConfig::rv32im()
-//             .add_executor(ExecutorName::Keccak256Rv32)
-//             .add_canonical_modulus()
-//             .add_canonical_ec_curves(),
-//     );
-//     executor.execute(elf, vec![])?;
-//     Ok(())
-// }
-=======
 // TODO[yi]: add back this test once we have support for modular extension
 /*
 #[test]
@@ -87,5 +73,4 @@
     Ok(())
 }
 
-*/
->>>>>>> c0becf99
+*/