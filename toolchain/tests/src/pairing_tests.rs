--- conflicted
+++ resolved
@@ -18,24 +18,6 @@
 use rand::SeedableRng;
 
 type F = BabyBear;
-
-// TODO(INT-2746): this is temporary, we will fix the macro first, and the primes should not be hardcoded later.
-pub fn get_testing_config() -> Rv32PairingConfig {
-    let primes = [BN254.MODULUS.clone()];
-    Rv32PairingConfig {
-        system: SystemConfig::default().with_continuations(),
-        base: Default::default(),
-        mul: Default::default(),
-        io: Default::default(),
-        modular: ModularExtension::new(primes.to_vec()),
-        fp2: Fp2Extension::new(primes.to_vec()),
-        weierstrass: WeierstrassExtension::new(vec![
-            PairingCurve::Bn254.curve_config(),
-            PairingCurve::Bls12_381.curve_config(),
-        ]),
-        pairing: PairingExtension::new(vec![PairingCurve::Bn254, PairingCurve::Bls12_381]),
-    }
-}
 
 mod bn254 {
     use std::{iter, rc::Rc};
@@ -217,21 +199,7 @@
                 .with_processor(Rc::new(Fp2TranspilerExtension)),
         );
 
-<<<<<<< HEAD
-        let executor = new_vm::VmExecutor::<F, _>::new(get_testing_config());
-=======
-        // TODO[yj]: Unfortunate workaround until MOD_IDX issue is resolved
-        // let exe = axvm_circuit::arch::instructions::exe::AxVmExe::<F>::from(elf.clone());
-        // let mut enabled_moduli = exe
-        //     .custom_op_config
-        //     .intrinsics
-        //     .field_arithmetic
-        //     .primes
-        //     .iter()
-        //     .map(|s| num_bigint_dig::BigUint::from_str(s).unwrap())
-        //     .collect::<Vec<_>>();
-        let executor = VmExecutor::<F, _>::new(get_testing_config());
->>>>>>> 7a93dbff
+        let executor = VmExecutor::<F, _>::new(get_testing_config());
 
         let S = G1Affine::generator();
         let Q = G2Affine::generator();
@@ -280,22 +248,7 @@
                 .with_processor(Rc::new(Fp2TranspilerExtension)),
         );
 
-<<<<<<< HEAD
-        let executor = new_vm::VmExecutor::<F, _>::new(get_testing_config());
-=======
-        // TODO[yj]: Unfortunate workaround until MOD_IDX issue is resolved
-        // let exe = axvm_circuit::arch::instructions::exe::AxVmExe::<F>::from(elf.clone());
-        // let mut enabled_moduli = exe
-        //     .custom_op_config
-        //     .intrinsics
-        //     .field_arithmetic
-        //     .primes
-        //     .iter()
-        //     .map(|s| num_bigint_dig::BigUint::from_str(s).unwrap())
-        //     .collect::<Vec<_>>();
-
-        let executor = VmExecutor::<F, _>::new(get_testing_config());
->>>>>>> 7a93dbff
+        let executor = VmExecutor::<F, _>::new(get_testing_config());
 
         let S = G1Affine::generator();
         let Q = G2Affine::generator();
@@ -514,22 +467,7 @@
                 .with_processor(Rc::new(Fp2TranspilerExtension)),
         );
 
-<<<<<<< HEAD
-        let executor = new_vm::VmExecutor::<F, _>::new(get_testing_config());
-=======
-        // TODO[yj]: Unfortunate workaround until MOD_IDX issue is resolved
-        // let exe = axvm_circuit::arch::instructions::exe::AxVmExe::<F>::from(elf.clone());
-        // let mut enabled_moduli = exe
-        //     .custom_op_config
-        //     .intrinsics
-        //     .field_arithmetic
-        //     .primes
-        //     .iter()
-        //     .map(|s| num_bigint_dig::BigUint::from_str(s).unwrap())
-        //     .collect::<Vec<_>>();
-
-        let executor = VmExecutor::<F, _>::new(get_testing_config());
->>>>>>> 7a93dbff
+        let executor = VmExecutor::<F, _>::new(get_testing_config());
 
         let S = G1Affine::generator();
         let Q = G2Affine::generator();
@@ -584,22 +522,7 @@
                 .with_processor(Rc::new(Fp2TranspilerExtension)),
         );
 
-<<<<<<< HEAD
-        let executor = new_vm::VmExecutor::<F, _>::new(get_testing_config());
-=======
-        // TODO[yj]: Unfortunate workaround until MOD_IDX issue is resolved
-        // let exe = axvm_circuit::arch::instructions::exe::AxVmExe::<F>::from(elf.clone());
-        // let mut enabled_moduli = exe
-        //     .custom_op_config
-        //     .intrinsics
-        //     .field_arithmetic
-        //     .primes
-        //     .iter()
-        //     .map(|s| num_bigint_dig::BigUint::from_str(s).unwrap())
-        //     .collect::<Vec<_>>();
-
-        let executor = VmExecutor::<F, _>::new(get_testing_config());
->>>>>>> 7a93dbff
+        let executor = VmExecutor::<F, _>::new(get_testing_config());
 
         let S = G1Affine::generator();
         let Q = G2Affine::generator();
