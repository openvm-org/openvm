--- conflicted
+++ resolved
@@ -199,7 +199,6 @@
         executor.execute(elf, vec![io_all])?;
         Ok(())
     }
-<<<<<<< HEAD
 
     #[test]
     fn test_bn254_pairing_check() -> Result<()> {
@@ -266,8 +265,6 @@
         executor.execute(elf, vec![io_all])?;
         Ok(())
     }
-=======
->>>>>>> 8fab0a1f
 }
 
 mod bls12_381 {
@@ -460,7 +457,6 @@
     }
 
     #[test]
-<<<<<<< HEAD
     fn test_bls12_381_pairing_check() -> Result<()> {
         let elf = build_example_program("pairing_check")?;
 
@@ -478,7 +474,6 @@
             BLS12381.MODULUS.clone() + num_bigint_dig::BigUint::from(3u64),
             BLS12381.MODULUS.clone() + num_bigint_dig::BigUint::from(2u64),
             BLS12381.MODULUS.clone() + num_bigint_dig::BigUint::from(0u64),
-            BLS12381.MODULUS.clone() + num_bigint_dig::BigUint::from(1u64),
         ];
 
         let executor = VmExecutor::<F>::new(
@@ -527,8 +522,6 @@
     }
 
     #[test]
-=======
->>>>>>> 8fab0a1f
     fn test_bls12_381_final_exp_hint() -> Result<()> {
         let elf = build_example_program("final_exp_hint")?;
         let executor = VmExecutor::<F>::new(VmConfig::rv32im());
