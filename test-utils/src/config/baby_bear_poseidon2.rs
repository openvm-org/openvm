use std::any::type_name;

use afs_stark_backend::{rap::AnyRap, verifier::VerificationError};
use p3_baby_bear::{BabyBear, DiffusionMatrixBabyBear};
use p3_challenger::DuplexChallenger;
use p3_commit::ExtensionMmcs;
use p3_dft::Radix2DitParallel;
use p3_field::extension::BinomialExtensionField;
use p3_field::Field;
use p3_fri::{FriConfig, TwoAdicFriPcs};
use p3_matrix::{dense::DenseMatrix, Matrix};
use p3_merkle_tree::FieldMerkleTreeMmcs;
use p3_poseidon2::{Poseidon2, Poseidon2ExternalMatrixGeneral};
use p3_symmetric::{CryptographicPermutation, PaddingFreeSponge, TruncatedPermutation};
use p3_uni_stark::StarkConfig;

const RATE: usize = 8;
// permutation width
const WIDTH: usize = 16; // rate + capacity
const DIGEST_WIDTH: usize = 8;

type Val = BabyBear;
type PackedVal = <Val as Field>::Packing;
type Challenge = BinomialExtensionField<Val, 4>;
type Perm = Poseidon2<Val, Poseidon2ExternalMatrixGeneral, DiffusionMatrixBabyBear, WIDTH, 7>;
type InstrPerm = Instrumented<Perm>;

// Generic over P: CryptographicPermutation<[F; WIDTH]>
type Hash<P> = PaddingFreeSponge<P, WIDTH, RATE, DIGEST_WIDTH>;
type Compress<P> = TruncatedPermutation<P, 2, DIGEST_WIDTH, WIDTH>;
type ValMmcs<P> =
    FieldMerkleTreeMmcs<PackedVal, <Val as Field>::Packing, Hash<P>, Compress<P>, DIGEST_WIDTH>;
type ChallengeMmcs<P> = ExtensionMmcs<Val, Challenge, ValMmcs<P>>;
pub type Challenger<P> = DuplexChallenger<Val, P, WIDTH>;
type Dft = Radix2DitParallel;
type Pcs<P> = TwoAdicFriPcs<Val, Dft, ValMmcs<P>, ChallengeMmcs<P>>;

pub type BabyBearPermutationConfig<P> = StarkConfig<Pcs<P>, Challenge, Challenger<P>>;
pub type BabyBearPoseidon2Config = BabyBearPermutationConfig<Perm>;
pub type BabyBearPoseidon2Engine = BabyBearPermutationEngine<Perm>;

use p3_util::log2_strict_usize;
use rand::{rngs::StdRng, SeedableRng};

use crate::engine::{StarkEngine, StarkEngineWithHashInstrumentation};

use super::{
    instrument::{HashStatistics, InstrumentCounter, Instrumented, StarkHashStatistics},
    FriParameters,
};

pub struct BabyBearPermutationEngine<P>
where
    P: CryptographicPermutation<[Val; WIDTH]>
        + CryptographicPermutation<[PackedVal; WIDTH]>
        + Clone,
{
    fri_params: FriParameters,
    pub config: BabyBearPermutationConfig<P>,
    pub perm: P,
}

impl<P> StarkEngine<BabyBearPermutationConfig<P>> for BabyBearPermutationEngine<P>
where
    P: CryptographicPermutation<[Val; WIDTH]>
        + CryptographicPermutation<[PackedVal; WIDTH]>
        + Clone,
{
    fn config(&self) -> &BabyBearPermutationConfig<P> {
        &self.config
    }

    fn new_challenger(&self) -> Challenger<P> {
        Challenger::new(self.perm.clone())
    }
}

impl<P> StarkEngineWithHashInstrumentation<BabyBearPermutationConfig<Instrumented<P>>>
    for BabyBearPermutationEngine<Instrumented<P>>
where
    P: CryptographicPermutation<[Val; WIDTH]>
        + CryptographicPermutation<[PackedVal; WIDTH]>
        + Clone,
{
    fn clear_instruments(&mut self) {
        self.perm.input_lens_by_type.lock().unwrap().clear();
    }
    fn stark_hash_statistics<T>(&self, custom: T) -> StarkHashStatistics<T> {
        let counter = self.perm.input_lens_by_type.lock().unwrap();
        let permutations = counter.iter().fold(0, |total, (name, lens)| {
            if name == type_name::<[Val; WIDTH]>() {
                let count: usize = lens.iter().sum();
                println!("Permutation: {name}, Count: {count}");
                total + count
            } else {
                panic!("Permutation type not yet supported: {}", name);
            }
        });

        StarkHashStatistics {
            name: type_name::<P>().to_string(),
            stats: HashStatistics { permutations },
            fri_params: self.fri_params,
            custom,
        }
    }
}

pub fn default_engine(pcs_log_degree: usize) -> BabyBearPoseidon2Engine {
    let perm = random_perm();
    let config = default_config(&perm, pcs_log_degree);
    let fri_params = default_fri_params();
    BabyBearPermutationEngine {
        config,
        perm,
        fri_params,
    }
}

fn default_fri_params() -> FriParameters {
<<<<<<< HEAD
    FriParameters {
        log_blowup: 3,
        num_queries: 65,
        proof_of_work_bits: 0,
    }
=======
    // blowup factor = 4
    super::fri_params::fri_params_with_80_bits_of_security()[2]
>>>>>>> 34d2daa8
}

/// `pcs_log_degree` is the upper bound on the log_2(PCS polynomial degree).
pub fn default_config(perm: &Perm, pcs_log_degree: usize) -> BabyBearPoseidon2Config {
    // target 100 bits of security, with conjectures:
    let fri_params = default_fri_params();
    config_from_perm(perm, pcs_log_degree, fri_params)
}

pub fn engine_from_perm<P>(
    perm: P,
    pcs_log_degree: usize,
    fri_params: FriParameters,
) -> BabyBearPermutationEngine<P>
where
    P: CryptographicPermutation<[Val; WIDTH]>
        + CryptographicPermutation<[PackedVal; WIDTH]>
        + Clone,
{
    let config = config_from_perm(&perm, pcs_log_degree, fri_params);
    BabyBearPermutationEngine {
        config,
        perm,
        fri_params,
    }
}

pub fn config_from_perm<P>(
    perm: &P,
    pcs_log_degree: usize,
    fri_params: FriParameters,
) -> BabyBearPermutationConfig<P>
where
    P: CryptographicPermutation<[Val; WIDTH]>
        + CryptographicPermutation<[PackedVal; WIDTH]>
        + Clone,
{
    let hash = Hash::new(perm.clone());
    let compress = Compress::new(perm.clone());
    let val_mmcs = ValMmcs::new(hash, compress);
    let challenge_mmcs = ChallengeMmcs::new(val_mmcs.clone());
    let dft = Dft {};
    let fri_config = FriConfig {
        log_blowup: fri_params.log_blowup,
        num_queries: fri_params.num_queries,
        proof_of_work_bits: fri_params.proof_of_work_bits,
        mmcs: challenge_mmcs,
    };
    let pcs = Pcs::new(pcs_log_degree, dft, val_mmcs, fri_config);
    BabyBearPermutationConfig::new(pcs)
}

pub fn random_perm() -> Perm {
    let seed = [42; 32];
    let mut rng = StdRng::from_seed(seed);
    Perm::new_from_rng_128(
        Poseidon2ExternalMatrixGeneral,
        DiffusionMatrixBabyBear,
        &mut rng,
    )
}

pub fn random_instrumented_perm() -> InstrPerm {
    let perm = random_perm();
    Instrumented::new(perm)
}

/// Runs a single end-to-end test for a given set of chips and traces.
/// This includes proving/verifying key generation, creating a proof, and verifying the proof.
/// This function should only be used on chips where the main trace is **not** partitioned.
///
/// Do not use this if you want to generate proofs for different traces with the same proving key.
///
/// - `chips`, `traces`, `public_values` should be zipped.
pub fn run_simple_test(
    chips: Vec<&dyn AnyRap<BabyBearPoseidon2Config>>,
    traces: Vec<DenseMatrix<BabyBear>>,
    public_values: Vec<Vec<BabyBear>>,
) -> Result<(), VerificationError> {
    let max_trace_height = traces.iter().map(|trace| trace.height()).max().unwrap();
    let max_log_degree = log2_strict_usize(max_trace_height);
    let engine = default_engine(max_log_degree);
    engine.run_simple_test(chips, traces, public_values)
}

/// [run_simple_test] without public values
pub fn run_simple_test_no_pis(
    chips: Vec<&dyn AnyRap<BabyBearPoseidon2Config>>,
    traces: Vec<DenseMatrix<BabyBear>>,
) -> Result<(), VerificationError> {
    let num_chips = chips.len();
    run_simple_test(chips, traces, vec![vec![]; num_chips])
}

/// Logs hash count statistics to stdout and returns as struct.
/// Count of 1 corresponds to a Poseidon2 permutation with rate RATE that outputs OUT field elements
#[allow(dead_code)]
pub fn print_hash_counts(hash_counter: &InstrumentCounter, compress_counter: &InstrumentCounter) {
    let hash_counter = hash_counter.lock().unwrap();
    let mut hash_count = 0;
    hash_counter.iter().for_each(|(name, lens)| {
        if name == type_name::<(Val, [Val; DIGEST_WIDTH])>() {
            let count = lens
                .iter()
                .fold(0, |count, len| count + (len + RATE - 1) / RATE);
            println!("Hash: {name}, Count: {count}");
            hash_count += count;
        } else {
            panic!("Hash type not yet supported: {}", name);
        }
    });
    drop(hash_counter);
    let compress_counter = compress_counter.lock().unwrap();
    let mut compress_count = 0;
    compress_counter.iter().for_each(|(name, lens)| {
        if name == type_name::<[Val; DIGEST_WIDTH]>() {
            let count = lens.iter().fold(0, |count, len| {
                // len should always be N=2 for TruncatedPermutation
                count + (DIGEST_WIDTH * len + WIDTH - 1) / WIDTH
            });
            println!("Compress: {name}, Count: {count}");
            compress_count += count;
        } else {
            panic!("Compress type not yet supported: {}", name);
        }
    });
    let total_count = hash_count + compress_count;
    println!("Total Count: {total_count}");
}<|MERGE_RESOLUTION|>--- conflicted
+++ resolved
@@ -118,16 +118,8 @@
 }
 
 fn default_fri_params() -> FriParameters {
-<<<<<<< HEAD
-    FriParameters {
-        log_blowup: 3,
-        num_queries: 65,
-        proof_of_work_bits: 0,
-    }
-=======
     // blowup factor = 4
     super::fri_params::fri_params_with_80_bits_of_security()[2]
->>>>>>> 34d2daa8
 }
 
 /// `pcs_log_degree` is the upper bound on the log_2(PCS polynomial degree).
