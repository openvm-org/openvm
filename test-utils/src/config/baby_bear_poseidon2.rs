use std::any::type_name;

use afs_stark_backend::{rap::AnyRap, verifier::VerificationError};
use p3_baby_bear::{BabyBear, DiffusionMatrixBabyBear};
use p3_challenger::DuplexChallenger;
use p3_commit::ExtensionMmcs;
use p3_dft::Radix2DitParallel;
use p3_field::Field;
use p3_field::{extension::BinomialExtensionField, AbstractField};
use p3_fri::{FriConfig, TwoAdicFriPcs};
use p3_matrix::dense::DenseMatrix;
use p3_merkle_tree::FieldMerkleTreeMmcs;
use p3_poseidon2::{Poseidon2, Poseidon2ExternalMatrixGeneral};
use p3_symmetric::{CryptographicPermutation, PaddingFreeSponge, TruncatedPermutation};
use p3_uni_stark::StarkConfig;
use rand::{rngs::StdRng, SeedableRng};
use zkhash::{
    ark_ff::PrimeField as _, fields::babybear::FpBabyBear as HorizenBabyBear,
    poseidon2::poseidon2_instance_babybear::RC16,
};

use crate::engine::{StarkEngine, StarkEngineWithHashInstrumentation};

use super::{
    fri_params::default_fri_params,
    instrument::{HashStatistics, InstrumentCounter, Instrumented, StarkHashStatistics},
    FriParameters,
};

const RATE: usize = 8;
// permutation width
const WIDTH: usize = 16; // rate + capacity
const DIGEST_WIDTH: usize = 8;

type Val = BabyBear;
type PackedVal = <Val as Field>::Packing;
type Challenge = BinomialExtensionField<Val, 4>;
type Perm = Poseidon2<Val, Poseidon2ExternalMatrixGeneral, DiffusionMatrixBabyBear, WIDTH, 7>;
type InstrPerm = Instrumented<Perm>;

// Generic over P: CryptographicPermutation<[F; WIDTH]>
type Hash<P> = PaddingFreeSponge<P, WIDTH, RATE, DIGEST_WIDTH>;
type Compress<P> = TruncatedPermutation<P, 2, DIGEST_WIDTH, WIDTH>;
type ValMmcs<P> =
    FieldMerkleTreeMmcs<PackedVal, <Val as Field>::Packing, Hash<P>, Compress<P>, DIGEST_WIDTH>;
type ChallengeMmcs<P> = ExtensionMmcs<Val, Challenge, ValMmcs<P>>;
pub type Challenger<P> = DuplexChallenger<Val, P, WIDTH, RATE>;
type Dft = Radix2DitParallel;
type Pcs<P> = TwoAdicFriPcs<Val, Dft, ValMmcs<P>, ChallengeMmcs<P>>;

pub type BabyBearPermutationConfig<P> = StarkConfig<Pcs<P>, Challenge, Challenger<P>>;
pub type BabyBearPoseidon2Config = BabyBearPermutationConfig<Perm>;
pub type BabyBearPoseidon2Engine = BabyBearPermutationEngine<Perm>;

pub struct BabyBearPermutationEngine<P>
where
    P: CryptographicPermutation<[Val; WIDTH]>
        + CryptographicPermutation<[PackedVal; WIDTH]>
        + Clone,
{
    pub fri_params: FriParameters,
    pub config: BabyBearPermutationConfig<P>,
    pub perm: P,
}

impl<P> StarkEngine<BabyBearPermutationConfig<P>> for BabyBearPermutationEngine<P>
where
    P: CryptographicPermutation<[Val; WIDTH]>
        + CryptographicPermutation<[PackedVal; WIDTH]>
        + Clone,
{
    fn config(&self) -> &BabyBearPermutationConfig<P> {
        &self.config
    }

    fn new_challenger(&self) -> Challenger<P> {
        Challenger::new(self.perm.clone())
    }
}

impl<P> StarkEngineWithHashInstrumentation<BabyBearPermutationConfig<Instrumented<P>>>
    for BabyBearPermutationEngine<Instrumented<P>>
where
    P: CryptographicPermutation<[Val; WIDTH]>
        + CryptographicPermutation<[PackedVal; WIDTH]>
        + Clone,
{
    fn clear_instruments(&mut self) {
        self.perm.input_lens_by_type.lock().unwrap().clear();
    }
    fn stark_hash_statistics<T>(&self, custom: T) -> StarkHashStatistics<T> {
        let counter = self.perm.input_lens_by_type.lock().unwrap();
        let permutations = counter.iter().fold(0, |total, (name, lens)| {
            if name == type_name::<[Val; WIDTH]>() {
                let count: usize = lens.iter().sum();
                println!("Permutation: {name}, Count: {count}");
                total + count
            } else {
                panic!("Permutation type not yet supported: {}", name);
            }
        });

        StarkHashStatistics {
            name: type_name::<P>().to_string(),
            stats: HashStatistics { permutations },
            fri_params: self.fri_params,
            custom,
        }
    }
}

/// `pcs_log_degree` is the upper bound on the log_2(PCS polynomial degree).
<<<<<<< HEAD
pub fn default_engine() -> BabyBearPoseidon2Engine {
    let perm = random_perm();
=======
pub fn default_engine(pcs_log_degree: usize) -> BabyBearPoseidon2Engine {
    let perm = default_perm();
>>>>>>> c1e36764
    let fri_params = default_fri_params();
    engine_from_perm(perm, fri_params)
}

/// `pcs_log_degree` is the upper bound on the log_2(PCS polynomial degree).
pub fn default_config(perm: &Perm) -> BabyBearPoseidon2Config {
    // target 80 bits of security, with conjectures:
    let fri_params = default_fri_params();
    config_from_perm(perm, fri_params)
}

pub fn engine_from_perm<P>(perm: P, fri_params: FriParameters) -> BabyBearPermutationEngine<P>
where
    P: CryptographicPermutation<[Val; WIDTH]>
        + CryptographicPermutation<[PackedVal; WIDTH]>
        + Clone,
{
    let config = config_from_perm(&perm, fri_params);
    BabyBearPermutationEngine {
        config,
        perm,
        fri_params,
    }
}

pub fn config_from_perm<P>(perm: &P, fri_params: FriParameters) -> BabyBearPermutationConfig<P>
where
    P: CryptographicPermutation<[Val; WIDTH]>
        + CryptographicPermutation<[PackedVal; WIDTH]>
        + Clone,
{
    let hash = Hash::new(perm.clone());
    let compress = Compress::new(perm.clone());
    let val_mmcs = ValMmcs::new(hash, compress);
    let challenge_mmcs = ChallengeMmcs::new(val_mmcs.clone());
    let dft = Dft {};
    let fri_config = FriConfig {
        log_blowup: fri_params.log_blowup,
        num_queries: fri_params.num_queries,
        proof_of_work_bits: fri_params.proof_of_work_bits,
        mmcs: challenge_mmcs,
    };
    let pcs = Pcs::new(dft, val_mmcs, fri_config);
    BabyBearPermutationConfig::new(pcs)
}

/// Uses HorizenLabs Poseidon2 round constants, but plonky3 Mat4 and also
/// with a p3 Monty reduction factor.
pub fn default_perm() -> Perm {
    let (external_constants, internal_constants) = horizen_round_consts_16();
    let rounds_f = 8;
    let rounds_p = 13;
    Perm::new(
        rounds_f,
        external_constants,
        Poseidon2ExternalMatrixGeneral,
        rounds_p,
        internal_constants,
        DiffusionMatrixBabyBear,
    )
}

pub fn random_perm() -> Perm {
    let seed = [42; 32];
    let mut rng = StdRng::from_seed(seed);
    Perm::new_from_rng_128(
        Poseidon2ExternalMatrixGeneral,
        DiffusionMatrixBabyBear::default(),
        &mut rng,
    )
}

pub fn random_instrumented_perm() -> InstrPerm {
    let perm = random_perm();
    Instrumented::new(perm)
}

fn horizen_to_p3(horizen_babybear: HorizenBabyBear) -> BabyBear {
    BabyBear::from_canonical_u64(horizen_babybear.into_bigint().0[0])
}

fn horizen_round_consts_16() -> (Vec<[BabyBear; 16]>, Vec<BabyBear>) {
    let p3_rc16: Vec<Vec<BabyBear>> = RC16
        .iter()
        .map(|round| {
            round
                .iter()
                .map(|babybear| horizen_to_p3(*babybear))
                .collect()
        })
        .collect();

    let rounds_f = 8;
    let rounds_p = 13;
    let rounds_f_beginning = rounds_f / 2;
    let p_end = rounds_f_beginning + rounds_p;
    let external_round_constants: Vec<[BabyBear; 16]> = p3_rc16[..rounds_f_beginning]
        .iter()
        .chain(p3_rc16[p_end..].iter())
        .cloned()
        .map(|round| round.try_into().unwrap())
        .collect();
    let internal_round_constants: Vec<BabyBear> = p3_rc16[rounds_f_beginning..p_end]
        .iter()
        .map(|round| round[0])
        .collect();
    (external_round_constants, internal_round_constants)
}

/// Runs a single end-to-end test for a given set of chips and traces.
/// This includes proving/verifying key generation, creating a proof, and verifying the proof.
/// This function should only be used on chips where the main trace is **not** partitioned.
///
/// Do not use this if you want to generate proofs for different traces with the same proving key.
///
/// - `chips`, `traces`, `public_values` should be zipped.
pub fn run_simple_test(
    chips: Vec<&dyn AnyRap<BabyBearPoseidon2Config>>,
    traces: Vec<DenseMatrix<BabyBear>>,
    public_values: Vec<Vec<BabyBear>>,
) -> Result<(), VerificationError> {
    let engine = default_engine();
    engine.run_simple_test(chips, traces, public_values)
}

/// [run_simple_test] without public values
pub fn run_simple_test_no_pis(
    chips: Vec<&dyn AnyRap<BabyBearPoseidon2Config>>,
    traces: Vec<DenseMatrix<BabyBear>>,
) -> Result<(), VerificationError> {
    let num_chips = chips.len();
    run_simple_test(chips, traces, vec![vec![]; num_chips])
}

/// Logs hash count statistics to stdout and returns as struct.
/// Count of 1 corresponds to a Poseidon2 permutation with rate RATE that outputs OUT field elements
#[allow(dead_code)]
pub fn print_hash_counts(hash_counter: &InstrumentCounter, compress_counter: &InstrumentCounter) {
    let hash_counter = hash_counter.lock().unwrap();
    let mut hash_count = 0;
    hash_counter.iter().for_each(|(name, lens)| {
        if name == type_name::<(Val, [Val; DIGEST_WIDTH])>() {
            let count = lens
                .iter()
                .fold(0, |count, len| count + (len + RATE - 1) / RATE);
            println!("Hash: {name}, Count: {count}");
            hash_count += count;
        } else {
            panic!("Hash type not yet supported: {}", name);
        }
    });
    drop(hash_counter);
    let compress_counter = compress_counter.lock().unwrap();
    let mut compress_count = 0;
    compress_counter.iter().for_each(|(name, lens)| {
        if name == type_name::<[Val; DIGEST_WIDTH]>() {
            let count = lens.iter().fold(0, |count, len| {
                // len should always be N=2 for TruncatedPermutation
                count + (DIGEST_WIDTH * len + WIDTH - 1) / WIDTH
            });
            println!("Compress: {name}, Count: {count}");
            compress_count += count;
        } else {
            panic!("Compress type not yet supported: {}", name);
        }
    });
    let total_count = hash_count + compress_count;
    println!("Total Count: {total_count}");
}<|MERGE_RESOLUTION|>--- conflicted
+++ resolved
@@ -110,13 +110,8 @@
 }
 
 /// `pcs_log_degree` is the upper bound on the log_2(PCS polynomial degree).
-<<<<<<< HEAD
 pub fn default_engine() -> BabyBearPoseidon2Engine {
-    let perm = random_perm();
-=======
-pub fn default_engine(pcs_log_degree: usize) -> BabyBearPoseidon2Engine {
     let perm = default_perm();
->>>>>>> c1e36764
     let fri_params = default_fri_params();
     engine_from_perm(perm, fri_params)
 }
@@ -175,7 +170,7 @@
         Poseidon2ExternalMatrixGeneral,
         rounds_p,
         internal_constants,
-        DiffusionMatrixBabyBear,
+        DiffusionMatrixBabyBear::default(),
     )
 }
 
