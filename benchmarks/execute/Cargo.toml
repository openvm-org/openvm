--- conflicted
+++ resolved
@@ -29,10 +29,7 @@
 openvm-sha256-circuit.workspace = true
 openvm-sha256-transpiler.workspace = true
 openvm-continuations = { workspace = true }
-<<<<<<< HEAD
-=======
 openvm-native-recursion = { workspace = true }
->>>>>>> 8ad15357
 openvm-sdk = { workspace = true }
 
 clap.workspace = true
@@ -49,11 +46,8 @@
 
 [features]
 default = ["jemalloc"]
-<<<<<<< HEAD
-=======
 tco = ["openvm-sdk/tco"]
 aot = ["openvm-sdk/aot"]
->>>>>>> 8ad15357
 mimalloc = ["openvm-circuit/mimalloc"]
 jemalloc = ["openvm-circuit/jemalloc"]
 jemalloc-prof = ["openvm-circuit/jemalloc-prof"]
@@ -62,20 +56,6 @@
     "openvm-circuit/perf-metrics",
     "openvm-transpiler/function-span",
 ]
-<<<<<<< HEAD
-
-# [[bench]]
-# name = "fibonacci_execute"
-# harness = false
-
-# [[bench]]
-# name = "regex_execute"
-# harness = false
-
-[[bench]]
-name = "execute"
-harness = false
-=======
 evm-prove = []
 
 [[bench]]
@@ -85,11 +65,6 @@
 [[bin]]
 name = "execute-verifier"
 path = "src/execute-verifier.rs"
->>>>>>> 8ad15357
-
-[[bin]]
-name = "execute-leaf-verifier"
-path = "src/execute-leaf-verifier.rs"
 
 [package.metadata.cargo-shear]
 ignored = ["derive_more", "rand"]