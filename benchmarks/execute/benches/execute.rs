use std::{
    collections::HashSet,
    fs, io,
    path::Path,
    sync::{Arc, Mutex, OnceLock},
};

use divan::Bencher;
use eyre::Result;
use openvm_algebra_circuit::{
    AlgebraCpuProverExt, Fp2Extension, Fp2ExtensionExecutor, ModularExtension,
    ModularExtensionExecutor,
};
use openvm_algebra_transpiler::{Fp2TranspilerExtension, ModularTranspilerExtension};
use openvm_benchmarks_utils::{get_elf_path, get_fixtures_dir, get_programs_dir, read_elf_file};
use openvm_bigint_circuit::{Int256, Int256CpuProverExt, Int256Executor};
use openvm_bigint_transpiler::Int256TranspilerExtension;
#[cfg(feature = "aot")]
use openvm_circuit::arch::execution_mode::ExecutionCtx;
use openvm_circuit::{
    arch::{execution_mode::MeteredCostCtx, instructions::exe::VmExe, ContinuationVmProof, *},
    derive::VmConfig,
    system::*,
};
use openvm_continuations::{
    verifier::{internal::types::InternalVmVerifierInput, leaf::types::LeafVmVerifierInput},
    SC,
};
use openvm_ecc_circuit::{EccCpuProverExt, WeierstrassExtension, WeierstrassExtensionExecutor};
use openvm_ecc_transpiler::EccTranspilerExtension;
use openvm_keccak256_circuit::{Keccak256, Keccak256CpuProverExt, Keccak256Executor};
use openvm_keccak256_transpiler::Keccak256TranspilerExtension;
use openvm_native_circuit::NativeCpuBuilder;
use openvm_native_recursion::hints::Hintable;
use openvm_pairing_circuit::{
    PairingCurve, PairingExtension, PairingExtensionExecutor, PairingProverExt,
};
use openvm_pairing_guest::bn254::BN254_COMPLEX_STRUCT_NAME;
use openvm_pairing_transpiler::PairingTranspilerExtension;
use openvm_rv32im_circuit::{
    Rv32I, Rv32IExecutor, Rv32ImCpuProverExt, Rv32Io, Rv32IoExecutor, Rv32M, Rv32MExecutor,
};
use openvm_rv32im_transpiler::{
    Rv32ITranspilerExtension, Rv32IoTranspilerExtension, Rv32MTranspilerExtension,
};
use openvm_sdk::{
    commit::VmCommittedExe,
    config::{AggregationConfig, DEFAULT_NUM_CHILDREN_INTERNAL, DEFAULT_NUM_CHILDREN_LEAF},
};
use openvm_sha256_circuit::{Sha256, Sha256Executor, Sha2CpuProverExt};
use openvm_sha256_transpiler::Sha256TranspilerExtension;
use openvm_stark_sdk::{
    config::{baby_bear_poseidon2::BabyBearPoseidon2Engine, FriParameters},
    engine::{StarkEngine, StarkFriEngine},
    openvm_stark_backend::{
        self,
        config::{StarkGenericConfig, Val},
        keygen::types::MultiStarkProvingKey,
        p3_field::PrimeField32,
        proof::Proof,
        prover::{
            cpu::{CpuBackend, CpuDevice},
            hal::DeviceDataTransporter,
        },
    },
    p3_baby_bear::BabyBear,
};
use openvm_transpiler::{transpiler::Transpiler, FromElf};
use serde::{Deserialize, Serialize};

const APP_PROGRAMS: &[&str] = &[
    "fibonacci_recursive",
    "fibonacci_iterative",
    "quicksort",
    "bubblesort",
<<<<<<< HEAD
=======
    "factorial_iterative_u256",
>>>>>>> 6eade874
    "revm_snailtracer",
    "keccak256",
    "keccak256_iter",
    "sha256",
    "sha256_iter",
    "revm_transfer",
    "pairing",
];

#[allow(dead_code)]
const LEAF_VERIFIER_PROGRAMS: &[&str] = &["kitchen-sink"];
#[allow(dead_code)]
const INTERNAL_VERIFIER_PROGRAMS: &[&str] = &["fibonacci"];

static VM_PROVING_KEY: OnceLock<MultiStarkProvingKey<SC>> = OnceLock::new();
static METERED_COST_CTX: OnceLock<(MeteredCostCtx, Vec<usize>)> = OnceLock::new();
static EXECUTOR: OnceLock<VmExecutor<BabyBear, ExecuteConfig>> = OnceLock::new();
static SUCCESSFUL_EXECUTIONS: OnceLock<Mutex<HashSet<String>>> = OnceLock::new();

// Cachce for AOT instances, that is only initialized once, across all threads
// Arc (atomically referenced counted pointer) is used to store the instance, so multiple threads
// can share the same instance Mutex is used to protect the cache from concurrent access
// HashMap is used to store the instances, keyed by the program name
#[allow(dead_code)]
type NativeVm = VirtualMachine<BabyBearPoseidon2Engine, NativeCpuBuilder>;

fn report_program_success(mode: &str, program: &str) {
    let successes = SUCCESSFUL_EXECUTIONS.get_or_init(|| Mutex::new(HashSet::new()));
    let mut successes = successes
        .lock()
        .expect("Failed to access successful execution log");
    let key = format!("{mode}:{program}");
    if successes.insert(key) {
        println!("Successfully executed {mode} for program `{program}`");
    }
}

fn expect_execution<T, E>(
    result: std::result::Result<T, E>,
    mode: &str,
    program: &str,
    context: &str,
) -> T
where
    E: std::fmt::Debug,
{
    match result {
        Ok(value) => {
            report_program_success(mode, program);
            value
        }
        Err(err) => panic!("{context}: {err:?}"),
    }
}

#[derive(Clone, Debug, VmConfig, Serialize, Deserialize)]
pub struct ExecuteConfig {
    #[config(executor = "SystemExecutor<F>")]
    pub system: SystemConfig,
    #[extension]
    pub rv32i: Rv32I,
    #[extension]
    pub rv32m: Rv32M,
    #[extension]
    pub io: Rv32Io,
    #[extension]
    pub bigint: Int256,
    #[extension]
    pub keccak: Keccak256,
    #[extension]
    pub sha256: Sha256,
    #[extension]
    pub modular: ModularExtension,
    #[extension]
    pub fp2: Fp2Extension,
    #[extension]
    pub weierstrass: WeierstrassExtension,
    #[extension(generics = true)]
    pub pairing: PairingExtension,
}

impl Default for ExecuteConfig {
    fn default() -> Self {
        let bn_config = PairingCurve::Bn254.curve_config();
        Self {
            system: SystemConfig::default(),
            rv32i: Rv32I,
            rv32m: Rv32M::default(),
            io: Rv32Io,
            bigint: Int256::default(),
            keccak: Keccak256,
            sha256: Sha256,
            modular: ModularExtension::new(vec![
                bn_config.modulus.clone(),
                bn_config.scalar.clone(),
            ]),
            fp2: Fp2Extension::new(vec![(
                BN254_COMPLEX_STRUCT_NAME.to_string(),
                bn_config.modulus.clone(),
            )]),
            weierstrass: WeierstrassExtension::new(vec![bn_config.clone()]),
            pairing: PairingExtension::new(vec![PairingCurve::Bn254]),
        }
    }
}

impl InitFileGenerator for ExecuteConfig {
    fn write_to_init_file(
        &self,
        _manifest_dir: &Path,
        _init_file_name: Option<&str>,
    ) -> io::Result<()> {
        Ok(())
    }
}

pub struct ExecuteBuilder;
impl<E, SC> VmBuilder<E> for ExecuteBuilder
where
    SC: StarkGenericConfig,
    E: StarkEngine<SC = SC, PB = CpuBackend<SC>, PD = CpuDevice<SC>>,
    Val<SC>: PrimeField32,
{
    type VmConfig = ExecuteConfig;
    type SystemChipInventory = SystemChipInventory<SC>;
    type RecordArena = MatrixRecordArena<Val<SC>>;

    fn create_chip_complex(
        &self,
        config: &ExecuteConfig,
        circuit: AirInventory<SC>,
    ) -> Result<
        VmChipComplex<SC, Self::RecordArena, E::PB, Self::SystemChipInventory>,
        ChipInventoryError,
    > {
        let mut chip_complex =
            VmBuilder::<E>::create_chip_complex(&SystemCpuBuilder, &config.system, circuit)?;
        let inventory = &mut chip_complex.inventory;
        VmProverExtension::<E, _, _>::extend_prover(&Rv32ImCpuProverExt, &config.rv32i, inventory)?;
        VmProverExtension::<E, _, _>::extend_prover(&Rv32ImCpuProverExt, &config.rv32m, inventory)?;
        VmProverExtension::<E, _, _>::extend_prover(&Rv32ImCpuProverExt, &config.io, inventory)?;
        VmProverExtension::<E, _, _>::extend_prover(
            &Int256CpuProverExt,
            &config.bigint,
            inventory,
        )?;
        VmProverExtension::<E, _, _>::extend_prover(
            &Keccak256CpuProverExt,
            &config.keccak,
            inventory,
        )?;
        VmProverExtension::<E, _, _>::extend_prover(&Sha2CpuProverExt, &config.sha256, inventory)?;
        VmProverExtension::<E, _, _>::extend_prover(
            &AlgebraCpuProverExt,
            &config.modular,
            inventory,
        )?;
        VmProverExtension::<E, _, _>::extend_prover(&AlgebraCpuProverExt, &config.fp2, inventory)?;
        VmProverExtension::<E, _, _>::extend_prover(
            &EccCpuProverExt,
            &config.weierstrass,
            inventory,
        )?;
        VmProverExtension::<E, _, _>::extend_prover(&PairingProverExt, &config.pairing, inventory)?;
        Ok(chip_complex)
    }
}

fn main() {
    divan::main();
}

fn create_default_transpiler() -> Transpiler<BabyBear> {
    Transpiler::<BabyBear>::default()
        .with_extension(Rv32ITranspilerExtension)
        .with_extension(Rv32IoTranspilerExtension)
        .with_extension(Rv32MTranspilerExtension)
        .with_extension(Int256TranspilerExtension)
        .with_extension(Keccak256TranspilerExtension)
        .with_extension(Sha256TranspilerExtension)
        .with_extension(ModularTranspilerExtension)
        .with_extension(Fp2TranspilerExtension)
        .with_extension(EccTranspilerExtension)
        .with_extension(PairingTranspilerExtension)
}

fn load_program_executable(program: &str) -> Result<VmExe<BabyBear>> {
    let transpiler = create_default_transpiler();
    let program_dir = get_programs_dir().join(program);
    let elf_path = get_elf_path(&program_dir);
    let elf = read_elf_file(&elf_path)?;
    Ok(VmExe::from_elf(elf, transpiler)?)
}

fn vm_proving_key() -> &'static MultiStarkProvingKey<SC> {
    VM_PROVING_KEY.get_or_init(|| {
        let config = ExecuteConfig::default();
        let engine = BabyBearPoseidon2Engine::new(FriParameters::standard_fast());
        let circuit = config.create_airs().expect("Failed to create AIRs");
        circuit.keygen(&engine)
    })
}

fn metered_cost_setup() -> &'static (MeteredCostCtx, Vec<usize>) {
    METERED_COST_CTX.get_or_init(|| {
        let config = ExecuteConfig::default();
        let engine = BabyBearPoseidon2Engine::new(FriParameters::standard_fast());
        let pk = vm_proving_key();
        let d_pk = engine.device().transport_pk_to_device(pk);
        let vm = VirtualMachine::new(engine, ExecuteBuilder, config, d_pk).unwrap();
        let ctx = vm.build_metered_cost_ctx();
        let executor_idx_to_air_idx = vm.executor_idx_to_air_idx();
        (ctx, executor_idx_to_air_idx)
    })
}

fn executor() -> &'static VmExecutor<BabyBear, ExecuteConfig> {
    EXECUTOR.get_or_init(|| {
        let vm_config = ExecuteConfig::default();
        VmExecutor::<BabyBear, _>::new(vm_config).unwrap()
    })
}

#[divan::bench(args = APP_PROGRAMS, sample_count=10)]
fn benchmark_execute(bencher: Bencher, program: &str) {
    #[cfg(feature = "aot")]
    {
        let program_name = program.to_string();
        let aot_instance = create_aot_instance(&program_name);
        bencher
            .with_inputs(Vec::<Vec<BabyBear>>::new)
            .bench_values(|input| {
                expect_execution(
                    aot_instance.execute(input, None),
                    "AOT benchmark",
                    program,
                    "Failed to execute program in AOT mode",
                );
            });
    }

    #[cfg(not(feature = "aot"))]
    {
        bencher
            .with_inputs(|| {
                let exe =
                    load_program_executable(program).expect("Failed to load program executable");
                let interpreter = executor().instance(&exe).unwrap();
                (interpreter, vec![])
            })
            .bench_values(|(interpreter, input)| {
                expect_execution(
                    interpreter.execute(input, None),
                    "interpreted benchmark",
                    program,
                    "Failed to execute program in interpreted mode",
                );
            });
    }
}

#[cfg(feature = "aot")]
fn create_aot_instance(program: &str) -> AotInstance<BabyBear, ExecutionCtx> {
    let exe =
        load_program_executable(program).expect("Failed to load program executable for AOT cache");
    let instance = executor()
        .instance(&exe)
        .unwrap_or_else(|err| panic!("Failed to create AOT instance for {program}: {err}"));
    instance
}

#[divan::bench(args = APP_PROGRAMS, sample_count=5)]
fn benchmark_execute_metered(bencher: Bencher, program: &str) {
    bencher
        .with_inputs(|| {
            let exe = load_program_executable(program).expect("Failed to load program executable");
            let config = ExecuteConfig::default();
            let engine = BabyBearPoseidon2Engine::new(FriParameters::standard_fast());
            let pk = vm_proving_key();
            let d_pk = engine.device().transport_pk_to_device(pk);
            let vm = VirtualMachine::new(engine, ExecuteBuilder, config, d_pk).unwrap();
            let executor_idx_to_air_idx = vm.executor_idx_to_air_idx();

            let ctx = vm.build_metered_ctx(&exe);
            let interpreter = executor()
                .metered_instance(&exe, &executor_idx_to_air_idx)
                .unwrap();
            (interpreter, vec![], ctx.clone())
        })
        .bench_values(|(interpreter, input, ctx)| {
            expect_execution(
                interpreter.execute_metered(input, ctx),
                "metered benchmark",
                program,
                "Failed to execute program",
            );
        });
}

#[divan::bench(ignore = true, args = APP_PROGRAMS, sample_count=5)]
fn benchmark_execute_metered_cost(bencher: Bencher, program: &str) {
    bencher
        .with_inputs(|| {
            let exe = load_program_executable(program).expect("Failed to load program executable");
            let (ctx, executor_idx_to_air_idx) = metered_cost_setup();
            let interpreter = executor()
                .metered_cost_instance(&exe, executor_idx_to_air_idx)
                .unwrap();
            (interpreter, vec![], ctx.clone())
        })
        .bench_values(|(interpreter, input, ctx)| {
            expect_execution(
                interpreter.execute_metered_cost(input, ctx),
                "metered cost benchmark",
                program,
                "Failed to execute program with metered cost",
            );
        });
}

#[allow(dead_code)]
fn setup_leaf_verifier(program: &str) -> (NativeVm, VmExe<BabyBear>, Vec<Vec<BabyBear>>) {
    let fixtures_dir = get_fixtures_dir();

    let app_proof_bytes = fs::read(fixtures_dir.join(format!("{program}.app.proof"))).unwrap();
    let app_proof: ContinuationVmProof<SC> = bitcode::deserialize(&app_proof_bytes).unwrap();

    let leaf_exe_bytes = fs::read(fixtures_dir.join(format!("{program}.leaf.exe"))).unwrap();
    let leaf_exe: VmExe<BabyBear> = bitcode::deserialize(&leaf_exe_bytes).unwrap();

    let leaf_pk_bytes = fs::read(fixtures_dir.join(format!("{program}.leaf.pk"))).unwrap();
    let leaf_pk = bitcode::deserialize(&leaf_pk_bytes).unwrap();

    let leaf_inputs =
        LeafVmVerifierInput::chunk_continuation_vm_proof(&app_proof, DEFAULT_NUM_CHILDREN_LEAF);
    let leaf_input = leaf_inputs.first().expect("No leaf input available");

    let agg_config = AggregationConfig::default();
    let config = agg_config.leaf_vm_config();
    let engine = BabyBearPoseidon2Engine::new(agg_config.leaf_fri_params);
    let d_pk = engine.device().transport_pk_to_device(&leaf_pk);
    let vm = VirtualMachine::new(engine, NativeCpuBuilder, config, d_pk).unwrap();
    let input_stream = leaf_input.write_to_stream();

    (vm, leaf_exe, input_stream)
}

#[allow(dead_code)]
fn setup_internal_verifier(program: &str) -> (NativeVm, Arc<VmExe<BabyBear>>, Vec<Vec<BabyBear>>) {
    let fixtures_dir = get_fixtures_dir();

    let internal_exe_bytes =
        fs::read(fixtures_dir.join(format!("{program}.internal.exe"))).unwrap();
    let internal_exe: VmExe<BabyBear> = bitcode::deserialize(&internal_exe_bytes).unwrap();

    let internal_pk_bytes = fs::read(fixtures_dir.join(format!("{program}.internal.pk"))).unwrap();
    let internal_pk = bitcode::deserialize(&internal_pk_bytes).unwrap();

    // Load leaf proof by index (using index 0)
    let leaf_proof_bytes = fs::read(fixtures_dir.join(format!("{program}.leaf.0.proof")))
        .expect("No leaf proof available at index 0");
    let leaf_proof: Proof<SC> = bitcode::deserialize(&leaf_proof_bytes).unwrap();

    let agg_config = AggregationConfig::default();
    let config = agg_config.internal_vm_config();
    let engine = BabyBearPoseidon2Engine::new(agg_config.internal_fri_params);

    let internal_committed_exe = VmCommittedExe::<SC>::commit(internal_exe, engine.config().pcs());
    let internal_inputs = InternalVmVerifierInput::chunk_leaf_or_internal_proofs(
        internal_committed_exe.get_program_commit().into(),
        &[leaf_proof],
        DEFAULT_NUM_CHILDREN_INTERNAL,
    );

    let d_pk = engine.device().transport_pk_to_device(&internal_pk);
    let vm = VirtualMachine::new(engine, NativeCpuBuilder, config, d_pk).unwrap();
    let input_stream = internal_inputs.first().unwrap().write();

    (vm, internal_committed_exe.exe, input_stream)
}

#[cfg(not(feature = "aot"))]
#[divan::bench(args = LEAF_VERIFIER_PROGRAMS, sample_count = 5)]
fn benchmark_leaf_verifier_execute(bencher: Bencher, program: &str) {
    bencher
        .with_inputs(|| {
            let (vm, leaf_exe, input_stream) = setup_leaf_verifier(program);
            let interpreter = vm.executor().instance(&leaf_exe).unwrap();

            (vm, interpreter, input_stream)
        })
        .bench_values(|(_vm, interpreter, input_stream)| {
            expect_execution(
                interpreter.execute(input_stream, None),
                "leaf verifier benchmark",
                program,
                "Failed to execute program in interpreted mode",
            );
        });
}

#[cfg(not(feature = "aot"))]
#[divan::bench(args = LEAF_VERIFIER_PROGRAMS, sample_count = 5)]
fn benchmark_leaf_verifier_execute_metered(bencher: Bencher, program: &str) {
    bencher
        .with_inputs(|| {
            let (vm, leaf_exe, input_stream) = setup_leaf_verifier(program);
            let ctx = vm.build_metered_ctx(&leaf_exe);
            let executor_idx_to_air_idx = vm.executor_idx_to_air_idx();
            let interpreter = vm
                .executor()
                .metered_instance(&leaf_exe, &executor_idx_to_air_idx)
                .unwrap();

            (vm, interpreter, input_stream, ctx)
        })
        .bench_values(|(_vm, interpreter, input_stream, ctx)| {
            expect_execution(
                interpreter.execute_metered(input_stream, ctx),
                "leaf verifier metered benchmark",
                program,
                "Failed to execute program",
            );
        });
}

#[cfg(not(feature = "aot"))]
#[divan::bench(args = LEAF_VERIFIER_PROGRAMS, sample_count = 5)]
fn benchmark_leaf_verifier_execute_preflight(bencher: Bencher, program: &str) {
    bencher
        .with_inputs(|| {
            let (vm, leaf_exe, input_stream) = setup_leaf_verifier(program);
            let state = vm.create_initial_state(&leaf_exe, input_stream);
            let interpreter = vm.preflight_interpreter(&leaf_exe).unwrap();

            (vm, state, interpreter)
        })
        .bench_values(|(vm, state, mut interpreter)| {
            let _out = expect_execution(
                vm.execute_preflight(
                    &mut interpreter,
                    state,
                    None,
                    openvm_native_circuit::NATIVE_MAX_TRACE_HEIGHTS,
                ),
                "leaf verifier preflight benchmark",
                program,
                "Failed to execute preflight",
            );
        });
}

#[cfg(not(feature = "aot"))]
#[divan::bench(args = INTERNAL_VERIFIER_PROGRAMS, sample_count = 5)]
fn benchmark_internal_verifier_execute(bencher: Bencher, program: &str) {
    bencher
        .with_inputs(|| {
            let (vm, internal_exe, input_stream) = setup_internal_verifier(program);
            let interpreter = vm.executor().instance(&internal_exe).unwrap();

            (vm, interpreter, input_stream)
        })
        .bench_values(|(_vm, interpreter, input_stream)| {
            expect_execution(
                interpreter.execute(input_stream, None),
                "internal verifier benchmark",
                program,
                "Failed to execute program in interpreted mode",
            );
        });
}

#[cfg(not(feature = "aot"))]
#[divan::bench(args = INTERNAL_VERIFIER_PROGRAMS, sample_count = 5)]
fn benchmark_internal_verifier_execute_metered(bencher: Bencher, program: &str) {
    bencher
        .with_inputs(|| {
            let (vm, internal_exe, input_stream) = setup_internal_verifier(program);
            let ctx = vm.build_metered_ctx(&internal_exe);
            let executor_idx_to_air_idx = vm.executor_idx_to_air_idx();
            let interpreter = vm
                .executor()
                .metered_instance(&internal_exe, &executor_idx_to_air_idx)
                .unwrap();

            (vm, interpreter, input_stream, ctx)
        })
        .bench_values(|(_vm, interpreter, input_stream, ctx)| {
            expect_execution(
                interpreter.execute_metered(input_stream, ctx),
                "internal verifier metered benchmark",
                program,
                "Failed to execute program",
            );
        });
}

#[cfg(not(feature = "aot"))]
#[divan::bench(args = INTERNAL_VERIFIER_PROGRAMS, sample_count = 5)]
fn benchmark_internal_verifier_execute_preflight(bencher: Bencher, program: &str) {
    bencher
        .with_inputs(|| {
            let (vm, internal_exe, input_stream) = setup_internal_verifier(program);
            let state = vm.create_initial_state(&internal_exe, input_stream);
            let interpreter = vm.preflight_interpreter(&internal_exe).unwrap();

            (vm, state, interpreter)
        })
        .bench_values(|(vm, state, mut interpreter)| {
            let _out = expect_execution(
                vm.execute_preflight(
                    &mut interpreter,
                    state,
                    None,
                    openvm_native_circuit::NATIVE_MAX_TRACE_HEIGHTS,
                ),
                "internal verifier preflight benchmark",
                program,
                "Failed to execute preflight",
            );
        });
}<|MERGE_RESOLUTION|>--- conflicted
+++ resolved
@@ -73,10 +73,7 @@
     "fibonacci_iterative",
     "quicksort",
     "bubblesort",
-<<<<<<< HEAD
-=======
     "factorial_iterative_u256",
->>>>>>> 6eade874
     "revm_snailtracer",
     "keccak256",
     "keccak256_iter",
