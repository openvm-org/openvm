use eyre::Result;
use openvm_benchmarks_utils::{get_elf_path, get_programs_dir, read_elf_file};
<<<<<<< HEAD
use openvm_bigint_circuit::Int256;
=======
use openvm_bigint_circuit::{Int256, Int256Executor, Int256Periphery};
>>>>>>> b1387a3f
use openvm_bigint_transpiler::Int256TranspilerExtension;
use openvm_circuit::{
    arch::{instructions::exe::VmExe, SystemConfig, VmExecutor},
    derive::VmConfig,
};
<<<<<<< HEAD
use openvm_keccak256_circuit::Keccak256;
use openvm_keccak256_transpiler::Keccak256TranspilerExtension;
use openvm_rv32im_circuit::{Rv32I, Rv32Io, Rv32M};
use openvm_rv32im_transpiler::{
    Rv32ITranspilerExtension, Rv32IoTranspilerExtension, Rv32MTranspilerExtension,
};
use openvm_sha256_circuit::Sha256;
use openvm_sha256_transpiler::Sha256TranspilerExtension;
use openvm_stark_sdk::p3_baby_bear::BabyBear;
use openvm_transpiler::{transpiler::Transpiler, FromElf};
use serde::{Deserialize, Serialize};

use openvm_bigint_circuit::{Int256Executor, Int256Periphery};
use openvm_keccak256_circuit::{Keccak256Executor, Keccak256Periphery};
use openvm_rv32im_circuit::{
    Rv32IExecutor, Rv32IPeriphery, Rv32IoExecutor, Rv32IoPeriphery, Rv32MExecutor, Rv32MPeriphery,
};
use openvm_sha256_circuit::{Sha256Executor, Sha256Periphery};
use openvm_stark_sdk::openvm_stark_backend::{self, p3_field::PrimeField32};
=======
use openvm_keccak256_circuit::{Keccak256, Keccak256Executor, Keccak256Periphery};
use openvm_keccak256_transpiler::Keccak256TranspilerExtension;
use openvm_rv32im_circuit::{
    Rv32I, Rv32IExecutor, Rv32IPeriphery, Rv32Io, Rv32IoExecutor, Rv32IoPeriphery, Rv32M,
    Rv32MExecutor, Rv32MPeriphery,
};
use openvm_rv32im_transpiler::{
    Rv32ITranspilerExtension, Rv32IoTranspilerExtension, Rv32MTranspilerExtension,
};
use openvm_sha256_circuit::{Sha256, Sha256Executor, Sha256Periphery};
use openvm_sha256_transpiler::Sha256TranspilerExtension;
use openvm_stark_sdk::{
    openvm_stark_backend::{self, p3_field::PrimeField32},
    p3_baby_bear::BabyBear,
};
use openvm_transpiler::{transpiler::Transpiler, FromElf};
use serde::{Deserialize, Serialize};
>>>>>>> b1387a3f

static AVAILABLE_PROGRAMS: &[&str] = &[
    "fibonacci_recursive",
    "fibonacci_iterative",
    "quicksort",
    "bubblesort",
    "factorial_iterative_u256",
    "revm_snailtracer",
    "keccak256",
    "keccak256_iter",
    "sha256",
    "sha256_iter",
    // "revm_transfer",
    // "pairing",
];

// TODO(ayush): remove from here
#[derive(Clone, Debug, VmConfig, Serialize, Deserialize)]
pub struct ExecuteConfig {
    #[system]
    pub system: SystemConfig,
    #[extension]
    pub rv32i: Rv32I,
    #[extension]
    pub rv32m: Rv32M,
    #[extension]
    pub io: Rv32Io,
    #[extension]
    pub bigint: Int256,
    #[extension]
    pub keccak: Keccak256,
    #[extension]
    pub sha256: Sha256,
}

impl Default for ExecuteConfig {
    fn default() -> Self {
        Self {
            system: SystemConfig::default().with_continuations(),
            rv32i: Rv32I::default(),
            rv32m: Rv32M::default(),
            io: Rv32Io::default(),
            bigint: Int256::default(),
            keccak: Keccak256::default(),
            sha256: Sha256::default(),
        }
    }
}

fn main() {
    divan::main();
}

/// Run a specific OpenVM program
fn run_program(program: &str) -> Result<()> {
    let program_dir = get_programs_dir().join(program);
    let elf_path = get_elf_path(&program_dir);
    let elf = read_elf_file(&elf_path)?;

    let vm_config = ExecuteConfig::default();

    let transpiler = Transpiler::<BabyBear>::default()
        .with_extension(Rv32ITranspilerExtension)
        .with_extension(Rv32IoTranspilerExtension)
        .with_extension(Rv32MTranspilerExtension)
        .with_extension(Int256TranspilerExtension)
        .with_extension(Keccak256TranspilerExtension)
        .with_extension(Sha256TranspilerExtension);

    let exe = VmExe::from_elf(elf, transpiler)?;

    let executor = VmExecutor::new(vm_config);
    executor
        .execute_e1(exe, vec![])
        .expect("Failed to execute program");

    Ok(())
}

#[divan::bench(args = AVAILABLE_PROGRAMS, sample_count=10)]
fn benchmark_execute(program: &str) {
    run_program(program).unwrap();
}<|MERGE_RESOLUTION|>--- conflicted
+++ resolved
@@ -1,16 +1,11 @@
 use eyre::Result;
 use openvm_benchmarks_utils::{get_elf_path, get_programs_dir, read_elf_file};
-<<<<<<< HEAD
 use openvm_bigint_circuit::Int256;
-=======
-use openvm_bigint_circuit::{Int256, Int256Executor, Int256Periphery};
->>>>>>> b1387a3f
 use openvm_bigint_transpiler::Int256TranspilerExtension;
 use openvm_circuit::{
     arch::{instructions::exe::VmExe, SystemConfig, VmExecutor},
     derive::VmConfig,
 };
-<<<<<<< HEAD
 use openvm_keccak256_circuit::Keccak256;
 use openvm_keccak256_transpiler::Keccak256TranspilerExtension;
 use openvm_rv32im_circuit::{Rv32I, Rv32Io, Rv32M};
@@ -30,25 +25,6 @@
 };
 use openvm_sha256_circuit::{Sha256Executor, Sha256Periphery};
 use openvm_stark_sdk::openvm_stark_backend::{self, p3_field::PrimeField32};
-=======
-use openvm_keccak256_circuit::{Keccak256, Keccak256Executor, Keccak256Periphery};
-use openvm_keccak256_transpiler::Keccak256TranspilerExtension;
-use openvm_rv32im_circuit::{
-    Rv32I, Rv32IExecutor, Rv32IPeriphery, Rv32Io, Rv32IoExecutor, Rv32IoPeriphery, Rv32M,
-    Rv32MExecutor, Rv32MPeriphery,
-};
-use openvm_rv32im_transpiler::{
-    Rv32ITranspilerExtension, Rv32IoTranspilerExtension, Rv32MTranspilerExtension,
-};
-use openvm_sha256_circuit::{Sha256, Sha256Executor, Sha256Periphery};
-use openvm_sha256_transpiler::Sha256TranspilerExtension;
-use openvm_stark_sdk::{
-    openvm_stark_backend::{self, p3_field::PrimeField32},
-    p3_baby_bear::BabyBear,
-};
-use openvm_transpiler::{transpiler::Transpiler, FromElf};
-use serde::{Deserialize, Serialize};
->>>>>>> b1387a3f
 
 static AVAILABLE_PROGRAMS: &[&str] = &[
     "fibonacci_recursive",
@@ -122,7 +98,7 @@
 
     let executor = VmExecutor::new(vm_config);
     executor
-        .execute_e1(exe, vec![])
+        .execute_e1(exe, vec![], None)
         .expect("Failed to execute program");
 
     Ok(())
