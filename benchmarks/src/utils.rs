--- conflicted
+++ resolved
@@ -28,19 +28,11 @@
 #[command(allow_external_subcommands = true)]
 pub struct BenchmarkCli {
     /// Application level log blowup, default set by the benchmark
-<<<<<<< HEAD
-    #[arg(long, alias = "app_log_blowup")]
-    pub app_log_blowup: Option<usize>,
-
-    /// Aggregation level log blowup, default set by the benchmark
-    #[arg(long, alias = "agg_log_blowup")]
-=======
     #[arg(short = 'p', long, alias = "app_log_blowup")]
     pub app_log_blowup: Option<usize>,
 
     /// Aggregation (leaf) level log blowup, default set by the benchmark
     #[arg(short = 'g', long, alias = "agg_log_blowup")]
->>>>>>> 3c75b845
     pub agg_log_blowup: Option<usize>,
 
     /// Root level log blowup, default set by the benchmark
