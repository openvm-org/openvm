[package]
name = "openvm-keccak256-program"
version.workspace = true
edition.workspace = true

[dependencies]
<<<<<<< HEAD
openvm = { path = "../../../crates/toolchain/openvm", features = ["std"] }
openvm-keccak256 = { path = "../../../guest-libs/keccak256/", default-features = false }
=======
openvm = { workspace = true, features = ["std"] }
openvm-keccak256.workspace = true
>>>>>>> 8141dacc

[features]
default = []<|MERGE_RESOLUTION|>--- conflicted
+++ resolved
@@ -4,13 +4,8 @@
 edition.workspace = true
 
 [dependencies]
-<<<<<<< HEAD
-openvm = { path = "../../../crates/toolchain/openvm", features = ["std"] }
-openvm-keccak256 = { path = "../../../guest-libs/keccak256/", default-features = false }
-=======
 openvm = { workspace = true, features = ["std"] }
 openvm-keccak256.workspace = true
->>>>>>> 8141dacc
 
 [features]
 default = []