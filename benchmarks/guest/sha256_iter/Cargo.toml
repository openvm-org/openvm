[package]
name = "openvm-sha256-iter-program"
version.workspace = true
edition.workspace = true

[dependencies]
<<<<<<< HEAD
openvm = { path = "../../../crates/toolchain/openvm", features = ["std"] }
openvm-sha2 = { path = "../../../guest-libs/sha2/", default-features = false }
=======
openvm = { workspace = true, features = ["std"] }
openvm-sha2.workspace = true
>>>>>>> 8141dacc

[features]
default = []<|MERGE_RESOLUTION|>--- conflicted
+++ resolved
@@ -4,13 +4,8 @@
 edition.workspace = true
 
 [dependencies]
-<<<<<<< HEAD
-openvm = { path = "../../../crates/toolchain/openvm", features = ["std"] }
-openvm-sha2 = { path = "../../../guest-libs/sha2/", default-features = false }
-=======
 openvm = { workspace = true, features = ["std"] }
 openvm-sha2.workspace = true
->>>>>>> 8141dacc
 
 [features]
 default = []