--- conflicted
+++ resolved
@@ -19,6 +19,7 @@
 metrics.workspace = true
 tracing.workspace = true
 revm-interpreter = { version = "13.0.0", optional = true }
+hex.workspace = true
 
 [dev-dependencies]
 criterion = { version = "0.5", features = ["html_reports"] }
@@ -28,9 +29,8 @@
     "frame-pointer",
 ] }
 
-
 [features]
-default = ["parallel", "mimalloc", "bench-metrics"]
+default = ["parallel", "mimalloc", "bench-metrics", "revm"]
 bench-metrics = ["axvm-recursion/bench-metrics"]
 aggregation = []
 static-verifier = ["axvm-recursion/static-verifier"]
@@ -38,11 +38,8 @@
 mimalloc = ["axvm-circuit/mimalloc"]
 jemalloc = ["axvm-circuit/jemalloc"]
 jemalloc-prof = ["axvm-circuit/jemalloc-prof"]
-<<<<<<< HEAD
 revm = ["dep:revm-interpreter"]
-=======
 
 [[bench]]
 name = "fibonacci_execute"
-harness = false
->>>>>>> bdac2b7c
+harness = false