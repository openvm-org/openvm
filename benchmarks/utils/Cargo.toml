[package]
name = "openvm-benchmarks-utils"
version.workspace = true
authors.workspace = true
edition.workspace = true
homepage.workspace = true
repository.workspace = true
license.workspace = true

[dependencies]
openvm-build.workspace = true
openvm-transpiler.workspace = true

bitcode = { workspace = true, optional = true }
cargo_metadata.workspace = true
clap = { version = "4.5.9", features = ["derive", "env"] }
eyre.workspace = true
tempfile.workspace = true
tracing.workspace = true
tracing-subscriber.workspace = true
<<<<<<< HEAD

bitcode = { workspace = true, optional = true }
openvm-circuit = { workspace = true, optional = true }
openvm-continuations = { workspace = true, optional = true }
openvm-native-circuit = { workspace = true, optional = true }
=======
serde = { workspace = true, optional = true }

openvm-circuit = { workspace = true, optional = true }
openvm-continuations = { workspace = true, optional = true }
openvm-native-circuit = { workspace = true, optional = true }
openvm-native-recursion = { workspace = true, optional = true }
>>>>>>> 8ad15357
openvm-sdk = { workspace = true, optional = true }
openvm-stark-sdk = { workspace = true, optional = true }

[dev-dependencies]

[features]
<<<<<<< HEAD
default = []
build-elfs = []
generate-fixtures = [
    "dep:bitcode",
    "dep:openvm-circuit",
    "dep:openvm-continuations",
    "dep:openvm-native-circuit",
=======
default = ["generate-fixtures"]
build-elfs = []
generate-fixtures = [
    "dep:bitcode",
    "dep:serde",
    "dep:openvm-circuit",
    "dep:openvm-continuations",
    "dep:openvm-native-circuit",
    "dep:openvm-native-recursion",
>>>>>>> 8ad15357
    "dep:openvm-sdk",
    "dep:openvm-stark-sdk",
]

[[bin]]
name = "build-elfs"
path = "src/build-elfs.rs"
required-features = ["build-elfs"]

[[bin]]
name = "generate-fixtures"
path = "src/generate-fixtures.rs"
required-features = ["generate-fixtures"]<|MERGE_RESOLUTION|>--- conflicted
+++ resolved
@@ -18,35 +18,18 @@
 tempfile.workspace = true
 tracing.workspace = true
 tracing-subscriber.workspace = true
-<<<<<<< HEAD
-
-bitcode = { workspace = true, optional = true }
-openvm-circuit = { workspace = true, optional = true }
-openvm-continuations = { workspace = true, optional = true }
-openvm-native-circuit = { workspace = true, optional = true }
-=======
 serde = { workspace = true, optional = true }
 
 openvm-circuit = { workspace = true, optional = true }
 openvm-continuations = { workspace = true, optional = true }
 openvm-native-circuit = { workspace = true, optional = true }
 openvm-native-recursion = { workspace = true, optional = true }
->>>>>>> 8ad15357
 openvm-sdk = { workspace = true, optional = true }
 openvm-stark-sdk = { workspace = true, optional = true }
 
 [dev-dependencies]
 
 [features]
-<<<<<<< HEAD
-default = []
-build-elfs = []
-generate-fixtures = [
-    "dep:bitcode",
-    "dep:openvm-circuit",
-    "dep:openvm-continuations",
-    "dep:openvm-native-circuit",
-=======
 default = ["generate-fixtures"]
 build-elfs = []
 generate-fixtures = [
@@ -56,7 +39,6 @@
     "dep:openvm-continuations",
     "dep:openvm-native-circuit",
     "dep:openvm-native-recursion",
->>>>>>> 8ad15357
     "dep:openvm-sdk",
     "dep:openvm-stark-sdk",
 ]
