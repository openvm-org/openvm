--- conflicted
+++ resolved
@@ -9,11 +9,7 @@
 
 [dependencies]
 openvm-benchmarks-utils.workspace = true
-<<<<<<< HEAD
-openvm-circuit.workspace = true
-=======
 openvm-circuit = { workspace = true, features = ["test-utils"] }
->>>>>>> 8ad15357
 openvm-continuations.workspace = true
 openvm-sdk.workspace = true
 openvm-stark-backend.workspace = true
@@ -39,16 +35,11 @@
 [features]
 default = ["parallel", "jemalloc", "metrics"]
 metrics = ["openvm-sdk/metrics"]
-<<<<<<< HEAD
-perf-metrics = ["openvm-sdk/perf-metrics", "metrics"]
-stark-debug = ["openvm-sdk/stark-debug"]
-=======
 tco = ["openvm-sdk/tco"]
 aot = ["openvm-sdk/aot"]
 perf-metrics = ["openvm-sdk/perf-metrics", "metrics"]
 stark-debug = ["openvm-sdk/stark-debug"]
 async = ["openvm-sdk/async"]
->>>>>>> 8ad15357
 # runs leaf aggregation benchmarks:
 aggregation = []
 evm = ["openvm-sdk/evm-verify"]
