--- conflicted
+++ resolved
@@ -2,17 +2,9 @@
 use eyre::Result;
 use k256::ecdsa::{SigningKey, VerifyingKey};
 use openvm_benchmarks_prove::util::BenchmarkCli;
-<<<<<<< HEAD
-use openvm_circuit::arch::instructions::exe::VmExe;
-use openvm_sdk::config::{SdkVmConfig, SdkVmCpuBuilder};
-use openvm_stark_backend::p3_field::FieldAlgebra;
-use openvm_stark_sdk::{bench::run_with_metric_collection, p3_baby_bear::BabyBear};
-use openvm_transpiler::FromElf;
-=======
 use openvm_sdk::config::{SdkVmBuilder, SdkVmConfig};
 use openvm_stark_backend::p3_field::FieldAlgebra;
 use openvm_stark_sdk::{bench::run_with_metric_collection, p3_baby_bear::BabyBear};
->>>>>>> 8ad15357
 use rand_chacha::{rand_core::SeedableRng, ChaCha8Rng};
 use tiny_keccak::{Hasher, Keccak};
 
@@ -38,10 +30,6 @@
     let config =
         SdkVmConfig::from_toml(include_str!("../../../guest/ecrecover/openvm.toml"))?.app_vm_config;
     let elf = args.build_bench_program("ecrecover", &config, None)?;
-<<<<<<< HEAD
-    let exe = VmExe::from_elf(elf, config.transpiler())?;
-=======
->>>>>>> 8ad15357
 
     run_with_metric_collection("OUTPUT_PATH", || -> Result<()> {
         let mut rng = ChaCha8Rng::seed_from_u64(12345);
@@ -67,18 +55,10 @@
                 .map(|s| make_input(&signing_key, s.as_bytes()))
                 .collect::<Vec<_>>(),
         );
-<<<<<<< HEAD
-        args.bench_from_exe(
-            "ecrecover_program",
-            SdkVmCpuBuilder,
-            config,
-            exe,
-=======
         args.bench_from_exe::<SdkVmBuilder, _>(
             "ecrecover_program",
             config,
             elf,
->>>>>>> 8ad15357
             input_stream.into(),
         )
     })
