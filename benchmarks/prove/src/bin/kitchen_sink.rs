<<<<<<< HEAD
use std::{path::PathBuf, sync::Arc};
=======
use std::sync::Arc;
>>>>>>> 8ad15357

use clap::Parser;
use eyre::Result;
use openvm_benchmarks_prove::util::BenchmarkCli;
<<<<<<< HEAD
use openvm_circuit::{arch::instructions::exe::VmExe, system::program::trace::VmCommittedExe};
use openvm_continuations::verifier::leaf::types::LeafVmVerifierInput;
use openvm_native_circuit::{NativeConfig, NativeCpuBuilder, NATIVE_MAX_TRACE_HEIGHTS};
use openvm_native_recursion::halo2::utils::{CacheHalo2ParamsReader, DEFAULT_PARAMS_DIR};
use openvm_sdk::{
    commit::commit_app_exe,
    config::{SdkVmConfig, SdkVmCpuBuilder},
    keygen::AppProvingKey,
    prover::{
        vm::{new_local_prover, types::VmProvingKey},
        EvmHalo2Prover,
    },
    DefaultStaticVerifierPvHandler, Sdk, StdIn, SC,
};
use openvm_stark_sdk::{
    bench::run_with_metric_collection, config::baby_bear_poseidon2::BabyBearPoseidon2Engine,
=======
use openvm_circuit::{arch::instructions::exe::VmExe, utils::TestStarkEngine as Poseidon2Engine};
use openvm_continuations::verifier::leaf::types::LeafVmVerifierInput;
use openvm_native_circuit::{NativeBuilder, NativeConfig, NATIVE_MAX_TRACE_HEIGHTS};
use openvm_sdk::{
    config::SdkVmConfig,
    prover::vm::{new_local_prover, types::VmProvingKey},
    Sdk, StdIn, F, SC,
>>>>>>> 8ad15357
};
use openvm_stark_sdk::bench::run_with_metric_collection;

fn verify_native_max_trace_heights(
    sdk: &Sdk,
    app_exe: Arc<VmExe<F>>,
    leaf_vm_pk: Arc<VmProvingKey<SC, NativeConfig>>,
    num_children_leaf: usize,
) -> Result<()> {
    let app_proof = sdk.app_prover(app_exe)?.prove(StdIn::default())?;
    let leaf_inputs =
        LeafVmVerifierInput::chunk_continuation_vm_proof(&app_proof, num_children_leaf);
    let mut leaf_prover = new_local_prover::<Poseidon2Engine, _>(
        NativeBuilder::default(),
        &leaf_vm_pk,
        sdk.app_pk().leaf_committed_exe.exe.clone(),
    )?;

    for leaf_input in leaf_inputs {
        let exe = leaf_prover.exe().clone();
        let vm = &mut leaf_prover.vm;
        let metered_ctx = vm.build_metered_ctx(&exe);
        let (segments, _) = vm
            .metered_interpreter(&exe)?
            .execute_metered(leaf_input.write_to_stream(), metered_ctx)?;
        assert_eq!(segments.len(), 1);
        let estimated_trace_heights = &segments[0].trace_heights;
        println!("estimated_trace_heights: {estimated_trace_heights:?}");

        // Tracegen without proving since leaf proofs take a while
        let state = vm.create_initial_state(&exe, leaf_input.write_to_stream());
        vm.transport_init_memory_to_device(&state.memory);
        let mut interpreter = vm.preflight_interpreter(&exe)?;
        let out = vm.execute_preflight(&mut interpreter, state, None, estimated_trace_heights)?;
        let actual_trace_heights = vm
            .generate_proving_ctx(out.system_records, out.record_arenas)?
            .per_air
            .into_iter()
            .map(|(_, air_ctx)| air_ctx.main_trace_height())
            .collect::<Vec<usize>>();
        println!("actual_trace_heights: {actual_trace_heights:?}");

        actual_trace_heights
            .iter()
            .zip(NATIVE_MAX_TRACE_HEIGHTS)
            .for_each(|(&actual, &expected)| {
                assert!(
                    actual <= (expected as usize),
                    "Actual trace height {actual} exceeds expected height {expected}"
                );
            });
    }
    Ok(())
}

fn verify_native_max_trace_heights(
    sdk: &Sdk,
    app_pk: Arc<AppProvingKey<SdkVmConfig>>,
    app_committed_exe: Arc<VmCommittedExe<SC>>,
    leaf_vm_pk: Arc<VmProvingKey<SC, NativeConfig>>,
    num_children_leaf: usize,
) -> Result<()> {
    let app_proof = sdk.generate_app_proof(
        SdkVmCpuBuilder,
        app_pk.clone(),
        app_committed_exe.clone(),
        StdIn::default(),
    )?;
    let leaf_inputs =
        LeafVmVerifierInput::chunk_continuation_vm_proof(&app_proof, num_children_leaf);
    let mut leaf_prover = new_local_prover::<BabyBearPoseidon2Engine, _>(
        NativeCpuBuilder,
        &leaf_vm_pk,
        &app_pk.leaf_committed_exe,
    )?;
    let executor_idx_to_air_idx = leaf_prover.vm.executor_idx_to_air_idx();

    for leaf_input in leaf_inputs {
        let exe = leaf_prover.exe().clone();
        let vm = &mut leaf_prover.vm;
        let metered_ctx = vm.build_metered_ctx();
        let (segments, _) = vm
            .executor()
            .metered_instance(&exe, &executor_idx_to_air_idx)?
            .execute_metered(leaf_input.write_to_stream(), metered_ctx)?;
        assert_eq!(segments.len(), 1);
        let estimated_trace_heights = &segments[0].trace_heights;
        println!("estimated_trace_heights: {:?}", estimated_trace_heights);

        // Tracegen without proving since leaf proofs take a while
        let state = vm.create_initial_state(&exe, leaf_input.write_to_stream());
        vm.transport_init_memory_to_device(&state.memory);
        let out = vm.execute_preflight(&exe, state, None, estimated_trace_heights)?;
        let actual_trace_heights = vm
            .generate_proving_ctx(out.system_records, out.record_arenas)?
            .per_air
            .into_iter()
            .map(|(_, air_ctx)| air_ctx.main_trace_height())
            .collect::<Vec<usize>>();
        println!("actual_trace_heights: {:?}", actual_trace_heights);

        actual_trace_heights
            .iter()
            .zip(NATIVE_MAX_TRACE_HEIGHTS)
            .for_each(|(&actual, &expected)| {
                assert!(
                    actual <= (expected as usize),
                    "Actual trace height {} exceeds expected height {}",
                    actual,
                    expected
                );
            });
    }
    Ok(())
}

fn main() -> Result<()> {
    let args = BenchmarkCli::parse();

    let vm_config =
        SdkVmConfig::from_toml(include_str!("../../../guest/kitchen-sink/openvm.toml"))?
            .app_vm_config;
<<<<<<< HEAD
    let elf = args.build_bench_program("kitchen-sink", &vm_config, None)?;
    let exe = VmExe::from_elf(elf, vm_config.transpiler())?;

    let sdk = Sdk::new();
=======
>>>>>>> 8ad15357
    let app_config = args.app_config(vm_config.clone());
    let elf = args.build_bench_program("kitchen-sink", &vm_config, None)?;
    let sdk = Sdk::new(app_config)?;
    let exe = sdk.convert_to_exe(elf)?;

    let agg_pk = sdk.agg_pk();
    // Verify that NATIVE_MAX_TRACE_HEIGHTS remains valid
    verify_native_max_trace_heights(
        &sdk,
        exe.clone(),
        agg_pk.leaf_vm_pk.clone(),
        args.agg_tree_config.num_children_leaf,
    )?;

<<<<<<< HEAD
    // Verify that NATIVE_MAX_TRACE_HEIGHTS remains valid
    verify_native_max_trace_heights(
        &sdk,
        app_pk.clone(),
        app_committed_exe.clone(),
        full_agg_pk.agg_stark_pk.leaf_vm_pk.clone(),
        args.agg_tree_config.num_children_leaf,
    )?;

    run_with_metric_collection("OUTPUT_PATH", || {
        let mut prover = EvmHalo2Prover::<BabyBearPoseidon2Engine, _, _>::new(
            &halo2_params_reader,
            SdkVmCpuBuilder,
            NativeCpuBuilder,
            app_pk,
            app_committed_exe,
            full_agg_pk,
            args.agg_tree_config,
        )?;
        prover.set_program_name("kitchen_sink");
        let stdin = StdIn::default();
        prover.generate_proof_for_evm(stdin)
    })?;
    Ok(())
=======
    run_with_metric_collection("OUTPUT_PATH", || -> eyre::Result<()> {
        let stdin = StdIn::default();
        #[cfg(not(feature = "evm"))]
        {
            let mut prover = sdk.prover(exe)?.with_program_name("kitchen_sink");
            let app_commit = prover.app_commit();
            let proof = prover.prove(stdin)?;
            Sdk::verify_proof(&agg_pk.get_agg_vk(), app_commit, &proof)?;
        }
        #[cfg(feature = "evm")]
        let _proof = sdk
            .evm_prover(exe)?
            .with_program_name("kitchen_sink")
            .prove_evm(stdin)?;
        Ok(())
    })
>>>>>>> 8ad15357
}<|MERGE_RESOLUTION|>--- conflicted
+++ resolved
@@ -1,30 +1,8 @@
-<<<<<<< HEAD
-use std::{path::PathBuf, sync::Arc};
-=======
 use std::sync::Arc;
->>>>>>> 8ad15357
 
 use clap::Parser;
 use eyre::Result;
 use openvm_benchmarks_prove::util::BenchmarkCli;
-<<<<<<< HEAD
-use openvm_circuit::{arch::instructions::exe::VmExe, system::program::trace::VmCommittedExe};
-use openvm_continuations::verifier::leaf::types::LeafVmVerifierInput;
-use openvm_native_circuit::{NativeConfig, NativeCpuBuilder, NATIVE_MAX_TRACE_HEIGHTS};
-use openvm_native_recursion::halo2::utils::{CacheHalo2ParamsReader, DEFAULT_PARAMS_DIR};
-use openvm_sdk::{
-    commit::commit_app_exe,
-    config::{SdkVmConfig, SdkVmCpuBuilder},
-    keygen::AppProvingKey,
-    prover::{
-        vm::{new_local_prover, types::VmProvingKey},
-        EvmHalo2Prover,
-    },
-    DefaultStaticVerifierPvHandler, Sdk, StdIn, SC,
-};
-use openvm_stark_sdk::{
-    bench::run_with_metric_collection, config::baby_bear_poseidon2::BabyBearPoseidon2Engine,
-=======
 use openvm_circuit::{arch::instructions::exe::VmExe, utils::TestStarkEngine as Poseidon2Engine};
 use openvm_continuations::verifier::leaf::types::LeafVmVerifierInput;
 use openvm_native_circuit::{NativeBuilder, NativeConfig, NATIVE_MAX_TRACE_HEIGHTS};
@@ -32,7 +10,6 @@
     config::SdkVmConfig,
     prover::vm::{new_local_prover, types::VmProvingKey},
     Sdk, StdIn, F, SC,
->>>>>>> 8ad15357
 };
 use openvm_stark_sdk::bench::run_with_metric_collection;
 
@@ -88,80 +65,12 @@
     Ok(())
 }
 
-fn verify_native_max_trace_heights(
-    sdk: &Sdk,
-    app_pk: Arc<AppProvingKey<SdkVmConfig>>,
-    app_committed_exe: Arc<VmCommittedExe<SC>>,
-    leaf_vm_pk: Arc<VmProvingKey<SC, NativeConfig>>,
-    num_children_leaf: usize,
-) -> Result<()> {
-    let app_proof = sdk.generate_app_proof(
-        SdkVmCpuBuilder,
-        app_pk.clone(),
-        app_committed_exe.clone(),
-        StdIn::default(),
-    )?;
-    let leaf_inputs =
-        LeafVmVerifierInput::chunk_continuation_vm_proof(&app_proof, num_children_leaf);
-    let mut leaf_prover = new_local_prover::<BabyBearPoseidon2Engine, _>(
-        NativeCpuBuilder,
-        &leaf_vm_pk,
-        &app_pk.leaf_committed_exe,
-    )?;
-    let executor_idx_to_air_idx = leaf_prover.vm.executor_idx_to_air_idx();
-
-    for leaf_input in leaf_inputs {
-        let exe = leaf_prover.exe().clone();
-        let vm = &mut leaf_prover.vm;
-        let metered_ctx = vm.build_metered_ctx();
-        let (segments, _) = vm
-            .executor()
-            .metered_instance(&exe, &executor_idx_to_air_idx)?
-            .execute_metered(leaf_input.write_to_stream(), metered_ctx)?;
-        assert_eq!(segments.len(), 1);
-        let estimated_trace_heights = &segments[0].trace_heights;
-        println!("estimated_trace_heights: {:?}", estimated_trace_heights);
-
-        // Tracegen without proving since leaf proofs take a while
-        let state = vm.create_initial_state(&exe, leaf_input.write_to_stream());
-        vm.transport_init_memory_to_device(&state.memory);
-        let out = vm.execute_preflight(&exe, state, None, estimated_trace_heights)?;
-        let actual_trace_heights = vm
-            .generate_proving_ctx(out.system_records, out.record_arenas)?
-            .per_air
-            .into_iter()
-            .map(|(_, air_ctx)| air_ctx.main_trace_height())
-            .collect::<Vec<usize>>();
-        println!("actual_trace_heights: {:?}", actual_trace_heights);
-
-        actual_trace_heights
-            .iter()
-            .zip(NATIVE_MAX_TRACE_HEIGHTS)
-            .for_each(|(&actual, &expected)| {
-                assert!(
-                    actual <= (expected as usize),
-                    "Actual trace height {} exceeds expected height {}",
-                    actual,
-                    expected
-                );
-            });
-    }
-    Ok(())
-}
-
 fn main() -> Result<()> {
     let args = BenchmarkCli::parse();
 
     let vm_config =
         SdkVmConfig::from_toml(include_str!("../../../guest/kitchen-sink/openvm.toml"))?
             .app_vm_config;
-<<<<<<< HEAD
-    let elf = args.build_bench_program("kitchen-sink", &vm_config, None)?;
-    let exe = VmExe::from_elf(elf, vm_config.transpiler())?;
-
-    let sdk = Sdk::new();
-=======
->>>>>>> 8ad15357
     let app_config = args.app_config(vm_config.clone());
     let elf = args.build_bench_program("kitchen-sink", &vm_config, None)?;
     let sdk = Sdk::new(app_config)?;
@@ -176,32 +85,6 @@
         args.agg_tree_config.num_children_leaf,
     )?;
 
-<<<<<<< HEAD
-    // Verify that NATIVE_MAX_TRACE_HEIGHTS remains valid
-    verify_native_max_trace_heights(
-        &sdk,
-        app_pk.clone(),
-        app_committed_exe.clone(),
-        full_agg_pk.agg_stark_pk.leaf_vm_pk.clone(),
-        args.agg_tree_config.num_children_leaf,
-    )?;
-
-    run_with_metric_collection("OUTPUT_PATH", || {
-        let mut prover = EvmHalo2Prover::<BabyBearPoseidon2Engine, _, _>::new(
-            &halo2_params_reader,
-            SdkVmCpuBuilder,
-            NativeCpuBuilder,
-            app_pk,
-            app_committed_exe,
-            full_agg_pk,
-            args.agg_tree_config,
-        )?;
-        prover.set_program_name("kitchen_sink");
-        let stdin = StdIn::default();
-        prover.generate_proof_for_evm(stdin)
-    })?;
-    Ok(())
-=======
     run_with_metric_collection("OUTPUT_PATH", || -> eyre::Result<()> {
         let stdin = StdIn::default();
         #[cfg(not(feature = "evm"))]
@@ -218,5 +101,4 @@
             .prove_evm(stdin)?;
         Ok(())
     })
->>>>>>> 8ad15357
 }