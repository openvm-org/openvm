use clap::Parser;
use eyre::Result;
use openvm_benchmarks_prove::util::BenchmarkCli;
<<<<<<< HEAD
use openvm_circuit::arch::instructions::exe::VmExe;
use openvm_sdk::{
    config::{SdkVmConfig, SdkVmCpuBuilder},
    StdIn,
};
use openvm_stark_sdk::bench::run_with_metric_collection;
use openvm_transpiler::FromElf;
=======
use openvm_sdk::{
    config::{SdkVmBuilder, SdkVmConfig},
    StdIn,
};
use openvm_stark_sdk::bench::run_with_metric_collection;
>>>>>>> 8ad15357

fn main() -> Result<()> {
    let args = BenchmarkCli::parse();

    let config =
        SdkVmConfig::from_toml(include_str!("../../../guest/rkyv/openvm.toml"))?.app_vm_config;
    let elf = args.build_bench_program("rkyv", &config, None)?;
<<<<<<< HEAD
    let exe = VmExe::from_elf(elf, config.transpiler())?;
=======
>>>>>>> 8ad15357

    run_with_metric_collection("OUTPUT_PATH", || -> Result<()> {
        let file_data = include_bytes!("../../../guest/rkyv/minecraft_savedata.bin");
        let stdin = StdIn::from_bytes(file_data);
<<<<<<< HEAD
        args.bench_from_exe("rkyv", SdkVmCpuBuilder, config, exe, stdin)
=======
        args.bench_from_exe::<SdkVmBuilder, _>("rkyv", config, elf, stdin)
>>>>>>> 8ad15357
    })
}<|MERGE_RESOLUTION|>--- conflicted
+++ resolved
@@ -1,21 +1,11 @@
 use clap::Parser;
 use eyre::Result;
 use openvm_benchmarks_prove::util::BenchmarkCli;
-<<<<<<< HEAD
-use openvm_circuit::arch::instructions::exe::VmExe;
-use openvm_sdk::{
-    config::{SdkVmConfig, SdkVmCpuBuilder},
-    StdIn,
-};
-use openvm_stark_sdk::bench::run_with_metric_collection;
-use openvm_transpiler::FromElf;
-=======
 use openvm_sdk::{
     config::{SdkVmBuilder, SdkVmConfig},
     StdIn,
 };
 use openvm_stark_sdk::bench::run_with_metric_collection;
->>>>>>> 8ad15357
 
 fn main() -> Result<()> {
     let args = BenchmarkCli::parse();
@@ -23,18 +13,10 @@
     let config =
         SdkVmConfig::from_toml(include_str!("../../../guest/rkyv/openvm.toml"))?.app_vm_config;
     let elf = args.build_bench_program("rkyv", &config, None)?;
-<<<<<<< HEAD
-    let exe = VmExe::from_elf(elf, config.transpiler())?;
-=======
->>>>>>> 8ad15357
 
     run_with_metric_collection("OUTPUT_PATH", || -> Result<()> {
         let file_data = include_bytes!("../../../guest/rkyv/minecraft_savedata.bin");
         let stdin = StdIn::from_bytes(file_data);
-<<<<<<< HEAD
-        args.bench_from_exe("rkyv", SdkVmCpuBuilder, config, exe, stdin)
-=======
         args.bench_from_exe::<SdkVmBuilder, _>("rkyv", config, elf, stdin)
->>>>>>> 8ad15357
     })
 }