use clap::Parser;
use eyre::Result;
use openvm_benchmarks_prove::util::BenchmarkCli;
<<<<<<< HEAD
use openvm_circuit::arch::instructions::exe::VmExe;
use openvm_sdk::{
    config::{SdkVmConfig, SdkVmCpuBuilder},
    StdIn,
};
use openvm_stark_sdk::bench::run_with_metric_collection;
use openvm_transpiler::FromElf;
=======
use openvm_sdk::{
    config::{SdkVmBuilder, SdkVmConfig},
    StdIn,
};
use openvm_stark_sdk::bench::run_with_metric_collection;
>>>>>>> 8ad15357

fn main() -> Result<()> {
    let args = BenchmarkCli::parse();

    let config =
        SdkVmConfig::from_toml(include_str!("../../../guest/fibonacci/openvm.toml"))?.app_vm_config;
    let elf = args.build_bench_program("fibonacci", &config, None)?;
<<<<<<< HEAD
    let exe = VmExe::from_elf(elf, config.transpiler())?;
=======
>>>>>>> 8ad15357

    run_with_metric_collection("OUTPUT_PATH", || -> Result<()> {
        let n = 100_000u64;
        let mut stdin = StdIn::default();
        stdin.write(&n);
<<<<<<< HEAD
        args.bench_from_exe("fibonacci_program", SdkVmCpuBuilder, config, exe, stdin)
=======
        args.bench_from_exe::<SdkVmBuilder, _>("fibonacci_program", config, elf, stdin)
>>>>>>> 8ad15357
    })
}<|MERGE_RESOLUTION|>--- conflicted
+++ resolved
@@ -1,21 +1,11 @@
 use clap::Parser;
 use eyre::Result;
 use openvm_benchmarks_prove::util::BenchmarkCli;
-<<<<<<< HEAD
-use openvm_circuit::arch::instructions::exe::VmExe;
-use openvm_sdk::{
-    config::{SdkVmConfig, SdkVmCpuBuilder},
-    StdIn,
-};
-use openvm_stark_sdk::bench::run_with_metric_collection;
-use openvm_transpiler::FromElf;
-=======
 use openvm_sdk::{
     config::{SdkVmBuilder, SdkVmConfig},
     StdIn,
 };
 use openvm_stark_sdk::bench::run_with_metric_collection;
->>>>>>> 8ad15357
 
 fn main() -> Result<()> {
     let args = BenchmarkCli::parse();
@@ -23,19 +13,11 @@
     let config =
         SdkVmConfig::from_toml(include_str!("../../../guest/fibonacci/openvm.toml"))?.app_vm_config;
     let elf = args.build_bench_program("fibonacci", &config, None)?;
-<<<<<<< HEAD
-    let exe = VmExe::from_elf(elf, config.transpiler())?;
-=======
->>>>>>> 8ad15357
 
     run_with_metric_collection("OUTPUT_PATH", || -> Result<()> {
         let n = 100_000u64;
         let mut stdin = StdIn::default();
         stdin.write(&n);
-<<<<<<< HEAD
-        args.bench_from_exe("fibonacci_program", SdkVmCpuBuilder, config, exe, stdin)
-=======
         args.bench_from_exe::<SdkVmBuilder, _>("fibonacci_program", config, elf, stdin)
->>>>>>> 8ad15357
     })
 }