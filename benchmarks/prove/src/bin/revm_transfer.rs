use clap::Parser;
use eyre::Result;
use openvm_benchmarks_prove::util::BenchmarkCli;
<<<<<<< HEAD
use openvm_circuit::arch::instructions::exe::VmExe;
use openvm_sdk::{
    config::{SdkVmConfig, SdkVmCpuBuilder},
    StdIn,
};
use openvm_stark_sdk::bench::run_with_metric_collection;
use openvm_transpiler::FromElf;
=======
use openvm_sdk::{
    config::{SdkVmBuilder, SdkVmConfig},
    StdIn,
};
use openvm_stark_sdk::bench::run_with_metric_collection;
>>>>>>> 8ad15357

fn main() -> Result<()> {
    let args = BenchmarkCli::parse();
    let config = SdkVmConfig::from_toml(include_str!("../../../guest/revm_transfer/openvm.toml"))?
        .app_vm_config;
    let elf = args.build_bench_program("revm_transfer", &config, None)?;
<<<<<<< HEAD
    let exe = VmExe::from_elf(elf, config.transpiler())?;
    run_with_metric_collection("OUTPUT_PATH", || -> Result<()> {
        args.bench_from_exe(
            "revm_100_transfers",
            SdkVmCpuBuilder,
            config,
            exe,
            StdIn::default(),
        )
=======
    run_with_metric_collection("OUTPUT_PATH", || -> Result<()> {
        args.bench_from_exe::<SdkVmBuilder, _>("revm_100_transfers", config, elf, StdIn::default())
>>>>>>> 8ad15357
    })
}<|MERGE_RESOLUTION|>--- conflicted
+++ resolved
@@ -1,40 +1,18 @@
 use clap::Parser;
 use eyre::Result;
 use openvm_benchmarks_prove::util::BenchmarkCli;
-<<<<<<< HEAD
-use openvm_circuit::arch::instructions::exe::VmExe;
-use openvm_sdk::{
-    config::{SdkVmConfig, SdkVmCpuBuilder},
-    StdIn,
-};
-use openvm_stark_sdk::bench::run_with_metric_collection;
-use openvm_transpiler::FromElf;
-=======
 use openvm_sdk::{
     config::{SdkVmBuilder, SdkVmConfig},
     StdIn,
 };
 use openvm_stark_sdk::bench::run_with_metric_collection;
->>>>>>> 8ad15357
 
 fn main() -> Result<()> {
     let args = BenchmarkCli::parse();
     let config = SdkVmConfig::from_toml(include_str!("../../../guest/revm_transfer/openvm.toml"))?
         .app_vm_config;
     let elf = args.build_bench_program("revm_transfer", &config, None)?;
-<<<<<<< HEAD
-    let exe = VmExe::from_elf(elf, config.transpiler())?;
-    run_with_metric_collection("OUTPUT_PATH", || -> Result<()> {
-        args.bench_from_exe(
-            "revm_100_transfers",
-            SdkVmCpuBuilder,
-            config,
-            exe,
-            StdIn::default(),
-        )
-=======
     run_with_metric_collection("OUTPUT_PATH", || -> Result<()> {
         args.bench_from_exe::<SdkVmBuilder, _>("revm_100_transfers", config, elf, StdIn::default())
->>>>>>> 8ad15357
     })
 }