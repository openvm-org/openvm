use std::sync::Arc;

use clap::Parser;
use eyre::Result;
use openvm_benchmarks_prove::util::BenchmarkCli;
<<<<<<< HEAD
use openvm_circuit::arch::DEFAULT_MAX_NUM_PUBLIC_VALUES;
use openvm_native_circuit::{NativeConfig, NativeCpuBuilder, NATIVE_MAX_TRACE_HEIGHTS};
=======
#[cfg(feature = "cuda")]
use openvm_circuit::utils::cpu_proving_ctx_to_gpu;
use openvm_circuit::{
    arch::{
        instructions::exe::VmExe, verify_single, SingleSegmentVmProver,
        DEFAULT_MAX_NUM_PUBLIC_VALUES,
    },
    utils::TestStarkEngine as Poseidon2Engine,
};
use openvm_native_circuit::{NativeBuilder, NativeConfig, NATIVE_MAX_TRACE_HEIGHTS};
>>>>>>> 8ad15357
use openvm_native_compiler::conversion::CompilerOptions;
use openvm_native_recursion::testing_utils::inner::build_verification_program;
use openvm_sdk::{
    config::{AppConfig, DEFAULT_APP_LOG_BLOWUP, DEFAULT_LEAF_LOG_BLOWUP},
    keygen::AppProvingKey,
    prover::vm::new_local_prover,
};
use openvm_stark_sdk::{
<<<<<<< HEAD
    bench::run_with_metric_collection,
    config::{baby_bear_poseidon2::BabyBearPoseidon2Engine, FriParameters},
    dummy_airs::fib_air::chip::FibonacciChip,
    engine::StarkFriEngine,
    openvm_stark_backend::Chip,
=======
    bench::run_with_metric_collection, config::FriParameters,
    dummy_airs::fib_air::chip::FibonacciChip, engine::StarkFriEngine, openvm_stark_backend::Chip,
>>>>>>> 8ad15357
};
use tracing::info_span;

/// Benchmark of aggregation VM performance.
/// Proofs:
/// 1. Prove Fibonacci AIR.
/// 2. Verify the proof of 1. by execution VM program in STARK VM.
fn main() -> Result<()> {
    let args = BenchmarkCli::parse();
    let app_log_blowup = args.app_log_blowup.unwrap_or(DEFAULT_APP_LOG_BLOWUP);
    let leaf_log_blowup = args.leaf_log_blowup.unwrap_or(DEFAULT_LEAF_LOG_BLOWUP);

    let n = 1 << 15; // STARK to calculate (2 ** 15)th Fibonacci number.
    let fib_chip = FibonacciChip::new(0, 1, n);
    let engine = Poseidon2Engine::new(FriParameters::standard_with_100_bits_conjectured_security(
        app_log_blowup,
    ));

    run_with_metric_collection("OUTPUT_PATH", || -> Result<()> {
        // run_test tries to setup tracing, but it will be ignored since run_with_metric_collection
        // already sets it.
        let (fib_air, fib_ctx) = (
            vec![fib_chip.air()],
            vec![fib_chip.generate_proving_ctx(())],
        );
<<<<<<< HEAD
=======
        #[cfg(feature = "cuda")]
        let fib_ctx = fib_ctx.into_iter().map(cpu_proving_ctx_to_gpu).collect();
>>>>>>> 8ad15357
        let vdata = engine.run_test(fib_air, fib_ctx).unwrap();
        // Unlike other apps, this "app" does not have continuations enabled.
        let app_fri_params =
            FriParameters::standard_with_100_bits_conjectured_security(leaf_log_blowup);
        let mut app_vm_config = NativeConfig::aggregation(
            DEFAULT_MAX_NUM_PUBLIC_VALUES,
            app_fri_params.max_constraint_degree().min(7),
        );
        app_vm_config.system.profiling = args.profiling;
        app_vm_config.system.max_constraint_degree = (1 << app_log_blowup) + 1;

        let compiler_options = CompilerOptions::default();
        let app_config = AppConfig {
            app_fri_params: app_fri_params.into(),
            app_vm_config,
            leaf_fri_params: app_fri_params.into(),
            compiler_options,
        };
        let (program, input_stream) = build_verification_program(vdata, compiler_options);
        let app_pk = AppProvingKey::keygen(app_config)?;
        let app_vk = app_pk.get_app_vk();
<<<<<<< HEAD
        let committed_exe = sdk.commit_app_exe(app_fri_params, program.into())?;
        let mut prover = AppProver::<BabyBearPoseidon2Engine, _>::new(
            NativeCpuBuilder,
            app_pk.app_vm_pk,
            committed_exe,
        )?
        .with_program_name("verify_fibair");
        let proof = prover.generate_app_proof_without_continuations(
            input_stream.into(),
            NATIVE_MAX_TRACE_HEIGHTS,
        )?;
        sdk.verify_app_proof_without_continuations(&app_vk, &proof)?;
=======
        let exe = Arc::new(VmExe::new(program));
        let mut prover = new_local_prover::<Poseidon2Engine, _>(
            NativeBuilder::default(),
            &app_pk.app_vm_pk,
            exe,
        )?;
        let proof = info_span!("verify_fibair", group = "verify_fibair").in_scope(|| {
            #[cfg(feature = "metrics")]
            metrics::counter!("fri.log_blowup")
                .absolute(prover.vm.engine.fri_params().log_blowup as u64);
            SingleSegmentVmProver::prove(&mut prover, input_stream, NATIVE_MAX_TRACE_HEIGHTS)
        })?;
        verify_single(&prover.vm.engine, &app_vk.vk, &proof)?;
>>>>>>> 8ad15357
        Ok(())
    })?;
    Ok(())
}<|MERGE_RESOLUTION|>--- conflicted
+++ resolved
@@ -3,10 +3,6 @@
 use clap::Parser;
 use eyre::Result;
 use openvm_benchmarks_prove::util::BenchmarkCli;
-<<<<<<< HEAD
-use openvm_circuit::arch::DEFAULT_MAX_NUM_PUBLIC_VALUES;
-use openvm_native_circuit::{NativeConfig, NativeCpuBuilder, NATIVE_MAX_TRACE_HEIGHTS};
-=======
 #[cfg(feature = "cuda")]
 use openvm_circuit::utils::cpu_proving_ctx_to_gpu;
 use openvm_circuit::{
@@ -17,7 +13,6 @@
     utils::TestStarkEngine as Poseidon2Engine,
 };
 use openvm_native_circuit::{NativeBuilder, NativeConfig, NATIVE_MAX_TRACE_HEIGHTS};
->>>>>>> 8ad15357
 use openvm_native_compiler::conversion::CompilerOptions;
 use openvm_native_recursion::testing_utils::inner::build_verification_program;
 use openvm_sdk::{
@@ -26,16 +21,8 @@
     prover::vm::new_local_prover,
 };
 use openvm_stark_sdk::{
-<<<<<<< HEAD
-    bench::run_with_metric_collection,
-    config::{baby_bear_poseidon2::BabyBearPoseidon2Engine, FriParameters},
-    dummy_airs::fib_air::chip::FibonacciChip,
-    engine::StarkFriEngine,
-    openvm_stark_backend::Chip,
-=======
     bench::run_with_metric_collection, config::FriParameters,
     dummy_airs::fib_air::chip::FibonacciChip, engine::StarkFriEngine, openvm_stark_backend::Chip,
->>>>>>> 8ad15357
 };
 use tracing::info_span;
 
@@ -61,11 +48,8 @@
             vec![fib_chip.air()],
             vec![fib_chip.generate_proving_ctx(())],
         );
-<<<<<<< HEAD
-=======
         #[cfg(feature = "cuda")]
         let fib_ctx = fib_ctx.into_iter().map(cpu_proving_ctx_to_gpu).collect();
->>>>>>> 8ad15357
         let vdata = engine.run_test(fib_air, fib_ctx).unwrap();
         // Unlike other apps, this "app" does not have continuations enabled.
         let app_fri_params =
@@ -87,20 +71,6 @@
         let (program, input_stream) = build_verification_program(vdata, compiler_options);
         let app_pk = AppProvingKey::keygen(app_config)?;
         let app_vk = app_pk.get_app_vk();
-<<<<<<< HEAD
-        let committed_exe = sdk.commit_app_exe(app_fri_params, program.into())?;
-        let mut prover = AppProver::<BabyBearPoseidon2Engine, _>::new(
-            NativeCpuBuilder,
-            app_pk.app_vm_pk,
-            committed_exe,
-        )?
-        .with_program_name("verify_fibair");
-        let proof = prover.generate_app_proof_without_continuations(
-            input_stream.into(),
-            NATIVE_MAX_TRACE_HEIGHTS,
-        )?;
-        sdk.verify_app_proof_without_continuations(&app_vk, &proof)?;
-=======
         let exe = Arc::new(VmExe::new(program));
         let mut prover = new_local_prover::<Poseidon2Engine, _>(
             NativeBuilder::default(),
@@ -114,7 +84,6 @@
             SingleSegmentVmProver::prove(&mut prover, input_stream, NATIVE_MAX_TRACE_HEIGHTS)
         })?;
         verify_single(&prover.vm.engine, &app_vk.vk, &proof)?;
->>>>>>> 8ad15357
         Ok(())
     })?;
     Ok(())
