--- conflicted
+++ resolved
@@ -48,11 +48,11 @@
 harness = false
 
 [[bench]]
-<<<<<<< HEAD
+name = "xor_bits"
+harness = false
+
+[[bench]]
 name = "permutation_trace_gen"
-=======
-name = "xor_bits"
->>>>>>> 6363be73
 harness = false
 
 [features]
