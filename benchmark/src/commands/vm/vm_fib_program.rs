use afs_compiler::{
    asm::AsmBuilder,
    ir::{Felt, Var},
};
use color_eyre::eyre::Result;
use p3_baby_bear::BabyBear;
use p3_field::{extension::BinomialExtensionField, AbstractField};

use super::benchmark_helpers::vm_benchmark_execute_and_prove;

pub fn benchmark_fib_program(n: usize) -> Result<()> {
    println!("Running Fibonacci program benchmark with n = {}", n);

    type F = BabyBear;
    type EF = BinomialExtensionField<F, 4>;

    let mut builder = AsmBuilder::<F, EF>::default();
    let a: Felt<_> = builder.eval(F::zero());
    let b: Felt<_> = builder.eval(F::one());
    let n_ext: Var<_> = builder.eval(F::from_canonical_usize(n));

    let start: Var<_> = builder.eval(F::zero());
    let end = n_ext;

    builder.range(start, end).for_each(|_, builder| {
        let temp: Felt<_> = builder.uninit();
        builder.assign(temp, b);
        builder.assign(b, a + b);
        builder.assign(a, temp);
    });

    builder.halt();

    let fib_program = builder.compile_isa::<1>();

<<<<<<< HEAD
    vm_benchmark_execute_and_prove::<1>(fib_program, vec![])
=======
    vm_benchmark_execute_and_prove::<1>(fib_program.clone(), vec![], "VM Fibonacci Program")
>>>>>>> 760d94f9
}<|MERGE_RESOLUTION|>--- conflicted
+++ resolved
@@ -33,9 +33,5 @@
 
     let fib_program = builder.compile_isa::<1>();
 
-<<<<<<< HEAD
-    vm_benchmark_execute_and_prove::<1>(fib_program, vec![])
-=======
     vm_benchmark_execute_and_prove::<1>(fib_program.clone(), vec![], "VM Fibonacci Program")
->>>>>>> 760d94f9
 }