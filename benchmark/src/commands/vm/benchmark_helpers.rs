use std::{collections::HashMap, fs::File, io::Write as _};

use afs_compiler::asm::{AsmConfig, Program};
use afs_recursion::{
    hints::Hintable,
    stark::{DynRapForRecursion, VerifierProgram},
    types::{new_from_multi_vk, InnerConfig, VerifierInput},
};
use afs_stark_backend::{
    prover::{metrics::trace_metrics, trace::TraceCommitmentBuilder},
    rap::AnyRap,
    verifier::MultiTraceStarkVerifier,
};
use afs_test_utils::{
    config::{
        baby_bear_poseidon2::{default_perm, engine_from_perm, BabyBearPoseidon2Config},
        fri_params::{fri_params_fast_testing, fri_params_with_80_bits_of_security},
    },
    engine::StarkEngine,
};
use color_eyre::eyre;
use p3_baby_bear::BabyBear;
use p3_field::{extension::BinomialExtensionField, ExtensionField, TwoAdicField};
use p3_matrix::{dense::RowMajorMatrix, Matrix};
use p3_util::log2_strict_usize;
use stark_vm::{
    cpu::trace::Instruction,
    vm::{config::VmConfig, ExecutionResult, VirtualMachine},
};
use tracing::info_span;

use crate::{
    config::benchmark_data::{BenchmarkSetup, BACKEND_TIMING_FILTERS, BACKEND_TIMING_HEADERS},
    utils::tracing::{clear_tracing_log, extract_timing_data_from_log, setup_benchmark_tracing},
    workflow::metrics::BenchmarkMetrics,
    TMP_RESULT_MD, TMP_TRACING_LOG,
};

pub fn run_recursive_test_benchmark(
    // TODO: find way to not duplicate parameters
    any_raps: Vec<&dyn AnyRap<BabyBearPoseidon2Config>>,
    rec_raps: Vec<&dyn DynRapForRecursion<InnerConfig>>,
    traces: Vec<RowMajorMatrix<BabyBear>>,
    pvs: Vec<Vec<BabyBear>>,
    benchmark_name: &str,
) -> eyre::Result<()> {
    let num_pvs: Vec<usize> = pvs.iter().map(|pv| pv.len()).collect();

    let trace_heights: Vec<usize> = traces.iter().map(|t| t.height()).collect();

    let log_degree = log2_strict_usize(trace_heights.clone().into_iter().max().unwrap());

    // FRI params to prove `any_raps` with
    // log_blowup_factor = 1
    let fri_params = if matches!(std::env::var("AXIOM_FAST_TEST"), Ok(x) if &x == "1") {
        fri_params_fast_testing()[2]
    } else {
        fri_params_with_80_bits_of_security()[2]
    };
    let perm = default_perm();
    let engine = engine_from_perm(perm, log_degree, fri_params);

    let mut keygen_builder = engine.keygen_builder();
    for (&rap, &num_pv) in any_raps.iter().zip(num_pvs.iter()) {
        keygen_builder.add_air(rap, num_pv);
    }

    // keygen span
    let keygen_span = info_span!("Benchmark keygen").entered();
    let pk = keygen_builder.generate_pk();
    let vk = pk.vk();
    keygen_span.exit();

    let prover = engine.prover();

    // span for starting trace geneartion to proof finishes outside of eDSL
    let trace_and_prove_span =
        info_span!("Benchmark trace commitment and prove before recursion").entered();

    // span for trace generation
    let trace_commitment_span = info_span!("Benchmark trace commitment").entered();
    let mut trace_builder = TraceCommitmentBuilder::new(prover.pcs());
    for trace in traces.clone() {
        trace_builder.load_trace(trace);
    }
    trace_builder.commit_current();
    trace_commitment_span.exit();

    let main_trace_data = trace_builder.view(&vk, any_raps.clone());

    let mut challenger = engine.new_challenger();

    let proof = prover.prove(&mut challenger, &pk, main_trace_data, &pvs);

    // Make sure proof verifies outside eDSL...
    let verifier = MultiTraceStarkVerifier::new(prover.config);
    verifier
        .verify(
            &mut engine.new_challenger(),
            &vk,
            any_raps.clone(),
            &proof,
            &pvs,
        )
        .expect("afs proof should verify");
    trace_and_prove_span.exit();

    let log_degree_per_air = proof
        .degrees
        .iter()
        .map(|degree| log2_strict_usize(*degree))
        .collect();

    // Build verification program in eDSL.
    let advice = new_from_multi_vk(&vk);

    let program = VerifierProgram::build(rec_raps, advice, &engine.fri_params);

    let input = VerifierInput {
        proof,
        log_degree_per_air,
        public_values: pvs.clone(),
    };

    let mut witness_stream = Vec::new();
    witness_stream.extend(input.write());

    vm_benchmark_execute_and_prove::<1>(program, witness_stream, benchmark_name)
}

pub fn vm_benchmark_execute_and_prove<const WORD_SIZE: usize>(
    program: Program<BabyBear>,
    input_stream: Vec<Vec<BabyBear>>,
    benchmark_name: &str,
) -> eyre::Result<()> {
    clear_tracing_log(TMP_TRACING_LOG.as_str())?;
    setup_benchmark_tracing();
    let vm_config = VmConfig {
        max_segment_len: 1 << 25, // turn off segmentation
        ..Default::default()
    };

<<<<<<< HEAD
    let vm = VirtualMachine::<WORD_SIZE, _>::new(vm_config, program.isa_instructions, input_stream);
=======
    let mut vm = VirtualMachine::<WORD_SIZE, _>::new(vm_config, program, input_stream);
    vm.enable_metrics_collection();
>>>>>>> 760d94f9

    let vm_execute_span = info_span!("Benchmark vm execute").entered();
    let ExecutionResult {
        max_log_degree,
        nonempty_chips: chips,
        nonempty_traces: traces,
        nonempty_pis: public_values,
        metrics: mut vm_metrics,
        ..
    } = vm.execute().unwrap();
    vm_execute_span.exit();

    let chips = VirtualMachine::<WORD_SIZE, _>::get_chips(&chips);

    let perm = default_perm();
    // blowup factor 8 for poseidon2 chip
    let fri_params = if matches!(std::env::var("AXIOM_FAST_TEST"), Ok(x) if &x == "1") {
        fri_params_fast_testing()[1]
    } else {
        fri_params_with_80_bits_of_security()[1]
    };
    let engine = engine_from_perm(perm, max_log_degree, fri_params);

    assert_eq!(chips.len(), traces.len());

    let keygen_span = info_span!("Benchmark keygen").entered();
    let mut keygen_builder = engine.keygen_builder();

    for i in 0..chips.len() {
        keygen_builder.add_air(chips[i], public_values[i].len());
    }

    let pk = keygen_builder.generate_pk();
    let vk = pk.vk();
    keygen_span.exit();

    let prover = engine.prover();
    let prove_span = info_span!("Benchmark prove").entered(); // prove includes trace generation
    let trace_commitment_span = info_span!("Benchmark trace commitment").entered();
    let mut trace_builder = TraceCommitmentBuilder::new(prover.pcs());
    for trace in traces {
        trace_builder.load_trace(trace);
    }
    trace_builder.commit_current();
    trace_commitment_span.exit();

    let main_trace_data = trace_builder.view(&vk, chips.to_vec());

    let mut challenger = engine.new_challenger();

    let proof = prover.prove(&mut challenger, &pk, main_trace_data, &public_values);
    prove_span.exit();

    let mut challenger = engine.new_challenger();

    let verify_span = info_span!("Benchmark verify").entered();
    let verifier = engine.verifier();
    verifier
        .verify(&mut challenger, &vk, chips, &proof, &public_values)
        .expect("Verification failed");
    verify_span.exit();

    let setup = benchmark_setup_vm();
    let timing_data =
        extract_timing_data_from_log(TMP_TRACING_LOG.as_str(), setup.timing_filters.clone())?;
    let timing_data: HashMap<String, f64> = timing_data
        .into_iter()
        .map(|(k, v)| (k, v.parse::<f64>().unwrap()))
        .collect();
    let trace_metrics = trace_metrics(&pk.per_air, &proof.degrees);
    let main_trace_gen_ms = timing_data["Benchmark vm execute: benchmark"];
    let perm_trace_gen_ms = timing_data[BACKEND_TIMING_FILTERS[0]];
    let calc_quotient_values_ms = timing_data[BACKEND_TIMING_FILTERS[2]];
    let total_prove_ms = timing_data["Benchmark prove: benchmark"];
    let vm_metrics = vm_metrics.pop().unwrap(); // only 1 segment
    let metrics = BenchmarkMetrics {
        name: benchmark_name.to_string(),
        total_prove_ms,
        main_trace_gen_ms,
        perm_trace_gen_ms,
        calc_quotient_values_ms,
        trace: trace_metrics,
        custom: vm_metrics
            .into_iter()
            .map(|(k, v)| (k, v.to_string()))
            .collect(),
    };

    write!(File::create(TMP_RESULT_MD.as_str())?, "{}", metrics)?;
    Ok(())
}

pub fn benchmark_setup_vm() -> BenchmarkSetup {
    BenchmarkSetup {
        event_section: "air width".to_string(),
        event_headers: ["preprocessed", "main", "challenge"]
            .iter()
            .map(|s| s.to_string())
            .collect(),
        event_filters: [
            "Total air width: preprocessed=",
            "Total air width: partitioned_main=",
            "Total air width: after_challenge=",
        ]
        .iter()
        .map(|s| s.to_string())
        .collect(),
        timing_section: "timing (ms)".to_string(),
        timing_headers: ["Keygen time", "Main trace generation", "Main trace commit"]
            .iter()
            .chain(BACKEND_TIMING_HEADERS)
            .chain(&["Prove time (total)", "Verify time"])
            .map(|s| s.to_string())
            .collect(),
        timing_filters: [
            "Benchmark keygen: benchmark",
            "Benchmark vm execute: benchmark",
            "Benchmark trace commitment: benchmark",
        ]
        .iter()
        .chain(BACKEND_TIMING_FILTERS)
        .chain(&["Benchmark prove: benchmark", "Benchmark verify: benchmark"])
        .map(|s| s.to_string())
        .collect(),
    }
}<|MERGE_RESOLUTION|>--- conflicted
+++ resolved
@@ -140,12 +140,8 @@
         ..Default::default()
     };
 
-<<<<<<< HEAD
-    let vm = VirtualMachine::<WORD_SIZE, _>::new(vm_config, program.isa_instructions, input_stream);
-=======
     let mut vm = VirtualMachine::<WORD_SIZE, _>::new(vm_config, program, input_stream);
     vm.enable_metrics_collection();
->>>>>>> 760d94f9
 
     let vm_execute_span = info_span!("Benchmark vm execute").entered();
     let ExecutionResult {
