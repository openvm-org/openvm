--- conflicted
+++ resolved
@@ -3,23 +3,17 @@
 
 use crate::{
     commands::{
-<<<<<<< HEAD
-        benchmark_execute, benchmark_multitier_execute,
+        benchmark::{benchmark_execute, benchmark_multitier_execute},
         multitier_rw::{run_mtrw_bench, MultitierRwCommand},
-        predicate::{run_predicate_bench, PredicateCommand},
-        rw::{run_rw_bench, RwCommand},
+        predicate::{run_bench_predicate, PredicateCommand},
+        rw::{run_bench_rw, RwCommand},
+    },
+    config::benchmark_data::{
+        benchmark_data_multitier_rw, benchmark_data_predicate, benchmark_data_rw,
     },
     utils::table_gen::{
         generate_incremental_afi_rw, generate_random_afi_rw, generate_random_multitier_afi_rw,
     },
-=======
-        benchmark::benchmark_execute,
-        predicate::{run_bench_predicate, PredicateCommand},
-        rw::{run_bench_rw, RwCommand},
-    },
-    config::benchmark_data::{benchmark_data_predicate, benchmark_data_rw},
-    utils::table_gen::{generate_incremental_afi_rw, generate_random_afi_rw},
->>>>>>> 5fa2df3b
 };
 
 #[derive(Debug, Parser)]
@@ -61,6 +55,7 @@
                     extra_data,
                     mtrw.start_idx,
                     run_mtrw_bench,
+                    benchmark_data_multitier_rw,
                     generate_random_multitier_afi_rw,
                 )
                 .unwrap();
