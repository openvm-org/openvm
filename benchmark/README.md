# AFS Benchmark

## Configuration

### Benchmark data

Each benchmark has a `BenchmarkData` struct that is defined in `src/config/benchmark_data.rs`. For example, the ReadWrite benchmark data is defined in `benchmark_data_rw()` in that file. This is passed into the `benchmark_execute` call in `src/cli/mod.rs`. If you wish to set up different filters for events or timing, you can add your tracing via the `info!`, or `info_span!` macros from the `tracing` crate.

You'll need to add any desired events/timings to the event filters (for `info!`) or timing filters (for `info_span!`). You can add the appropriate header and the log filter string to isolate the timing value. For the log filter string, please be sure it is specific enough to capture only the desired timing value.

### Runtime `PageConfig` generation

Configurations are generated at runtime from the `generate_configs` function in `src/config/config_gen.rs`. Some items are commented out in order to speed up benchmarking since the generator creates all permutations of each vec. Uncomment items as necessary for your benchmark use case.

### `--config-folder` folder setting

Setting a `--config-folder` will skip `generate_configs` and will instead read all .toml files from that folder and parse each as a `PageConfig`. For each `PageConfig` parsed, it will run the benchmark with the configuration and output it to a csv file in `benchmark/output`.

## ReadWrite

Run from the root of the repository

```bash
RUSTFLAGS="-Ctarget-cpu=native" cargo run --release --bin benchmark -- rw -r 90 -w 10
```

### `--percent-writes` (`-w`)

Percentage (where 100 = 100%) of config file's `max_rw_ops` that are writes to the database. Will create random `INSERT` commands up to the page height, and then create `WRITE` instructions for the remaining values.

Note that `--percent-reads` and `--percent-writes` must be less than or equal to 100, but do not need to total 100.

### `--percent-reads` (`-r`)

Percentage (where 100 = 100%) of config file's `max_rw_ops` that are `READ`s. Note that there must be at least one value already inserted.

## Predicate

Run these commands from the root of the repository

```bash
RUSTFLAGS="-Ctarget-cpu=native" cargo run --release --bin benchmark -- predicate -f benchmark/config/olap/filter_0xfade.afo
```

### `--afo-file` (`-f`)

Pass in an .afo file that contains the predicate instruction. Example .afo file:

```bash
FILTER 0xfade INDEX <= 0xdac0
```

## Additional test commands

To run only small configs for testing

```bash
RUSTFLAGS="-Ctarget-cpu=native" cargo run --release --bin benchmark -- rw -r 90 -w 10 --config-folder benchmark/config/mini
```

For running tests with only the large configs

```bash
<<<<<<< HEAD
cargo run --release --bin benchmark -- rw -r 90 -w 10 --config-folder benchmark/config/large
```

Run this command for multitier read/write

```bash
cargo run --release --bin benchmark -- mtrw -n
=======
RUSTFLAGS="-Ctarget-cpu=native" cargo run --release --bin benchmark -- rw -r 90 -w 10 --config-folder benchmark/config/large
>>>>>>> 5fa2df3b
```<|MERGE_RESOLUTION|>--- conflicted
+++ resolved
@@ -61,15 +61,11 @@
 For running tests with only the large configs
 
 ```bash
-<<<<<<< HEAD
-cargo run --release --bin benchmark -- rw -r 90 -w 10 --config-folder benchmark/config/large
+RUSTFLAGS="-Ctarget-cpu=native" cargo run --release --bin benchmark -- rw -r 90 -w 10 --config-folder benchmark/config/large
 ```
 
 Run this command for multitier read/write
 
 ```bash
 cargo run --release --bin benchmark -- mtrw -n
-=======
-RUSTFLAGS="-Ctarget-cpu=native" cargo run --release --bin benchmark -- rw -r 90 -w 10 --config-folder benchmark/config/large
->>>>>>> 5fa2df3b
 ```