<<<<<<< HEAD
openvm::entry!(main);

// ANCHOR: imports
=======
// [!region imports]
>>>>>>> 8ad15357
use core::hint::black_box;

use hex::FromHex;
use openvm as _;
use openvm_sha2::sha256;
// [!endregion imports]

// [!region main]
pub fn main() {
    let test_vectors = [(
        "",
        "e3b0c44298fc1c149afbf4c8996fb92427ae41e4649b934ca495991b7852b855",
    )];
    for (input, expected_output) in test_vectors.iter() {
        let input = Vec::from_hex(input).unwrap();
        let expected_output = Vec::from_hex(expected_output).unwrap();
        let output = sha256(&black_box(input));
        if output != *expected_output {
            panic!();
        }
    }
}
// [!endregion main]<|MERGE_RESOLUTION|>--- conflicted
+++ resolved
@@ -1,10 +1,4 @@
-<<<<<<< HEAD
-openvm::entry!(main);
-
-// ANCHOR: imports
-=======
 // [!region imports]
->>>>>>> 8ad15357
 use core::hint::black_box;
 
 use hex::FromHex;
