--- conflicted
+++ resolved
@@ -17,16 +17,11 @@
 rayon = { workspace = true, optional = true }
 itertools.workspace = true
 tracing.workspace = true
-
-serde = { version = "1.0", default-features = false, features = [
+serde = { workspace = true, default-features = false, features = [
     "derive",
     "alloc",
     "rc",
 ] }
-<<<<<<< HEAD
-tracing.workspace = true
-=======
->>>>>>> 3807469b
 derivative = "2.2.0"
 
 [target.'cfg(unix)'.dependencies]
