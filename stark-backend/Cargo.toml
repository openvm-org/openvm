--- conflicted
+++ resolved
@@ -14,11 +14,7 @@
 p3-maybe-rayon = { workspace = true }
 p3-uni-stark = { workspace = true }
 p3-util = { workspace = true }
-<<<<<<< HEAD
-rayon = { version = "1.10", optional = true }
-=======
 rayon = { workspace = true, optional = true }
->>>>>>> 24de4044
 
 itertools = "0.13.0"
 serde = { version = "1.0", default-features = false, features = [
@@ -57,10 +53,6 @@
 
 [features]
 default = []
-<<<<<<< HEAD
-parallel = ["p3-maybe-rayon/parallel", "rayon"]
-=======
 parallel = ["p3-maybe-rayon/parallel", "dep:rayon"]
->>>>>>> 24de4044
 jemalloc = ["dep:tikv-jemallocator"]
 jemalloc-prof = ["jemalloc", "tikv-jemallocator?/profiling"]