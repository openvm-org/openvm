use std::iter;

use afs_stark_backend::{
    keygen::MultiStarkKeygenBuilder,
    prover::{trace::TraceCommitmentBuilder, MultiTraceStarkProver, USE_DEBUG_BUILDER},
    verifier::{MultiTraceStarkVerifier, VerificationError},
};
use afs_test_utils::interaction::dummy_interaction_air::DummyInteractionAir;
use p3_baby_bear::BabyBear;
use p3_field::AbstractField;
use p3_matrix::dense::RowMajorMatrix;
use p3_util::log2_ceil_usize;

use crate::config;

mod instrumented;
pub mod prove;

type Val = BabyBear;

// Lookup table is cached, everything else (including counts) is committed together
pub fn prove_and_verify_indexless_lookups(
    sender: Vec<(u32, Vec<u32>)>,
    receiver: Vec<(u32, Vec<u32>)>,
) -> Result<(), VerificationError> {
    let sender_degree = sender.len();
    let receiver_degree = receiver.len();
    let [sender_log_degree, receiver_log_degree] =
        [sender_degree, receiver_degree].map(log2_ceil_usize);

    let perm = config::baby_bear_poseidon2::random_perm();
    let config = config::baby_bear_poseidon2::default_config(
        &perm,
        sender_log_degree.max(receiver_log_degree),
    );

    let sender_air = DummyInteractionAir::new(sender[0].1.len(), true, 0);
    let receiver_air = DummyInteractionAir::new(receiver[0].1.len(), false, 0).partition();

    // Single row major matrix for |count|fields[..]|
    let sender_trace = RowMajorMatrix::new(
        sender
            .into_iter()
            .flat_map(|(count, fields)| {
                assert_eq!(fields.len(), sender_air.field_width());
                iter::once(count).chain(fields)
            })
            .map(Val::from_wrapped_u32)
            .collect(),
        sender_air.field_width() + 1,
    );
    let (recv_count, recv_fields): (Vec<_>, Vec<_>) = receiver.into_iter().unzip();
    let recv_count_trace = RowMajorMatrix::new(
        recv_count.into_iter().map(Val::from_wrapped_u32).collect(),
        1,
    );
    let recv_fields_trace = RowMajorMatrix::new(
        recv_fields
            .into_iter()
            .flat_map(|fields| {
                assert_eq!(fields.len(), receiver_air.field_width());
                fields
            })
            .map(Val::from_wrapped_u32)
            .collect(),
        receiver_air.field_width(),
    );

    let mut keygen_builder = MultiStarkKeygenBuilder::new(&config);
    // Cached table pointer:
    let recv_fields_ptr = keygen_builder.add_cached_main_matrix(receiver_air.field_width());
    // Everything else together
    let recv_count_ptr = keygen_builder.add_main_matrix(1);
    keygen_builder.add_partitioned_air(&receiver_air, 0, vec![recv_count_ptr, recv_fields_ptr]);
    // Auto-adds sender matrix
    keygen_builder.add_air(&sender_air, 0);
    let pk = keygen_builder.generate_pk();
    let vk = pk.vk();

    let prover = MultiTraceStarkProver::new(&config);
    // Must add trace matrices in the same order as above
    let mut trace_builder = TraceCommitmentBuilder::new(prover.pcs());
    // Receiver fields table is cached
    let cached_trace_data = trace_builder
        .committer
        .commit(vec![recv_fields_trace.clone()]);
    trace_builder.load_cached_trace(recv_fields_trace, cached_trace_data);
    // Load x normally
    trace_builder.load_trace(recv_count_trace);
    trace_builder.load_trace(sender_trace);
    trace_builder.commit_current();

    let main_trace_data = trace_builder.view(&vk, vec![&receiver_air, &sender_air]);
    let pis = vec![vec![]; 2];

    let mut challenger = config::baby_bear_poseidon2::Challenger::new(perm.clone());
    let proof = prover.prove(&mut challenger, &pk, main_trace_data, &pis);

    // Verify the proof:
    // Start from clean challenger
    let mut challenger = config::baby_bear_poseidon2::Challenger::new(perm.clone());
    let verifier = MultiTraceStarkVerifier::new(prover.config);
    verifier.verify(
        &mut challenger,
<<<<<<< HEAD
        vk,
=======
        &partial_vk,
>>>>>>> c8fe1b49
        vec![&receiver_air, &sender_air],
        &proof,
        &pis,
    )
}

/// tests for cached_lookup
#[test]
fn test_interaction_cached_trace_happy_path() {
    // count fields
    //   0    1 1
    //   7    4 2
    //   3    5 1
    // 546  889 4
    let sender = vec![
        (0, vec![1, 1]),
        (7, vec![4, 2]),
        (3, vec![5, 1]),
        (546, vec![889, 4]),
    ];

    // count fields
    //   1    5 1
    //   3    4 2
    //   4    4 2
    //   2    5 1
    //   0  123 3
    // 545  889 4
    //   1  889 4
    //   0  456 5
    let receiver = vec![
        (1, vec![5, 1]),
        (3, vec![4, 2]),
        (4, vec![4, 2]),
        (2, vec![5, 1]),
        (0, vec![123, 3]),
        (545, vec![889, 4]),
        (1, vec![889, 4]),
        (0, vec![456, 5]),
    ];

    prove_and_verify_indexless_lookups(sender, receiver).expect("Verification failed");
}

#[test]
fn test_interaction_cached_trace_neg() {
    // count fields
    //   0    1 1
    //   7    4 2
    //   3    5 1
    // 546  889 4
    let sender = vec![
        (0, vec![1, 1]),
        (7, vec![4, 2]),
        (3, vec![5, 1]),
        (546, vec![889, 4]),
    ];

    // field [889, 4] has count 545 != 546 in sender
    // count fields
    //   1    5 1
    //   3    4 2
    //   4    4 2
    //   2    5 1
    //   0  123 3
    // 545  889 4
    //   1  889 10
    //   0  456 5
    let receiver = vec![
        (1, vec![5, 1]),
        (3, vec![4, 2]),
        (4, vec![4, 2]),
        (2, vec![5, 1]),
        (0, vec![123, 3]),
        (545, vec![889, 4]),
        (1, vec![889, 10]),
        (0, vec![456, 5]),
    ];

    USE_DEBUG_BUILDER.with(|debug| {
        *debug.lock().unwrap() = false;
    });
    assert_eq!(
        prove_and_verify_indexless_lookups(sender, receiver),
        Err(VerificationError::NonZeroCumulativeSum)
    );
}<|MERGE_RESOLUTION|>--- conflicted
+++ resolved
@@ -102,11 +102,7 @@
     let verifier = MultiTraceStarkVerifier::new(prover.config);
     verifier.verify(
         &mut challenger,
-<<<<<<< HEAD
-        vk,
-=======
-        &partial_vk,
->>>>>>> c8fe1b49
+        &vk,
         vec![&receiver_air, &sender_air],
         &proof,
         &pis,
