--- conflicted
+++ resolved
@@ -148,11 +148,7 @@
         let (domains, quotient_chunks_domains): (Vec<_>, Vec<Vec<_>>) = vk
             .per_air
             .iter()
-<<<<<<< HEAD
-            .zip_eq(proof.degrees)
-=======
             .zip_eq(&proof.degrees)
->>>>>>> c1e36764
             .map(|(vk, degree)| {
                 let quotient_degree = vk.quotient_degree;
                 let domain = pcs.natural_domain_for_degree(*degree);
