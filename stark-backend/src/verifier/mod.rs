use itertools::{izip, Itertools};
use p3_challenger::{CanObserve, FieldChallenger};
use p3_commit::{Pcs, PolynomialSpace};
use p3_field::{AbstractExtensionField, AbstractField};
use p3_uni_stark::{Domain, StarkGenericConfig, Val};
use tracing::instrument;

pub mod constraints;
mod error;

pub use error::*;

use crate::{
    keygen::types::MultiStarkVerifyingKey,
    prover::{opener::AdjacentOpenedValues, types::Proof},
    rap::AnyRap,
};

use self::constraints::verify_single_rap_constraints;

/// Verifies a partitioned proof of multi-matrix AIRs.
pub struct MultiTraceStarkVerifier<'c, SC: StarkGenericConfig> {
    config: &'c SC,
}

impl<'c, SC: StarkGenericConfig> MultiTraceStarkVerifier<'c, SC> {
    pub fn new(config: &'c SC) -> Self {
        Self { config }
    }

    /// Verify collection of InteractiveAIRs and check the permutation
    /// cumulative sum is equal to zero across all AIRs.
    #[instrument(name = "MultiTraceStarkVerifier::verify", level = "debug", skip_all)]
    pub fn verify(
        &self,
        challenger: &mut SC::Challenger,
<<<<<<< HEAD
        vk: MultiStarkVerifyingKey<SC>,
=======
        vk: &MultiStarkPartialVerifyingKey<SC>,
>>>>>>> c8fe1b49
        raps: Vec<&dyn AnyRap<SC>>,
        proof: &Proof<SC>,
        public_values: &[Vec<Val<SC>>],
    ) -> Result<(), VerificationError> {
        let cumulative_sums = proof
            .exposed_values_after_challenge
            .iter()
            .map(|exposed_values| {
                assert!(
                    exposed_values.len() <= 1,
                    "Verifier does not support more than 1 challenge phase"
                );
                exposed_values.first().map(|values| {
                    assert_eq!(
                        values.len(),
                        1,
                        "Only exposed value should be cumulative sum"
                    );
                    values[0]
                })
            })
            .collect_vec();

        self.verify_raps(challenger, vk, raps, proof, public_values)?;

        // Check cumulative sum
        let sum: SC::Challenge = cumulative_sums
            .into_iter()
            .map(|c| c.unwrap_or(SC::Challenge::zero()))
            .sum();
        if sum != SC::Challenge::zero() {
            return Err(VerificationError::NonZeroCumulativeSum);
        }
        Ok(())
    }

    // It would be better to pass in only symbolic constraints, which can be serialized.
    /// Verify general RAPs without checking any relations (e.g., cumulative sum) between exposed values of different RAPs.
    ///
    /// Public values is a global list shared across all AIRs.
    ///
    /// - `num_challenges_to_sample[i]` is the number of challenges to sample in the trace challenge phase corresponding to `proof.commitments.after_challenge[i]`. This must have length equal
    /// to `proof.commitments.after_challenge`.
    #[instrument(level = "debug", skip_all)]
    pub fn verify_raps(
        &self,
        challenger: &mut SC::Challenger,
<<<<<<< HEAD
        vk: MultiStarkVerifyingKey<SC>,
=======
        vk: &MultiStarkPartialVerifyingKey<SC>,
>>>>>>> c8fe1b49
        raps: Vec<&dyn AnyRap<SC>>,
        proof: &Proof<SC>,
        public_values: &[Vec<Val<SC>>],
    ) -> Result<(), VerificationError> {
        // Challenger must observe public values
        for pis in public_values {
            challenger.observe_slice(pis);
        }

        // TODO: valid shape check from verifying key

        for preprocessed_commit in vk.per_air.iter().filter_map(|vk| {
            vk.preprocessed_data
                .as_ref()
                .map(|data| data.commit.clone())
        }) {
            challenger.observe(preprocessed_commit);
        }

        // Observe main trace commitments
        challenger.observe_slice(&proof.commitments.main_trace);

        let mut challenges = Vec::new();
        for (phase_idx, (&num_to_sample, commit)) in vk
            .num_challenges_to_sample
            .iter()
            .zip_eq(&proof.commitments.after_challenge)
            .enumerate()
        {
            // Sample challenges needed in this phase
            challenges.push(
                (0..num_to_sample)
                    .map(|_| challenger.sample_ext_element::<SC::Challenge>())
                    .collect_vec(),
            );
            // For each RAP, the exposed values in current phase
            for exposed_values in &proof.exposed_values_after_challenge {
                if let Some(values) = exposed_values.get(phase_idx) {
                    // Observe exposed values (in ext field)
                    for value in values {
                        challenger.observe_slice(value.as_base_slice());
                    }
                }
            }
            // Observe single commitment to all trace matrices in this phase
            challenger.observe(commit.clone());
        }

        // Draw `alpha` challenge
        let alpha: SC::Challenge = challenger.sample_ext_element();
        tracing::debug!("alpha: {alpha:?}");

        // Observe quotient commitments
        challenger.observe(proof.commitments.quotient.clone());

        // Draw `zeta` challenge
        let zeta: SC::Challenge = challenger.sample_ext_element();
        tracing::debug!("zeta: {zeta:?}");

        let pcs = self.config.pcs();
        // Build domains
        let (domains, quotient_chunks_domains): (Vec<_>, Vec<Vec<_>>) = vk
            .per_air
            .iter()
            .zip_eq(&proof.degrees)
            .map(|(vk, degree)| {
                let quotient_degree = vk.quotient_degree;
                let domain = pcs.natural_domain_for_degree(*degree);
                let quotient_domain = domain.create_disjoint_domain(degree * quotient_degree);
                let qc_domains = quotient_domain.split_domains(quotient_degree);
                (domain, qc_domains)
            })
            .unzip();
        // Verify all opening proofs
        let opened_values = &proof.opening.values;
        let trace_domain_and_openings =
            |domain: Domain<SC>,
             zeta: SC::Challenge,
             values: &AdjacentOpenedValues<SC::Challenge>| {
                (
                    domain,
                    vec![
                        (zeta, values.local.clone()),
                        (domain.next_point(zeta).unwrap(), values.next.clone()),
                    ],
                )
            };
        // Build the opening rounds
        // 1. First the preprocessed trace openings
        let mut rounds: Vec<_> = domains
            .iter()
            .zip_eq(&vk.per_air)
            .flat_map(|(domain, vk)| {
                vk.preprocessed_data
                    .as_ref()
                    .map(|data| (data.commit.clone(), *domain))
            }) // Assumption: each AIR with preprocessed trace has its own commitment and opening values
            .zip_eq(&opened_values.preprocessed)
            .map(|((commit, domain), values)| {
                let domain_and_openings = trace_domain_and_openings(domain, zeta, values);
                (commit, vec![domain_and_openings])
            })
            .collect();
        // 2. Then the main trace openings
        opened_values
            .main
            .iter()
            .zip_eq(&proof.commitments.main_trace)
            .enumerate()
            .for_each(|(commit_idx, (values_per_mat, commit))| {
                let domains_and_openings = values_per_mat
                    .iter()
                    .enumerate()
                    .map(|(matrix_idx, values)| {
                        let air_idx =
                            vk.main_commit_to_air_graph.commit_to_air_index[commit_idx][matrix_idx];
                        let domain = domains[air_idx];
                        trace_domain_and_openings(domain, zeta, values)
                    })
                    .collect_vec();
                rounds.push((commit.clone(), domains_and_openings));
            });
        // 3. Then after_challenge trace openings, one phase at a time
        opened_values
            .after_challenge
            .iter()
            .zip_eq(&proof.commitments.after_challenge)
            .enumerate()
            .for_each(|(phase_idx, (values_per_mat, commit))| {
                // Filter RAPs by those that have non-empty trace matrix in this phase
                let domains = vk.per_air.iter().enumerate().flat_map(|(air_idx, vk)| {
                    (*vk.width().after_challenge.get(phase_idx).unwrap_or(&0) > 0)
                        .then(|| domains[air_idx])
                });
                let domains_and_openings = domains
                    .zip_eq(values_per_mat)
                    .map(|(domain, values)| trace_domain_and_openings(domain, zeta, values))
                    .collect_vec();
                rounds.push((commit.clone(), domains_and_openings));
            });
        let quotient_domains_and_openings = opened_values
            .quotient
            .iter()
            .enumerate()
            .flat_map(|(i, chunk)| {
                chunk
                    .iter()
                    .enumerate()
                    .map(|(j, values)| {
                        (quotient_chunks_domains[i][j], vec![(zeta, values.clone())])
                    })
                    .collect_vec()
            })
            .collect_vec();
        rounds.push((
            proof.commitments.quotient.clone(),
            quotient_domains_and_openings,
        ));

        pcs.verify(rounds, &proof.opening.proof, challenger)
            .map_err(|e| VerificationError::InvalidOpeningArgument(format!("{:?}", e)))?;

        let mut preprocessed_idx = 0usize; // preprocessed commit idx
        let mut after_challenge_idx = vec![0usize; vk.num_challenges_to_sample.len()];

        // Verify each RAP's constraints
        for (rap, domain, qc_domains, quotient_chunks, vk, public_values, exposed_values) in izip!(
            raps,
            domains,
            quotient_chunks_domains,
            &opened_values.quotient,
            &vk.per_air,
            public_values,
            &proof.exposed_values_after_challenge
        ) {
            let preprocessed_values = vk.preprocessed_data.as_ref().map(|_| {
                let values = &opened_values.preprocessed[preprocessed_idx];
                preprocessed_idx += 1;
                values
            });
            let partitioned_main_values = vk
                .main_graph
                .matrix_ptrs
                .iter()
                .map(|ptr| &opened_values.main[ptr.commit_index][ptr.matrix_index])
                .collect_vec();
            // loop through challenge phases of this single RAP
            let after_challenge_values = (0..vk.width().after_challenge.len())
                .map(|phase_idx| {
                    let matrix_idx = after_challenge_idx[phase_idx];
                    after_challenge_idx[phase_idx] += 1;
                    &opened_values.after_challenge[phase_idx][matrix_idx]
                })
                .collect_vec();
            verify_single_rap_constraints(
                rap,
                vk,
                preprocessed_values,
                partitioned_main_values,
                after_challenge_values,
                quotient_chunks,
                domain,
                &qc_domains,
                zeta,
                alpha,
                &challenges,
                public_values,
                exposed_values,
            )?;
        }

        Ok(())
    }
}<|MERGE_RESOLUTION|>--- conflicted
+++ resolved
@@ -34,11 +34,8 @@
     pub fn verify(
         &self,
         challenger: &mut SC::Challenger,
-<<<<<<< HEAD
-        vk: MultiStarkVerifyingKey<SC>,
-=======
-        vk: &MultiStarkPartialVerifyingKey<SC>,
->>>>>>> c8fe1b49
+        vk: &MultiStarkVerifyingKey<SC>,
+
         raps: Vec<&dyn AnyRap<SC>>,
         proof: &Proof<SC>,
         public_values: &[Vec<Val<SC>>],
@@ -86,11 +83,7 @@
     pub fn verify_raps(
         &self,
         challenger: &mut SC::Challenger,
-<<<<<<< HEAD
-        vk: MultiStarkVerifyingKey<SC>,
-=======
-        vk: &MultiStarkPartialVerifyingKey<SC>,
->>>>>>> c8fe1b49
+        vk: &MultiStarkVerifyingKey<SC>,
         raps: Vec<&dyn AnyRap<SC>>,
         proof: &Proof<SC>,
         public_values: &[Vec<Val<SC>>],
