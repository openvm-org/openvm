use afs_compiler::prelude::*;
use p3_commit::TwoAdicMultiplicativeCoset;
use p3_field::{AbstractField, TwoAdicField};
use p3_symmetric::Hash;

use super::{
    types::{
        DigestVariable, DimensionsVariable, FriConfigVariable, TwoAdicPcsMatsVariable,
        TwoAdicPcsProofVariable, TwoAdicPcsRoundVariable,
    },
    verify_batch, verify_challenges, verify_shape_and_sample_challenges, NestedOpenedValues,
    TwoAdicMultiplicativeCosetVariable,
};
use crate::{
    challenger::{DuplexChallengerVariable, FeltChallenger},
    commit::PcsVariable,
};

pub fn verify_two_adic_pcs<C: Config>(
    builder: &mut Builder<C>,
    config: &FriConfigVariable<C>,
    rounds: Array<C, TwoAdicPcsRoundVariable<C>>,
    proof: TwoAdicPcsProofVariable<C>,
    challenger: &mut DuplexChallengerVariable<C>,
) where
    C::F: TwoAdicField,
    C::EF: TwoAdicField,
{
    let g = builder.generator();

    let log_blowup = config.log_blowup;
    let blowup = config.blowup;
    let alpha = challenger.sample_ext(builder);

    builder.cycle_tracker_start("stage-d-1-verify-shape-and-sample-challenges");
    let fri_challenges =
        verify_shape_and_sample_challenges(builder, config, &proof.fri_proof, challenger);
    builder.cycle_tracker_end("stage-d-1-verify-shape-and-sample-challenges");

    let commit_phase_commits_len = proof
        .fri_proof
        .commit_phase_commits
        .len()
        .materialize(builder);
    let log_global_max_height: Var<_> = builder.eval(commit_phase_commits_len + log_blowup);

    let mut reduced_openings: Array<_, Array<_, Ext<_, _>>> =
        builder.array(proof.query_openings.len());

    builder.cycle_tracker_start("stage-d-2-fri-fold");
    builder
        .range(0, proof.query_openings.len())
        .for_each(|i, builder| {
            let query_opening = builder.get(&proof.query_openings, i);
            let index_bits = builder.get(&fri_challenges.query_indices, i);

            let mut ro: Array<C, Ext<C::F, C::EF>> = builder.array(32);
            let mut alpha_pow: Array<C, Ext<C::F, C::EF>> = builder.array(32);
            let zero_ef = builder.eval(C::EF::zero().cons());
            for j in 0..32 {
                builder.set_value(&mut ro, j, zero_ef);
            }
            let one_ef = builder.eval(C::EF::one().cons());
            for j in 0..32 {
                builder.set_value(&mut alpha_pow, j, one_ef);
            }

            builder.range(0, rounds.len()).for_each(|j, builder| {
                let batch_opening = builder.get(&query_opening, j);
                let round = builder.get(&rounds, j);
                let batch_commit = round.batch_commit;
                let mats = round.mats;

                let mut batch_heights_log2: Array<C, Var<C::N>> = builder.array(mats.len());
                builder.range(0, mats.len()).for_each(|k, builder| {
                    let mat = builder.get(&mats, k);
                    let height_log2: Var<_> = builder.eval(mat.domain.log_n + log_blowup);
                    builder.set_value(&mut batch_heights_log2, k, height_log2);
                });
                let mut batch_dims: Array<C, DimensionsVariable<C>> = builder.array(mats.len());
                builder.range(0, mats.len()).for_each(|k, builder| {
                    let mat = builder.get(&mats, k);
                    let dim = DimensionsVariable::<C> {
                        height: builder.eval(mat.domain.size() * blowup),
                    };
                    builder.set_value(&mut batch_dims, k, dim);
                });

                let log_batch_max_height = builder.get(&batch_heights_log2, 0);
                let bits_reduced: Usize<_> =
                    builder.eval(log_global_max_height - log_batch_max_height);
                let index_bits_shifted_v1 = index_bits.shift(builder, bits_reduced);

                let opened_values = NestedOpenedValues::Felt(batch_opening.opened_values);

                builder.cycle_tracker_start("verify-batch");
                verify_batch::<C>(
                    builder,
                    &batch_commit,
                    batch_dims,
                    index_bits_shifted_v1,
                    &opened_values,
                    &batch_opening.opening_proof,
                );
                builder.cycle_tracker_end("verify-batch");

                // hack to move batch_opening.opened_values back
                let opened_values = match opened_values {
                    NestedOpenedValues::Felt(opened_values) => opened_values,
                    _ => unreachable!(),
                };

                builder.cycle_tracker_start("compute-reduced-opening");
                builder
                    .range(0, opened_values.len())
                    .for_each(|k, builder| {
                        let mat_opening = builder.get(&opened_values, k);
                        let mat = builder.get(&mats, k);
                        let mat_points = mat.points;
                        let mat_values = mat.values;

                        let log2_domain_size = mat.domain.log_n;
                        let log_height: Var<C::N> = builder.eval(log2_domain_size + log_blowup);

                        let cur_ro = builder.get(&ro, log_height);
                        let cur_alpha_pow = builder.get(&alpha_pow, log_height);

                        let bits_reduced: Usize<_> =
                            builder.eval(log_global_max_height - log_height);
                        let index_bits_shifted = index_bits.shift(builder, bits_reduced);

                        let two_adic_generator = config.get_two_adic_generator(builder, log_height);
                        builder.cycle_tracker_start("exp-reverse-bits-len");
                        let two_adic_generator_exp = builder.exp_reverse_bits_len(
                            two_adic_generator,
                            &index_bits_shifted,
                            log_height,
                        );
                        builder.cycle_tracker_end("exp-reverse-bits-len");
                        let x: Felt<C::F> = builder.eval(two_adic_generator_exp * g);

                        builder.range(0, mat_points.len()).for_each(|l, builder| {
                            let z: Ext<C::F, C::EF> = builder.get(&mat_points, l);
                            let ps_at_z = builder.get(&mat_values, l);

                            builder.cycle_tracker_start("sp1-fri-fold");
                            builder.range(0, ps_at_z.len()).for_each(|t, builder| {
                                let p_at_x = builder.get(&mat_opening, t);
                                let p_at_z = builder.get(&ps_at_z, t);
                                let quotient = (p_at_z - p_at_x) / (z - x);

                                builder.assign(cur_ro, cur_ro + cur_alpha_pow * quotient);
                                builder.assign(cur_alpha_pow, cur_alpha_pow * alpha);
                            });
                            builder.cycle_tracker_end("sp1-fri-fold");
                        });

                        builder.set_value(&mut ro, log_height, cur_ro);
                        builder.set_value(&mut alpha_pow, log_height, cur_alpha_pow);
                    });
                builder.cycle_tracker_end("compute-reduced-opening");
            });

            builder.set_value(&mut reduced_openings, i, ro);
        });
    builder.cycle_tracker_end("stage-d-2-fri-fold");

    builder.cycle_tracker_start("stage-d-3-verify-challenges");
    verify_challenges(
        builder,
        config,
        &proof.fri_proof,
        &fri_challenges,
        &reduced_openings,
    );
    builder.cycle_tracker_end("stage-d-3-verify-challenges");
}

impl<C: Config> FromConstant<C> for TwoAdicPcsRoundVariable<C>
where
    C::F: TwoAdicField,
{
    type Constant = (
        Hash<C::F, C::F, DIGEST_SIZE>,
        Vec<(TwoAdicMultiplicativeCoset<C::F>, Vec<(C::EF, Vec<C::EF>)>)>,
    );

    fn constant(value: Self::Constant, builder: &mut Builder<C>) -> Self {
        let (commit_val, domains_and_openings_val) = value;

        // Allocate the commitment.
        let mut commit = builder.dyn_array::<Felt<_>>(DIGEST_SIZE);
        let commit_val: [C::F; DIGEST_SIZE] = commit_val.into();
        for (i, f) in commit_val.into_iter().enumerate() {
            builder.set(&mut commit, i, f);
        }

        let mut mats =
            builder.dyn_array::<TwoAdicPcsMatsVariable<C>>(domains_and_openings_val.len());

        for (i, (domain, openning)) in domains_and_openings_val.into_iter().enumerate() {
            let domain = builder.constant::<TwoAdicMultiplicativeCosetVariable<_>>(domain);

            let points_val = openning.iter().map(|(p, _)| *p).collect::<Vec<_>>();
            let values_val = openning.iter().map(|(_, v)| v.clone()).collect::<Vec<_>>();
            let mut points: Array<_, Ext<_, _>> = builder.dyn_array(points_val.len());
            for (j, point) in points_val.into_iter().enumerate() {
                let el: Ext<_, _> = builder.eval(point.cons());
                builder.set_value(&mut points, j, el);
            }
            let mut values: Array<_, Array<_, Ext<_, _>>> = builder.dyn_array(values_val.len());
            for (j, val) in values_val.into_iter().enumerate() {
                let mut tmp = builder.dyn_array(val.len());
                for (k, v) in val.into_iter().enumerate() {
                    let el: Ext<_, _> = builder.eval(v.cons());
                    builder.set_value(&mut tmp, k, el);
                }
                builder.set_value(&mut values, j, tmp);
            }

            let mat = TwoAdicPcsMatsVariable {
                domain,
                points,
                values,
            };
            builder.set_value(&mut mats, i, mat);
        }

        Self {
            batch_commit: commit,
            mats,
        }
    }
}

#[derive(DslVariable, Clone)]
pub struct TwoAdicFriPcsVariable<C: Config> {
    pub config: FriConfigVariable<C>,
}

impl<C: Config> PcsVariable<C, DuplexChallengerVariable<C>> for TwoAdicFriPcsVariable<C>
where
    C::F: TwoAdicField,
    C::EF: TwoAdicField,
{
    type Domain = TwoAdicMultiplicativeCosetVariable<C>;

    type Commitment = DigestVariable<C>;

    type Proof = TwoAdicPcsProofVariable<C>;

    fn natural_domain_for_log_degree(
        &self,
        builder: &mut Builder<C>,
        log_degree: Usize<C::N>,
    ) -> Self::Domain {
        self.config.get_subgroup(builder, log_degree)
    }

    // Todo: change TwoAdicPcsRoundVariable to RoundVariable
    fn verify(
        &self,
        builder: &mut Builder<C>,
        rounds: Array<C, TwoAdicPcsRoundVariable<C>>,
        proof: Self::Proof,
        challenger: &mut DuplexChallengerVariable<C>,
    ) {
        verify_two_adic_pcs(builder, &self.config, rounds, proof, challenger)
    }
}

pub mod tests {
    use std::cmp::Reverse;

<<<<<<< HEAD
    use crate::challenger::CanObserveVariable;
    use crate::challenger::DuplexChallengerVariable;
    use crate::challenger::FeltChallenger;
    use crate::commit::PcsVariable;
    use crate::fri::types::TwoAdicPcsRoundVariable;
    use crate::fri::TwoAdicFriPcsVariable;
    use crate::fri::TwoAdicMultiplicativeCosetVariable;
    use crate::hints::{Hintable, InnerPcsProof, InnerVal};
    use crate::utils::const_fri_config;
    use afs_compiler::asm::AsmBuilder;
    use afs_compiler::asm::AsmConfig;
    use afs_compiler::asm::Program;
    use afs_compiler::ir::{Array, Usize, Var, DIGEST_SIZE};
    use afs_test_utils::config::baby_bear_poseidon2::{default_engine, BabyBearPoseidon2Config};
    use itertools::Itertools;
    use p3_baby_bear::BabyBear;
    use p3_challenger::CanObserve;
    use p3_challenger::FieldChallenger;
    use p3_commit::Pcs;
    use p3_commit::TwoAdicMultiplicativeCoset;
    use p3_field::extension::BinomialExtensionField;
=======
    use afs_compiler::{
        asm::AsmBuilder,
        ir::{Array, Usize, Var, DIGEST_SIZE},
    };
    use afs_test_utils::config::baby_bear_poseidon2::{default_engine, BabyBearPoseidon2Config};
    use itertools::Itertools;
    use p3_baby_bear::BabyBear;
    use p3_challenger::{CanObserve, FieldChallenger};
    use p3_commit::{Pcs, TwoAdicMultiplicativeCoset};
>>>>>>> 760d94f9
    use p3_field::AbstractField;
    use p3_matrix::dense::RowMajorMatrix;
    use p3_uni_stark::{StarkGenericConfig, Val};
    use rand::rngs::OsRng;
    use stark_vm::cpu::trace::Instruction;

    use crate::{
        challenger::{CanObserveVariable, DuplexChallengerVariable, FeltChallenger},
        commit::PcsVariable,
        fri::{
            types::TwoAdicPcsRoundVariable, TwoAdicFriPcsVariable,
            TwoAdicMultiplicativeCosetVariable,
        },
        hints::{Hintable, InnerPcsProof, InnerVal},
        utils::const_fri_config,
    };

    #[allow(dead_code)]
    const WORD_SIZE: usize = 1;

    #[allow(dead_code)]
    pub fn build_test_fri_with_cols_and_log2_rows(
        nb_cols: usize,
        nb_log2_rows: usize,
    ) -> (Program<BabyBear>, Vec<Vec<BabyBear>>) {
        type SC = BabyBearPoseidon2Config;
        type F = Val<SC>;
        type EF = <SC as StarkGenericConfig>::Challenge;
        type Challenger = <SC as StarkGenericConfig>::Challenger;
        type ScPcs = <SC as StarkGenericConfig>::Pcs;

        let mut rng = &mut OsRng;
        let log_degrees = &[nb_log2_rows];
        let engine = default_engine(27);
        let pcs = engine.config.pcs();
        let perm = engine.perm;

        // Generate proof.
        let domains_and_polys = log_degrees
            .iter()
            .map(|&d| {
                (
                    <ScPcs as Pcs<EF, Challenger>>::natural_domain_for_degree(pcs, 1 << d),
                    RowMajorMatrix::<F>::rand(&mut rng, 1 << d, nb_cols),
                )
            })
            .sorted_by_key(|(dom, _)| Reverse(dom.log_n))
            .collect::<Vec<_>>();
        let (commit, data) = <ScPcs as Pcs<EF, Challenger>>::commit(pcs, domains_and_polys.clone());
        let mut challenger = Challenger::new(perm.clone());
        challenger.observe(commit);
        let zeta = challenger.sample_ext_element::<EF>();
        let points = domains_and_polys
            .iter()
            .map(|_| vec![zeta])
            .collect::<Vec<_>>();
        let (opening, proof) = pcs.open(vec![(&data, points)], &mut challenger);

        // Verify proof.
        let mut challenger = Challenger::new(perm.clone());
        challenger.observe(commit);
        challenger.sample_ext_element::<EF>();
        let os: Vec<(TwoAdicMultiplicativeCoset<F>, Vec<_>)> = domains_and_polys
            .iter()
            .zip(&opening[0])
            .map(|((domain, _), mat_openings)| (*domain, vec![(zeta, mat_openings[0].clone())]))
            .collect();
        pcs.verify(vec![(commit, os.clone())], &proof, &mut challenger)
            .unwrap();

        // Test the recursive Pcs.
        let mut builder = AsmBuilder::<F, EF>::default();
        let config = const_fri_config(&mut builder, &engine.fri_params);
        let pcs_var = TwoAdicFriPcsVariable { config };
        let rounds =
            builder.constant::<Array<_, TwoAdicPcsRoundVariable<_>>>(vec![(commit, os.clone())]);

        // Test natural domain for degree.
        for log_d_val in log_degrees.iter() {
            let log_d: Var<_> = builder.eval(F::from_canonical_usize(*log_d_val));
            let domain = pcs_var.natural_domain_for_log_degree(&mut builder, Usize::Var(log_d));

            let domain_val =
                <ScPcs as Pcs<EF, Challenger>>::natural_domain_for_degree(pcs, 1 << log_d_val);

            let expected_domain: TwoAdicMultiplicativeCosetVariable<_> =
                builder.constant(domain_val);

            builder.assert_eq::<TwoAdicMultiplicativeCosetVariable<_>>(domain, expected_domain);
        }

        // Test proof verification.
        let proofvar = InnerPcsProof::read(&mut builder);
        let mut challenger = DuplexChallengerVariable::new(&mut builder);
        let commit = <[InnerVal; DIGEST_SIZE]>::from(commit).to_vec();
        let commit = builder.constant::<Array<_, _>>(commit);
        challenger.observe(&mut builder, commit);
        challenger.sample_ext(&mut builder);
        pcs_var.verify(&mut builder, rounds, proofvar, &mut challenger);
        builder.halt();

        let program = builder.compile_isa::<WORD_SIZE>();
        let mut witness_stream = Vec::new();
        witness_stream.extend(proof.write());
        (program, witness_stream)
    }

    #[test]
    #[ignore = "test takes too long"]
    fn test_two_adic_fri_pcs_single_batch() {
        use afs_compiler::util::execute_program;

        let (program, witness) = build_test_fri_with_cols_and_log2_rows(10, 16);
        execute_program::<WORD_SIZE>(program, witness);
    }
}<|MERGE_RESOLUTION|>--- conflicted
+++ resolved
@@ -272,31 +272,8 @@
 pub mod tests {
     use std::cmp::Reverse;
 
-<<<<<<< HEAD
-    use crate::challenger::CanObserveVariable;
-    use crate::challenger::DuplexChallengerVariable;
-    use crate::challenger::FeltChallenger;
-    use crate::commit::PcsVariable;
-    use crate::fri::types::TwoAdicPcsRoundVariable;
-    use crate::fri::TwoAdicFriPcsVariable;
-    use crate::fri::TwoAdicMultiplicativeCosetVariable;
-    use crate::hints::{Hintable, InnerPcsProof, InnerVal};
-    use crate::utils::const_fri_config;
-    use afs_compiler::asm::AsmBuilder;
-    use afs_compiler::asm::AsmConfig;
-    use afs_compiler::asm::Program;
-    use afs_compiler::ir::{Array, Usize, Var, DIGEST_SIZE};
-    use afs_test_utils::config::baby_bear_poseidon2::{default_engine, BabyBearPoseidon2Config};
-    use itertools::Itertools;
-    use p3_baby_bear::BabyBear;
-    use p3_challenger::CanObserve;
-    use p3_challenger::FieldChallenger;
-    use p3_commit::Pcs;
-    use p3_commit::TwoAdicMultiplicativeCoset;
-    use p3_field::extension::BinomialExtensionField;
-=======
     use afs_compiler::{
-        asm::AsmBuilder,
+        asm::{AsmBuilder, AsmConfig, Program},
         ir::{Array, Usize, Var, DIGEST_SIZE},
     };
     use afs_test_utils::config::baby_bear_poseidon2::{default_engine, BabyBearPoseidon2Config};
@@ -304,8 +281,7 @@
     use p3_baby_bear::BabyBear;
     use p3_challenger::{CanObserve, FieldChallenger};
     use p3_commit::{Pcs, TwoAdicMultiplicativeCoset};
->>>>>>> 760d94f9
-    use p3_field::AbstractField;
+    use p3_field::{extension::BinomialExtensionField, AbstractField};
     use p3_matrix::dense::RowMajorMatrix;
     use p3_uni_stark::{StarkGenericConfig, Val};
     use rand::rngs::OsRng;
