pub mod outer;

use std::{cmp::Reverse, marker::PhantomData};

use afs_compiler::{
    conversion::CompilerOptions,
    ir::{Array, Builder, Config, Ext, ExtConst, Felt, SymbolicExt, Usize, Var},
    prelude::RVar,
};
use afs_stark_backend::{
    air_builders::{
        symbolic::symbolic_expression::SymbolicExpression,
        verifier::GenericVerifierConstraintFolder,
    },
    prover::opener::AdjacentOpenedValues,
    rap::AnyRap,
};
use afs_test_utils::config::{baby_bear_poseidon2::BabyBearPoseidon2Config, FriParameters};
use itertools::{izip, Itertools};
use p3_baby_bear::BabyBear;
use p3_commit::LagrangeSelectors;
use p3_field::{AbstractExtensionField, AbstractField, TwoAdicField};
use p3_matrix::{
    dense::{RowMajorMatrix, RowMajorMatrixView},
    stack::VerticalPair,
    Matrix,
};
use stark_vm::program::Program;

use crate::{
    challenger::{duplex::DuplexChallengerVariable, ChallengerVariable},
    commit::{PcsVariable, PolynomialSpaceVariable},
    folder::RecursiveVerifierConstraintFolder,
    fri::{
        types::{TwoAdicPcsMatsVariable, TwoAdicPcsRoundVariable},
        TwoAdicFriPcsVariable, TwoAdicMultiplicativeCosetVariable,
    },
    hints::Hintable,
    types::{
        AdjacentOpenedValuesVariable, CommitmentsVariable, InnerConfig,
        MultiStarkVerificationAdvice, StarkVerificationAdvice, VerifierInput,
        VerifierInputVariable, PROOF_MAX_NUM_PVS,
    },
    utils::const_fri_config,
};

#[derive(Debug, Clone, Copy)]
pub struct VerifierProgram<C: Config> {
    _phantom: std::marker::PhantomData<C>,
}

impl VerifierProgram<InnerConfig> {
    /// Create a new instance of the program for the [BabyBearPoseidon2] config.
    pub fn build(
        constants: MultiStarkVerificationAdvice<InnerConfig>,
        fri_params: &FriParameters,
    ) -> Program<BabyBear> {
        let mut builder = Builder::<InnerConfig>::default();

        builder.cycle_tracker_start("VerifierProgram");
        let input: VerifierInputVariable<_> = builder.uninit();
        VerifierInput::<BabyBearPoseidon2Config>::witness(&input, &mut builder);

        let pcs = TwoAdicFriPcsVariable {
            config: const_fri_config(&mut builder, fri_params),
        };
        StarkVerifier::verify::<DuplexChallengerVariable<_>>(&mut builder, &pcs, constants, &input);

        builder.cycle_tracker_end("VerifierProgram");
        builder.halt();

        builder.compile_isa_with_options(CompilerOptions {
            enable_cycle_tracker: true,
            ..Default::default()
        })
    }
}

#[derive(Debug, Clone, Copy)]
pub struct StarkVerifier<C: Config> {
    _phantom: std::marker::PhantomData<C>,
}

impl<C: Config> StarkVerifier<C>
where
    C::F: TwoAdicField,
{
    /// Reference: [afs_stark_backend::verifier::MultiTraceStarkVerifier::verify].
    pub fn verify<CH: ChallengerVariable<C>>(
        builder: &mut Builder<C>,
        pcs: &TwoAdicFriPcsVariable<C>,
        constants: MultiStarkVerificationAdvice<C>,
        input: &VerifierInputVariable<C>,
    ) {
        let proof = &input.proof;

        let cumulative_sum: Ext<C::F, C::EF> = builder.eval(C::F::zero());
        let num_phases = constants.num_challenges_to_sample.len();
        // Currently only support 0 or 1 phase is supported.
        assert!(num_phases <= 1);
        // Tmp solution to support 0 or 1 phase.
        if num_phases > 0 {
            builder
                .range(0, proof.exposed_values_after_challenge.len())
                .for_each(|i, builder| {
                    let exposed_values = builder.get(&proof.exposed_values_after_challenge, i);

                    // Verifier does not support more than 1 challenge phase
                    builder.assert_eq::<Usize<_>>(exposed_values.len(), RVar::one());

                    let values = builder.get(&exposed_values, RVar::zero());

                    // Only exposed value should be cumulative sum
                    builder.assert_eq::<Usize<_>>(values.len(), RVar::one());

                    let summand = builder.get(&values, RVar::zero());
                    builder.assign(&cumulative_sum, cumulative_sum + summand);
                });
        }
        builder.assert_ext_eq(cumulative_sum, C::EF::zero().cons());

        let mut challenger = CH::new(builder);

        Self::verify_raps(builder, pcs, constants, &mut challenger, input);
    }

    /// Reference: [afs_stark_backend::verifier::MultiTraceStarkVerifier::verify_raps].
    pub fn verify_raps(
        builder: &mut Builder<C>,
        pcs: &TwoAdicFriPcsVariable<C>,
        vk: MultiStarkVerificationAdvice<C>,
        challenger: &mut impl ChallengerVariable<C>,
        input: &VerifierInputVariable<C>,
    ) where
        C::F: TwoAdicField,
        C::EF: TwoAdicField,
    {
        Self::validate_inputs(builder, &vk, input);

        let VerifierInputVariable::<C> {
            proof,
            log_degree_per_air,
            public_values,
        } = input;

        let num_airs = vk.per_air.len();
        let r_num_airs = num_airs;
        let num_phases = vk.num_challenges_to_sample.len();
        // Currently only support 0 or 1 phase is supported.
        assert!(num_phases <= 1);

        for k in 0..num_airs {
            let pvs = builder.get(public_values, k);
            for j in 0..vk.per_air[k].num_public_values {
                let element = builder.get(&pvs, j);
                challenger.observe(builder, element);
            }
        }

        builder.cycle_tracker_start("stage-c-build-rounds");

        for i in 0..num_airs {
            if let Some(preprocessed_data) = vk.per_air[i].preprocessed_data.as_ref() {
                let commit = builder.constant(preprocessed_data.commit.clone());
                challenger.observe_digest(builder, commit);
            }
        }

        let CommitmentsVariable {
            main_trace: main_trace_commits,
            after_challenge: after_challenge_commits,
            quotient: quotient_commit,
        } = &proof.commitments;

        // Observe main trace commitments
        for i in 0..vk.num_main_trace_commitments {
            let main_commit = builder.get(main_trace_commits, i);
            challenger.observe_digest(builder, main_commit.clone());
        }

        let mut challenges = Vec::new();
        let mut exposed_values_by_air = vec![vec![vec![]; num_phases]; num_airs];
        for phase_idx in 0..num_phases {
            let num_to_sample: usize = 2;

            let provided_num_to_sample = vk.num_challenges_to_sample[phase_idx];
            assert_eq!(provided_num_to_sample, num_to_sample);

            // Sample challenges needed in this phase.
            challenges.push(
                (0..num_to_sample)
                    .map(|_| challenger.sample_ext(builder))
                    .collect_vec(),
            );

            // For each RAP, the exposed values in the current phase
            for (j, exposed_values_after_challenge) in exposed_values_by_air.iter_mut().enumerate()
            {
                let exposed_values = builder.get(&proof.exposed_values_after_challenge, j);
                let values = builder.get(&exposed_values, phase_idx);
                let values_len = vk.per_air[j].num_exposed_values_after_challenge[phase_idx];
                for k in 0..values_len {
                    let value = builder.get(&values, k);
                    exposed_values_after_challenge[phase_idx].push(value);
                    let felts = builder.ext2felt(value);
                    challenger.observe_slice(builder, felts);
                }
            }

            // Observe single commitment to all trace matrices in this phase.
            let commit = builder.get(after_challenge_commits, phase_idx);
            challenger.observe_digest(builder, commit);
        }

        let alpha = challenger.sample_ext(builder);

        challenger.observe_digest(builder, quotient_commit.clone());

        let zeta = challenger.sample_ext(builder);

        let mut trace_domains = builder.array::<TwoAdicMultiplicativeCosetVariable<_>>(r_num_airs);

        let mut num_prep_rounds = 0;

        // Build domains
        let mut domains = builder.array(r_num_airs);
        let mut quotient_domains = builder.array(r_num_airs);
        let mut trace_points_per_domain = builder.array(r_num_airs);
        let mut quotient_chunk_domains = builder.array(r_num_airs);
        for i in 0..num_airs {
            let log_degree: RVar<_> = builder.get(log_degree_per_air, i).into();

            let domain = pcs.natural_domain_for_log_degree(builder, log_degree);
            builder.set_value(&mut trace_domains, i, domain.clone());

            let mut trace_points = builder.array::<Ext<_, _>>(2);
            let zeta_next = domain.next_point(builder, zeta);
            builder.set_value(&mut trace_points, RVar::zero(), zeta);
            builder.set_value(&mut trace_points, RVar::one(), zeta_next);

            let log_quotient_degree = RVar::from(vk.per_air[i].log_quotient_degree());
            let quotient_degree = vk.per_air[i].quotient_degree;
            let log_quotient_size = builder.eval_expr(log_degree + log_quotient_degree);
            let quotient_domain =
                domain.create_disjoint_domain(builder, log_quotient_size, Some(pcs.config.clone()));
            builder.set_value(&mut quotient_domains, i, quotient_domain.clone());

            let qc_domains =
                quotient_domain.split_domains(builder, log_quotient_degree, quotient_degree);

            builder.set_value(&mut domains, i, domain);
            builder.set_value(&mut trace_points_per_domain, i, trace_points);
            builder.set_value(&mut quotient_chunk_domains, i, qc_domains);

            if vk.per_air[i].preprocessed_data.is_some() {
                num_prep_rounds += 1;
            }
        }

        // Build the opening rounds

        let num_main_rounds = vk.num_main_trace_commitments;
        let num_challenge_rounds = vk.num_challenges_to_sample.len();
        let num_quotient_rounds = 1;

        let total_rounds =
            num_prep_rounds + num_main_rounds + num_challenge_rounds + num_quotient_rounds;

        let mut rounds = builder.array::<TwoAdicPcsRoundVariable<_>>(total_rounds);
        let mut round_idx = 0;

        // 1. First the preprocessed trace openings: one round per AIR with preprocessing.
        let prep_idx: Var<_> = builder.constant(C::N::zero());
        for i in 0..num_airs {
            if let Some(preprocessed_data) = vk.per_air[i].preprocessed_data.as_ref() {
                let prep = builder.get(&proof.opening.values.preprocessed, prep_idx);
                builder.assign(&prep_idx, prep_idx + C::N::one());
                let batch_commit = builder.constant(preprocessed_data.commit.clone());

                let domain = builder.get(&domains, i);
                let trace_points = builder.get(&trace_points_per_domain, i);

                // Assumption: each AIR with preprocessed trace has its own commitment and opening values
                let mut values = builder.array::<Array<C, _>>(2);
                builder.set_value(&mut values, 0, prep.local);
                builder.set_value(&mut values, 1, prep.next);
                let prep_mat = TwoAdicPcsMatsVariable::<C> {
                    domain,
                    values,
                    points: trace_points.clone(),
                };

                let mut mats: Array<_, TwoAdicPcsMatsVariable<_>> = builder.array(1);
                builder.set_value(&mut mats, 0, prep_mat);

                builder.set_value(
                    &mut rounds,
                    round_idx,
                    TwoAdicPcsRoundVariable { batch_commit, mats },
                );
                round_idx += 1;
            }
        }

        // 2. Then the main trace openings.
        vk.main_commit_to_air_graph
            .commit_to_air_index
            .iter()
            .enumerate()
            .for_each(|(commit_idx, matrix_to_air_index)| {
                let values_per_mat = builder.get(&proof.opening.values.main, commit_idx);
                let batch_commit = builder.get(main_trace_commits, commit_idx);

                builder.assert_eq::<Usize<_>>(
                    values_per_mat.len(),
                    RVar::from(matrix_to_air_index.len()),
                );
                let mut mats: Array<_, TwoAdicPcsMatsVariable<_>> =
                    builder.array(matrix_to_air_index.len());

                matrix_to_air_index
                    .iter()
                    .enumerate()
                    .for_each(|(matrix_idx, &air_idx)| {
                        let main = builder.get(&values_per_mat, matrix_idx);
                        let domain = builder.get(&domains, air_idx);
                        let trace_points = builder.get(&trace_points_per_domain, air_idx);
                        let mut values = builder.array::<Array<C, _>>(2);
                        builder.set_value(&mut values, 0, main.local);
                        builder.set_value(&mut values, 1, main.next);
                        let main_mat = TwoAdicPcsMatsVariable::<C> {
                            domain,
                            values,
                            points: trace_points,
                        };
                        builder.set_value(&mut mats, air_idx, main_mat);
                    });
                builder.set_value(
                    &mut rounds,
                    round_idx,
                    TwoAdicPcsRoundVariable { batch_commit, mats },
                );
                round_idx += 1;
            });

        // 3. After challenge: one per phase
        for phase_idx in 0..vk.num_challenges_to_sample.len() {
            let values_per_mat = builder.get(&proof.opening.values.after_challenge, phase_idx);
            let batch_commit = builder.get(after_challenge_commits, phase_idx);

            builder.assert_eq::<Usize<_>>(values_per_mat.len(), RVar::from(num_airs));

            let mut mats: Array<_, TwoAdicPcsMatsVariable<_>> = builder.array(num_airs);
            for i in 0..num_airs {
                let domain = builder.get(&domains, i);
                let trace_points = builder.get(&trace_points_per_domain, i);

                let after_challenge = builder.get(&values_per_mat, i);

                let mut values = builder.array::<Array<C, _>>(2);
                builder.set_value(&mut values, 0, after_challenge.local);
                builder.set_value(&mut values, 1, after_challenge.next);
                let after_challenge_mat = TwoAdicPcsMatsVariable::<C> {
                    domain,
                    values,
                    points: trace_points,
                };
                builder.set_value(&mut mats, i, after_challenge_mat);
            }

            builder.set_value(
                &mut rounds,
                round_idx,
                TwoAdicPcsRoundVariable { batch_commit, mats },
            );
            round_idx += 1;
        }

        // 4. Quotient domains and openings
        let num_quotient_mats = vk
            .per_air
            .iter()
            .map(|air| air.quotient_degree)
            .sum::<usize>();

        let mut quotient_mats: Array<_, TwoAdicPcsMatsVariable<_>> =
            builder.array(num_quotient_mats);
        let qc_index: Usize<_> = builder.eval(C::N::zero());

        let mut qc_points = builder.array::<Ext<_, _>>(1);
        builder.set_value(&mut qc_points, 0, zeta);

        for i in 0..num_airs {
            let opened_quotient = builder.get(&proof.opening.values.quotient, i);
            let qc_domains = builder.get(&quotient_chunk_domains, i);

            builder.range(0, qc_domains.len()).for_each(|j, builder| {
                let qc_dom = builder.get(&qc_domains, j);
                let qc_vals_array = builder.get(&opened_quotient, j);
                let mut qc_values = builder.array::<Array<C, _>>(1);
                builder.set_value(&mut qc_values, 0, qc_vals_array);
                let qc_mat = TwoAdicPcsMatsVariable::<C> {
                    domain: qc_dom,
                    values: qc_values,
                    points: qc_points.clone(),
                };
                builder.set_value(&mut quotient_mats, qc_index.clone(), qc_mat);
                builder.assign(&qc_index, qc_index.clone() + C::N::one());
            });
        }
        let quotient_round = TwoAdicPcsRoundVariable {
            batch_commit: quotient_commit.clone(),
            mats: quotient_mats,
        };
        builder.set_value(&mut rounds, round_idx, quotient_round);
        round_idx += 1;
        // Sanity check: the number of rounds matches.
        assert_eq!(round_idx, total_rounds);

        builder.cycle_tracker_end("stage-c-build-rounds");

        // Verify the pcs proof
        builder.cycle_tracker_start("stage-d-verify-pcs");
        pcs.verify(builder, rounds, proof.opening.proof.clone(), challenger);
        builder.cycle_tracker_end("stage-d-verify-pcs");

        // TODO[sp1] CONSTRAIN: that the preprocessed chips get called with verify_constraints.
        builder.cycle_tracker_start("stage-e-verify-constraints");

        // TODO[zach]: make per phase; for now just 1 phase so OK
        let after_challenge_idx: Usize<C::N> = builder.eval(C::N::zero());

        let mut preprocessed_idx = 0;

        for (index, air_const) in vk.per_air.iter().enumerate() {
            let preprocessed_values = if air_const.preprocessed_data.is_some() {
                let ret = Some(builder.get(&proof.opening.values.preprocessed, preprocessed_idx));
                preprocessed_idx += 1;
                ret
            } else {
                None
            };

            let partitioned_main_values = air_const
                .main_graph
                .matrix_ptrs
                .iter()
                .map(|ptr| {
                    let main_traces = builder.get(&proof.opening.values.main, ptr.commit_index);
                    builder.get(&main_traces, ptr.matrix_index)
                })
                .collect_vec();

            let after_challenge_values = if air_const.width.after_challenge.is_empty() {
                AdjacentOpenedValuesVariable {
                    local: builder.vec(vec![]),
                    next: builder.vec(vec![]),
                }
            } else {
                // One phase for now
                let after_challenge_values = builder.get(&proof.opening.values.after_challenge, 0);
                let after_challenge_values =
                    builder.get(&after_challenge_values, after_challenge_idx.clone());
                builder.assign(
                    &after_challenge_idx,
                    after_challenge_idx.clone() + C::N::one(),
                );
                after_challenge_values
            };

            let trace_domain = builder.get(&trace_domains, index);
            let quotient_domain: TwoAdicMultiplicativeCosetVariable<_> =
                builder.get(&quotient_domains, index);

            // Check that the quotient data matches the chip's data.
            let log_quotient_degree = air_const.log_quotient_degree();
            let quotient_chunks = builder.get(&proof.opening.values.quotient, index);

            // Get the domains from the chip itself.
            let qc_domains = quotient_domain.split_domains_const(builder, log_quotient_degree);

            let pvs = builder.get(public_values, index);
            Self::verify_single_rap_constraints(
                builder,
                air_const,
                preprocessed_values,
                &partitioned_main_values,
                quotient_chunks,
                pvs,
                trace_domain,
                qc_domains,
                zeta,
                alpha,
                after_challenge_values,
                &challenges,
                &exposed_values_by_air[index],
            );
        }

        builder.cycle_tracker_end("stage-e-verify-constraints");
    }

    /// Reference: [afs_stark_backend::verifier::constraints::verify_single_rap_constraints]
    #[allow(clippy::too_many_arguments)]
    #[allow(clippy::type_complexity)]
    pub fn verify_single_rap_constraints(
        builder: &mut Builder<C>,
        constants: &StarkVerificationAdvice<C>,
        preprocessed_values: Option<AdjacentOpenedValuesVariable<C>>,
        partitioned_main_values: &[AdjacentOpenedValuesVariable<C>],
        quotient_chunks: Array<C, Array<C, Ext<C::F, C::EF>>>,
        public_values: Array<C, Felt<C::F>>,
        trace_domain: TwoAdicMultiplicativeCosetVariable<C>,
        qc_domains: Vec<TwoAdicMultiplicativeCosetVariable<C>>,
        zeta: Ext<C::F, C::EF>,
        alpha: Ext<C::F, C::EF>,
        after_challenge_values: AdjacentOpenedValuesVariable<C>,
        challenges: &[Vec<Ext<C::F, C::EF>>],
        exposed_values_after_challenge: &[Vec<Ext<C::F, C::EF>>],
    ) {
        let sels = trace_domain.selectors_at_point(builder, zeta);

        let mut preprocessed = AdjacentOpenedValues {
            local: vec![],
            next: vec![],
        };
        if let Some(preprocessed_values) = preprocessed_values {
            for i in 0..constants.width.preprocessed.unwrap() {
                preprocessed
                    .local
                    .push(builder.get(&preprocessed_values.local, i));
                preprocessed
                    .next
                    .push(builder.get(&preprocessed_values.next, i));
            }
        }

        assert_eq!(
            partitioned_main_values.len(),
            constants.width.partitioned_main.len()
        );
        let partitioned_main_values = partitioned_main_values
            .iter()
            .zip_eq(constants.width.partitioned_main.iter())
            .map(|(main_values, &width)| {
                builder.assert_eq::<Usize<_>>(main_values.local.len(), RVar::from(width));
                builder.assert_eq::<Usize<_>>(main_values.next.len(), RVar::from(width));
                let mut main = AdjacentOpenedValues {
                    local: vec![],
                    next: vec![],
                };
                for i in 0..width {
                    main.local.push(builder.get(&main_values.local, i));
                    main.next.push(builder.get(&main_values.next, i));
                }
                main
            })
            .collect_vec();

        let mut after_challenge = AdjacentOpenedValues {
            local: vec![],
            next: vec![],
        };

        let after_challenge_width = if constants.width.after_challenge.is_empty() {
            0
        } else {
            C::EF::D * constants.width.after_challenge[0]
        };
        builder.assert_eq::<Usize<_>>(
            after_challenge_values.local.len(),
            RVar::from(after_challenge_width),
        );
        builder.assert_eq::<Usize<_>>(
            after_challenge_values.next.len(),
            RVar::from(after_challenge_width),
        );
        for i in 0..after_challenge_width {
            after_challenge
                .local
                .push(builder.get(&after_challenge_values.local, i));
            after_challenge
                .next
                .push(builder.get(&after_challenge_values.next, i));
        }

        let folded_constraints = Self::eval_constraints(
            builder,
            &constants.symbolic_constraints,
            preprocessed,
            &partitioned_main_values,
            public_values,
            &sels,
            alpha,
            after_challenge,
            challenges,
            exposed_values_after_challenge,
        );

        let num_quotient_chunks = 1 << constants.log_quotient_degree();
        let mut quotient = vec![];
        // Assert that the length of the quotient chunk arrays match the expected length.
        builder.assert_eq::<Usize<_>>(quotient_chunks.len(), RVar::from(num_quotient_chunks));
        // Collect the quotient values into vectors.
        for i in 0..num_quotient_chunks {
            let chunk = builder.get(&quotient_chunks, i);
            // Assert that the chunk length matches the expected length.
            builder.assert_eq::<Usize<_>>(RVar::from(C::EF::D), RVar::from(chunk.len()));
            // Collect the quotient values into vectors.
            let mut quotient_vals = vec![];
            for j in 0..C::EF::D {
                let value = builder.get(&chunk, j);
                quotient_vals.push(value);
            }
            quotient.push(quotient_vals);
        }

        let quotient: Ext<_, _> = Self::recompute_quotient(builder, &quotient, qc_domains, zeta);

        // Assert that the quotient times the zerofier is equal to the folded constraints.
        builder.assert_ext_eq(folded_constraints * sels.inv_zeroifier, quotient);
    }

    #[allow(clippy::too_many_arguments)]
    fn eval_constraints(
        builder: &mut Builder<C>,
        constraints: &[SymbolicExpression<C::F>],
        preprocessed_values: AdjacentOpenedValues<Ext<C::F, C::EF>>,
        partitioned_main_values: &[AdjacentOpenedValues<Ext<C::F, C::EF>>],
        public_values: Array<C, Felt<C::F>>,
        selectors: &LagrangeSelectors<Ext<C::F, C::EF>>,
        alpha: Ext<C::F, C::EF>,
        after_challenge: AdjacentOpenedValues<Ext<C::F, C::EF>>,
        challenges: &[Vec<Ext<C::F, C::EF>>],
        exposed_values_after_challenge: &[Vec<Ext<C::F, C::EF>>],
    ) -> Ext<C::F, C::EF> {
        let mut unflatten = |v: &[Ext<C::F, C::EF>]| {
            v.chunks_exact(C::EF::D)
                .map(|chunk| {
                    builder.eval(
                        chunk
                            .iter()
                            .enumerate()
                            .map(|(e_i, &x)| x * C::EF::monomial(e_i).cons())
                            .sum::<SymbolicExt<_, _>>(),
                    )
                })
                .collect::<Vec<Ext<_, _>>>()
        };

        let after_challenge_values = AdjacentOpenedValues {
            local: unflatten(&after_challenge.local),
            next: unflatten(&after_challenge.next),
        };

        let mut folder_pv = Vec::new();
        let num_pvs = if builder.flags.static_only {
            public_values.len().value()
        } else {
            PROOF_MAX_NUM_PVS
        };
        for i in 0..num_pvs {
            folder_pv.push(builder.get(&public_values, i));
        }

        let mut folder: RecursiveVerifierConstraintFolder<C> = GenericVerifierConstraintFolder {
            preprocessed: VerticalPair::new(
                RowMajorMatrixView::new_row(&preprocessed_values.local),
                RowMajorMatrixView::new_row(&preprocessed_values.next),
            ),
            partitioned_main: partitioned_main_values
                .iter()
                .map(|main_values| {
                    VerticalPair::new(
                        RowMajorMatrixView::new_row(&main_values.local),
                        RowMajorMatrixView::new_row(&main_values.next),
                    )
                })
                .collect(),
            after_challenge: vec![VerticalPair::new(
                RowMajorMatrixView::new_row(&after_challenge_values.local),
                RowMajorMatrixView::new_row(&after_challenge_values.next),
            )],
            challenges,
            is_first_row: selectors.is_first_row,
            is_last_row: selectors.is_last_row,
            is_transition: selectors.is_transition,
            alpha,
            accumulator: SymbolicExt::zero(),
            public_values: &folder_pv,
            exposed_values_after_challenge, // FIXME
            _marker: PhantomData,
        };
        folder.eval_constraints(constraints);

        builder.eval(folder.accumulator)
    }

    fn recompute_quotient(
        builder: &mut Builder<C>,
        quotient_chunks: &[Vec<Ext<C::F, C::EF>>],
        qc_domains: Vec<TwoAdicMultiplicativeCosetVariable<C>>,
        zeta: Ext<C::F, C::EF>,
    ) -> Ext<C::F, C::EF> {
        let zps = qc_domains
            .iter()
            .enumerate()
            .map(|(i, domain)| {
                qc_domains
                    .iter()
                    .enumerate()
                    .filter(|(j, _)| *j != i)
                    .map(|(_, other_domain)| {
                        let first_point: Ext<_, _> = builder.eval(domain.first_point());
                        other_domain.zp_at_point(builder, zeta)
                            * other_domain.zp_at_point(builder, first_point).inverse()
                    })
                    .product::<SymbolicExt<_, _>>()
            })
            .collect::<Vec<SymbolicExt<_, _>>>()
            .into_iter()
            .map(|x| builder.eval(x))
            .collect::<Vec<Ext<_, _>>>();

        builder.eval(
            quotient_chunks
                .iter()
                .enumerate()
                .map(|(ch_i, ch)| {
                    assert_eq!(ch.len(), C::EF::D);
                    ch.iter()
                        .enumerate()
                        .map(|(e_i, &c)| zps[ch_i] * C::EF::monomial(e_i) * c)
                        .sum::<SymbolicExt<_, _>>()
                })
                .sum::<SymbolicExt<_, _>>(),
        )
    }

    fn validate_inputs(
        builder: &mut Builder<C>,
        vk: &MultiStarkVerificationAdvice<C>,
        input: &VerifierInputVariable<C>,
    ) {
        let num_airs = vk.per_air.len();
        let num_phases = vk.num_challenges_to_sample.len();
        // Currently only support 0 or 1 phase is supported.
        assert!(num_phases <= 1);

        let VerifierInputVariable::<C> {
            proof,
            log_degree_per_air,
            public_values,
        } = input;

        builder.assert_eq::<Usize<_>>(log_degree_per_air.len(), RVar::from(num_airs));
        // Challenger must observe public values
        builder.assert_eq::<Usize<_>>(public_values.len(), RVar::from(num_airs));

        builder.assert_eq::<Usize<_>>(
            proof.commitments.main_trace.len(),
            RVar::from(vk.num_main_trace_commitments),
        );
        for commit_idx in 0..vk.num_main_trace_commitments {
            let values_per_mat = builder.get(&proof.opening.values.main, commit_idx);
            builder.assert_eq::<Usize<_>>(values_per_mat.len(), RVar::from(num_airs));
        }

        builder.assert_eq::<Usize<_>>(
            proof.opening.values.after_challenge.len(),
            RVar::from(num_phases),
        );
        builder.assert_eq::<Usize<_>>(
            proof.commitments.after_challenge.len(),
            RVar::from(num_phases),
        );

        builder.assert_eq::<Usize<_>>(
            proof.exposed_values_after_challenge.len(),
            RVar::from(num_airs),
        );
        builder.assert_eq::<Usize<_>>(proof.opening.values.quotient.len(), RVar::from(num_airs));
        let mut num_preprocessed = 0;
        vk.per_air.iter().enumerate().for_each(|(i, air_const)| {
            let pvs = builder.get(public_values, i);
            builder.assert_eq::<Usize<_>>(pvs.len(), RVar::from(air_const.num_public_values));

            if air_const.preprocessed_data.is_some() {
                let preprocessed_width = air_const.width.preprocessed.unwrap();
                let preprocessed_value =
                    builder.get(&proof.opening.values.preprocessed, num_preprocessed);
                builder.assert_eq::<Usize<_>>(
                    preprocessed_value.local.len(),
                    RVar::from(preprocessed_width),
                );
                builder.assert_eq::<Usize<_>>(
                    preprocessed_value.next.len(),
                    RVar::from(preprocessed_width),
                );
                num_preprocessed += 1;
            }

            let exposed_values = builder.get(&proof.exposed_values_after_challenge, i);
            builder.assert_eq::<Usize<_>>(
                exposed_values.len(),
                RVar::from(air_const.num_exposed_values_after_challenge.len()),
            );
            air_const
                .num_exposed_values_after_challenge
                .iter()
                .enumerate()
                .for_each(|(phase_idx, &value_len)| {
                    let values = builder.get(&exposed_values, phase_idx);
                    builder.assert_eq::<Usize<_>>(values.len(), RVar::from(value_len));
                });

            for i in 0..(air_const.num_exposed_values_after_challenge.len()) {
                let num_exposed_values = air_const.num_exposed_values_after_challenge[i];
                let values = builder.get(&exposed_values, i);
                builder.assert_eq::<Usize<_>>(values.len(), RVar::from(num_exposed_values));
            }
        });

        builder.assert_eq::<Usize<_>>(
            proof.opening.values.preprocessed.len(),
            RVar::from(num_preprocessed),
        );
        // FIXME: check if all necessary validation is covered.
    }
}

#[allow(clippy::type_complexity)]
pub fn sort_chips(
    chips: Vec<&dyn AnyRap<BabyBearPoseidon2Config>>,
    traces: Vec<RowMajorMatrix<BabyBear>>,
    pvs: Vec<Vec<BabyBear>>,
) -> (
    Vec<&dyn AnyRap<BabyBearPoseidon2Config>>,
    Vec<RowMajorMatrix<BabyBear>>,
    Vec<Vec<BabyBear>>,
) {
    let mut groups = izip!(chips, traces, pvs).collect_vec();
    groups.sort_by_key(|(_, trace, _)| Reverse(trace.height()));

    let chips = groups.iter().map(|(x, _, _)| *x).collect_vec();
    let pvs = groups.iter().map(|(_, _, x)| x.clone()).collect_vec();
    let traces = groups.into_iter().map(|(_, x, _)| x).collect_vec();

<<<<<<< HEAD
    (chips, rec_raps, traces, pvs)
=======
    (chips, traces, pvs)
>>>>>>> 9757bd41
}<|MERGE_RESOLUTION|>--- conflicted
+++ resolved
@@ -846,9 +846,5 @@
     let pvs = groups.iter().map(|(_, _, x)| x.clone()).collect_vec();
     let traces = groups.into_iter().map(|(_, x, _)| x).collect_vec();
 
-<<<<<<< HEAD
-    (chips, rec_raps, traces, pvs)
-=======
     (chips, traces, pvs)
->>>>>>> 9757bd41
 }