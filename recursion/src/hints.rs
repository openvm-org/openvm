use afs_compiler::ir::{Array, Builder, Config, Ext, Felt, MemVariable, Var, DIGEST_SIZE};
use afs_stark_backend::{
    keygen::types::TraceWidth,
    prover::{
        opener::{AdjacentOpenedValues, OpenedValues, OpeningProof},
        types::{Commitments, Proof},
    },
};
use afs_test_utils::config::baby_bear_poseidon2::BabyBearPoseidon2Config;
use p3_baby_bear::{BabyBear, DiffusionMatrixBabyBear};
use p3_commit::ExtensionMmcs;
use p3_field::{extension::BinomialExtensionField, AbstractExtensionField, AbstractField, Field};
use p3_fri::{BatchOpening, CommitPhaseProofStep, FriProof, QueryProof, TwoAdicFriPcsProof};
use p3_merkle_tree::FieldMerkleTreeMmcs;
use p3_poseidon2::{Poseidon2, Poseidon2ExternalMatrixGeneral};
use p3_symmetric::{PaddingFreeSponge, TruncatedPermutation};

use crate::types::{
    AdjacentOpenedValuesVariable, CommitmentsVariable, InnerConfig, OpenedValuesVariable,
    OpeningProofVariable, StarkProofVariable, TraceWidthVariable, VerifierInput,
    VerifierInputVariable,
};

pub type InnerVal = BabyBear;
pub type InnerChallenge = BinomialExtensionField<InnerVal, 4>;
pub type InnerPerm =
    Poseidon2<InnerVal, Poseidon2ExternalMatrixGeneral, DiffusionMatrixBabyBear, 16, 7>;
pub type InnerHash = PaddingFreeSponge<InnerPerm, 16, 8, 8>;
pub type InnerDigest = [InnerVal; DIGEST_SIZE];
pub type InnerCompress = TruncatedPermutation<InnerPerm, 2, 8, 16>;
pub type InnerValMmcs = FieldMerkleTreeMmcs<
    <InnerVal as Field>::Packing,
    <InnerVal as Field>::Packing,
    InnerHash,
    InnerCompress,
    8,
>;
pub type InnerChallengeMmcs = ExtensionMmcs<InnerVal, InnerChallenge, InnerValMmcs>;
pub type InnerQueryProof = QueryProof<InnerChallenge, InnerChallengeMmcs>;
pub type InnerCommitPhaseStep = CommitPhaseProofStep<InnerChallenge, InnerChallengeMmcs>;
pub type InnerFriProof = FriProof<InnerChallenge, InnerChallengeMmcs, InnerVal>;
pub type InnerBatchOpening = BatchOpening<InnerVal, InnerValMmcs>;
pub type InnerPcsProof =
    TwoAdicFriPcsProof<InnerVal, InnerChallenge, InnerValMmcs, InnerChallengeMmcs>;

pub trait Hintable<C: Config> {
    type HintVariable: MemVariable<C>;

    fn read(builder: &mut Builder<C>) -> Self::HintVariable;

    fn write(&self) -> Vec<Vec<C::N>>;

    fn witness(variable: &Self::HintVariable, builder: &mut Builder<C>) {
        let target = Self::read(builder);
        builder.assign(variable, target);
    }
}

impl<C: Config> Hintable<C> for usize {
    type HintVariable = Var<C::N>;

    fn read(builder: &mut Builder<C>) -> Self::HintVariable {
        builder.hint_var()
    }

    fn write(&self) -> Vec<Vec<C::N>> {
        vec![vec![AbstractField::from_canonical_usize(*self)]]
    }
}

// Assumes F = N
impl Hintable<InnerConfig> for InnerVal {
    type HintVariable = Felt<InnerVal>;

    fn read(builder: &mut Builder<InnerConfig>) -> Self::HintVariable {
        builder.hint_felt()
    }

    fn write(&self) -> Vec<Vec<<InnerConfig as Config>::N>> {
        vec![vec![*self]]
    }
}

// Assumes F = N
impl Hintable<InnerConfig> for InnerChallenge {
    type HintVariable = Ext<InnerVal, InnerChallenge>;

    fn read(builder: &mut Builder<InnerConfig>) -> Self::HintVariable {
        builder.hint_ext()
    }

    fn write(&self) -> Vec<Vec<<InnerConfig as Config>::N>> {
        vec![self.as_base_slice().to_vec()]
    }
}

pub trait VecAutoHintable<C: Config>: Hintable<C> {}

impl VecAutoHintable<InnerConfig> for Vec<usize> {}

impl VecAutoHintable<InnerConfig> for Vec<InnerVal> {}

impl VecAutoHintable<InnerConfig> for Vec<Vec<InnerChallenge>> {}

impl VecAutoHintable<InnerConfig> for AdjacentOpenedValues<InnerChallenge> {}

impl VecAutoHintable<InnerConfig> for Vec<AdjacentOpenedValues<InnerChallenge>> {}

impl VecAutoHintable<InnerConfig> for Vec<Vec<AdjacentOpenedValues<InnerChallenge>>> {}

impl<I: VecAutoHintable<InnerConfig>> Hintable<InnerConfig> for Vec<I> {
    type HintVariable = Array<InnerConfig, I::HintVariable>;

    fn read(builder: &mut Builder<InnerConfig>) -> Self::HintVariable {
        let len = builder.hint_var();
        let mut arr = builder.dyn_array(len);
        builder.range(0, len).for_each(|i, builder| {
            let hint = I::read(builder);
            builder.set(&mut arr, i, hint);
        });
        arr
    }

    fn write(&self) -> Vec<Vec<<InnerConfig as Config>::N>> {
        let mut stream = Vec::new();

        let len = InnerVal::from_canonical_usize(self.len());
        stream.push(vec![len]);

        self.iter().for_each(|i| {
            let comm = I::write(i);
            stream.extend(comm);
        });

        stream
    }
}

impl Hintable<InnerConfig> for VerifierInput<BabyBearPoseidon2Config> {
    type HintVariable = VerifierInputVariable<InnerConfig>;

    fn read(builder: &mut Builder<InnerConfig>) -> Self::HintVariable {
        let proof = Proof::<BabyBearPoseidon2Config>::read(builder);
        let raw_log_degree_per_air = Vec::<usize>::read(builder);
        // A hacky way to cast ptr.
        let log_degree_per_air = if let Array::Dyn(ptr, len) = raw_log_degree_per_air {
            Array::Dyn(ptr, len)
        } else {
            unreachable!();
        };
        let public_values = Vec::<Vec<InnerVal>>::read(builder);

        VerifierInputVariable {
            proof,
            log_degree_per_air,
            public_values,
        }
    }

    fn write(&self) -> Vec<Vec<InnerVal>> {
        let mut stream = Vec::new();

        stream.extend(self.proof.write());
        stream.extend(self.log_degree_per_air.write());
        stream.extend(self.public_values.write());

        stream
    }
}

impl Hintable<InnerConfig> for Vec<usize> {
    type HintVariable = Array<InnerConfig, Var<InnerVal>>;

    fn read(builder: &mut Builder<InnerConfig>) -> Self::HintVariable {
        builder.hint_vars()
    }

    fn write(&self) -> Vec<Vec<InnerVal>> {
        vec![self
            .iter()
            .map(|x| InnerVal::from_canonical_usize(*x))
            .collect()]
    }
}

impl<C: Config> Hintable<C> for Vec<u8> {
    type HintVariable = Array<C, Var<C::N>>;

    fn read(builder: &mut Builder<C>) -> Self::HintVariable {
        builder.hint_vars()
    }

    fn write(&self) -> Vec<Vec<C::N>> {
        vec![self
            .iter()
            .map(|x| AbstractField::from_canonical_u8(*x))
            .collect()]
    }
}

impl Hintable<InnerConfig> for Vec<InnerVal> {
    type HintVariable = Array<InnerConfig, Felt<InnerVal>>;

    fn read(builder: &mut Builder<InnerConfig>) -> Self::HintVariable {
        builder.hint_felts()
    }

    fn write(&self) -> Vec<Vec<<InnerConfig as Config>::N>> {
        vec![self.clone()]
    }
}

impl Hintable<InnerConfig> for Vec<InnerChallenge> {
    type HintVariable = Array<InnerConfig, Ext<InnerVal, InnerChallenge>>;

    fn read(builder: &mut Builder<InnerConfig>) -> Self::HintVariable {
        builder.hint_exts()
    }

    fn write(&self) -> Vec<Vec<<InnerConfig as Config>::N>> {
        vec![
            vec![InnerVal::from_canonical_usize(self.len())],
            self.iter()
                .flat_map(|x| (*x).as_base_slice().to_vec())
                .collect(),
        ]
    }
}

impl Hintable<InnerConfig> for Vec<Vec<InnerChallenge>> {
    type HintVariable = Array<InnerConfig, Array<InnerConfig, Ext<InnerVal, InnerChallenge>>>;

    fn read(builder: &mut Builder<InnerConfig>) -> Self::HintVariable {
        let len = builder.hint_var();
        let mut arr = builder.dyn_array(len);
        builder.range(0, len).for_each(|i, builder| {
            let hint = Vec::<InnerChallenge>::read(builder);
            builder.set(&mut arr, i, hint);
        });
        arr
    }

    fn write(&self) -> Vec<Vec<<InnerConfig as Config>::N>> {
        let mut stream = Vec::new();

        let len = InnerVal::from_canonical_usize(self.len());
        stream.push(vec![len]);

        self.iter().for_each(|arr| {
            let comm = Vec::<InnerChallenge>::write(arr);
            stream.extend(comm);
        });

        stream
    }
}

impl Hintable<InnerConfig> for TraceWidth {
    type HintVariable = TraceWidthVariable<InnerConfig>;

    fn read(builder: &mut Builder<InnerConfig>) -> Self::HintVariable {
        let preprocessed = Vec::<usize>::read(builder);
        let partitioned_main = Vec::<usize>::read(builder);
        let after_challenge = Vec::<usize>::read(builder);

        TraceWidthVariable {
            preprocessed,
            partitioned_main,
            after_challenge,
        }
    }

    fn write(&self) -> Vec<Vec<<InnerConfig as Config>::N>> {
        let mut stream = Vec::new();

        stream.extend(self.preprocessed.into_iter().collect::<Vec<_>>().write());
        stream.extend(self.partitioned_main.write());
        stream.extend(self.after_challenge.write());

        stream
    }
}

impl Hintable<InnerConfig> for Proof<BabyBearPoseidon2Config> {
    type HintVariable = StarkProofVariable<InnerConfig>;

    fn read(builder: &mut Builder<InnerConfig>) -> Self::HintVariable {
        let commitments = Commitments::<BabyBearPoseidon2Config>::read(builder);
        let opening = OpeningProof::<BabyBearPoseidon2Config>::read(builder);
        let exposed_values_after_challenge = Vec::<Vec<Vec<InnerChallenge>>>::read(builder);

        StarkProofVariable {
            commitments,
            opening,
            exposed_values_after_challenge,
        }
    }

    fn write(&self) -> Vec<Vec<<InnerConfig as Config>::N>> {
        let mut stream = Vec::new();

        stream.extend(self.commitments.write());
        stream.extend(self.opening.write());
        stream.extend(self.exposed_values_after_challenge.write());

        stream
    }
}

impl Hintable<InnerConfig> for OpeningProof<BabyBearPoseidon2Config> {
    type HintVariable = OpeningProofVariable<InnerConfig>;

    fn read(builder: &mut Builder<InnerConfig>) -> Self::HintVariable {
        let proof = InnerPcsProof::read(builder);
        let values = OpenedValues::read(builder);

        OpeningProofVariable { proof, values }
    }

    fn write(&self) -> Vec<Vec<<InnerConfig as Config>::N>> {
        let mut stream = Vec::new();

        stream.extend(self.proof.write());
        stream.extend(self.values.write());

        stream
    }
}

impl Hintable<InnerConfig> for OpenedValues<InnerChallenge> {
    type HintVariable = OpenedValuesVariable<InnerConfig>;

    fn read(builder: &mut Builder<InnerConfig>) -> Self::HintVariable {
        let preprocessed = Vec::<AdjacentOpenedValues<InnerChallenge>>::read(builder);
        let main = Vec::<Vec<AdjacentOpenedValues<InnerChallenge>>>::read(builder);
        let quotient = Vec::<Vec<Vec<InnerChallenge>>>::read(builder);
        let after_challenge = Vec::<Vec<AdjacentOpenedValues<InnerChallenge>>>::read(builder);

        OpenedValuesVariable {
            preprocessed,
            main,
            quotient,
            after_challenge,
        }
    }

    fn write(&self) -> Vec<Vec<<InnerConfig as Config>::N>> {
        let mut stream = Vec::new();

        stream.extend(self.preprocessed.write());
        stream.extend(self.main.write());
        stream.extend(self.quotient.write());
        stream.extend(self.after_challenge.write());

        stream
    }
}

impl Hintable<InnerConfig> for AdjacentOpenedValues<InnerChallenge> {
    type HintVariable = AdjacentOpenedValuesVariable<InnerConfig>;

    fn read(builder: &mut Builder<InnerConfig>) -> Self::HintVariable {
        let local = Vec::<InnerChallenge>::read(builder);
        let next = Vec::<InnerChallenge>::read(builder);
        AdjacentOpenedValuesVariable { local, next }
    }

    fn write(&self) -> Vec<Vec<<InnerConfig as Config>::N>> {
        let mut stream = Vec::new();
        stream.extend(self.local.write());
        stream.extend(self.next.write());
        stream
    }
}

impl Hintable<InnerConfig> for Commitments<BabyBearPoseidon2Config> {
    type HintVariable = CommitmentsVariable<InnerConfig>;

    fn read(builder: &mut Builder<InnerConfig>) -> Self::HintVariable {
        let main_trace = Vec::<InnerDigest>::read(builder);
        let after_challenge = Vec::<InnerDigest>::read(builder);
        let quotient = InnerDigest::read(builder);

        CommitmentsVariable {
            main_trace,
            after_challenge,
            quotient,
        }
    }

    fn write(&self) -> Vec<Vec<<InnerConfig as Config>::N>> {
        let mut stream = Vec::new();

        stream.extend(Vec::<InnerDigest>::write(
            &self.main_trace.iter().map(|&x| x.into()).collect(),
        ));
        stream.extend(Vec::<InnerDigest>::write(
            &self.after_challenge.iter().map(|&x| x.into()).collect(),
        ));
        let h: InnerDigest = self.quotient.into();
        stream.extend(h.write());

        stream
    }
}

#[cfg(test)]
mod test {
    use afs_compiler::{
        asm::AsmBuilder,
        ir::{Ext, Felt, Var},
<<<<<<< HEAD
        util::execute_program,
=======
        prelude::*,
        util::execute_program_and_generate_traces,
>>>>>>> e8bd050f
    };
    use afs_derive::{DslVariable, Hintable};
    use p3_field::AbstractField;

    use crate::{
        hints::{Hintable, InnerChallenge, InnerVal},
        types::InnerConfig,
    };

    #[test]
    fn test_var_array() {
        let x = vec![
            InnerVal::from_canonical_usize(1),
            InnerVal::from_canonical_usize(2),
            InnerVal::from_canonical_usize(3),
        ];
        let stream = Vec::<InnerVal>::write(&x);
        assert_eq!(stream, vec![x.clone()]);

        let mut builder = AsmBuilder::<InnerVal, InnerChallenge>::default();
        let arr = Vec::<InnerVal>::read(&mut builder);

        let expected: Var<_> = builder.constant(InnerVal::from_canonical_usize(3));
        builder.assert_var_eq(arr.len(), expected);

        for (i, &val) in x.iter().enumerate() {
            let actual = builder.get(&arr, i);
            let expected: Felt<InnerVal> = builder.constant(val);
            builder.assert_felt_eq(actual, expected);
        }

        builder.halt();

        let program = builder.compile_isa();
        execute_program(program, stream);
    }

    #[test]
    fn test_ext_array() {
        let x = vec![
            InnerChallenge::from_canonical_usize(1),
            InnerChallenge::from_canonical_usize(2),
            InnerChallenge::from_canonical_usize(3),
        ];
        let stream = Vec::<InnerChallenge>::write(&x);
        assert_eq!(
            stream,
            vec![
                vec![InnerVal::from_canonical_usize(x.len())],
                vec![
                    InnerVal::from_canonical_usize(1),
                    InnerVal::from_canonical_usize(0),
                    InnerVal::from_canonical_usize(0),
                    InnerVal::from_canonical_usize(0),
                    InnerVal::from_canonical_usize(2),
                    InnerVal::from_canonical_usize(0),
                    InnerVal::from_canonical_usize(0),
                    InnerVal::from_canonical_usize(0),
                    InnerVal::from_canonical_usize(3),
                    InnerVal::from_canonical_usize(0),
                    InnerVal::from_canonical_usize(0),
                    InnerVal::from_canonical_usize(0),
                ],
            ]
        );

        let mut builder = AsmBuilder::<InnerVal, InnerChallenge>::default();
        let arr = Vec::<InnerChallenge>::read(&mut builder);

        let expected: Var<_> = builder.constant(InnerVal::from_canonical_usize(3));
        builder.assert_var_eq(arr.len(), expected);

        for (i, &val) in x.iter().enumerate() {
            let actual = builder.get(&arr, i);
            let expected: Ext<InnerVal, InnerChallenge> = builder.constant(val);
            builder.assert_ext_eq(actual, expected);
        }

        builder.halt();

        let program = builder.compile_isa();
        execute_program(program, stream);
    }

    #[derive(Hintable)]
    struct TestStruct {
        a: usize,
        b: usize,
        c: usize,
    }

    #[test]
    fn test_macro() {
        let x = TestStruct { a: 1, b: 2, c: 3 };
        let stream = Hintable::<InnerConfig>::write(&x);
        assert_eq!(
            stream,
            [1, 2, 3]
                .map(|x| vec![InnerVal::from_canonical_usize(x)])
                .to_vec()
        );
    }
}<|MERGE_RESOLUTION|>--- conflicted
+++ resolved
@@ -409,12 +409,7 @@
     use afs_compiler::{
         asm::AsmBuilder,
         ir::{Ext, Felt, Var},
-<<<<<<< HEAD
         util::execute_program,
-=======
-        prelude::*,
-        util::execute_program_and_generate_traces,
->>>>>>> e8bd050f
     };
     use afs_derive::{DslVariable, Hintable};
     use p3_field::AbstractField;
