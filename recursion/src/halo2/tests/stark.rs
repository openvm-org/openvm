--- conflicted
+++ resolved
@@ -30,19 +30,11 @@
 
 fn run_recursive_test(stark_for_test: StarkForTest<BabyBearPoseidon2OuterConfig>) {
     let vparams =
-<<<<<<< HEAD
         <BabyBearPoseidon2OuterEngine as StarkFriEngine<BabyBearPoseidon2OuterConfig>>::run_test_fast(
-            &stark_for_test.air_infos,
+            stark_for_test.air_infos,
         )
         .unwrap();
-    let advice = new_from_outer_multi_vk(&vparams.data.vk);
-    let log_degree_per_air = vparams.data.proof.log_degrees();
-=======
-        BabyBearPoseidon2OuterEngine::run_simple_test(&any_raps, traces.clone(), pvs).unwrap();
-
     let advice = new_from_outer_multi_vkv2(&vparams.data.vk);
->>>>>>> 7ae64b1b
-
     let proof = vparams.data.proof;
 
     let mut witness = Witness::default();
