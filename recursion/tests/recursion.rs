--- conflicted
+++ resolved
@@ -1,18 +1,20 @@
+use std::ops::Deref;
+
 use afs_compiler::{asm::AsmBuilder, ir::Felt};
-<<<<<<< HEAD
-=======
 use afs_test_utils::config::{
     fri_params::{fri_params_fast_testing, fri_params_with_80_bits_of_security},
     setup_tracing,
 };
->>>>>>> 9757bd41
+use itertools::Itertools;
 use p3_baby_bear::BabyBear;
 use p3_field::{extension::BinomialExtensionField, AbstractField};
-use stark_vm::program::Program;
+use stark_vm::{
+    program::Program,
+    vm::{config::VmConfig, segment::SegmentResult, VirtualMachine},
+};
 
 mod common;
 
-#[allow(dead_code)]
 fn fibonacci_program(a: u32, b: u32, n: u32) -> Program<BabyBear> {
     type F = BabyBear;
     type EF = BinomialExtensionField<BabyBear, 4>;
@@ -39,49 +41,6 @@
     builder.compile_isa()
 }
 
-<<<<<<< HEAD
-// FIXME: waiting on removal of RecursiveVerifierConstraint
-// #[test]
-// fn test_fibonacci_program_verify() {
-//     setup_tracing();
-//
-//     let fib_program = fibonacci_program(0, 1, 32);
-//
-//     let vm_config = VmConfig {
-//         max_segment_len: (1 << 25) - 100,
-//         num_public_values: 3,
-//         ..Default::default()
-//     };
-//
-//     let dummy_vm = VirtualMachine::<1, 1, _>::new(vm_config, fib_program.clone(), vec![]);
-//     let rec_raps = get_rec_raps(&dummy_vm.segments[0]);
-//
-//     let mut vm = VirtualMachine::new(vm_config, fib_program, vec![]);
-//     vm.segments[0].public_values = vec![
-//         Some(BabyBear::zero()),
-//         Some(BabyBear::one()),
-//         Some(BabyBear::from_canonical_u32(1346269)),
-//     ];
-//
-//     let ExecutionAndTraceGenerationResult {
-//         nonempty_traces: traces,
-//         nonempty_chips: chips,
-//         nonempty_pis: pvs,
-//         ..
-//     } = vm.execute_and_generate_traces().unwrap();
-//
-//     let chips = chips.iter().map(|x| x.deref()).collect();
-//     let rec_raps = rec_raps.iter().map(|x| x.deref()).collect();
-//
-//     // blowup factor = 3
-//     let fri_params = if matches!(std::env::var("AXIOM_FAST_TEST"), Ok(x) if &x == "1") {
-//         fri_params_fast_testing()[1]
-//     } else {
-//         fri_params_with_80_bits_of_security()[1]
-//     };
-//     common::run_recursive_test(chips, rec_raps, traces, pvs, fri_params);
-// }
-=======
 #[test]
 fn test_fibonacci_program_verify() {
     setup_tracing();
@@ -89,26 +48,27 @@
     let fib_program = fibonacci_program(0, 1, 32);
 
     let vm_config = VmConfig {
-        max_segment_len: (1 << 25) - 100,
         num_public_values: 3,
         ..Default::default()
     };
 
-    let mut vm = VirtualMachine::<1, 1, _>::new(vm_config, fib_program, vec![]);
-    vm.segments[0].public_values = vec![
+    let vm = VirtualMachine::new(vm_config, fib_program, vec![]);
+    vm.segments[0].cpu_chip.borrow_mut().public_values = vec![
         Some(BabyBear::zero()),
         Some(BabyBear::one()),
         Some(BabyBear::from_canonical_u32(1346269)),
     ];
 
-    let ExecutionAndTraceGenerationResult {
-        nonempty_traces: traces,
-        nonempty_chips: chips,
-        nonempty_pis: pvs,
+    let result = vm.execute_and_generate().unwrap();
+    assert_eq!(result.segment_results.len(), 1, "unexpected continuation");
+    let SegmentResult {
+        airs,
+        traces,
+        public_values,
         ..
-    } = vm.execute_and_generate_traces().unwrap();
+    } = result.segment_results.into_iter().next().unwrap();
 
-    let chips = chips.iter().map(|x| x.deref()).collect();
+    let airs = airs.iter().map(Box::deref).collect_vec();
 
     // blowup factor = 3
     let fri_params = if matches!(std::env::var("AXIOM_FAST_TEST"), Ok(x) if &x == "1") {
@@ -116,6 +76,5 @@
     } else {
         fri_params_with_80_bits_of_security()[1]
     };
-    common::run_recursive_test(chips, traces, pvs, fri_params);
-}
->>>>>>> 9757bd41
+    common::run_recursive_test(airs, traces, public_values, fri_params);
+}