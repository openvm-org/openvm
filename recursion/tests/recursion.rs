--- conflicted
+++ resolved
@@ -1,28 +1,19 @@
 use std::ops::Deref;
 
-use afs_compiler::{asm::AsmBuilder, ir::Var};
+use afs_compiler::{
+    asm::{AsmBuilder, AsmConfig, Program},
+    ir::Var,
+};
 use afs_recursion::stark::get_rec_raps;
 use afs_test_utils::config::fri_params::{
     fri_params_fast_testing, fri_params_with_80_bits_of_security,
 };
 use p3_baby_bear::BabyBear;
-<<<<<<< HEAD
-use p3_field::extension::BinomialExtensionField;
-use p3_field::AbstractField;
-use std::ops::Deref;
-
-use afs_compiler::asm::{AsmBuilder, AsmConfig, Program};
-use afs_compiler::ir::Var;
-use stark_vm::cpu::trace::Instruction;
-use stark_vm::vm::config::VmConfig;
-use stark_vm::vm::{ExecutionResult, VirtualMachine};
-=======
 use p3_field::{extension::BinomialExtensionField, AbstractField};
 use stark_vm::{
     cpu::trace::Instruction,
     vm::{config::VmConfig, ExecutionResult, VirtualMachine},
 };
->>>>>>> 760d94f9
 
 mod common;
 
@@ -76,19 +67,5 @@
     } else {
         fri_params_with_80_bits_of_security()[1]
     };
-<<<<<<< HEAD
-    let vparams = common::make_verification_params(&chips, traces, &pvs, fri_params);
-
-    let (fib_verification_program, input_stream) =
-        common::build_verification_program(rec_raps, pvs, vparams);
-
-    let vm = VirtualMachine::<1, _>::new(
-        vm_config,
-        fib_verification_program.isa_instructions,
-        input_stream,
-    );
-    vm.execute().unwrap();
-=======
     common::run_recursive_test(chips, rec_raps, traces, pvs, fri_params);
->>>>>>> 760d94f9
 }