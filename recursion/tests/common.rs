--- conflicted
+++ resolved
@@ -126,32 +126,5 @@
     let vparams = make_verification_params(&any_raps, traces, &pvs, fri_params);
 
     let (program, witness_stream) = build_verification_program(rec_raps, pvs, vparams);
-<<<<<<< HEAD
-    execute_program::<1>(program, witness_stream);
-}
-
-#[allow(clippy::type_complexity)]
-pub fn sort_chips<'a>(
-    chips: Vec<&'a dyn AnyRap<BabyBearPoseidon2Config>>,
-    rec_raps: Vec<&'a dyn DynRapForRecursion<InnerConfig>>,
-    traces: Vec<RowMajorMatrix<BabyBear>>,
-    pvs: Vec<Vec<BabyBear>>,
-) -> (
-    Vec<&'a dyn AnyRap<BabyBearPoseidon2Config>>,
-    Vec<&'a dyn DynRapForRecursion<InnerConfig>>,
-    Vec<RowMajorMatrix<BabyBear>>,
-    Vec<Vec<BabyBear>>,
-) {
-    let mut groups = izip!(chips, rec_raps, traces, pvs).collect_vec();
-    groups.sort_by_key(|(_, _, trace, _)| Reverse(trace.height()));
-
-    let chips = groups.iter().map(|(x, _, _, _)| *x).collect_vec();
-    let rec_raps = groups.iter().map(|(_, x, _, _)| *x).collect_vec();
-    let pvs = groups.iter().map(|(_, _, _, x)| x.clone()).collect_vec();
-    let traces = groups.into_iter().map(|(_, _, x, _)| x).collect_vec();
-
-    (chips, rec_raps, traces, pvs)
-=======
     execute_and_prove_program::<1>(program, witness_stream);
->>>>>>> d3ea42b4
 }