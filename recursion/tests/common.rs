use afs_compiler::util::execute_and_prove_program;
use afs_recursion::{
    hints::{Hintable, InnerVal},
    stark::{sort_chips, VerifierProgram},
    types::{new_from_inner_multi_vk, VerifierInput},
};
use afs_stark_backend::{
    keygen::types::MultiStarkVerifyingKey,
    prover::{trace::TraceCommitmentBuilder, types::Proof},
    rap::AnyRap,
    verifier::MultiTraceStarkVerifier,
};
use afs_test_utils::{
    config::{
        baby_bear_poseidon2::{default_perm, engine_from_perm, BabyBearPoseidon2Config},
        FriParameters,
    },
    engine::StarkEngine,
};
use p3_baby_bear::BabyBear;
use p3_matrix::{dense::RowMajorMatrix, Matrix};
use p3_uni_stark::StarkGenericConfig;
use p3_util::log2_strict_usize;
use stark_vm::program::Program;

pub struct VerificationParams<SC: StarkGenericConfig> {
    pub vk: MultiStarkVerifyingKey<SC>,
    pub proof: Proof<SC>,
    pub fri_params: FriParameters,
}

pub fn make_verification_params(
    raps: &[&dyn AnyRap<BabyBearPoseidon2Config>],
    traces: Vec<RowMajorMatrix<BabyBear>>,
    pvs: &[Vec<BabyBear>],
    fri_params: FriParameters,
) -> VerificationParams<BabyBearPoseidon2Config> {
    let num_pvs: Vec<usize> = pvs.iter().map(|pv| pv.len()).collect();

    let trace_heights: Vec<usize> = traces.iter().map(|t| t.height()).collect();
    let log_degree = log2_strict_usize(trace_heights.into_iter().max().unwrap());

    let engine = engine_from_perm(default_perm(), log_degree, fri_params);

    let mut keygen_builder = engine.keygen_builder();
    for (&rap, &num_pv) in raps.iter().zip(num_pvs.iter()) {
        keygen_builder.add_air(rap, num_pv);
    }

    let pk = keygen_builder.generate_pk();
    let vk = pk.vk();

    let prover = engine.prover();
    let mut trace_builder = TraceCommitmentBuilder::new(prover.pcs());
    for trace in traces.clone() {
        trace_builder.load_trace(trace);
    }
    trace_builder.commit_current();

    let main_trace_data = trace_builder.view(&vk, raps.to_vec());

    let mut challenger = engine.new_challenger();
    let proof = prover.prove(&mut challenger, &pk, main_trace_data, pvs);

    let verifier = MultiTraceStarkVerifier::new(prover.config);
    verifier
        .verify(&mut engine.new_challenger(), &vk, &proof, pvs)
        .expect("proof should verify");

    VerificationParams {
        vk,
        proof,
        fri_params: engine.fri_params,
    }
}

pub fn build_verification_program(
    pvs: Vec<Vec<InnerVal>>,
    vparams: VerificationParams<BabyBearPoseidon2Config>,
) -> (Program<BabyBear>, Vec<Vec<InnerVal>>) {
    let VerificationParams {
        vk,
        proof,
        fri_params,
    } = vparams;

    let advice = new_from_inner_multi_vk(&vk);
    let program = VerifierProgram::build(advice, &fri_params);

    let log_degree_per_air = proof
        .degrees
        .iter()
        .map(|degree| log2_strict_usize(*degree))
        .collect();

    let input = VerifierInput {
        proof,
        log_degree_per_air,
        public_values: pvs.clone(),
    };

    let mut input_stream = Vec::new();
    input_stream.extend(input.write());

    (program, input_stream)
}

#[allow(dead_code)]
pub fn run_recursive_test(
    any_raps: Vec<&dyn AnyRap<BabyBearPoseidon2Config>>,
    traces: Vec<RowMajorMatrix<BabyBear>>,
    pvs: Vec<Vec<BabyBear>>,
    fri_params: FriParameters,
) {
    let (any_raps, traces, pvs) = sort_chips(any_raps, traces, pvs);

    let vparams = make_verification_params(&any_raps, traces, &pvs, fri_params);

<<<<<<< HEAD
    let (program, witness_stream) = build_verification_program(rec_raps, pvs, vparams);
    execute_and_prove_program(program, witness_stream);
=======
    let (program, witness_stream) = build_verification_program(pvs, vparams);
    // execute_program::<1>(program, witness_stream);
    execute_and_prove_program::<1>(program, witness_stream);
>>>>>>> 9757bd41
}<|MERGE_RESOLUTION|>--- conflicted
+++ resolved
@@ -116,12 +116,6 @@
 
     let vparams = make_verification_params(&any_raps, traces, &pvs, fri_params);
 
-<<<<<<< HEAD
-    let (program, witness_stream) = build_verification_program(rec_raps, pvs, vparams);
+    let (program, witness_stream) = build_verification_program(pvs, vparams);
     execute_and_prove_program(program, witness_stream);
-=======
-    let (program, witness_stream) = build_verification_program(pvs, vparams);
-    // execute_program::<1>(program, witness_stream);
-    execute_and_prove_program::<1>(program, witness_stream);
->>>>>>> 9757bd41
 }